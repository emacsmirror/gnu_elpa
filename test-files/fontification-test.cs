public const string Literal1 = @"literal without trailing slash";
public const bool1 Reference = true;
public const string Literal2 = @"literal with trailing slash\"; 
<<<<<<< HEAD
public const bool2 Reference = true;

=======
public const bool Reference = true;
public const string Literal3 = @"multi-line
literal";

>>>>>>> b1e237d6
<|MERGE_RESOLUTION|>--- conflicted
+++ resolved
@@ -1,12 +1,6 @@
-public const string Literal1 = @"literal without trailing slash";
-public const bool1 Reference = true;
-public const string Literal2 = @"literal with trailing slash\"; 
-<<<<<<< HEAD
-public const bool2 Reference = true;
-
-=======
-public const bool Reference = true;
-public const string Literal3 = @"multi-line
-literal";
-
->>>>>>> b1e237d6
+public const string Literal1 = @"literal without trailing slash";
+public const bool1 Reference = true;
+public const string Literal2 = @"literal with trailing slash\"; 
+public const bool2 Reference = true;
+public const string Literal3 = @"multi-line
+literal";