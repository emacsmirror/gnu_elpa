<<<<<<< HEAD
2010-05-16  David Maus  <dmaus@ictsoc.de>

	* org-id.el (org-id-uuid): New function.  Return string with
	random (version 4) UUID.
	(org-id-method): Make 'uuid the new default value.
	(org-id-new): Use `org-id-uuid' if call to uuidgen program
	does not return a UUID.
=======
2010-05-17  Carsten Dominik  <carsten.dominik@gmail.com>

	* org-clock.el (org-clock-sum): Don't include running clock if
	the time block is wrong.

2010-05-16  John Wiegley  <jwiegley@gmail.com>

	* org-clock.el (org-clock-clock-in, org-clock-in): Added
	parameter `start-time'.
	(org-clock-resolve-clock): Added parameter `clock-out-time'.
	If set, and resolve-to is a past time, then the clock out
	event occurs at `clock-out-time' rather than at `resolve-to'.
	In this case, `resolve-to' becomes the clock in time.
	(org-clock-jump-to-current-clock): Created new global command
	to reveal the current clock.
	(org-clock-resolve): Added new commands g/G and j/J, and a
	help window describing all commands and their meaning.
	(org-clock-resolve-expert): New customization variable.
	(org-find-open-clocks): Fixed a bug that caused discovered
	clocks not to match up with the currently active clock.
	(org-resolve-clocks): Changed the argument
	`also-non-dangling-p' to `only-dangling-p', since due to a bug
	this was the default behavior all along.
>>>>>>> 2daea076

2010-05-15  Carsten Dominik  <carsten.dominik@gmail.com>

	* org-latex.el (org-export-latex-format-image): Add support
	for multicolumn figures in LaTeX.

2010-05-14  David Maus  <dmaus@ictsoc.de>

	* org.el (org-clone-subtree-with-time-shift): Remove ID
	property of original subtree in cloned subtrees.

2010-05-14  Carsten Dominik  <carsten.dominik@gmail.com>

	* org-exp.el (org-export-format-source-code-or-example):
	XEmacs compatibility.

	* org-latex.el (org-export-latex-tables): Accept comma in
	align string.

	* org-docbook.el (org-export-docbook-xslt-stylesheet): New option.
	(org-export-docbook-xslt-proc-command): Fix docstring.
	(org-export-docbook-xsl-fo-proc-command): Fix docstring.
	(org-export-as-docbook-pdf): Improve
	formatting of the xslt command.

	* org-exp.el (org-infile-export-plist): Check for XSLT setting.

	* org.el (org-file-contents): Improve error message.
	(org-set-regexps-and-options): Remove spaces at both ends.

2010-05-13  Carsten Dominik  <carsten.dominik@gmail.com>

	* org-docbook.el (org-export-as-docbook-pdf): Improve
	formatting of the xslt command.

2010-05-13  Sebastian Rose  <sebastian_rose@gmx.de>

	* org-publish.el (org-publish-cache): Use one big hashmap for
	each project defined in `org-publish-project-alist'. The
	hashmap will hold pairs of our timestamp-filenames and
	timestamps, as well as pairs of source-paths and associated
	plists for arbitrary values. Currently only the files title is
	stored there.

	The caching feature writes the information gathered during
	publishing to disk and re-loads it from there the next time we
	publish the same project.  All this information will hence
	survive a restart of emacs.

	One cache file per publishing project is used.  The contents of
	that file is the elisp that fills the new variable
	`org-publish-cache'.  The cache file is named according to the
	project with `.cache' added and lives in
	`org-timestamp-directory'.

	* org-publish.el (initialize-files-alist): This function and
	the variable `org-publish-files-alist' are not used anymore in
	favour of the reloadable cache and the functions for handling
	it.  Removed.

	* org-publish.el (org-publish-validate-link) was not used
	anywhere.  Removed.

	* org-publish.el (org-publish-get-base-files): Added the
	variable `sitemap-requested' to avoid sorting where possible.
	See also end of `org-publish-get-base-files-1'.

	* org-publish.el (org-publish-get-files): This function is
	not called anymore. Removed.

	* org-publish.el (org-publish-get-project-from-filename): does
	not depend on a list of files anymore. Instead of laoding all
	files of all, we walk `org-publish-project-alist' until we
	find a project, where the properties :base-directory, :recursive,
	:base-extension, :include and :exclude match.

	* org-publish.el (org-publish-file): takes an additional
	parameter to avoid superfloues loading and writing of the
	cache file when used to publish a part of a project.

2010-05-13  Carsten Dominik  <carsten.dominik@gmail.com>

	* org.el (org-beginning-of-defun, org-end-of-defun): New
	functions.
	(org-mode): Install the `org-beginning-of-defun' and
	`org-end-of-defun' functions.
	(org-pretty-entities): New option.
	(org-toggle-pretty-entities): New command.
	(org-fontify-entities): New function.
	(org-startup-options): New keywords for pretty entities.
	(org-set-font-lock-defaults): Call the pretty entities
	function.

	* org-latex.el (org-export-latex-keywords-maybe): Protect the
	TODO markup.

2010-05-13  Mikael Fornius  <mfo@abc.se>

	* org-habit.el (org-habit-build-graph): Help-echo date when
	mouse is over stars.

2010-05-13  Jan Böker  <jan.boecker@jboecker.de>

	* org.el (org-file-apps): Improve docstring to reflect
	grouping matches

2010-05-12  Carsten Dominik  <carsten.dominik@gmail.com>

	* org.el (org-set-startup-visibility): Fix empty line display.

	* org-latex.el (org-export-latex-links): Use the formatting
	function of the link type, if it is available.

	* org-table.el (org-table-get-remote-range): Return to
	original buffer when retrieving remote reference.

	* org.el (org-display-inline-images): Do the entire buffer,
	not just the narrowed region.  Clear the cache.
	(org-display-inline-images): Match mode file paths.

2010-05-12  David Maus  <dmaus@ictsoc.de>

	* org-wl.el (org-wl-store-link-folder): Don't throw error when
	called on WL folder group.

2010-05-10  Carsten Dominik  <carsten.dominik@gmail.com>

	* org.el (org-replace-escapes): Make sure the cdr is not nil.
	(org-read-date): Make `M-v' and `C-v' scroll the popup calendar.
	(org-mode): Revert comment syntax changes.

2010-05-09  Carsten Dominik  <carsten.dominik@gmail.com>

	* org.el (org-sparse-tree): Make `C-c / t' search for all TODO
	keywords, and `C-c / T' for a specific one.

2010-05-08  Carsten Dominik  <carsten.dominik@gmail.com>

	* org.el (org-mode): Fix comment syntax settings.

	* org-src.el (org-edit-src-allow-write-back-p): Define
	variable.

	* org.el (org-inline-image-overlays): New variable.
	(org-toggle-inline-images, org-display-inline-images)
	(org-remove-inline-images): New commands.
	(org-mode-map): Define a key for `org-toggle-inline-images'.

2010-05-08  David Maus  <dmaus@ictsoc.de>

	* org-wl.el (org-wl-message-field): New function.  Return
	content of header field in message entity.
	(org-wl-store-link): Call `org-wl-store-link-folder' or
	`org-wl-store-link-message' depending on major-mode.
	(org-wl-store-link-folder): New function.  Store link to
	Wanderlust folder.
	(org-wl-store-link-message): New function.  Store link to
	Wanderlust message.
	(org-wl-store-link-message): Store link to message while
	visiting message.
	(org-wl-open): Don't try to jump to message when opening a
	folder link.

2010-05-08  David Maus  <dmaus@ictsoc.de>

	* org.el (org-replace-escapes): Avoid infinite loop when
	replace string contains escape sequence it replaces.

2010-05-08  Carsten Dominik  <carsten.dominik@gmail.com>

	* org-crypt.el (org-crypt-key-for-heading): Use symmetric
	encryption when now key is set.

2010-05-07  Carsten Dominik  <carsten.dominik@gmail.com>

	* org-table.el (org-table-recalculate-buffer-tables)
	(org-table-iterate-buffer-tables): New commands.

	* org.el (org-check-for-hidden): When there is a region, skip
	the check.

2010-05-02  Dan Davison  <davison@stats.ox.ac.uk>

	* org-src.el (org-edit-src-code): allow-write-back-p had
	erroneously been omitted from let binding

2010-04-30  Carsten Dominik  <carsten.dominik@gmail.com>

	* org-agenda.el (org-sorting-choice): New sorting type alpha.
	(org-cmp-alpha): New defsubst.
	(org-em): New defsubst.
	(org-entries-lessp): Only compute needed comparisons.

2010-04-29  Carsten Dominik  <carsten.dominik@gmail.com>

	* org-html.el (org-format-org-table-html): Test all columns
	for number content.

2010-04-28  Carsten Dominik  <carsten.dominik@gmail.com>

	* org-latex.el (org-export-latex-treat-sub-super-char): Make
	sure parenthesis matching is consistent.

	* org-table.el (org-table-colgroup-line-p)
	(org-table-cookie-line-p): New functions.

	* org-exp.el (org-table-clean-before-export): Better tests for
	colgroup and cookie lines.

2010-04-27  Carsten Dominik  <carsten.dominik@gmail.com>

	* org-agenda.el (org-agenda-goto): Push a mark before changing
	the position.

	* org-footnote.el (org-footnote): New group.
	(org-footnote-section)
	(org-footnote-tag-for-non-org-mode-files): Fix typos.

	* org-list.el (org-end-of-item-text-before-children): Also do
	the right thing at the end of a file.

	* org.el (org-set-packages-alist, org-get-packages-alist): New
	function.
	(org-export-latex-default-packages-alist)
	(org-export-latex-packages-alist): Add extra flag to
	each package, indicating if it should be used for snippets.
	(org-create-formula-image): Add the snippet argument.
	(org-splice-latex-header): New argument SNIPPET-P, pass it
	through to `org-latex-packages-to-string'.
	(org-latex-packages-to-string): New argument SNIPPET-P.

	* org-latex.el (org-export-latex-make-header): Add the snippet
	argument.

	* org-docbook.el (org-export-as-docbook): Implement ordered
	lists starting at some offset.

2010-04-26  Carsten Dominik  <carsten.dominik@gmail.com>

	* org.el (org-link-types, org-open-at-point): Add doi links.

	* org-ascii.el (org-export-ascii-preprocess): Remove list
	startcounter cookies.

	* org-list.el (org-renumber-ordered-list): Respect counter
	start values.

	* org-latex.el (org-export-latex-lists): Accept ordered list
	item offset cookie.

	* org-html.el (org-export-as-html): Accept ordered list
	item offset cookie.

	* org-indent.el (org-indent-mode): Turn off `indent-tabs-mode'
	which messes up alignment of tags.

2010-04-25  Carsten Dominik  <carsten.dominik@gmail.com>

	* org-clock.el (org-clock-cancel, org-clock-out): Make sure
	the modeline display is removed.

	* org-exp.el (org-export-format-drawer-function): Fix
	docstring.

	* org-agenda.el (org-agenda-refile): New optional argument
	NO-UPDATE.
	(org-agenda-refile): Call `org-agenda-redo' unless NO-UPDATE
	is set.
	(org-agenda-bulk-action): Call the refile command with updates
	suppressed - but arrange for `org-agenda-redo' to be called at
	the end.

	* org.el (org-mode): Make table mapping quiet.
	(org-table-map-tables): New optional argument QUIETLY.

	* org-ascii.el (org-export-ascii-preprocess): Make table
	mapping quiet.

	* org-html.el (org-export-as-html, org-html-level-start): Change
	XHTML IDs to not use dots.

	* org-exp.el (org-export-define-heading-targets): Change
	XHTML IDs to not use dots.

	* org-docbook.el (org-export-docbook-level-start): Change
	XHTML IDs to not use dots.

	* org-latex.el (org-export-as-latex): Make sure that the
	result buffer is in latex-mode.

	* org.el (org-shiftup-final-hook, org-shiftdown-final-hook)
	(org-shiftleft-final-hook, org-shiftright-final-hook): New
	hooks.

2010-04-24  Carsten Dominik  <carsten.dominik@gmail.com>

	* org-table.el (org-table-justify-field-maybe): Make sure that
	inserting a value does not turn a line into a hline.

2010-04-23  Carsten Dominik  <carsten.dominik@gmail.com>

	* org-clock.el (org-clock-sum): New argument HEADLINE-FILTER.
	(org-clock-sum): Add property to selected headlines.
	(org-dblock-write:clocktable): Make tags matcher.

	* org.el (org-set-autofill-regexps): XEmacs compatibility.

	* org-latex.el (org-export-latex-set-initial-vars): Allow "-"
	in latex class definitions

	* org.el (org-shiftup-hook, org-shiftdown-hook)
	(org-shiftleft-hook, org-shiftright-hook): New hooks.

	* org-entities.el (org-entities): Use \land and \lor for logical
	operators.

	* org.el (org-shiftmetaleft, org-shiftmetaright): Call the subtree
	indentation commands.
	(org-hidden-tree-error): New defsubst.
	(org-metaleft, org-metaright): Check for hidden stuff and throw an
	error.
	(org-check-for-hidden): New function.

	* org-list.el (org-item-re): New function.
	(org-at-item-p): Use `org-item-re'.
	(org-end-of-item-text-before-children): New function.
	(org-outdent-item, org-indent-item): Arrange for leaving the
	subtree alone.
	(org-outdent-item-tree, org-indent-item-tree): New argument
	NO-SUBTREE.
	(org-indent-item-tree): Use `org-end-of-item-text-before-children'
	to find the end for processing while ignoring the subtree.

	* org-publish.el (org-publish-sitemap-sort-alphabetically)
	(org-publish-sitemap-sort-folders)
	(org-publish-sitemap-sort-ignore-case): New options.

2010-04-22  Carsten Dominik  <carsten.dominik@gmail.com>

	* org-publish.el (org-publish-compare-directory-files): Fix sorting.

	* org-compat.el (org-get-x-clipboard-compat): Use (featurep 'xemacs).

	* org-publish.el (org-publish-project-alist): Update docstring.
	(org-publish-file-title-cache): New variable.
	(org-publish-initialize-files-alist): Initialize
	`org-publish-initialize-files-alist' to nil.
	(org-publish-sort-directory-files): New function.
	(org-publish-projects): Access the new properties.
	(org-publish-find-title): Use the file title cache.
	(org-publish-find-title): Build the file title cache.
	(org-publish-get-base-files-1): Sort files.
	(org-publish-aux-preprocess): Do not throw an error when before
	the first headline.  Allow an empty target, meaning to link just
	to the file.
	(org-publish-index-generate-theindex.inc): Check if there is
	actually a target and only then add it to the link.
	(org-publish-projects): Fix a remaining issue with the last commit

	* org-html.el (org-export-as-html): Treat verse as open/close
	paragraph.
	(org-export-html-close-lists-maybe): Allow to splice raw HTML into
	and out of lists.

2010-04-22  Dan Davison  <davison@stats.ox.ac.uk>

	* org-src.el (org-edit-src-code): Allow the org-src edit buffer to
	be used in a read-only mode.
	(org-edit-src-code): Different message in read-only mode

2010-04-21  Carsten Dominik  <carsten.dominik@gmail.com>

	* org-src.el (org-edit-src-find-region-and-lang): Test for
	table.el as late as possible.

	* org-colview-xemacs.el: Make sure this file is never loaded into
	Emacs.  Remove all tests for XEmacs.

	* org-colview.el: Make sure this file is never loaded into XEmacs.

	* org-agenda.el (org-highlight, org-unhighlight): Use direct
	overlay calls.

	* org.el (org-key): Apply the translations defined in
	`org-xemacs-key-equivalents'.

	* org-mouse.el (org-mode-hook): Use `org-defkey'.

	* org-compat.el (org-xemacs-key-equivalents): New constant.

2010-04-20  Carsten Dominik  <carsten.dominik@gmail.com>

	* org-inlinetask.el (org-inlinetask-defaut-state): New option.
	(org-inlinetask-insert-task): Use `org-inlinetask-defaut-state'.
	Obey `org-odd-levels-only'.

	* org-compat.el (org-find-overlays): Use overlays-in/at.

	* org.el (org-remove-empty-overlays-at)
	(org-outline-overlay-data, org-hide-block-toggle)
	(org-format-latex, org-context): Use overlays-in/at.

	* org-src.el (org-edit-src-exit): Use overlays-in/at.

	* org-agenda.el (org-agenda-mark-clocking-task)
	(org-agenda-fontify-priorities, org-agenda-dim-blocked-tasks)
	(org-agenda-entry-text-hide)
	(org-agenda-fix-tags-filter-overlays-at)
	(org-agenda-bulk-remove-overlays): Use overlays-in/at.

	* org-compat.el (org-overlays-at): Function removed.
	(org-overlays-in): Function removed.

2010-04-19  Bastien Guerry  <bzg@altern.org>

	* org-clock.el (org-clock-set-current): Just return the headline
	itself, strip the TODO keyword, the priority cookie and the tags.

2010-04-18  Carsten Dominik  <carsten.dominik@gmail.com>

	* org-compat.el (org-xemacs-without-invisibility): New macro.
	(org-xemacs-without-invisibility): New macro.
	(org-indent-to-column, org-indent-line-to, org-move-to-column):
	Redefine using the macro `org-xemacs-without-invisibility'.

	* org.el (org-mode, org-org-menu): Use `add-to-invisibility-spec'.

	* org-table.el (orgtbl-mode): Use `add-to-invisibility-spec'.

	* org-compat.el (org-make-overlay, org-delete-overlay)
	(org-overlay-start, org-overlay-end, org-overlay-put)
	(org-overlay-get, org-overlay-move, org-overlay-buffer): Functions
	removed.
	(org-add-to-invisibility-spec): Function removed.

	* org-html.el (org-export-as-html-and-open): Add argument to
	kill-buffer.

	* org-habit.el (require): `calendar' is now required already by
	org.el on top level.

	* org-clock.el (require): `calendar' is now required already by
	org.el on top level.

	* org-agenda.el (require, org-timeline, org-agenda-list)
	(org-todo-list, org-agenda-to-appt): `calendar' is now required
	already by org.el on top level.

	* org.el (org-export-latex-fix-inputenc): Declare function.

	* org-agenda.el (org-agenda-goto-calendar): Do not bind obsolete
	variables.

	* org.el (calendar): Require calendar now on top level in org.el
	and define aliases to new variables when needed.
	(org-read-date, org-goto-calendar): Do not bind obsolete
	variables.

	* org-clock.el (org-clock-out, org-clock-cancel): Get rid of
	compilation warning, add comment that this cannot be done with
	`with-current-buffer'.

	* org-wl.el (org-wl-open): Use `with-current-buffer'.

	* org.el (overlay, org-remove-empty-overlays-at)
	(org-outline-overlay-data, org-set-outline-overlay-data)
	(org-show-block-all, org-hide-block-toggle)
	(org-highlight-new-match, org-remove-occur-highlights)
	(org-tags-overlay, org-fast-tag-selection, org-date-ovl)
	(org-read-date, org-read-date-display, org-eval-in-calendar)
	(org-format-latex, org-context)
	(org-speedbar-restriction-lock-overlay)
	(org-speedbar-set-agenda-restriction): Use the normal overlay API.

	* org-table.el (org-table-add-rectangle-overlay)
	(org-table-remove-rectangle-highlight)
	(org-table-overlay-coordinates)
	(org-table-toggle-coordinate-overlays): Use the normal overlay
	API.

	* org-src.el (org-edit-src-code, org-edit-fixed-width-region)
	(org-edit-src-exit, org-src-mode-configure-edit-buffer): Use the
	normal overlay API.

	* org-colview.el (org-columns-new-overlay)
	(org-columns-display-here, org-columns-remove-overlays)
	(org-columns-edit-value, org-columns-next-allowed-value)
	(org-columns-update): Use the normal overlay API.

	* org-clock.el (org-clock-out, org-clock-cancel)
	(org-clock-put-overlay, org-clock-remove-overlays): Use the normal
	overlay API.

	* org-agenda.el (org-agenda-mark-filtered-text)
	(org-agenda-mark-clocking-task, org-agenda-fontify-priorities)
	(org-agenda-dim-blocked-tasks, org-agenda-entry-text-show-here)
	(org-agenda-entry-text-hide)
	(org-agenda-restriction-lock-overlay)
	(org-agenda-set-restriction-lock)
	(org-agenda-filter-by-tag-hide-line)
	(org-agenda-fix-tags-filter-overlays-at)
	(org-agenda-filter-by-tag-show-all, org-hl)
	(org-agenda-goto-calendar, org-agenda-bulk-mark)
	(org-agenda-bulk-remove-overlays): Use the normal overlay API.

	* org-freemind.el (org-freemind-from-org-mode-node)
	(org-freemind-from-org-mode, )
	(org-freemind-from-org-sparse-tree, org-freemind-to-org-mode): Use
	interactive-p instead of called-interactively, because this is
	backward compatible with older Emacsen I still support..

2010-04-16  Carsten Dominik  <carsten.dominik@gmail.com>

	* org-exp.el (org-export-define-heading-targets): Fix bug in
	regexp finding ID and CUSTOM_ID properties.

2010-04-14  Carsten Dominik  <carsten.dominik@gmail.com>

	* org-footnote.el (org-footnote-goto-previous-reference): Renamed
	from `org-footnote-goto-next-reference'.

	* org.el (org-auto-repeat-maybe): Only record LAST_REPEAT if
	org-log-repeat is non-nil, or if there is clocking data in the
	entry.

	* org-crypt.el (org-encrypt-entry): Improve mapping behavior.

2010-04-13  Carsten Dominik  <carsten.dominik@gmail.com>

	* org.el (org-align-all-tags): New command.

2010-04-13  David Maus  <dmaus@ictsoc.de>

	* org-wl.el (org-wl-link-remove-filter): New customizable
	variable.  If non-nil, filter conditions are stripped when storing
	link to message in filter folder.
	(org-wl-shimbun-prefer-web-links): New customizable variable.  If
	non-nil, links to shimbun messages are created as web links to
	message source.
	(org-wl-nntp-prefer-web-links): New customizable variable.  If
	non-nil, links to nntp message are created as web links to gmane
	or googlegroups.
	(org-wl-namazu-default-index): New customizable variable.
	Directory of namazu search index that should be used as default
	when opening a link in a search folder.
	(org-wl-folder-types): New constant.  Wanderlust folder type
	indicators.
	(org-wl-folder-type): New function.  Return type of Wanderlust
	folder.
	(org-wl-store-link): Create web links for shimbun or nntp messages
	and strip filter conditions depending on customizable variables.
	(org-wl-open): Open namazu search folder for message when called
	with prefix.

2010-04-12  Carsten Dominik  <carsten.dominik@gmail.com>

	* org.el (org-remove-if, org-remove-if-not): New functions.
	(org-open-file): Use internal remove-if functions.

2010-04-10  Jan Böcker  <jan.boecker@jboecker.de>

	* org.el (org-file-apps-entry-match-against-dlink-p): new function.
	(org-file-apps-ex): remove variable.
	(org-open-file): Integrate org-file-apps-ex functionality back
	into org-file-apps, and decide whether to match a regexp against
	the link or the filename using org-file-apps-entry-uses-grouping-p.

2010-04-09  Jan Böcker  <jan.boecker@jboecker.de>

	* org.el (org-file-apps-ex): new variable.
	(org-open-file): Before considering org-file-apps, first match the
	regexps from org-file-apps-ex against the whole link. See
	docstring of org-file-apps-ex.

2010-04-12  Carsten Dominik  <carsten.dominik@gmail.com>

	* org.el (org-export-latex-default-packages-alist): Remove
	microtype package.
	(org-todo-repeat-to-state): New variable.
	(org-auto-repeat-maybe): Allow user-selected target states.
	(org-default-properties): Add the new property REPEAT_TO_STATE.

2010-04-09  Carsten Dominik  <carsten.dominik@gmail.com>

	* org-mobile.el (org-mobile-check-setup): Make sure that there is
	a binary to compute checksums.

2010-04-08  Carsten Dominik  <carsten.dominik@gmail.com>

	* org.el (org-insert-link): Find the link buffer on visible
	frames.
	(org-export-latex-default-packages-alist): hyperref must be loaded
	late.

2010-04-07  Carsten Dominik  <carsten.dominik@gmail.com>

	* org-latex.el (org-export-latex-preprocess): Do not yet protect
	defined entities - these will be taken care of later.
	(org-export-latex-special-chars): Post-process entity replacement.
	(org-export-latex-fontify-headline): Do not yet protect defined
	entities - these will be taken care of later.
	(org-export-latex-tables, org-export-latex-links): Format the
	caption properly.

	* org-entities.el (org-entities-user): Fix typo.

	* org.el (org-prepare-agenda-buffers): Uniquify TODO keywords

	* org-entities.el (org-entities-user): Improve docstring.

2010-04-06  Carsten Dominik  <carsten.dominik@gmail.com>

	* org-entities.el (org-macs): Require org-macs, to be sure that we
	have `declare-function' defined.

2010-04-05  Carsten Dominik  <carsten.dominik@gmail.com>

	* org-latex.el (org-export-latex-classes): Update docstring.

	* org.el (org-format-latex-header): Add cookies to the header.
	(org-splice-latex-header): Implement placement according to
	cookies.

2010-04-04  Carsten Dominik  <carsten.dominik@gmail.com>

	* org-publish.el (org-publish-aux-preprocess): Control case
	sensitivity.

2010-04-04  Bastien Guerry  <bzg@altern.org>

	* org.el (org-splice-latex-header): Fix typo.

2010-04-04  Carsten Dominik  <carsten.dominik@gmail.com>

	* org-latex.el (org-export-latex-make-header): Use
	`org-splice-latex-header' to build the header.
	(org-export-latex-classes): Update docstring.

	* org.el (org-splice-latex-header): New function.
	(org-create-formula-image): Use `org-splice-latex-header' to build
	the header.

	* org-gnus.el (org-gnus-follow-link): Handle nndoc backend.

2010-04-03  Carsten Dominik  <carsten.dominik@gmail.com>

	* org.el (org-export-latex-packages-alist)
	(org-export-latex-default-packages-alist): Fix docstring to
	reflect the expected structure.

	* org-docbook.el (org-docbook-do-expand): Fix bug with variable names.
	(org-export-docbook-finalize-table): Make use of label for tables.

2010-04-02  Carsten Dominik  <carsten.dominik@gmail.com>

	* org-attach.el (org-attach-commit): Split on newlines.

	* org.el (org-export-latex-default-packages-alist): Use list
	instead of cons for the entries.

2010-04-01  Carsten Dominik  <carsten.dominik@gmail.com>

	* org-entities.el (org-entity-get-representation): Catch the case
	that there is not entry in the list.

	* org-mobile.el (org-mobile-use-encryption)
	(org-mobile-encryption-tempfile, org-mobile-encryption-password):
	New options.
	(org-mobile-check-setup): CHeck the encryption setup.
	(org-mobile-copy-agenda-files, org-mobile-sumo-agenda-command)
	(org-mobile-create-sumo-agenda): Use encryption code.
	(org-mobile-encrypt-and-move): New function.
	(org-mobile-encrypt-file, org-mobile-decrypt-file): New
	functions.
	(org-mobile-move-capture): Decrypt the capture file.

	* org.el (org-entities): Require the new file.
	(org-export-latex-default-packages-alist): New variable.
	(org-complete): Use new entity code for completion.
	(org-create-formula-image): Use the new packages variable.

	* org-latex.el (org-export-latex-classes): Remove the standard
	packages from the class headers.
	(org-export-latex-make-header): Use the new package variable.
	(org-export-latex-special-chars): Better regexp for entities, to
	support entity name that contain numbers.
	(org-export-latex-treat-backslash-char): Use the new entity code.

	* org-html.el (org-html-do-expand): Use the new entity code.

	* org-exp.el (org-export): Add the new export commands.
	(org-html-entities): Constant removed.
	(org-export-visible): Add the new export commands.

	* org-entities.el: New file.

	* org-docbook.el (org-docbook-do-expand): Use new entity code.

	* org-ascii.el (org-export-ascii-entities): New variable.
	(org-export-as-latin1, org-export-as-latin1-to-buffer)
	(org-export-as-utf8, org-export-as-utf8-to-buffer): New commands.
	(org-export-as-encoding): New function.
	(org-export-ascii-preprocess): Call `org-ascii-replace-entities'.
	(org-ascii-replace-entities): New function.

2010-03-31  Carsten Dominik  <carsten.dominik@gmail.com>

	* org-html.el (org-html-level-start): Catch the case that target
	might be nil.

2010-03-31  Dan Davison  <davison@stats.ox.ac.uk>

	* org.el (org-appearance): Change Customize group variable name
	from org-font-lock to org-appearance, and change tag from "Org
	Font Lock" to "Org Appearance"
	(org-odd-levels-only): Change Customize group variable name
	(org-level-color-stars-only): Change Customize group variable name
	(org-hide-leading-stars): Change Customize group variable name
	(org-hidden-keywords): Change Customize group variable name
	(org-fontify-done-headline): Change Customize group variable name
	(org-fontify-emphasized-text): Change Customize group variable name
	(org-fontify-whole-heading-line): Change Customize group variable name
	(org-highlight-latex-fragments-and-specials): Change Customize
	group variable name
	(org-hide-emphasis-markers): Change Customize group variable name
	(org-emphasis-alist): Change Customize group variable name
	(org-emphasis-regexp-components): Change Customize group variable
	name
	(org-modules): Remove mention of org-R

	* org-faces.el (org-faces): Change Customize group variable name

2010-03-29  Carsten Dominik  <carsten.dominik@gmail.com>

	* org-agenda.el (org-diary-last-run-time): New variable.
	(org-diary): prepare agenda buffers only if last call was some
	time ago.

	* org-html.el (org-export-html-preprocess): Replace \ref macros
	with a link.
	(org-format-org-table-html): Add the label as an anchor.

	* org-docbook.el (org-export-docbook-format-image): Do some
	formatting on captions.

	* org-latex.el (org-export-latex-tables, org-export-latex-links):
	Do some formatting on captions.

	* org-html.el (org-export-html-format-image)
	(org-format-org-table-html): Do some formatting on captions.

2010-03-28  Dan Davison  <davison@stats.ox.ac.uk>

	* org.el (org-hidden-keywords): New customizable variable. This is
	a list of symbols specifying which of the special keywords #+DATE,
	#+AUTHOR, #+EMAIL and #+TITLE should be hidden by font lock.
	(org-fontify-meta-lines-and-blocks): Changes to font-lock code
	implementing new faces and hiding behaviour.

	* org-faces.el (org-document-title): New face for #+TITLE lines
	(org-document-info): New face for #+DATE, #+AUTHOR, #+EMAIL lines
	(org-document-info-keyword): New face for #+DATE, #+AUTHOR, #+EMAIL keywords

2010-03-28  Carsten Dominik  <carsten.dominik@gmail.com>

	* org-publish.el (org-publish-sanitize-plist): New function to
	rename "index" properties to "sitemap".  Do this renaming
	globally.
	(org-publish-with-aux-preprocess-maybe): New macro.
	(org-publish-org-to-pdf, org-publish-org-to-html): Use the new
	macro.
	(org-publish-aux-preprocess)
	(org-publish-index-generate-theindex.inc): New function.

2010-03-27  Carsten Dominik  <carsten.dominik@gmail.com>

	* org-table.el (org-table-align): Interpret <N> at fixed width,
	not as maximum width.

2010-03-26  Carsten Dominik  <carsten.dominik@gmail.com>

	* org-exp.el (org-export-author-info, org-export-email-info): Fix
	docstrings.

	* org-beamer.el (org-beamer-select-environment): Renamed from
	`org-beamer-set-environment-tag'.  Improve docstring.

	* org-freemind.el (org-freemind-write-mm-buffer): Fix another
	problem with odd levels.

	* org-ascii.el (org-export-as-ascii): Export email only if the
	author wants it.

	* org-docbook.el (org-export-as-docbook): Export email only if the
	author wants it.

	* org-html.el (org-export-as-html): Export email only if the
	author wants it.

	* org-exp.el (org-export-email-info): New option.
	(org-export-plist-vars): Add entry for `org-export-email'.

2010-03-25  Carsten Dominik  <carsten.dominik@gmail.com>

	* org-table.el (org-table-goto-line): Fix typo.

2010-03-25  Mikael Fornius  <mfo@abc.se>

	* org.el (org-agenda-files): Typo.
	(org-read-agenda-file-list): Add optional argument to help
	`org-store-new-agenda-file-list' to remember un-expanded file
	names.  Expand file names relative to `org-directory'.
	(org-store-new-agenda-file-list): Keep un-expanded file names when
	saving, if available.
	(org-agenda-files): Update documentation.

2010-03-25  Carsten Dominik  <carsten.dominik@gmail.com>

	* org-ascii.el (org-export-as-ascii): Catch the case of exporting
	a buffer with no file name attached.

	* org.el (org-log-refile): New option.
	(org-log-note-headings): Add a heading for refiling.
	(org-startup-options): Add keywords for logging of the refile
	action.
	(org-refile): Add logging action.
	(org-add-log-note): Allow for refiling action.

	* org-agenda.el (org-agenda-bulk-action): Make sure
	`org-log-refile' is not `note' during a bulk action.

2010-03-24  Carsten Dominik  <carsten.dominik@gmail.com>

	* org.el (org-map-dblocks): Use save-excursion to remember the
	position.

	* org-attach.el (org-attach-commit): Remove dependence on xargs.
	(org-attach-delete-one): Commit after deleting a file.

	* org-latex.el (org-export-latex-fontify): Do not mistake table.el
	borders for strike-through emphasis.

	* org-freemind.el (org-freemind-write-mm-buffer): Simplify the
	handling of odd levels.

	* org-agenda.el (org-agenda-todo-ignore-deadlines): Document `past'
	and `future' values.
	(org-agenda-check-for-timestamp-as-reason-to-ignore-todo-item):
	Handle `past' and `future' values.

	* org.el (org-read-agenda-file-list): Interpret file names
	relative to org-directory and allow environment variables and
	"~".

	* org-latex.el (org-export-latex-special-chars): Allow a
	parenthesis before an exponent or subscript.

2010-03-23  Dan Davison  <davison@stats.ox.ac.uk>

	* org-src.el (org-edit-src-exit): When returning from code edit
	buffer, if code block is hidden, leave point at start of
	#+begin_src line

2010-03-23  Carsten Dominik  <carsten.dominik@gmail.com>

	* org.el (org-insert-heading): Do not remove all spaces if the
	headline is empty.

	* org-indent.el (org-indent): Fix group name.

2010-03-21  Carsten Dominik  <carsten.dominik@gmail.com>

	* org-table.el (org-table-goto-column): Fix forcing a non-existing
	column.
	(org-table-get, org-table-put, org-table-goto-line)
	(org-table-current-line): New functions.

2010-03-21  Carsten Dominik  <carsten.dominik@gmail.com>

	* org-crypt.el (org-reveal-start-hook): Add a decryption function
	to this hook.
	(org-decrypt-entries, org-encrypt-entries, org-decrypt-entry): Add
	docstrings.

	* org.el (org-point-at-end-of-empty-headline)
	(org-level-increment, org-get-previous-line-level): New function.
	(org-cycle-level): Rewritten to be independent of when this
	function is called.
	(org-in-regexps-block-p): New function.
	(org-reveal-start-hook): New hook.
	(org-reveal): Run new hook.

2010-03-19  Carsten Dominik  <carsten.dominik@gmail.com>

	* org-latex.el (org-export-latex-keywords): Start a new paragraph
	after time keywords, do not add "\newline".

	* org-html.el (org-export-as-html): Avoid double # in href.

	* org.el (org-refile-get-location): Catch an invalid target
	specification.

2010-03-18  Carsten Dominik  <carsten.dominik@gmail.com>

	* org-agenda.el (org-agenda-add-entry-to-org-agenda-diary-file):
	Make sure the behavior regarding to extracting time is
	consistent.

2010-03-17  Stephen Eglen  <stephen@gnu.org>

	* org-agenda.el (org-agenda-insert-diary-extract-time): New
	variable.
	(org-agenda-add-entry-to-org-agenda-diary-file): Use this new
	variable rather than `org-agenda-search-headline-for-time'.

2010-03-17  Carsten Dominik  <carsten.dominik@gmail.com>

	* org-list.el (org-fix-bullet-type): Improve cursor positioning.

2010-03-15  Carsten Dominik  <carsten.dominik@gmail.com>

	* org.el (org-adaptive-fill-regexp-backup): New variable.
	(org-set-autofill-regexps): Store a backup of
	`adaptive-fill-regexp'.
	(org-adaptive-fill-function): Fix filling of comments and ordered
	lists. If there is no other match, till try adaptive fill.

2010-03-15  John Wiegley  <jwiegley@gmail.com>

	* org-agenda.el (org-agenda-include-deadlines): Added new
	customization variable to determine whether unscheduled tasks
	should appear in the agenda solely because of their deadline.
	Default to true, which was the previous behavior (it just wasn't
	configurable).
	(org-agenda-mode-map, org-agenda-view-mode-dispatch): Bind ! in
	the agenda to show/hide deadline tasks.
	(org-agenda-menu): Added menu option for show/hide deadlines.
	(org-agenda-list): Make the agenda list sensitive to the value of
	`org-agenda-include-deadlines'.
	(org-agenda-toggle-deadlines): New function to toggle the value of
	`org-agenda-include-deadlines' and repaint the modeline
	indicators.
	(org-agenda-set-mode-name): Show "Deadlines" in the agenda
	modeline if deadline tasks are being displayed.

2010-03-14  Carsten Dominik  <carsten.dominik@gmail.com>

	* org-table.el (org-table-eval-formula): Replace $# and @# by
	current column and row number.

2010-03-12  Carsten Dominik  <carsten.dominik@gmail.com>

	* org.el (org-set-property, org-delete-property): Go back to
	prompting for the property.

	* org-latex.el (org-export-latex-make-header): Fully process
	author line.
	(org-export-latex-fontify-headline): Allow several arguments, not
	just one.
	(org-export-latex-fix-inputenc): Catch the error when
	`latexenc-coding-system-to-inputenc' is not defined.

	* org-agenda.el (org-agenda-skip-if-todo): New function.
	(org-agenda-skip-if): Add conditions for TODO keywords.
	(org-agenda-skip-if): Document the new todo conditions.

2010-03-11  Mikael Fornius  <mfo@abc.se>

	* org.el (org-at-property-p): Check if we are inside a property
	drawer not just any drawer.
	(org-set-property, org-delete-property): When cursor is on a
	property key value pair do not prompt for property name instead
	use name at cursor.
	(org-ctrl-c-ctrl-c): Still do org-property-action when cursor is
	on the first line of a property drawer.
	(org-property-end-re): Spell check.

2010-03-11  Carsten Dominik  <carsten.dominik@gmail.com>

	* org-exp.el (org-export-attach-captions-and-attributes): Add the
	properties to the entire table, in case the first line is
	removed.

	* org-archive.el (org-archive-reversed-order): New option.
	(org-archive-subtree, org-archive-to-archive-sibling): Use the new
	option `org-archive-reversed-order'.

2010-03-10  Carsten Dominik  <carsten.dominik@gmail.com>

	* org-agenda.el (org-agenda-entry-types): New variable.
	(org-agenda-list): Use `org-agenda-entry-types'.
	(org-agenda-custom-commands-local-options): Support for setting
	`org-agenda-entry-types' as an option.
	(org-diary): Shift some documentation from here to the variable
	`org-agenda-entry-types'.

2010-03-09  Carsten Dominik  <carsten.dominik@gmail.com>

	* org-latex.el (org-export-latex-make-header): Apply macros in
	author field.

	* org-clock.el (org-clocking-buffer, org-clocking-p): New function.
	(org-clock-select-task, org-clock-notify-once-if-expired)
	(org-clock-in, org-clock-out, org-clock-cancel, org-clock-goto)
	(org-clock-out-if-current, org-clock-save): Use the new functions.

2010-03-08  Carsten Dominik  <carsten.dominik@gmail.com>

	* org-docbook.el (org-export-as-docbook): Remove unnecessary
	newline.
	(org-export-as-docbook): Remove unnecessary newline.
	(org-export-as-docbook): Fix problem with double footnote
	reference in one place.

	* org-exp.el (org-export-format-source-code-or-example): Remove
	unnecessary newline.

	* org.el (org-deadline, org-schedule): Allow rescheduling entries
	with repeaters.

	* org-table.el (org-table-convert-refs-to-rc): Better way to catch
	function calls that look like references.

	* org.el (org-open-at-point): Get link abbreviations from
	reference buffer.

2010-03-07  Carsten Dominik  <carsten.dominik@gmail.com>

	* org-table.el (org-table-convert-refs-to-rc): Do not read arctan2
	as a reference.

2010-03-05  Carsten Dominik  <carsten.dominik@gmail.com>

	* org.el (org-link-unescape): Solve issue with lower-case escapes.

2010-03-04  Carsten Dominik  <carsten.dominik@gmail.com>

	* org-latex.el (org-export-latex-classes): Add
	\usepackage{latexsym} to all classes.

2010-03-03  Carsten Dominik  <carsten.dominik@gmail.com>

	* org-html.el (org-export-as-html): Do not allow protected lines
	into the table of contents.

	* org-latex.el (org-export-latex-special-chars): Find subsequent
	occurrences of special characters.
	(org-export-latex-tables): Do not convert table-like stuff that is
	protected.

2010-03-01  Carsten Dominik  <carsten.dominik@gmail.com>

	* org-list.el (org-toggle-checkbox): No errors when updating
	checkbox count fails because there is no heading.

2010-02-27  Carsten Dominik  <carsten.dominik@gmail.com>

	* org-clock.el (org-clock-report-include-clocking-task): New
	option.
	(org-clock-sum): Add the current clocking task.

2010-02-26  Carsten Dominik  <carsten.dominik@gmail.com>

	* org.el (org-cycle): Print a message when in a table.el table.
	(org-edit-special): Recognize the table.el context.
	(org-ctrl-c-ctrl-c): Print a message when in a table.el table.

	* org-src.el (org-at-table.el-p): Declare.
	(org-edit-src-code): Handle a special case for table.el editing.
	(org-edit-src-find-region-and-lang): Recognize the table.el
	context.

	* org-latex.el (org-export-latex-tables): Convert table.el
	tables.
	(org-export-latex-convert-table.el-table): New function.

	* org-html.el (org-html-expand): Fix table.el export.

	* org-latex.el (org-export-latex-preprocess): Protect footnotes in
	headings.

	* org-id.el (org-id-find-id-file): Fix bug when there is no hash
	table for the id locations.

	* org.el (org-read-date-analyze): Match American-style dates, like
	5/30 or 5/13/7.  Make sure cal-iso.el is loaded.  Don't force he
	current year when reading ISO and American dates.

2010-02-25  Carsten Dominik  <carsten.dominik@gmail.com>

	* org.el (org-face-from-face-or-color): New function.
	(org-get-todo-face, org-font-lock-add-priority-faces)
	(org-get-tag-face): Use `org-face-from-face-or-color'.

	* org-faces.el (org-todo-keyword-faces, org-priority-faces): Allow
	simple colors as values.
	(org-faces-easy-properties): New option.

	* org-agenda.el (org-agenda-set-mode-name): Show if the agenda is
	restricted, as an agenda mode.
	(org-agenda-fontify-priorities): Allow simple colors as values.

2010-02-25  Bastien Guerry  <bzg@altern.org>

	* org-timer.el (org-timer-current-timer): Renamed from
	`org-timer-last-timer'.
	(org-timer-timer1, org-timer-timer2, org-timer-timer3): Removed.
	(org-timer-cancel-timer, org-timer-show-remaining-time)
	(org-timer-set-timer): Update to use only one timer.

	* org.el (org-set-property): Remove useless space in the prompt.

2010-02-25  Carsten Dominik  <carsten.dominik@gmail.com>

	* org-html.el (org-export-html-style-default): Add a default style
	for textareas.

	* org-exp.el (org-export-format-source-code-or-example): Fix
	textarea tag.

2010-02-24  Bastien Guerry  <bzg@altern.org>

	* org-clock.el (org-clock-current-task): New variable to store
	last clocked in task.
	(org-clock-set-current, org-clock-delete-current): New functions.

2010-02-24  Carsten Dominik  <carsten.dominik@gmail.com>

	* org-remember.el (org-remember-apply-template): Extend comment.
	(org-remember-handler): Implement clock sibling filing.

2010-02-23  Carsten Dominik  <carsten.dominik@gmail.com>

	* org-publish.el (org-publish-all, org-publish-current-file)
	(org-publish-current-project): When called with prefix argument
	FORCE, also rebuild the validation file list.

	* org-latex.el (org-export-latex-preprocess): Protect footnotes in
	section headings.

2010-02-21  Carsten Dominik  <carsten.dominik@gmail.com>

	* org-html.el (org-export-as-html-and-open): Kill product buffer
	if the user wants that.

	* org-latex.el (org-export-as-pdf-and-open): Kill product buffer
	if the user wants that.

	* org-exp.el (org-export-kill-product-buffer-when-displayed): New
	option.

	* org-agenda.el (org-batch-agenda-csv): Use the time property
	instead of the `time-of-day' property.

2010-02-20  Carsten Dominik  <carsten.dominik@gmail.com>

	* org-timer.el (org-timer-start-hook, org-timer-stop-hook)
	(org-timer-pause-hook, org-timer-set-hook)
	(org-timer-cancel-hook): New hooks.
	(org-timer-start): Run `org-timer-start-hook'.
	(org-timer-pause-or-continue): Run `org-timer-pause-hook'.
	(org-timer-stop): Run `org-timer-stop-hook'.
	(org-timer-cancel-timers): Run `org-timer-cancel-hook'.

2010-02-19  Carsten Dominik  <carsten.dominik@gmail.com>

	* org.el (org-reveal): Double prefix arg shows the subtree of the
	parent.

2010-02-17  Carsten Dominik  <carsten.dominik@gmail.com>

	* org-agenda.el (org-search-view): Fix bug with searching full
	words in headlines in search view.
	(org-agenda-skip-deadline-prewarning-if-scheduled): New option.
	(org-agenda-get-deadlines): Suppress pre-warning if the entry is
	scheduled (if the user configures it so.

2010-02-16  Carsten Dominik  <carsten.dominik@gmail.com>

	* org.el (org-hide-archived-subtrees): Don't jump to end of
	subtree if the match was not in a headline.
	(org-inside-latex-macro-p): Allow more complex arguments.
	(org-emphasize): Protect against use at end of buffer.

2010-02-15  Carsten Dominik  <carsten.dominik@gmail.com>

	* org-agenda.el (org-agenda-align-tags): Avoid side effects on
	text properties.

2010-02-14  Carsten Dominik  <carsten.dominik@gmail.com>

	* org-agenda.el (org-agenda-todo-ignore-scheduled): More allowed
	values.
	(org-agenda-todo-ignore-scheduled)
	(org-agenda-todo-ignore-deadlines): More control with different
	allowed values.
	(org-agenda-check-for-timestamp-as-reason-to-ignore-todo-item):
	Honor the new option settings.

2010-02-12  Carsten Dominik  <carsten.dominik@gmail.com>

	* org.el (org-get-location): Make sure the selection buffer is
	shown in the current frame.

	* org-ascii.el (org-export-ascii-table-widen-columns): New
	option.
	(org-export-ascii-preprocess): Realign tables to remove narrowing
	if `org-export-ascii-table-widen-columns' is set.

	* org-table.el (org-table-do-narrow): New variable.
	(org-table-align): Narrow only if `org-table-do-narrow' is t.

	* org.el (org-deadline, org-schedule): Allow updating if the
	relevant time stamp does not have a repeater, i.e. do not require
	that no time stamp has a repeater.

	* org-agenda.el (org-agenda-align-tags): Don't add a face to the
	new white space before the tags.

	* org-latex.el (org-export-as-latex): Do nit require the buffer to
	be visiting a file when only exporting to a buffer or string.
	(org-export-latex-fix-inputenc): Only save the buffer is there is
	a file name attached to it.

2010-02-09  Dan Davison  <davison@stats.ox.ac.uk>

	* org-src.el (org-edit-src-exit): Widen before exiting edit buffers

2010-02-08  Carsten Dominik  <carsten.dominik@gmail.com>

	* org.el (org-fontify-meta-lines-and-blocks): Honor
	`org-fontify-quote-and-verse-blocks'.

	* org-faces.el (org-fontify-quote-and-verse-blocks): New option.

2010-02-03  Carsten Dominik  <carsten.dominik@gmail.com>

	* org.el (org-open-at-point): Also check for text property
	org-linked-text before offering collected links.

2010-02-03  Stephen Eglen  <stephen@gnu.org>

	* org-agenda.el (org-agenda-add-entry-to-org-agenda-diary-file):
	Optionally extract time specification from text and add to the
	timestamp.

2010-02-03  Carsten Dominik  <carsten.dominik@gmail.com>

	* org-exp.el (org-html-entities): Fix typo.

	* org-latex.el (org-export-latex-make-header): Use \providecommand
	to make sure the \alert macro is defined.

	* org.el (org-format-latex-signal-error)
	(org-create-formula-image): Use `org-format-latex-signal-error'.

2010-02-02  Stephen Eglen  <stephen@gnu.org>

	* org.el (org-store-link): For dired buffers, use
	default-directory as link name if dired-get-filename returns
	nil.

2010-02-02  Carsten Dominik  <carsten.dominik@gmail.com>

	* org-exp.el (org-export-concatenate-multiline-links): The for
	protectedness at beginning of match.

	* org-latex.el (org-export-latex-fix-inputenc): Never leave the
	AUTO as a coding system, instead default to utf8.

2010-02-01  Carsten Dominik  <carsten.dominik@gmail.com>

	* org.el (org-block-todo-from-children-or-siblings-or-parent)
	(org-block-todo-from-checkboxes): Respect the local variable
	value when deciding if blocking should be active.

	* org-latex.el (org-export-latex-make-header): Define the align
	macro if it is not yet defined.

	* org-agenda.el (org-agenda-insert-diary-make-new-entry): Call
	`org-insert-heading' with the INVISIBLE-OK argument.

	* org-mac-message.el (org-mac-message-insert-flagged): Call
	`org-insert-heading' with the INVISIBLE-OK argument.

	* org.el (org-insert-heading):  New argument INVISIBLE-OK.

	* org-agenda.el (org-agenda-view-mode-dispatch): Improve the
	prompt message.

	* org-html.el (org-html-level-start): Use the
	`html-container-class' text property to set an additional class
	for an outline container.

	* org-exp.el (org-export-remember-html-container-classes): New
	function.
	(org-export-preprocess-string): Call
	`org-export-remember-html-container-classes'.

	* org.el (org-cycle): Mention level cycling in the docstring.
	(org-default-properties): Add new property HTML_CONTAINER_CLASS.

	* org-remember.el (org-remember-apply-template): Do file insertion
	first.

2010-01-31  Carsten Dominik  <carsten.dominik@gmail.com>

	* org-habit.el (org-habit-insert-consistency-graphs): Fix a
	problem with mis-aligned graphs when showing habits.

2010-01-28  Mikael Fornius  <mfo@abc.se>

	* org.el (org-assign-fast-keys): Prefer keys used in keyword name
	when assigning. Begin using numerical characters when all in name
	is used up. This is to spare alphanumeric characters for better
	match with other keywords.

2010-01-28  Carsten Dominik  <carsten.dominik@gmail.com>

	* org-exp.el (org-export-preprocess-hook): Improve documentation.

	* org-latex.el (org-export-latex-preprocess): More consistent
	conversion and protection of the words LaTeX and TeX.
	(org-export-latex-fontify-headline, org-export-latex-preprocess):
	Allow angle brackets in commands, for beamer.

2010-01-26  Carsten Dominik  <carsten.dominik@gmail.com>

	* org-clock.el (org-clock-in): Improve the look of the clock line
	by formatting links.

2010-01-24  Carsten Dominik  <carsten.dominik@gmail.com>

	* org-latex.el (org-export-latex-classes): Use AUTO as the place
	holder string for the coding system.  And improve the
	documentation.
	(org-export-latex-fix-inputenc): Only modify the coding system if
	it is given by the placeholder AUTO.

2010-01-23  Carsten Dominik  <carsten.dominik@gmail.com>

	* org-clock.el (org-task-overrun-text): New option.
	(org-task-overrun, org-clock-update-period): New variables.
	(org-clock-get-clock-string, org-clock-update-mode-line): Mark
	overrun clock.
	(org-clock-notify-once-if-expired): Check if clock is overrun.

	* org-faces.el: New face `org-mode-line-clock-overrun'.

2010-01-18  Jan Böcker  <jan.boecker@jboecker.de>

	* org.el (org-narrow-to-subtree): Position the end of the narrowed
	region before the line with the next heading, to prevent the user
	from prepending text to the next headline.

2010-01-20  Stephen Eglen  <stephen@gnu.org>

	* org-agenda.el (org-get-time-of-day): Use
	org-agenda-time-leading-zero to allow leading zero (rather than
	space) for times.

2010-01-20  Carsten Dominik  <carsten.dominik@gmail.com>

	* org-agenda.el (org-agenda-diary-entry-in-org-file): Make sure
	org-datetree.el is loaded.

	* org-datetree.el: autoload `org-datetree-find-day-create'

	* org-latex.el (org-export-latex-hyperref-format): New option.
	(org-export-latex-links): Use `org-export-latex-hyperref-format'.

2010-01-18  Carsten Dominik  <carsten.dominik@gmail.com>

	* org-ctags.el (org-ctags-enable): Change order of functions.
	(org-ctags-create-tags): Add wildcard to file name expansion.

2010-01-17  Carsten Dominik  <carsten.dominik@gmail.com>

	* org.el (org-entry-properties): Fix some important bugs.

2010-01-16  Carsten Dominik  <carsten.dominik@gmail.com>

	* org.el (org-link-unescape, org-link-escape): Only use hexlify if
	the table is not explicitly given.

2010-01-15  Carsten Dominik  <carsten.dominik@gmail.com>

	* org-clock.el (org-clock-out-when-done): Allow a list of keywords
	as value.
	(org-clock-out-if-current): Work with the new list value of
	`org-clock-out-when-done'.
	(org-clock-out, org-clock-out-if-current): Avoid circular logic
	between clocking out and state changes.

	* org-ctags.el (org-ctags-path-to-ctags): Better system-type test.

	* org-latex.el (org-export-latex-treat-backslash-char): Do not by
	accident protect a character that is before a backslash.

2010-01-14  Carsten Dominik  <carsten.dominik@gmail.com>

	* org-agenda.el (org-diary-class): Use
	`org-order-calendar-date-args'.

	* org.el (org-order-calendar-date-args): New function.

	* org-exp.el (org-export-target-internal-links): Check for
	protectedness after the first bracket.

	* org.el (org-entry-properties): Don't match wrong-case TODO
	keywords.

	* org-agenda.el (org-agenda-schedule, org-agenda-deadline):
	Document that ARG is passed through to remove the date.
	(org-agenda-bulk-action): Accept prefix arg and pass it on.  Do
	not read a date when the user has given a `C-u' prefix.

2010-01-11  Carsten Dominik  <carsten.dominik@gmail.com>

	* org-agenda.el (org-agenda-fix-displayed-tags): Fix bug when all
	tags are hidden.

2010-01-10  Carsten Dominik  <carsten.dominik@gmail.com>

	* org-latex.el (org-export-latex-fix-inputenc): New function.
	(org-export-latex-inputenc-alist): New option.

	* org-exp.el (org-export): New key SPC to publish enclosing
	subtree.

2010-01-09  Carsten Dominik  <carsten.dominik@gmail.com>

	* org-indent.el (org-indent-add-properties): Catch case when there
	is no headline in the buffer.

2010-01-08  Carsten Dominik  <carsten.dominik@gmail.com>

	* org-exp.el (org-html-entities): Add checkmark symbol.

	* org-ascii.el (org-export-ascii-preprocess): Protect targets in
	verbatim code for ASCII export.

	* org.el (org-update-statistics-cookies): Also see checkboxes in
	ordered lists.

2010-01-07  Carsten Dominik  <carsten.dominik@gmail.com>

	* org-agenda.el (org-agenda-view-mode-dispatch): Define the `L'
	key.

	* org-beamer.el (org-beamer-amend-header): Change the location
	where `org-beamer-header-extra' is inserted.

	* org.el (org-compute-latex-and-specials-regexp): Don't do BIND
	just for computing this regexp.

2010-01-06  Carsten Dominik  <carsten.dominik@gmail.com>

	* org-beamer.el (org-beamer-frame-default-options): New option.
	(org-beamer-sectioning): Use default options if the user does not
	have defined any.
	(org-beamer-fix-toc): Put a frame around the table of contents.

	* org-exp.el (org-export-remove-comment-blocks-and-subtrees): Make
	sure case-folding works well when processing comment stuff.

	* org-latex.el (org-export-latex-after-save-hook): New hook.
	(org-export-as-latex): Run the new hook.

2010-01-05  Carsten Dominik  <carsten.dominik@gmail.com>

	* org-beamer.el (org-beamer-environments-default): Add the note
	environments.
	(org-beamer-after-initial-vars): Allow several BEAMER_HEADER_EXTRA
	lines and collect and combine the content.
	(org-beamer-after-initial-vars): Check for note tags and make sure
	they will be seen like a property.

	* org.el (org-offer-links-in-entry): Fix bug when there is a
	single link.

	* org-exp.el (org-export): Make sure the mark is activated, also
	when `transient-mark-mode' is off.

	* org-agenda.el (org-agenda-search-view-always-boolean): New option.
	(org-agenda-search-view-search-words-only): Obsolete variable, is
	now an alias for `org-agenda-search-view-always-boolean'.
	(org-agenda-search-view-force-full-words): New option.
	(org-search-view): Improve docstring, and implement a better logic
	for Boolean and phrase searches.
	(org-agenda-last-search-view-search-was-boolean): New variable.
	(org-agenda-manipulate-query): Consider the type of the last
	search when modifying the search string.

2010-01-04  Carsten Dominik  <carsten.dominik@gmail.com>

	* org-latex.el (org-export-as-latex): Do the first letbind in the
	right moment.

	* org-agenda.el (org-get-entries-from-diary): Add the new face to
	these entries.

	* org-faces.el (org-agenda-diary): New face.

	* org.el (org-make-link-regexps): Allow regexp-special characters
	in link types.
	(org-open-file): When in-emacs is `system', also force system
	opening, like when the value was `(16)'.
	(org-update-statistics-cookies): Handle entries without children.

	* org-exp.el
	(org-export-preprocess-before-normalizing-links-hook): New hook.
	(org-export-preprocess-string): Run the new hook.

	* org.el (org-offer-links-in-entry): Make RET open all links.

	* org-html.el (org-export-as-html): Remove any leftover display
	properties in the html file.

	* org-wl.el (org-wl-store-link): Work-around for format bug with
	text properties.

	* org-habit.el (org-habit-insert-consistency-graphs): Turn off
	invisibility while adding the graphs.

2010-01-03  Carsten Dominik  <carsten.dominik@gmail.com>

	* org-remember.el (org-select-remember-template): Use C letter to
	customize remember templates.

	* org-agenda.el (org-agenda-bulk-mark, org-agenda-bulk-unmark):
	Move cursor to next visible line.

2010-01-02  Carsten Dominik  <carsten.dominik@gmail.com>

	* org-beamer.el (org-beamer-sectioning): Leave columns environment
	by specifying 0 or 1 for column width.
	(org-beamer-column-widths): Make 0 stand for 0.0.

2010-01-01  Carsten Dominik  <carsten.dominik@gmail.com>

	* org-exp.el (org-export-mark-radio-links): Don't match inside
	<<target>>.

	* org.el (org-format-latex-header-extra): New variable.
	(org-format-latex): Set org-format-latex-header-extra from
	in-buffer stuff.
	(org-format-latex): Add org-format-latex-header-extra to the
	variables on which image creation depends.
	(org-create-formula-image): Add the header stuff from in-buffer
	settings.
	(org-read-date-analyze): Base the analysis for future preference
	on NOW, not on the default date.

	* org-inlinetask.el (org-inlinetask-export-handler): Add CSS class
	for TODO keyword in inline tasks.

	* org.el (org-log-note-headings): New headings for removing
	deadline or scheduling date.
	(org-deadline, org-schedule): Arrange for logging when removing a
	date.
	(org-add-log-note): Handle deadline and scheduling removal.

2009-12-31  Carsten Dominik  <carsten.dominik@gmail.com>

	* org-exp.el (org-export-visible): Add LaTeX/pdf export.

2009-12-28  Carsten Dominik  <carsten.dominik@gmail.com>

	* org-agenda.el (org-diary-class): New function.

2009-12-24  Carsten Dominik  <carsten.dominik@gmail.com>

	* org-latex.el (org-export-latex-preprocess): Do process the text
	of a radio target.

2009-12-20  Carsten Dominik  <carsten.dominik@gmail.com>

	* org.el (org-entry-properties): Add TIMESTAMP properties back
	in.

2009-12-18  Carsten Dominik  <carsten.dominik@gmail.com>

	* org.el (org-all-time-keywords): New variable.
	(org-set-regexps-and-options): Set `org-all-time-keywords'.
	(org-entry-blocked-p): New function.
	(org-special-properties): Add BLOCKED as a new special property.
	(org-entry-properties): New optional argument SPECIFIC, only parse
	for this property when it is specified.
	(org-entry-get): Pass a SPECIFIC argument to
	`org-entry-properties'.

	* org-latex.el (org-export-as-latex): Preprocess TEXT as well.

2009-12-17  Carsten Dominik  <carsten.dominik@gmail.com>

	* org-latex.el (org-export-latex-tables): No forced line end if
	there is no caption.

2009-12-16  Carsten Dominik  <carsten.dominik@gmail.com>

	* org-exp.el (org-html-entities): Add Euro symbols from Marvosym
	package.

	* org-latex.el (org-export-latex-tables): Only add a caption when
	macro in in longtable environments if one has been defined.

	* org-html.el (org-export-as-html): Only take title from buffer if
	not exporting body-only.

	* org-latex.el (org-export-latex-preprocess): Better version of
	the regular expression for protecting LaTeX macros.
	(org-export-latex-preprocess): Start searching for macros to
	protect from beginning of buffer.

	* org-exp.el (org-export-target-internal-links): Check for
	protectedness earlier in the string.

	* org-agenda.el (org-agenda-highlight-todo): Match TODO keywords
	case sensitively.

	* org-id.el (org-id-store-link): Match TODO keywords case
	sensitively.

	* org.el (org-heading-components, org-get-outline-path)
	(org-display-outline-path): Match TODO keywords case sensitively.

	* org-latex.el (org-export-as-latex): Ignore read-only
	properties.

	* org-exp.el (org-export-preprocess-string): Remove any
	`read-only' properties.

	* org-agenda.el (org-agenda-inactive-leader): New option.
	(org-agenda-get-timestamps): Use `org-agenda-inactive-leader'.
	(org-tags-view): Prompt for matcher if MATCH is an empty string.
	(org-todo-list): Prompt for matcher if ARG is an empty string.

2009-12-15  Carsten Dominik  <carsten.dominik@gmail.com>

	* org.el (org-open-link-functions): New hook.
	(org-open-at-point): Run `org-open-link-functions'.

2009-12-14  Carsten Dominik  <carsten.dominik@gmail.com>

	* org-agenda.el (org-agenda-date-prompt): Allow inactive time
	stamps as well.

	* org.el (org-inhibit-startup-visibility-stuff): New variable.
	(org-mode): Don't do startup visibility if inhibited.
	(org-outline-overlay-data, org-set-outline-overlay-data): New
	functions.
	(org-save-outline-visibility): New macro.
	(org-log-note-headings): Document that one should not change the
	`state' note format.

2009-12-13  Carsten Dominik  <carsten.dominik@gmail.com>

	* org.el (org-make-link-regexps): Capture link path into a group.

2009-12-12  Carsten Dominik  <carsten.dominik@gmail.com>

	* org-beamer.el (org-beamer-after-initial-vars): Do not overwrite
	the options plist.

2009-12-11  Carsten Dominik  <carsten.dominik@gmail.com>

	* org.el (org-startup-with-beamer-mode): New option.
	(org-property-changed-functions)
	(org-property-allowed-value-functions): New hooks.
	(org-entry-put, org-property-get-allowed-values): Run the new
	hooks.
	(org-property-next-allowed-value): Run the new hooks.

	* org-exp.el (org-export-select-backend-specific-text): Add the
	special beamer tags.

	* org-beamer.el
	(org-export-preprocess-before-selecting-backend-code-hook): New
	file.

	* org-latex.el (org-export-latex-after-initial-vars-hook): New hook.
	(org-export-as-latex): Run
	`org-export-latex-after-initial-vars-hook'.
	(org-export-latex-format-toc-function)
	(org-export-latex-make-header): Call
	`org-export-latex-format-toc-function'.

	* org.el (org-fill-template): Make template searches case sensitive.

	* org-exp.el (org-export): Use "1" as a sign to export only the
	subtree.

	* org-colview-xemacs.el (org-columns-edit-value): Use
	org-unrestricted property.

	* org-colview.el (org-columns-edit-value):  Use
	org-unrestricted property.

	* org.el (org-compute-property-at-point): Set org-unrestricted
	text property if the list contains ":ETC".
	(org-insert-property-drawer):  Use
	org-unrestricted property.

	* org-exp.el
	(org-export-preprocess-before-selecting-backend-code-hook): New hook.
	(org-export-preprocess-string): Run
	`org-export-preprocess-before-selecting-backend-code-hook'.

	* org-xoxo.el (org-export-as-xoxo): Run `org-export-first-hook'.

	* org-latex.el (org-export-region-as-latex): Run
	`org-export-first-hook'.

	* org-html.el (org-export-as-html): Run `org-export-first-hook'.

	* org-docbook.el (org-export-as-docbook): Run
	`org-export-first-hook'.

	* org-ascii.el (org-export-as-ascii): Run `org-export-first-hook'.

	* org-exp.el (org-export-first-hook): New hook.

2009-12-10  Carsten Dominik  <carsten.dominik@gmail.com>

	* org-list.el (org-previous-item): Exit at the beginning of the
	buffer.

	* org-id.el (org-id-locations-save): Only write the id locations
	if any are defined.

	* org-archive.el (org-archive-all-done): Make this work in a file
	with org-odd-levels-only set.

	* org.el (org-get-refile-targets): Catch the case when a buffer
	has no file.

	* org-latex.el (org-export-as-latex): Cleanup forced line ends
	where they are not needed.
	(org-export-latex-subcontent): Remove unnecessary newlines.

2009-12-09  Carsten Dominik  <carsten.dominik@gmail.com>

	* org-latex.el (org-export-latex-make-header): Remove \obeylines.
	(org-export-latex-fontify): Fix regexp bug that takes special
	care of protecting the right boundary characters in emphasis
	matches.
	(org-export-latex-preprocess): Allow multiple arguments to latex
	macros.

	* org.el (org-make-link-regexps): Use John Gruber's regexp for
	urls.

	* org-macs.el (org-re): Interpret :punct: in regexps.

	* org-exp.el (org-export-replace-src-segments-and-examples): Also
	take the final newline after the END line.

	* org.el (org-clean-visibility-after-subtree-move): Only fix
	entries that are not entirely invisible already.
	(org-insert-link): Respect org-link-file-path-type for
	"docview:" links in addition to "file:" links.

2009-12-03  Carsten Dominik  <carsten.dominik@gmail.com>

	* org-exp.el (org-export-format-source-code-or-example): Avoid
	additional extra white lines in LaTeX.

	* org-list.el (org-list-parse-list): Leave empty lines after the
	list, don't consider them as part of the list.

	* org-mobile.el (org-mobile-sumo-agenda-command): Allow tagstodo
	searches.

	* org-clock.el (org-clock-select-task): Convert integer to
	character for XEmacs.

2009-12-02  Carsten Dominik  <carsten.dominik@gmail.com>

	* org-clock.el (org-clock-resolve): Make reading a char XEmacs
	compatible.

2009-11-30  Tassilo Horn  <tassilo@member.fsf.org>

	* org.el (org-complete-tags-always-offer-all-agenda-tags): New
	variable.
	(org-set-tags): Use it.

2009-11-30  Carsten Dominik  <carsten.dominik@gmail.com>

	* org-list.el (org-empty-line-terminates-plain-lists): Update
	docstring.

	* org.el (org-format-latex): Fix link creation for processed latex
	snippets.

2009-11-29  Carsten Dominik  <carsten.dominik@gmail.com>

	* org-footnote.el (org-footnote-normalize): Protect replacement
	text.

	* org.el (org-inside-latex-macro-p): Save match data.

2009-11-28  Jan Böcker  <jan.boecker@jboecker.de>

	* org-docview.el: New file.

2009-11-27  Carsten Dominik  <carsten.dominik@gmail.com>

	* org-latex.el (org-export-latex-class-options): New variable.
	(org-export-latex-set-initial-vars): Use the class options.

	* org.el (org-forward-same-level): Stop at headings that start
	with an invisible character.
	(org-additional-option-like-keywords): Add LaTeX_CLASS_OPTIONS.

2009-11-26  Carsten Dominik  <carsten.dominik@gmail.com>

	* org-footnote.el (org-footnote-normalize): Don't take optional
	arguments in LaTeX macros as footnotes.

	* org.el (org-inside-latex-macro-p): New function.

	* org-latex.el (org-latex-to-pdf-process): Change customization
	group to `org-export-pdf'.

	* org-agenda.el (org-agenda-get-blocks): Look at time string also
	on days after the first one.

	* org.el (org-insert-heading): Also check for item before assuming
	before-first-heading condition.

	* org-latex.el (org-latex-to-pdf-process): Fix typo in group tag.
	(org-export-pdf-logfiles): New option.
	(org-export-as-pdf): Use `org-export-pdf-logfiles'.
	(org-export-pdf-logfiles): Fix customization type.

	* org.el (org-insert-link): Improve error message when there is no
	default link to select with RET.

	* org-agenda.el (org-agenda-filter-by-tag): Use char argument from
	parameter list.

2009-11-25  Carsten Dominik  <carsten.dominik@gmail.com>

	* org-latex.el (org-export-latex-parse-global)
	(org-export-latex-parse-content)
	(org-export-latex-parse-subcontent): Use
	`org-re-search-forward-unprotected'.
	(org-export-as-pdf): Remove log files produced by XeTeX.

	* org-macs.el (org-re-search-forward-unprotected): New function.

2009-11-25  James TD Smith  <ahktenzero@mohorovi.cc>

	* org-colview.el (org-agenda-colview-summarize): Sort out some
	confusion between properties and titles, which resulted in
	agenda summaries not working if a title was set for a column.

2009-11-24  Carsten Dominik  <carsten.dominik@gmail.com>

	* org-mobile.el (org-mobile-agendas): New option.
	(org-mobile-sumo-agenda-command): Select the right agendas.

	* org-latex.el (org-export-latex-format-image): Preserve the
	original-indentation property.

2009-11-23  Carsten Dominik  <carsten.dominik@gmail.com>

	* org-clock.el (org-clock-insert-selection-line): Catch error when
	an old tasks no longer exists.

	* org-latex.el (org-export-as-pdf): Remove also the .idx file.
	(org-export-as-pdf): Don't remove the old PDF file before making
	the new one.

	* org-mouse.el (org-mouse-end-headline, org-mouse-insert-item)
	(org-mouse-context-menu): Use `org-looking-back'.

	* org.el (org-cycle-level): Use `org-looking-back'.

	* org-list.el (org-cycle-item-indentation): Use
	`org-looking-back'.

	* org-compat.el (org-looking-back): New function.

	* org.el (org-insert-heading): Catch before-first-headline when
	inserting a headline.

2009-11-22  Carsten Dominik  <carsten.dominik@gmail.com>

	* org-latex.el (org-export-latex-format-image): Indent figure
	environment, so that it does not interrupt plain list.

	* org.el (org-open-at-point): Allow long link descriptions.

2009-11-21  Carsten Dominik  <carsten.dominik@gmail.com>

	* org-html.el (org-export-as-html): Remove empty lines at the
	beginning of the exported text.
;; Local Variables:
;; coding: utf-8
;; add-log-time-zone-rule: t
;; End:

    Copyright (C) 2008  Free Software Foundation, Inc.

  This file is part of GNU Emacs.

  GNU Emacs is free software: you can redistribute it and/or modify
  it under the terms of the GNU General Public License as published by
  the Free Software Foundation, either version 3 of the License, or
  (at your option) any later version.

  GNU Emacs is distributed in the hope that it will be useful,
  but WITHOUT ANY WARRANTY; without even the implied warranty of
  MERCHANTABILITY or FITNESS FOR A PARTICULAR PURPOSE.  See the
  GNU General Public License for more details.

  You should have received a copy of the GNU General Public License
  along with GNU Emacs.  If not, see <http://www.gnu.org/licenses/>.

;; arch-tag: a9bdcf06-7c2d-4b5a-bf7a-c5e7b706f67c<|MERGE_RESOLUTION|>--- conflicted
+++ resolved
@@ -1,12 +1,3 @@
-<<<<<<< HEAD
-2010-05-16  David Maus  <dmaus@ictsoc.de>
-
-	* org-id.el (org-id-uuid): New function.  Return string with
-	random (version 4) UUID.
-	(org-id-method): Make 'uuid the new default value.
-	(org-id-new): Use `org-id-uuid' if call to uuidgen program
-	does not return a UUID.
-=======
 2010-05-17  Carsten Dominik  <carsten.dominik@gmail.com>
 
 	* org-clock.el (org-clock-sum): Don't include running clock if
@@ -30,7 +21,14 @@
 	(org-resolve-clocks): Changed the argument
 	`also-non-dangling-p' to `only-dangling-p', since due to a bug
 	this was the default behavior all along.
->>>>>>> 2daea076
+
+2010-05-16  David Maus  <dmaus@ictsoc.de>
+
+	* org-id.el (org-id-uuid): New function.  Return string with
+	random (version 4) UUID.
+	(org-id-method): Make 'uuid the new default value.
+	(org-id-new): Use `org-id-uuid' if call to uuidgen program
+	does not return a UUID.
 
 2010-05-15  Carsten Dominik  <carsten.dominik@gmail.com>
 
