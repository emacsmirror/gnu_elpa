--- conflicted
+++ resolved
@@ -6,11 +6,7 @@
 ;; Maintainer: Adam Porter <adam@alphapapa.net>
 ;; Keywords: multimedia
 ;; Package-Requires: ((emacs "29.1") (persist "0.6") (taxy "0.10") (taxy-magit-section "0.13") (transient "0.5.3"))
-<<<<<<< HEAD
 ;; Version: 0.9-pre
-=======
-;; Version: 0.8.1
->>>>>>> b76e5cc1
 ;; URL: https://github.com/alphapapa/listen.el
 
 ;; This program is free software; you can redistribute it and/or modify
