--- conflicted
+++ resolved
@@ -2981,13 +2981,7 @@
       (setq tabulated-list-use-header-line nil ; default to no header
             header-line-format nil
             tabulated-list--header-string nil)
-      (setq embark--rerun-function rerun)
-<<<<<<< HEAD
-      (when (memq embark--type embark-collect-zebra-types)
-        (embark-collect-zebra-minor-mode)))
-=======
-      (local-set-key [remap revert-buffer] #'embark-rerun-collect-or-export))
->>>>>>> 3064ea0b
+      (setq embark--rerun-function rerun))
 
     (let ((window (display-buffer buffer)))
       (with-selected-window window
