;;; js2-mode.el --- Improved JavaScript editing mode

;; Copyright (C) 2009, 2012  Free Software Foundation, Inc.

;; Author:  Steve Yegge <steve.yegge@gmail.com>
;; Contributors:  mooz <stillpedant@gmail.com>
;;                Dmitry Gutov <dgutov@yandex.ru>
;; Version:  See `js2-mode-version'
;; Keywords:  languages, javascript

;; This file is part of GNU Emacs.

;; GNU Emacs is free software: you can redistribute it and/or modify
;; it under the terms of the GNU General Public License as published by
;; the Free Software Foundation, either version 3 of the License, or
;; (at your option) any later version.

;; GNU Emacs is distributed in the hope that it will be useful,
;; but WITHOUT ANY WARRANTY; without even the implied warranty of
;; MERCHANTABILITY or FITNESS FOR A PARTICULAR PURPOSE.  See the
;; GNU General Public License for more details.

;; You should have received a copy of the GNU General Public License
;; along with GNU Emacs.  If not, see <http://www.gnu.org/licenses/>.

;;; Commentary:

;; This JavaScript editing mode supports:

;;  - strict recognition of the Ecma-262 language standard
;;  - support for most Rhino and SpiderMonkey extensions from 1.5 to 1.8
;;  - parsing support for ECMAScript for XML (E4X, ECMA-357)
;;  - accurate syntax highlighting using a recursive-descent parser
;;  - on-the-fly reporting of syntax errors and strict-mode warnings
;;  - undeclared-variable warnings using a configurable externs framework
;;  - "bouncing" line indentation to choose among alternate indentation points
;;  - smart line-wrapping within comments and strings
;;  - code folding:
;;    - show some or all function bodies as {...}
;;    - show some or all block comments as /*...*/
;;  - context-sensitive menu bar and popup menus
;;  - code browsing using the `imenu' package
;;  - typing helpers such as automatic insertion of matching braces/parens
;;  - many customization options

;; Installation:
;;
;; To install it as your major mode for JavaScript editing:

;;   (add-to-list 'auto-mode-alist '("\\.js$" . js2-mode))

;; Alternately, to install it as a minor mode just for JavaScript linting,
;; you must add it to the appropriate major-mode hook.  Normally this would be:

;;   (add-hook 'js-mode-hook 'js2-minor-mode)

;; To customize how it works:
;;   M-x customize-group RET js2-mode RET

;; Notes:

;; This mode includes a port of Mozilla Rhino's scanner, parser and
;; symbol table.  Ideally it should stay in sync with Rhino, keeping
;; `js2-mode' current as the EcmaScript language standard evolves.

;; Unlike cc-engine based language modes, js2-mode's line-indentation is not
;; customizable.  It is a surprising amount of work to support customizable
;; indentation.  The current compromise is that the tab key lets you cycle among
;; various likely indentation points, similar to the behavior of python-mode.

;; This mode does not yet work with "multi-mode" modes such as `mmm-mode'
;; and `mumamo', although it could be made to do so with some effort.
;; This means that `js2-mode' is currently only useful for editing JavaScript
;; files, and not for editing JavaScript within <script> tags or templates.

;;; Code:

(eval-when-compile
  (require 'cl))

(require 'imenu)
(require 'cc-cmds)  ; for `c-fill-paragraph'

(eval-and-compile
  (require 'cc-mode)     ; (only) for `c-populate-syntax-table'
  (require 'cc-langs)    ; it's here in Emacs 21...
  (require 'cc-engine))  ; for `c-paragraph-start' et. al.

(defvar electric-layout-rules)

;;; Externs (variables presumed to be defined by the host system)

(defvar js2-ecma-262-externs
  (mapcar 'symbol-name
          '(Array Boolean Date Error EvalError Function Infinity
          Math NaN Number Object RangeError ReferenceError RegExp
          String SyntaxError TypeError URIError arguments
          decodeURI decodeURIComponent encodeURI
          encodeURIComponent escape eval isFinite isNaN
          parseFloat parseInt undefined unescape))
"Ecma-262 externs.  Included in `js2-externs' by default.")

(defvar js2-browser-externs
  (mapcar 'symbol-name
          '(;; DOM level 1
            Attr CDATASection CharacterData Comment DOMException
            DOMImplementation Document DocumentFragment
            DocumentType Element Entity EntityReference
            ExceptionCode NamedNodeMap Node NodeList Notation
            ProcessingInstruction Text

            ;; DOM level 2
            HTMLAnchorElement HTMLAppletElement HTMLAreaElement
            HTMLBRElement HTMLBaseElement HTMLBaseFontElement
            HTMLBodyElement HTMLButtonElement HTMLCollection
            HTMLDListElement HTMLDirectoryElement HTMLDivElement
            HTMLDocument HTMLElement HTMLFieldSetElement
            HTMLFontElement HTMLFormElement HTMLFrameElement
            HTMLFrameSetElement HTMLHRElement HTMLHeadElement
            HTMLHeadingElement HTMLHtmlElement HTMLIFrameElement
            HTMLImageElement HTMLInputElement HTMLIsIndexElement
            HTMLLIElement HTMLLabelElement HTMLLegendElement
            HTMLLinkElement HTMLMapElement HTMLMenuElement
            HTMLMetaElement HTMLModElement HTMLOListElement
            HTMLObjectElement HTMLOptGroupElement
            HTMLOptionElement HTMLOptionsCollection
            HTMLParagraphElement HTMLParamElement HTMLPreElement
            HTMLQuoteElement HTMLScriptElement HTMLSelectElement
            HTMLStyleElement HTMLTableCaptionElement
            HTMLTableCellElement HTMLTableColElement
            HTMLTableElement HTMLTableRowElement
            HTMLTableSectionElement HTMLTextAreaElement
            HTMLTitleElement HTMLUListElement

            ;; DOM level 3
            DOMConfiguration DOMError DOMException
            DOMImplementationList DOMImplementationSource
            DOMLocator DOMStringList NameList TypeInfo
            UserDataHandler

            ;; Window
            window alert confirm document java navigator prompt screen
            self top

            ;; W3C CSS
            CSSCharsetRule CSSFontFace CSSFontFaceRule
            CSSImportRule CSSMediaRule CSSPageRule
            CSSPrimitiveValue CSSProperties CSSRule CSSRuleList
            CSSStyleDeclaration CSSStyleRule CSSStyleSheet
            CSSValue CSSValueList Counter DOMImplementationCSS
            DocumentCSS DocumentStyle ElementCSSInlineStyle
            LinkStyle MediaList RGBColor Rect StyleSheet
            StyleSheetList ViewCSS

            ;; W3C Event
            EventListener EventTarget Event DocumentEvent UIEvent
            MouseEvent MutationEvent KeyboardEvent

            ;; W3C Range
            DocumentRange Range RangeException

            ;; W3C XML
            XPathResult XMLHttpRequest))
  "Browser externs.
You can cause these to be included or excluded with the custom
variable `js2-include-browser-externs'.")

(defvar js2-rhino-externs
  (mapcar 'symbol-name
          '(Packages importClass importPackage com org java
            ;; Global object (shell) externs.
            defineClass deserialize doctest gc help load
            loadClass print quit readFile readUrl runCommand seal
            serialize spawn sync toint32 version))
  "Mozilla Rhino externs.
Set `js2-include-rhino-externs' to t to include them.")

(defvar js2-gears-externs
  (mapcar 'symbol-name
          '(
            ;; TODO(stevey):  add these
            ))
  "Google Gears externs.
Set `js2-include-gears-externs' to t to include them.")

;;; Variables

(defun js2-mark-safe-local (name pred)
  "Make the variable NAME buffer-local and mark it as safe file-local
variable with predicate PRED."
  (make-variable-buffer-local name)
  (put name 'safe-local-variable pred))

(defcustom js2-highlight-level 2
  "Amount of syntax highlighting to perform.
0 or a negative value means none.
1 adds basic syntax highlighting.
2 adds highlighting of some Ecma built-in properties.
3 adds highlighting of many Ecma built-in functions."
  :group 'js2-mode
  :type '(choice (const :tag "None" 0)
                 (const :tag "Basic" 1)
                 (const :tag "Include Properties" 2)
                 (const :tag "Include Functions" 3)))

(defvar js2-mode-dev-mode-p nil
  "Non-nil if running in development mode.  Normally nil.")

(defgroup js2-mode nil
  "An improved JavaScript mode."
  :group 'languages)

(defcustom js2-basic-offset (if (and (boundp 'c-basic-offset)
                                     (numberp c-basic-offset))
                                c-basic-offset
                              4)
  "Number of spaces to indent nested statements.
Similar to `c-basic-offset'."
  :group 'js2-mode
  :type 'integer)
(js2-mark-safe-local 'js2-basic-offset 'integerp)


(defcustom js2-bounce-indent-p nil
  "Non-nil to have indent-line function choose among alternatives.
If nil, the indent-line function will indent to a predetermined column
based on heuristic guessing.  If non-nil, then if the current line is
already indented to that predetermined column, indenting will choose
another likely column and indent to that spot.  Repeated invocation of
the indent-line function will cycle among the computed alternatives.
See the function `js2-bounce-indent' for details.  When it is non-nil,
js2-mode also binds `js2-bounce-indent-backwards' to Shift-Tab."
  :type 'boolean
  :group 'js2-mode)

(defcustom js2-pretty-multiline-declarations t
  "Non-nil to line up multiline declarations vertically:

  var a = 10,
      b = 20,
      c = 30;

If the value is not `all', and the first assigned value in
declaration is a function/array/object literal spanning several
lines, it won't be indented additionally:

  var o = {                   var bar = 2,
    foo: 3          vs.           o = {
  },                                foo: 3
      bar = 2;                    };"
  :group 'js2-mode
  :type 'symbol)
(js2-mark-safe-local 'js2-pretty-multiline-declarations 'symbolp)

(defcustom js2-indent-on-enter-key nil
  "Non-nil to have Enter/Return key indent the line.
This is unusual for Emacs modes but common in IDEs like Eclipse."
  :type 'boolean
  :group 'js2-mode)

(defcustom js2-enter-indents-newline nil
  "Non-nil to have Enter/Return key indent the newly-inserted line.
This is unusual for Emacs modes but common in IDEs like Eclipse."
  :type 'boolean
  :group 'js2-mode)

(defcustom js2-idle-timer-delay 0.2
  "Delay in secs before re-parsing after user makes changes.
Multiplied by `js2-dynamic-idle-timer-adjust', which see."
  :type 'number
  :group 'js2-mode)
(make-variable-buffer-local 'js2-idle-timer-delay)

(defcustom js2-dynamic-idle-timer-adjust 0
  "Positive to adjust `js2-idle-timer-delay' based on file size.
The idea is that for short files, parsing is faster so we can be
more responsive to user edits without interfering with editing.
The buffer length in characters (typically bytes) is divided by
this value and used to multiply `js2-idle-timer-delay' for the
buffer.  For example, a 21k file and 10k adjust yields 21k/10k
== 2, so js2-idle-timer-delay is multiplied by 2.
If `js2-dynamic-idle-timer-adjust' is 0 or negative,
`js2-idle-timer-delay' is not dependent on the file size."
  :type 'number
  :group 'js2-mode)

(defcustom js2-mode-escape-quotes t
  "Non-nil to disable automatic quote-escaping inside strings."
  :type 'boolean
  :group 'js2-mode)

(defcustom js2-concat-multiline-strings t
  "Non-nil to automatically turn a newline in mid-string into a
string concatenation.  When `eol', the '+' will be inserted at the
end of the line, otherwise, at the beginning of the next line."
  :type '(choice (const t) (const eol) (const nil))
  :group 'js2-mode)

(defcustom js2-mode-squeeze-spaces t
  "Non-nil to normalize whitespace when filling in comments.
Multiple runs of spaces are converted to a single space."
  :type 'boolean
  :group 'js2-mode)

(defcustom js2-mode-show-parse-errors t
  "True to highlight parse errors."
  :type 'boolean
  :group 'js2-mode)

(defcustom js2-mode-show-strict-warnings t
  "Non-nil to emit Ecma strict-mode warnings.
Some of the warnings can be individually disabled by other flags,
even if this flag is non-nil."
  :type 'boolean
  :group 'js2-mode)

(defcustom js2-strict-trailing-comma-warning t
  "Non-nil to warn about trailing commas in array literals.
Ecma-262 forbids them, but many browsers permit them.  IE is the
big exception, and can produce bugs if you have trailing commas."
  :type 'boolean
  :group 'js2-mode)

(defcustom js2-strict-missing-semi-warning t
  "Non-nil to warn about semicolon auto-insertion after statement.
Technically this is legal per Ecma-262, but some style guides disallow
depending on it."
  :type 'boolean
  :group 'js2-mode)

(defcustom js2-missing-semi-one-line-override nil
  "Non-nil to permit missing semicolons in one-line functions.
In one-liner functions such as `function identity(x) {return x}'
people often omit the semicolon for a cleaner look.  If you are
such a person, you can suppress the missing-semicolon warning
by setting this variable to t."
  :type 'boolean
  :group 'js2-mode)

(defcustom js2-strict-inconsistent-return-warning t
  "Non-nil to warn about mixing returns with value-returns.
It's perfectly legal to have a `return' and a `return foo' in the
same function, but it's often an indicator of a bug, and it also
interferes with type inference (in systems that support it.)"
  :type 'boolean
  :group 'js2-mode)

(defcustom js2-strict-cond-assign-warning t
  "Non-nil to warn about expressions like if (a = b).
This often should have been '==' instead of '='.  If the warning
is enabled, you can suppress it on a per-expression basis by
parenthesizing the expression, e.g. if ((a = b)) ..."
  :type 'boolean
  :group 'js2-mode)

(defcustom js2-strict-var-redeclaration-warning t
  "Non-nil to warn about redeclaring variables in a script or function."
  :type 'boolean
  :group 'js2-mode)

(defcustom js2-strict-var-hides-function-arg-warning t
  "Non-nil to warn about a var decl hiding a function argument."
  :type 'boolean
  :group 'js2-mode)

(defcustom js2-skip-preprocessor-directives nil
  "Non-nil to treat lines beginning with # as comments.
Useful for viewing Mozilla JavaScript source code."
  :type 'boolean
  :group 'js2-mode)

(defcustom js2-language-version 180
  "Configures what JavaScript language version to recognize.
Currently versions 150, 160, 170 and 180 are supported, corresponding
to JavaScript 1.5, 1.6, 1.7 and 1.8, respectively.  In a nutshell,
1.6 adds E4X support, 1.7 adds let, yield, and Array comprehensions,
and 1.8 adds function closures."
  :type 'integer
  :group 'js2-mode)

(defcustom js2-allow-keywords-as-property-names t
  "If non-nil, you can use JavaScript keywords as object property names.
Examples:

  var foo = {int: 5, while: 6, continue: 7};
  foo.return = 8;

Ecma-262 forbids this syntax, but many browsers support it."
  :type 'boolean
  :group 'js2-mode)

(defcustom js2-instanceof-has-side-effects nil
  "If non-nil, treats the instanceof operator as having side effects.
This is useful for xulrunner apps."
  :type 'boolean
  :group 'js2-mode)

(defcustom js2-move-point-on-right-click t
  "Non-nil to move insertion point when you right-click.
This makes right-click context menu behavior a bit more intuitive,
since menu operations generally apply to the point.  The exception
is if there is a region selection, in which case the point does -not-
move, so cut/copy/paste can work properly.

Note that IntelliJ moves the point, and Eclipse leaves it alone,
so this behavior is customizable."
  :group 'js2-mode
  :type 'boolean)

(defcustom js2-allow-rhino-new-expr-initializer t
  "Non-nil to support a Rhino's experimental syntactic construct.

Rhino supports the ability to follow a `new' expression with an object
literal, which is used to set additional properties on the new object
after calling its constructor.  Syntax:

  new <expr> [ ( arglist ) ] [initializer]

Hence, this expression:

  new Object {a: 1, b: 2}

results in an Object with properties a=1 and b=2.  This syntax is
apparently not configurable in Rhino - it's currently always enabled,
as of Rhino version 1.7R2."
  :type 'boolean
  :group 'js2-mode)

(defcustom js2-allow-member-expr-as-function-name nil
  "Non-nil to support experimental Rhino syntax for function names.

Rhino supports an experimental syntax configured via the Rhino Context
setting `allowMemberExprAsFunctionName'.  The experimental syntax is:

  function <member-expr> ( [ arg-list ] ) { <body> }

Where member-expr is a non-parenthesized 'member expression', which
is anything at the grammar level of a new-expression or lower, meaning
any expression that does not involve infix or unary operators.

When <member-expr> is not a simple identifier, then it is syntactic
sugar for assigning the anonymous function to the <member-expr>.  Hence,
this code:

  function a.b().c[2] (x, y) { ... }

is rewritten as:

  a.b().c[2] = function(x, y) {...}

which doesn't seem particularly useful, but Rhino permits it."
  :type 'boolean
  :group 'js2-mode)

(defvar js2-mode-version 20120416
  "Release number for `js2-mode'.")

;; scanner variables

(defmacro js2-deflocal (name value &optional comment)
  "Define a buffer-local variable NAME with VALUE and COMMENT."
  `(progn
     (defvar ,name ,value ,comment)
     (make-variable-buffer-local ',name)))

;; We record the start and end position of each token.
(js2-deflocal js2-token-beg 1)
(js2-deflocal js2-token-end -1)

(defvar js2-EOF_CHAR -1
  "Represents end of stream.  Distinct from js2-EOF token type.")

;; I originally used symbols to represent tokens, but Rhino uses
;; ints and then sets various flag bits in them, so ints it is.
;; The upshot is that we need a `js2-' prefix in front of each name.
(defvar js2-ERROR -1)
(defvar js2-EOF 0)
(defvar js2-EOL 1)
(defvar js2-ENTERWITH 2)       ; begin interpreter bytecodes
(defvar js2-LEAVEWITH 3)
(defvar js2-RETURN 4)
(defvar js2-GOTO 5)
(defvar js2-IFEQ 6)
(defvar js2-IFNE 7)
(defvar js2-SETNAME 8)
(defvar js2-BITOR 9)
(defvar js2-BITXOR 10)
(defvar js2-BITAND 11)
(defvar js2-EQ 12)
(defvar js2-NE 13)
(defvar js2-LT 14)
(defvar js2-LE 15)
(defvar js2-GT 16)
(defvar js2-GE 17)
(defvar js2-LSH 18)
(defvar js2-RSH 19)
(defvar js2-URSH 20)
(defvar js2-ADD 21)            ; infix plus
(defvar js2-SUB 22)            ; infix minus
(defvar js2-MUL 23)
(defvar js2-DIV 24)
(defvar js2-MOD 25)
(defvar js2-NOT 26)
(defvar js2-BITNOT 27)
(defvar js2-POS 28)            ; unary plus
(defvar js2-NEG 29)            ; unary minus
(defvar js2-NEW 30)
(defvar js2-DELPROP 31)
(defvar js2-TYPEOF 32)
(defvar js2-GETPROP 33)
(defvar js2-GETPROPNOWARN 34)
(defvar js2-SETPROP 35)
(defvar js2-GETELEM 36)
(defvar js2-SETELEM 37)
(defvar js2-CALL 38)
(defvar js2-NAME 39)           ; an identifier
(defvar js2-NUMBER 40)
(defvar js2-STRING 41)
(defvar js2-NULL 42)
(defvar js2-THIS 43)
(defvar js2-FALSE 44)
(defvar js2-TRUE 45)
(defvar js2-SHEQ 46)           ; shallow equality (===)
(defvar js2-SHNE 47)           ; shallow inequality (!==)
(defvar js2-REGEXP 48)
(defvar js2-BINDNAME 49)
(defvar js2-THROW 50)
(defvar js2-RETHROW 51)        ; rethrow caught exception: catch (e if ) uses it
(defvar js2-IN 52)
(defvar js2-INSTANCEOF 53)
(defvar js2-LOCAL_LOAD 54)
(defvar js2-GETVAR 55)
(defvar js2-SETVAR 56)
(defvar js2-CATCH_SCOPE 57)
(defvar js2-ENUM_INIT_KEYS 58)
(defvar js2-ENUM_INIT_VALUES 59)
(defvar js2-ENUM_INIT_ARRAY 60)
(defvar js2-ENUM_NEXT 61)
(defvar js2-ENUM_ID 62)
(defvar js2-THISFN 63)
(defvar js2-RETURN_RESULT 64)  ; to return previously stored return result
(defvar js2-ARRAYLIT 65)       ; array literal
(defvar js2-OBJECTLIT 66)      ; object literal
(defvar js2-GET_REF 67)        ; *reference
(defvar js2-SET_REF 68)        ; *reference = something
(defvar js2-DEL_REF 69)        ; delete reference
(defvar js2-REF_CALL 70)       ; f(args) = something or f(args)++
(defvar js2-REF_SPECIAL 71)    ; reference for special properties like __proto
(defvar js2-YIELD 72)          ; JS 1.7 yield pseudo keyword

;; XML support
(defvar js2-DEFAULTNAMESPACE 73)
(defvar js2-ESCXMLATTR 74)
(defvar js2-ESCXMLTEXT 75)
(defvar js2-REF_MEMBER 76)     ; Reference for x.@y, x..y etc.
(defvar js2-REF_NS_MEMBER 77)  ; Reference for x.ns::y, x..ns::y etc.
(defvar js2-REF_NAME 78)       ; Reference for @y, @[y] etc.
(defvar js2-REF_NS_NAME 79)    ; Reference for ns::y, @ns::y@[y] etc.

(defvar js2-first-bytecode js2-ENTERWITH)
(defvar js2-last-bytecode js2-REF_NS_NAME)

(defvar js2-TRY 80)
(defvar js2-SEMI 81)           ; semicolon
(defvar js2-LB 82)             ; left and right brackets
(defvar js2-RB 83)
(defvar js2-LC 84)             ; left and right curly-braces
(defvar js2-RC 85)
(defvar js2-LP 86)             ; left and right parens
(defvar js2-RP 87)
(defvar js2-COMMA 88)          ; comma operator

(defvar js2-ASSIGN 89)         ; simple assignment (=)
(defvar js2-ASSIGN_BITOR 90)   ; |=
(defvar js2-ASSIGN_BITXOR 91)  ; ^=
(defvar js2-ASSIGN_BITAND 92)  ; &=
(defvar js2-ASSIGN_LSH 93)     ; <<=
(defvar js2-ASSIGN_RSH 94)     ; >>=
(defvar js2-ASSIGN_URSH 95)    ; >>>=
(defvar js2-ASSIGN_ADD 96)     ; +=
(defvar js2-ASSIGN_SUB 97)     ; -=
(defvar js2-ASSIGN_MUL 98)     ; *=
(defvar js2-ASSIGN_DIV 99)     ; /=
(defvar js2-ASSIGN_MOD 100)    ; %=

(defvar js2-first-assign js2-ASSIGN)
(defvar js2-last-assign js2-ASSIGN_MOD)

(defvar js2-HOOK 101)          ; conditional (?:)
(defvar js2-COLON 102)
(defvar js2-OR 103)            ; logical or (||)
(defvar js2-AND 104)           ; logical and (&&)
(defvar js2-INC 105)           ; increment/decrement (++ --)
(defvar js2-DEC 106)
(defvar js2-DOT 107)           ; member operator (.)
(defvar js2-FUNCTION 108)      ; function keyword
(defvar js2-EXPORT 109)        ; export keyword
(defvar js2-IMPORT 110)        ; import keyword
(defvar js2-IF 111)            ; if keyword
(defvar js2-ELSE 112)          ; else keyword
(defvar js2-SWITCH 113)        ; switch keyword
(defvar js2-CASE 114)          ; case keyword
(defvar js2-DEFAULT 115)       ; default keyword
(defvar js2-WHILE 116)         ; while keyword
(defvar js2-DO 117)            ; do keyword
(defvar js2-FOR 118)           ; for keyword
(defvar js2-BREAK 119)         ; break keyword
(defvar js2-CONTINUE 120)      ; continue keyword
(defvar js2-VAR 121)           ; var keyword
(defvar js2-WITH 122)          ; with keyword
(defvar js2-CATCH 123)         ; catch keyword
(defvar js2-FINALLY 124)       ; finally keyword
(defvar js2-VOID 125)          ; void keyword
(defvar js2-RESERVED 126)      ; reserved keywords

(defvar js2-EMPTY 127)

;; Types used for the parse tree - never returned by scanner.

(defvar js2-BLOCK 128)         ; statement block
(defvar js2-LABEL 129)         ; label
(defvar js2-TARGET 130)
(defvar js2-LOOP 131)
(defvar js2-EXPR_VOID 132)     ; expression statement in functions
(defvar js2-EXPR_RESULT 133)   ; expression statement in scripts
(defvar js2-JSR 134)
(defvar js2-SCRIPT 135)        ; top-level node for entire script
(defvar js2-TYPEOFNAME 136)    ; for typeof(simple-name)
(defvar js2-USE_STACK 137)
(defvar js2-SETPROP_OP 138)    ; x.y op= something
(defvar js2-SETELEM_OP 139)    ; x[y] op= something
(defvar js2-LOCAL_BLOCK 140)
(defvar js2-SET_REF_OP 141)    ; *reference op= something

;; For XML support:
(defvar js2-DOTDOT 142)        ; member operator (..)
(defvar js2-COLONCOLON 143)    ; namespace::name
(defvar js2-XML 144)           ; XML type
(defvar js2-DOTQUERY 145)      ; .() -- e.g., x.emps.emp.(name == "terry")
(defvar js2-XMLATTR 146)       ; @
(defvar js2-XMLEND 147)

;; Optimizer-only tokens
(defvar js2-TO_OBJECT 148)
(defvar js2-TO_DOUBLE 149)

(defvar js2-GET 150)           ; JS 1.5 get pseudo keyword
(defvar js2-SET 151)           ; JS 1.5 set pseudo keyword
(defvar js2-LET 152)           ; JS 1.7 let pseudo keyword
(defvar js2-CONST 153)
(defvar js2-SETCONST 154)
(defvar js2-SETCONSTVAR 155)
(defvar js2-ARRAYCOMP 156)
(defvar js2-LETEXPR 157)
(defvar js2-WITHEXPR 158)
(defvar js2-DEBUGGER 159)

(defvar js2-COMMENT 160)
(defvar js2-ENUM 161)  ; for "enum" reserved word

(defconst js2-num-tokens (1+ js2-ENUM))

(defconst js2-debug-print-trees nil)

;; Rhino accepts any string or stream as input.  Emacs character
;; processing works best in buffers, so we'll assume the input is a
;; buffer.  JavaScript strings can be copied into temp buffers before
;; scanning them.

;; Buffer-local variables yield much cleaner code than using `defstruct'.
;; They're the Emacs equivalent of instance variables, more or less.

(js2-deflocal js2-ts-dirty-line nil
  "Token stream buffer-local variable.
Indicates stuff other than whitespace since start of line.")

(js2-deflocal js2-ts-regexp-flags nil
  "Token stream buffer-local variable.")

(js2-deflocal js2-ts-string ""
  "Token stream buffer-local variable.
Last string scanned.")

(js2-deflocal js2-ts-number nil
  "Token stream buffer-local variable.
Last literal number scanned.")

(js2-deflocal js2-ts-hit-eof nil
  "Token stream buffer-local variable.")

(js2-deflocal js2-ts-line-start 0
  "Token stream buffer-local variable.")

(js2-deflocal js2-ts-lineno 1
  "Token stream buffer-local variable.")

(js2-deflocal js2-ts-line-end-char -1
  "Token stream buffer-local variable.")

(js2-deflocal js2-ts-cursor 1  ; emacs buffers are 1-indexed
  "Token stream buffer-local variable.
Current scan position.")

(js2-deflocal js2-ts-is-xml-attribute nil
  "Token stream buffer-local variable.")

(js2-deflocal js2-ts-xml-is-tag-content nil
  "Token stream buffer-local variable.")

(js2-deflocal js2-ts-xml-open-tags-count 0
  "Token stream buffer-local variable.")

(js2-deflocal js2-ts-string-buffer nil
  "Token stream buffer-local variable.
List of chars built up while scanning various tokens.")

(js2-deflocal js2-ts-comment-type nil
  "Token stream buffer-local variable.")

;;; Parser variables

(js2-deflocal js2-parsed-errors nil
  "List of errors produced during scanning/parsing.")

(js2-deflocal js2-parsed-warnings nil
  "List of warnings produced during scanning/parsing.")

(js2-deflocal js2-recover-from-parse-errors t
  "Non-nil to continue parsing after a syntax error.

In recovery mode, the AST will be built in full, and any error
nodes will be flagged with appropriate error information.  If
this flag is nil, a syntax error will result in an error being
signaled.

The variable is automatically buffer-local, because different
modes that use the parser will need different settings.")

(js2-deflocal js2-parse-hook nil
  "List of callbacks for receiving parsing progress.")

(defvar js2-parse-finished-hook nil
  "List of callbacks to notify when parsing finishes.
Not called if parsing was interrupted.")

(js2-deflocal js2-is-eval-code nil
  "True if we're evaluating code in a string.
If non-nil, the tokenizer will record the token text, and the AST nodes
will record their source text.  Off by default for IDE modes, since the
text is available in the buffer.")

(defvar js2-parse-ide-mode t
  "Non-nil if the parser is being used for `js2-mode'.
If non-nil, the parser will set text properties for fontification
and the syntax table.  The value should be nil when using the
parser as a frontend to an interpreter or byte compiler.")

;;; Parser instance variables (buffer-local vars for js2-parse)

(defconst js2-clear-ti-mask #xFFFF
  "Mask to clear token information bits.")

(defconst js2-ti-after-eol (lsh 1 16)
  "Flag:  first token of the source line.")

(defconst js2-ti-check-label (lsh 1 17)
  "Flag:  indicates to check for label.")

;; Inline Rhino's CompilerEnvirons vars as buffer-locals.

(js2-deflocal js2-compiler-generate-debug-info t)
(js2-deflocal js2-compiler-use-dynamic-scope nil)
(js2-deflocal js2-compiler-reserved-keywords-as-identifier nil)
(js2-deflocal js2-compiler-xml-available t)
(js2-deflocal js2-compiler-optimization-level 0)
(js2-deflocal js2-compiler-generating-source t)
(js2-deflocal js2-compiler-strict-mode nil)
(js2-deflocal js2-compiler-report-warning-as-error nil)
(js2-deflocal js2-compiler-generate-observer-count nil)
(js2-deflocal js2-compiler-activation-names nil)

;; SKIP:  sourceURI

;; There's a compileFunction method in Context.java - may need it.
(js2-deflocal js2-called-by-compile-function nil
  "True if `js2-parse' was called by `js2-compile-function'.
Will only be used when we finish implementing the interpreter.")

;; SKIP:  ts  (we just call `js2-init-scanner' and use its vars)

(js2-deflocal js2-current-flagged-token js2-EOF)
(js2-deflocal js2-current-token js2-EOF)

;; SKIP:  node factory - we're going to just call functions directly,
;; and eventually go to a unified AST format.

(js2-deflocal js2-nesting-of-function 0)

(js2-deflocal js2-recorded-identifiers nil
  "Tracks identifiers found during parsing.")

(defmacro js2-in-lhs (body)
  `(let ((js2-is-in-lhs t))
     ,body))

(defmacro js2-in-rhs (body)
  `(let ((js2-is-in-lhs nil))
     ,body))

(js2-deflocal js2-is-in-lhs nil
  "True while parsing lhs statement")

(defcustom js2-global-externs nil
  "A list of any extern names you'd like to consider always declared.
This list is global and is used by all `js2-mode' files.
You can create buffer-local externs list using `js2-additional-externs'.

There is also a buffer-local variable `js2-default-externs',
which is initialized by default to include the Ecma-262 externs
and the standard browser externs.  The three lists are all
checked during highlighting."
  :type 'list
  :group 'js2-mode)

(js2-deflocal js2-default-externs nil
  "Default external declarations.

These are currently only used for highlighting undeclared variables,
which only worries about top-level (unqualified) references.
As js2-mode's processing improves, we will flesh out this list.

The initial value is set to `js2-ecma-262-externs', unless you
have set `js2-include-browser-externs', in which case the browser
externs are also included.

See `js2-additional-externs' for more information.")

(defcustom js2-include-browser-externs t
  "Non-nil to include browser externs in the master externs list.
If you work on JavaScript files that are not intended for browsers,
such as Mozilla Rhino server-side JavaScript, set this to nil.
You can always include them on a per-file basis by calling
`js2-add-browser-externs' from a function on `js2-mode-hook'.

See `js2-additional-externs' for more information about externs."
  :type 'boolean
  :group 'js2-mode)

(defcustom js2-include-rhino-externs t
  "Non-nil to include Mozilla Rhino externs in the master externs list.
See `js2-additional-externs' for more information about externs."
  :type 'boolean
  :group 'js2-mode)

(defcustom js2-include-gears-externs t
  "Non-nil to include Google Gears externs in the master externs list.
See `js2-additional-externs' for more information about externs."
  :type 'boolean
  :group 'js2-mode)

(js2-deflocal js2-additional-externs nil
  "A buffer-local list of additional external declarations.
It is used to decide whether variables are considered undeclared
for purposes of highlighting.

Each entry is a Lisp string.  The string should be the fully qualified
name of an external entity.  All externs should be added to this list,
so that as js2-mode's processing improves it can take advantage of them.

You may want to declare your externs in three ways.
First, you can add externs that are valid for all your JavaScript files.
You should probably do this by adding them to `js2-global-externs', which
is a global list used for all js2-mode files.

Next, you can add a function to `js2-mode-hook' that adds additional
externs appropriate for the specific file, perhaps based on its path.
These should go in `js2-additional-externs', which is buffer-local.

Finally, you can add a function to `js2-post-parse-callbacks',
which is called after parsing completes, and `root' is bound to
the root of the parse tree.  At this stage you can set up an AST
node visitor using `js2-visit-ast' and examine the parse tree
for specific import patterns that may imply the existence of
other externs, possibly tied to your build system.  These should also
be added to `js2-additional-externs'.

Your post-parse callback may of course also use the simpler and
faster (but perhaps less robust) approach of simply scanning the
buffer text for your imports, using regular expressions.")

;; SKIP:  decompiler
;; SKIP:  encoded-source

;;; The following variables are per-function and should be saved/restored
;;; during function parsing...

(js2-deflocal js2-current-script-or-fn nil)
(js2-deflocal js2-current-scope nil)
(js2-deflocal js2-nesting-of-with 0)
(js2-deflocal js2-label-set nil
  "An alist mapping label names to nodes.")

(js2-deflocal js2-loop-set nil)
(js2-deflocal js2-loop-and-switch-set nil)
(js2-deflocal js2-has-return-value nil)
(js2-deflocal js2-end-flags 0)

;;; ...end of per function variables

;; Without 2-token lookahead, labels are a problem.
;; These vars store the token info of the last matched name,
;; iff it wasn't the last matched token.  Only valid in some contexts.
(defvar js2-prev-name-token-start nil)
(defvar js2-prev-name-token-string nil)

(defsubst js2-save-name-token-data (pos name)
  (setq js2-prev-name-token-start pos
        js2-prev-name-token-string name))

;; These flags enumerate the possible ways a statement/function can
;; terminate. These flags are used by endCheck() and by the Parser to
;; detect inconsistent return usage.
;;
;; END_UNREACHED is reserved for code paths that are assumed to always be
;; able to execute (example: throw, continue)
;;
;; END_DROPS_OFF indicates if the statement can transfer control to the
;; next one. Statement such as return dont. A compound statement may have
;; some branch that drops off control to the next statement.
;;
;; END_RETURNS indicates that the statement can return (without arguments)
;; END_RETURNS_VALUE indicates that the statement can return a value.
;;
;; A compound statement such as
;; if (condition) {
;;   return value;
;; }
;; Will be detected as (END_DROPS_OFF | END_RETURN_VALUE) by endCheck()

(defconst js2-end-unreached     #x0)
(defconst js2-end-drops-off     #x1)
(defconst js2-end-returns       #x2)
(defconst js2-end-returns-value #x4)
(defconst js2-end-yields        #x8)

;; Rhino awkwardly passes a statementLabel parameter to the
;; statementHelper() function, the main statement parser, which
;; is then used by quite a few of the sub-parsers.  We just make
;; it a buffer-local variable and make sure it's cleaned up properly.
(js2-deflocal js2-labeled-stmt nil)  ; type `js2-labeled-stmt-node'

;; Similarly, Rhino passes an inForInit boolean through about half
;; the expression parsers.  We use a dynamically-scoped variable,
;; which makes it easier to funcall the parsers individually without
;; worrying about whether they take the parameter or not.
(js2-deflocal js2-in-for-init nil)
(js2-deflocal js2-temp-name-counter 0)
(js2-deflocal js2-parse-stmt-count 0)

(defsubst js2-get-next-temp-name ()
  (format "$%d" (incf js2-temp-name-counter)))

(defvar js2-parse-interruptable-p t
  "Set this to nil to force parse to continue until finished.
This will mostly be useful for interpreters.")

(defvar js2-statements-per-pause 50
  "Pause after this many statements to check for user input.
If user input is pending, stop the parse and discard the tree.
This makes for a smoother user experience for large files.
You may have to wait a second or two before the highlighting
and error-reporting appear, but you can always type ahead if
you wish.  This appears to be more or less how Eclipse, IntelliJ
and other editors work.")

(js2-deflocal js2-record-comments t
  "Instructs the scanner to record comments in `js2-scanned-comments'.")

(js2-deflocal js2-scanned-comments nil
  "List of all comments from the current parse.")

(defcustom js2-mode-indent-inhibit-undo nil
  "Non-nil to disable collection of Undo information when indenting lines.
Some users have requested this behavior.  It's nil by default because
other Emacs modes don't work this way."
  :type 'boolean
  :group 'js2-mode)

(defcustom js2-mode-indent-ignore-first-tab nil
  "If non-nil, ignore first TAB keypress if we look indented properly.
It's fairly common for users to navigate to an already-indented line
and press TAB for reassurance that it's been indented.  For this class
of users, we want the first TAB press on a line to be ignored if the
line is already indented to one of the precomputed alternatives.

This behavior is only partly implemented.  If you TAB-indent a line,
navigate to another line, and then navigate back, it fails to clear
the last-indented variable, so it thinks you've already hit TAB once,
and performs the indent.  A full solution would involve getting on the
point-motion hooks for the entire buffer.  If we come across another
use cases that requires watching point motion, I'll consider doing it.

If you set this variable to nil, then the TAB key will always change
the indentation of the current line, if more than one alternative
indentation spot exists."
  :type 'boolean
  :group 'js2-mode)

(defvar js2-indent-hook nil
  "A hook for user-defined indentation rules.

Functions on this hook should expect two arguments:    (LIST INDEX)
The LIST argument is the list of computed indentation points for
the current line.  INDEX is the list index of the indentation point
that `js2-bounce-indent' plans to use.  If INDEX is nil, then the
indent function is not going to change the current line indentation.

If a hook function on this list returns a non-nil value, then
`js2-bounce-indent' assumes the hook function has performed its own
indentation, and will do nothing.  If all hook functions on the list
return nil, then `js2-bounce-indent' will use its computed indentation
and reindent the line.

When hook functions on this hook list are called, the variable
`js2-mode-ast' may or may not be set, depending on whether the
parse tree is available.  If the variable is nil, you can pass a
callback to `js2-mode-wait-for-parse', and your callback will be
called after the new parse tree is built.  This can take some time
in large files.")

(defface js2-warning
  `((((class color) (background light))
     (:underline  "orange"))
    (((class color) (background dark))
     (:underline "orange"))
    (t (:underline t)))
  "Face for JavaScript warnings."
  :group 'js2-mode)

(defface js2-error
  `((((class color) (background light))
     (:foreground "red"))
    (((class color) (background dark))
     (:foreground "red"))
    (t (:foreground "red")))
  "Face for JavaScript errors."
  :group 'js2-mode)

(defface js2-jsdoc-tag
  '((t :foreground "SlateGray"))
  "Face used to highlight @whatever tags in jsdoc comments."
  :group 'js2-mode)

(defface js2-jsdoc-type
  '((t :foreground "SteelBlue"))
  "Face used to highlight {FooBar} types in jsdoc comments."
  :group 'js2-mode)

(defface js2-jsdoc-value
  '((t :foreground "PeachPuff3"))
  "Face used to highlight tag values in jsdoc comments."
  :group 'js2-mode)

(defface js2-function-param
  '((t :foreground "SeaGreen"))
  "Face used to highlight function parameters in javascript."
  :group 'js2-mode)

(defface js2-instance-member
  '((t :foreground "DarkOrchid"))
  "Face used to highlight instance variables in javascript.
Not currently used."
  :group 'js2-mode)

(defface js2-private-member
  '((t :foreground "PeachPuff3"))
  "Face used to highlight calls to private methods in javascript.
Not currently used."
  :group 'js2-mode)

(defface js2-private-function-call
  '((t :foreground "goldenrod"))
  "Face used to highlight calls to private functions in javascript.
Not currently used."
  :group 'js2-mode)

(defface js2-jsdoc-html-tag-name
  '((((class color) (min-colors 88) (background light))
     (:foreground "rosybrown"))
    (((class color) (min-colors 8) (background dark))
     (:foreground "yellow"))
    (((class color) (min-colors 8) (background light))
     (:foreground "magenta")))
    "Face used to highlight jsdoc html tag names"
  :group 'js2-mode)

(defface js2-jsdoc-html-tag-delimiter
  '((((class color) (min-colors 88) (background light))
     (:foreground "dark khaki"))
    (((class color) (min-colors 8) (background dark))
     (:foreground "green"))
    (((class color) (min-colors 8) (background light))
     (:foreground "green")))
  "Face used to highlight brackets in jsdoc html tags."
  :group 'js2-mode)


(defcustom js2-post-parse-callbacks nil
  "A list of callback functions invoked after parsing finishes.
Currently, the main use for this function is to add synthetic
declarations to `js2-recorded-identifiers', which see."
  :type 'list
  :group 'js2-mode)

(defcustom js2-highlight-external-variables t
  "Non-nil to highlight undeclared variable identifiers.
An undeclared variable is any variable not declared with var or let
in the current scope or any lexically enclosing scope.  If you use
such a variable, then you are either expecting it to originate from
another file, or you've got a potential bug."
  :type 'boolean
  :group 'js2-mode)

(defcustom js2-auto-insert-catch-block t
  "Non-nil to insert matching catch block on open-curly after `try'."
  :type 'boolean
  :group 'js2-mode)

(defvar js2-mode-map
  (let ((map (make-sparse-keymap))
        keys)
    (define-key map [mouse-1] #'js2-mode-show-node)
    (define-key map (kbd "C-c C-e") #'js2-mode-hide-element)
    (define-key map (kbd "C-c C-s") #'js2-mode-show-element)
    (define-key map (kbd "C-c C-a") #'js2-mode-show-all)
    (define-key map (kbd "C-c C-f") #'js2-mode-toggle-hide-functions)
    (define-key map (kbd "C-c C-t") #'js2-mode-toggle-hide-comments)
    (define-key map (kbd "C-c C-o") #'js2-mode-toggle-element)
    (define-key map (kbd "C-c C-w") #'js2-mode-toggle-warnings-and-errors)
    (define-key map [down-mouse-3] #'js2-down-mouse-3)
    (when js2-bounce-indent-p
      (define-key map (kbd "<backtab>") #'js2-indent-bounce-backwards))

    (define-key map [menu-bar javascript]
      (cons "JavaScript" (make-sparse-keymap "JavaScript")))

    (define-key map [menu-bar javascript customize-js2-mode]
      '(menu-item "Customize js2-mode" js2-mode-customize
                  :help "Customize the behavior of this mode"))

    (define-key map [menu-bar javascript js2-force-refresh]
      '(menu-item "Force buffer refresh" js2-mode-reset
                  :help "Re-parse the buffer from scratch"))

    (define-key map [menu-bar javascript separator-2]
      '("--"))

    (define-key map [menu-bar javascript next-error]
      '(menu-item "Next warning or error" next-error
                  :enabled (and js2-mode-ast
                                (or (js2-ast-root-errors js2-mode-ast)
                                    (js2-ast-root-warnings js2-mode-ast)))
                  :help "Move to next warning or error"))

    (define-key map [menu-bar javascript display-errors]
      '(menu-item "Show errors and warnings" js2-mode-display-warnings-and-errors
                  :visible (not js2-mode-show-parse-errors)
                  :help "Turn on display of warnings and errors"))

    (define-key map [menu-bar javascript hide-errors]
      '(menu-item "Hide errors and warnings" js2-mode-hide-warnings-and-errors
                  :visible js2-mode-show-parse-errors
                  :help "Turn off display of warnings and errors"))

    (define-key map [menu-bar javascript separator-1]
      '("--"))

    (define-key map [menu-bar javascript js2-toggle-function]
      '(menu-item "Show/collapse element" js2-mode-toggle-element
                  :help "Hide or show function body or comment"))

    (define-key map [menu-bar javascript show-comments]
      '(menu-item "Show block comments" js2-mode-toggle-hide-comments
                  :visible js2-mode-comments-hidden
                  :help "Expand all hidden block comments"))

    (define-key map [menu-bar javascript hide-comments]
      '(menu-item "Hide block comments" js2-mode-toggle-hide-comments
                  :visible (not js2-mode-comments-hidden)
                  :help "Show block comments as /*...*/"))

    (define-key map [menu-bar javascript show-all-functions]
      '(menu-item "Show function bodies" js2-mode-toggle-hide-functions
                  :visible js2-mode-functions-hidden
                  :help "Expand all hidden function bodies"))

    (define-key map [menu-bar javascript hide-all-functions]
      '(menu-item "Hide function bodies" js2-mode-toggle-hide-functions
                  :visible (not js2-mode-functions-hidden)
                  :help "Show {...} for all top-level function bodies"))

    map)
  "Keymap used in `js2-mode' buffers.")

(defconst js2-mode-identifier-re "[a-zA-Z_$][a-zA-Z0-9_$]*")

(defvar js2-mode-//-comment-re "^\\(\\s-*\\)//.+"
  "Matches a //-comment line.  Must be first non-whitespace on line.
First match-group is the leading whitespace.")

(defvar js2-mode-hook nil)

(js2-deflocal js2-mode-ast nil "Private variable.")
(js2-deflocal js2-mode-parse-timer nil "Private variable.")
(js2-deflocal js2-mode-buffer-dirty-p nil "Private variable.")
(js2-deflocal js2-mode-parsing nil "Private variable.")
(js2-deflocal js2-mode-node-overlay nil)

(defvar js2-mode-show-overlay js2-mode-dev-mode-p
  "Debug:  Non-nil to highlight AST nodes on mouse-down.")

(js2-deflocal js2-mode-fontifications nil "Private variable")
(js2-deflocal js2-mode-deferred-properties nil "Private variable")
(js2-deflocal js2-imenu-recorder nil "Private variable")
(js2-deflocal js2-imenu-function-map nil "Private variable")

(defvar js2-paragraph-start
  "\\(@[a-zA-Z]+\\>\\|$\\)")

;; Note that we also set a 'c-in-sws text property in html comments,
;; so that `c-forward-sws' and `c-backward-sws' work properly.
(defvar js2-syntactic-ws-start
  "\\s \\|/[*/]\\|[\n\r]\\|\\\\[\n\r]\\|\\s!\\|<!--\\|^\\s-*-->")

(defvar js2-syntactic-ws-end
  "\\s \\|[\n\r/]\\|\\s!")

(defvar js2-syntactic-eol
  (concat "\\s *\\(/\\*[^*\n\r]*"
          "\\(\\*+[^*\n\r/][^*\n\r]*\\)*"
          "\\*+/\\s *\\)*"
          "\\(//\\|/\\*[^*\n\r]*"
          "\\(\\*+[^*\n\r/][^*\n\r]*\\)*$"
          "\\|\\\\$\\|$\\)")
  "Copied from `java-mode'.  Needed for some cc-engine functions.")

(defvar js2-comment-prefix-regexp
  "//+\\|\\**")

(defvar js2-comment-start-skip
  "\\(//+\\|/\\*+\\)\\s *")

(defvar js2-mode-verbose-parse-p js2-mode-dev-mode-p
  "Non-nil to emit status messages during parsing.")

(defvar js2-mode-functions-hidden nil "Private variable.")
(defvar js2-mode-comments-hidden nil "Private variable.")

(defvar js2-mode-syntax-table
  (let ((table (make-syntax-table)))
    (c-populate-syntax-table table)
    table)
  "Syntax table used in `js2-mode' buffers.")

(defvar js2-mode-abbrev-table nil
  "Abbrev table in use in `js2-mode' buffers.")
(define-abbrev-table 'js2-mode-abbrev-table ())

(defvar js2-mode-pending-parse-callbacks nil
  "List of functions waiting to be notified that parse is finished.")

(defvar js2-mode-last-indented-line -1)

;;; Localizable error and warning messages

;; Messages are copied from Rhino's Messages.properties.
;; Many of the Java-specific messages have been elided.
;; Add any js2-specific ones at the end, so we can keep
;; this file synced with changes to Rhino's.

(defvar js2-message-table
  (make-hash-table :test 'equal :size 250)
  "Contains localized messages for `js2-mode'.")

;; TODO(stevey):  construct this table at compile-time.
(defmacro js2-msg (key &rest strings)
  `(puthash ,key (funcall #'concat ,@strings)
            js2-message-table))

(defun js2-get-msg (msg-key)
  "Look up a localized message.
MSG-KEY is a list of (MSG ARGS).  If the message takes parameters,
the correct number of ARGS must be provided."
  (let* ((key (if (listp msg-key) (car msg-key) msg-key))
         (args (if (listp msg-key) (cdr msg-key)))
         (msg (gethash key js2-message-table)))
    (if msg
        (apply #'format msg args)
      key)))  ; default to showing the key

(js2-msg "msg.dup.parms"
         "Duplicate parameter name '%s'.")

(js2-msg "msg.too.big.jump"
         "Program too complex: jump offset too big.")

(js2-msg "msg.too.big.index"
         "Program too complex: internal index exceeds 64K limit.")

(js2-msg "msg.while.compiling.fn"
         "Encountered code generation error while compiling function '%s': %s")

(js2-msg "msg.while.compiling.script"
         "Encountered code generation error while compiling script: %s")

;; Context
(js2-msg "msg.ctor.not.found"
         "Constructor for '%s' not found.")

(js2-msg "msg.not.ctor"
         "'%s' is not a constructor.")

;; FunctionObject
(js2-msg "msg.varargs.ctor"
         "Method or constructor '%s' must be static "
         "with the signature (Context cx, Object[] args, "
         "Function ctorObj, boolean inNewExpr) "
         "to define a variable arguments constructor.")

(js2-msg "msg.varargs.fun"
         "Method '%s' must be static with the signature "
         "(Context cx, Scriptable thisObj, Object[] args, Function funObj) "
         "to define a variable arguments function.")

(js2-msg "msg.incompat.call"
         "Method '%s' called on incompatible object.")

(js2-msg "msg.bad.parms"
         "Unsupported parameter type '%s' in method '%s'.")

(js2-msg "msg.bad.method.return"
         "Unsupported return type '%s' in method '%s'.")

(js2-msg "msg.bad.ctor.return"
         "Construction of objects of type '%s' is not supported.")

(js2-msg "msg.no.overload"
         "Method '%s' occurs multiple times in class '%s'.")

(js2-msg "msg.method.not.found"
         "Method '%s' not found in '%s'.")

;; IRFactory

(js2-msg "msg.bad.for.in.lhs"
         "Invalid left-hand side of for..in loop.")

(js2-msg "msg.mult.index"
         "Only one variable allowed in for..in loop.")

(js2-msg "msg.bad.for.in.destruct"
         "Left hand side of for..in loop must be an array of "
         "length 2 to accept key/value pair.")

(js2-msg "msg.cant.convert"
         "Can't convert to type '%s'.")

(js2-msg "msg.bad.assign.left"
         "Invalid assignment left-hand side.")

(js2-msg "msg.bad.decr"
         "Invalid decerement operand.")

(js2-msg "msg.bad.incr"
         "Invalid increment operand.")

(js2-msg "msg.bad.yield"
         "yield must be in a function.")

(js2-msg "msg.yield.parenthesized"
         "yield expression must be parenthesized.")

;; NativeGlobal
(js2-msg "msg.cant.call.indirect"
          "Function '%s' must be called directly, and not by way of a "
          "function of another name.")

(js2-msg "msg.eval.nonstring"
          "Calling eval() with anything other than a primitive "
          "string value will simply return the value. "
          "Is this what you intended?")

(js2-msg "msg.eval.nonstring.strict"
         "Calling eval() with anything other than a primitive "
         "string value is not allowed in strict mode.")

(js2-msg "msg.bad.destruct.op"
         "Invalid destructuring assignment operator")

;; NativeCall
(js2-msg "msg.only.from.new"
         "'%s' may only be invoked from a `new' expression.")

(js2-msg "msg.deprec.ctor"
         "The '%s' constructor is deprecated.")

;; NativeFunction
(js2-msg "msg.no.function.ref.found"
         "no source found to decompile function reference %s")

(js2-msg "msg.arg.isnt.array"
         "second argument to Function.prototype.apply must be an array")

;; NativeGlobal
(js2-msg "msg.bad.esc.mask"
         "invalid string escape mask")

;; NativeRegExp
(js2-msg "msg.bad.quant"
  "Invalid quantifier %s")

(js2-msg "msg.overlarge.backref"
  "Overly large back reference %s")

(js2-msg "msg.overlarge.min"
  "Overly large minimum %s")

(js2-msg "msg.overlarge.max"
  "Overly large maximum %s")

(js2-msg "msg.zero.quant"
  "Zero quantifier %s")

(js2-msg "msg.max.lt.min"
  "Maximum %s less than minimum")

(js2-msg "msg.unterm.quant"
  "Unterminated quantifier %s")

(js2-msg "msg.unterm.paren"
  "Unterminated parenthetical %s")

(js2-msg "msg.unterm.class"
  "Unterminated character class %s")

(js2-msg "msg.bad.range"
  "Invalid range in character class.")

(js2-msg "msg.trail.backslash"
  "Trailing \\ in regular expression.")

(js2-msg "msg.re.unmatched.right.paren"
  "unmatched ) in regular expression.")

(js2-msg "msg.no.regexp"
  "Regular expressions are not available.")

(js2-msg "msg.bad.backref"
  "back-reference exceeds number of capturing parentheses.")

(js2-msg "msg.bad.regexp.compile"
         "Only one argument may be specified if the first "
         "argument to RegExp.prototype.compile is a RegExp object.")

;; Parser
(js2-msg "msg.got.syntax.errors"
         "Compilation produced %s syntax errors.")

(js2-msg "msg.var.redecl"
         "TypeError: redeclaration of var %s.")

(js2-msg "msg.const.redecl"
         "TypeError: redeclaration of const %s.")

(js2-msg "msg.let.redecl"
         "TypeError: redeclaration of variable %s.")

(js2-msg "msg.parm.redecl"
         "TypeError: redeclaration of formal parameter %s.")

(js2-msg "msg.fn.redecl"
         "TypeError: redeclaration of function %s.")

(js2-msg "msg.let.decl.not.in.block"
         "SyntaxError: let declaration not directly within block")

;; NodeTransformer
(js2-msg "msg.dup.label"
         "duplicated label")

(js2-msg "msg.undef.label"
         "undefined label")

(js2-msg "msg.bad.break"
         "unlabelled break must be inside loop or switch")

(js2-msg "msg.continue.outside"
         "continue must be inside loop")

(js2-msg "msg.continue.nonloop"
         "continue can only use labels of iteration statements")

(js2-msg "msg.bad.throw.eol"
         "Line terminator is not allowed between the throw "
         "keyword and throw expression.")

(js2-msg "msg.no.paren.parms"
         "missing ( before function parameters.")

(js2-msg "msg.no.parm"
         "missing formal parameter")

(js2-msg "msg.no.paren.after.parms"
         "missing ) after formal parameters")

(js2-msg "msg.no.brace.body"
         "missing '{' before function body")

(js2-msg "msg.no.brace.after.body"
         "missing } after function body")

(js2-msg "msg.no.paren.cond"
         "missing ( before condition")

(js2-msg "msg.no.paren.after.cond"
         "missing ) after condition")

(js2-msg "msg.no.semi.stmt"
         "missing ; before statement")

(js2-msg "msg.missing.semi"
         "missing ; after statement")

(js2-msg "msg.no.name.after.dot"
         "missing name after . operator")

(js2-msg "msg.no.name.after.coloncolon"
         "missing name after :: operator")

(js2-msg "msg.no.name.after.dotdot"
         "missing name after .. operator")

(js2-msg "msg.no.name.after.xmlAttr"
         "missing name after .@")

(js2-msg "msg.no.bracket.index"
         "missing ] in index expression")

(js2-msg "msg.no.paren.switch"
         "missing ( before switch expression")

(js2-msg "msg.no.paren.after.switch"
         "missing ) after switch expression")

(js2-msg "msg.no.brace.switch"
         "missing '{' before switch body")

(js2-msg "msg.bad.switch"
         "invalid switch statement")

(js2-msg "msg.no.colon.case"
         "missing : after case expression")

(js2-msg "msg.double.switch.default"
         "double default label in the switch statement")

(js2-msg "msg.no.while.do"
         "missing while after do-loop body")

(js2-msg "msg.no.paren.for"
         "missing ( after for")

(js2-msg "msg.no.semi.for"
         "missing ; after for-loop initializer")

(js2-msg "msg.no.semi.for.cond"
         "missing ; after for-loop condition")

(js2-msg "msg.in.after.for.name"
         "missing in after for")

(js2-msg "msg.no.paren.for.ctrl"
         "missing ) after for-loop control")

(js2-msg "msg.no.paren.with"
         "missing ( before with-statement object")

(js2-msg "msg.no.paren.after.with"
         "missing ) after with-statement object")

(js2-msg "msg.no.paren.after.let"
         "missing ( after let")

(js2-msg "msg.no.paren.let"
         "missing ) after variable list")

(js2-msg "msg.no.curly.let"
         "missing } after let statement")

(js2-msg "msg.bad.return"
         "invalid return")

(js2-msg "msg.no.brace.block"
         "missing } in compound statement")

(js2-msg "msg.bad.label"
         "invalid label")

(js2-msg "msg.bad.var"
         "missing variable name")

(js2-msg "msg.bad.var.init"
         "invalid variable initialization")

(js2-msg "msg.no.colon.cond"
         "missing : in conditional expression")

(js2-msg "msg.no.paren.arg"
         "missing ) after argument list")

(js2-msg "msg.no.bracket.arg"
         "missing ] after element list")

(js2-msg "msg.bad.prop"
         "invalid property id")

(js2-msg "msg.no.colon.prop"
         "missing : after property id")

(js2-msg "msg.no.brace.prop"
         "missing } after property list")

(js2-msg "msg.no.paren"
         "missing ) in parenthetical")

(js2-msg "msg.reserved.id"
         "identifier is a reserved word")

(js2-msg "msg.no.paren.catch"
         "missing ( before catch-block condition")

(js2-msg "msg.bad.catchcond"
         "invalid catch block condition")

(js2-msg "msg.catch.unreachable"
         "any catch clauses following an unqualified catch are unreachable")

(js2-msg "msg.no.brace.try"
         "missing '{' before try block")

(js2-msg "msg.no.brace.catchblock"
         "missing '{' before catch-block body")

(js2-msg "msg.try.no.catchfinally"
         "'try' without 'catch' or 'finally'")

(js2-msg "msg.no.return.value"
         "function %s does not always return a value")

(js2-msg "msg.anon.no.return.value"
         "anonymous function does not always return a value")

(js2-msg "msg.return.inconsistent"
         "return statement is inconsistent with previous usage")

(js2-msg "msg.generator.returns"
         "TypeError: generator function '%s' returns a value")

(js2-msg "msg.anon.generator.returns"
         "TypeError: anonymous generator function returns a value")

(js2-msg "msg.syntax"
         "syntax error")

(js2-msg "msg.unexpected.eof"
         "Unexpected end of file")

(js2-msg "msg.XML.bad.form"
         "illegally formed XML syntax")

(js2-msg "msg.XML.not.available"
         "XML runtime not available")

(js2-msg "msg.too.deep.parser.recursion"
         "Too deep recursion while parsing")

(js2-msg "msg.no.side.effects"
         "Code has no side effects")

(js2-msg "msg.extra.trailing.comma"
         "Trailing comma is not legal in an ECMA-262 object initializer")

(js2-msg "msg.array.trailing.comma"
         "Trailing comma yields different behavior across browsers")

(js2-msg "msg.equal.as.assign"
         (concat "Test for equality (==) mistyped as assignment (=)?"
                 " (parenthesize to suppress warning)"))

(js2-msg "msg.var.hides.arg"
         "Variable %s hides argument")

(js2-msg "msg.destruct.assign.no.init"
         "Missing = in destructuring declaration")

;; ScriptRuntime
(js2-msg "msg.no.properties"
         "%s has no properties.")

(js2-msg "msg.invalid.iterator"
         "Invalid iterator value")

(js2-msg "msg.iterator.primitive"
         "__iterator__ returned a primitive value")

(js2-msg "msg.assn.create.strict"
         "Assignment to undeclared variable %s")

(js2-msg "msg.undeclared.variable"  ; added by js2-mode
         "Undeclared variable or function '%s'")

(js2-msg "msg.ref.undefined.prop"
         "Reference to undefined property '%s'")

(js2-msg "msg.prop.not.found"
         "Property %s not found.")

(js2-msg "msg.invalid.type"
         "Invalid JavaScript value of type %s")

(js2-msg "msg.primitive.expected"
         "Primitive type expected (had %s instead)")

(js2-msg "msg.namespace.expected"
         "Namespace object expected to left of :: (found %s instead)")

(js2-msg "msg.null.to.object"
         "Cannot convert null to an object.")

(js2-msg "msg.undef.to.object"
         "Cannot convert undefined to an object.")

(js2-msg "msg.cyclic.value"
         "Cyclic %s value not allowed.")

(js2-msg "msg.is.not.defined"
         "'%s' is not defined.")

(js2-msg "msg.undef.prop.read"
         "Cannot read property '%s' from %s")

(js2-msg "msg.undef.prop.write"
         "Cannot set property '%s' of %s to '%s'")

(js2-msg "msg.undef.prop.delete"
         "Cannot delete property '%s' of %s")

(js2-msg "msg.undef.method.call"
         "Cannot call method '%s' of %s")

(js2-msg "msg.undef.with"
         "Cannot apply 'with' to %s")

(js2-msg "msg.isnt.function"
         "%s is not a function, it is %s.")

(js2-msg "msg.isnt.function.in"
         "Cannot call property %s in object %s. "
         "It is not a function, it is '%s'.")

(js2-msg "msg.function.not.found"
         "Cannot find function %s.")

(js2-msg "msg.function.not.found.in"
         "Cannot find function %s in object %s.")

(js2-msg "msg.isnt.xml.object"
         "%s is not an xml object.")

(js2-msg "msg.no.ref.to.get"
         "%s is not a reference to read reference value.")

(js2-msg "msg.no.ref.to.set"
         "%s is not a reference to set reference value to %s.")

(js2-msg "msg.no.ref.from.function"
         "Function %s can not be used as the left-hand "
         "side of assignment or as an operand of ++ or -- operator.")

(js2-msg "msg.bad.default.value"
         "Object's getDefaultValue() method returned an object.")

(js2-msg "msg.instanceof.not.object"
         "Can't use instanceof on a non-object.")

(js2-msg "msg.instanceof.bad.prototype"
         "'prototype' property of %s is not an object.")

(js2-msg "msg.bad.radix"
         "illegal radix %s.")

;; ScriptableObject
(js2-msg "msg.default.value"
         "Cannot find default value for object.")

(js2-msg "msg.zero.arg.ctor"
         "Cannot load class '%s' which has no zero-parameter constructor.")

(js2-msg "msg.ctor.multiple.parms"
         "Can't define constructor or class %s since more than "
         "one constructor has multiple parameters.")

(js2-msg "msg.extend.scriptable"
         "%s must extend ScriptableObject in order to define property %s.")

(js2-msg "msg.bad.getter.parms"
         "In order to define a property, getter %s must have zero "
         "parameters or a single ScriptableObject parameter.")

(js2-msg "msg.obj.getter.parms"
         "Expected static or delegated getter %s to take "
         "a ScriptableObject parameter.")

(js2-msg "msg.getter.static"
         "Getter and setter must both be static or neither be static.")

(js2-msg "msg.setter.return"
         "Setter must have void return type: %s")

(js2-msg "msg.setter2.parms"
         "Two-parameter setter must take a ScriptableObject as "
         "its first parameter.")

(js2-msg "msg.setter1.parms"
         "Expected single parameter setter for %s")

(js2-msg "msg.setter2.expected"
         "Expected static or delegated setter %s to take two parameters.")

(js2-msg "msg.setter.parms"
         "Expected either one or two parameters for setter.")

(js2-msg "msg.setter.bad.type"
         "Unsupported parameter type '%s' in setter '%s'.")

(js2-msg "msg.add.sealed"
         "Cannot add a property to a sealed object: %s.")

(js2-msg "msg.remove.sealed"
         "Cannot remove a property from a sealed object: %s.")

(js2-msg "msg.modify.sealed"
         "Cannot modify a property of a sealed object: %s.")

(js2-msg "msg.modify.readonly"
         "Cannot modify readonly property: %s.")

;; TokenStream
(js2-msg "msg.missing.exponent"
         "missing exponent")

(js2-msg "msg.caught.nfe"
         "number format error")

(js2-msg "msg.unterminated.string.lit"
         "unterminated string literal")

(js2-msg "msg.unterminated.comment"
         "unterminated comment")

(js2-msg "msg.unterminated.re.lit"
         "unterminated regular expression literal")

(js2-msg "msg.invalid.re.flag"
         "invalid flag after regular expression")

(js2-msg "msg.no.re.input.for"
         "no input for %s")

(js2-msg "msg.illegal.character"
         "illegal character")

(js2-msg "msg.invalid.escape"
         "invalid Unicode escape sequence")

(js2-msg "msg.bad.namespace"
         "not a valid default namespace statement. "
         "Syntax is: default xml namespace = EXPRESSION;")

;; TokensStream warnings
(js2-msg "msg.bad.octal.literal"
         "illegal octal literal digit %s; "
         "interpreting it as a decimal digit")

(js2-msg "msg.reserved.keyword"
         "illegal usage of future reserved keyword %s; "
         "interpreting it as ordinary identifier")

(js2-msg "msg.script.is.not.constructor"
         "Script objects are not constructors.")

;; Arrays
(js2-msg "msg.arraylength.bad"
         "Inappropriate array length.")

;; Arrays
(js2-msg "msg.arraylength.too.big"
         "Array length %s exceeds supported capacity limit.")

;; URI
(js2-msg "msg.bad.uri"
         "Malformed URI sequence.")

;; Number
(js2-msg "msg.bad.precision"
         "Precision %s out of range.")

;; NativeGenerator
(js2-msg "msg.send.newborn"
         "Attempt to send value to newborn generator")

(js2-msg "msg.already.exec.gen"
         "Already executing generator")

(js2-msg "msg.StopIteration.invalid"
         "StopIteration may not be changed to an arbitrary object.")

;; Interpreter
(js2-msg "msg.yield.closing"
         "Yield from closing generator")

;;; Utilities

(defun js2-delete-if (predicate list)
  "Remove all items satisfying PREDICATE in LIST."
  (loop for item in list
        if (not (funcall predicate item))
        collect item))

(defun js2-position (element list)
  "Find 0-indexed position of ELEMENT in LIST comparing with `eq'.
Returns nil if element is not found in the list."
  (let ((count 0)
        found)
    (while (and list (not found))
      (if (eq element (car list))
          (setq found t)
        (setq count (1+ count)
              list (cdr list))))
    (if found count)))

(defun js2-find-if (predicate list)
  "Find first item satisfying PREDICATE in LIST."
  (let (result)
    (while (and list (not result))
      (if (funcall predicate (car list))
          (setq result (car list)))
      (setq list (cdr list)))
    result))

(defmacro js2-time (form)
  "Evaluate FORM, discard result, and return elapsed time in sec."
  (declare (debug t))
  (let ((beg (make-symbol "--js2-time-beg--"))
        (delta (make-symbol "--js2-time-end--")))
    `(let ((,beg (current-time))
           ,delta)
       ,form
       (/ (truncate (* (- (float-time (current-time))
                          (float-time ,beg))
                       10000))
          10000.0))))

(defsubst js2-same-line (pos)
  "Return t if POS is on the same line as current point."
  (and (>= pos (point-at-bol))
       (<= pos (point-at-eol))))

(defun js2-same-line-2 (p1 p2)
  "Return t if P1 is on the same line as P2."
  (save-excursion
    (goto-char p1)
    (js2-same-line p2)))

(defun js2-code-bug ()
  "Signal an error when we encounter an unexpected code path."
  (error "failed assertion"))

(defsubst js2-record-text-property (beg end prop value)
  "Record a text property to set when parsing finishes."
  (push (list beg end prop value) js2-mode-deferred-properties))

;; I'd like to associate errors with nodes, but for now the
;; easiest thing to do is get the context info from the last token.
(defun js2-record-parse-error (msg &optional arg pos len)
  (push (list (list msg arg)
              (or pos js2-token-beg)
              (or len (- js2-token-end js2-token-beg)))
        js2-parsed-errors))

(defun js2-report-error (msg &optional msg-arg pos len)
  "Signal a syntax error or record a parse error."
  (if js2-recover-from-parse-errors
      (js2-record-parse-error msg msg-arg pos len)
  (signal 'js2-syntax-error
          (list msg
                js2-ts-lineno
                (save-excursion
                  (goto-char js2-ts-cursor)
                  (current-column))
                js2-ts-hit-eof))))

(defun js2-report-warning (msg &optional msg-arg pos len)
  (if js2-compiler-report-warning-as-error
      (js2-report-error msg msg-arg pos len)
    (push (list (list msg msg-arg)
                (or pos js2-token-beg)
                (or len (- js2-token-end js2-token-beg)))
          js2-parsed-warnings)))

(defun js2-add-strict-warning (msg-id &optional msg-arg beg end)
  (if js2-compiler-strict-mode
      (js2-report-warning msg-id msg-arg beg
                          (and beg end (- end beg)))))

(put 'js2-syntax-error 'error-conditions
     '(error syntax-error js2-syntax-error))
(put 'js2-syntax-error 'error-message "Syntax error")

(put 'js2-parse-error 'error-conditions
     '(error parse-error js2-parse-error))
(put 'js2-parse-error 'error-message "Parse error")

(defmacro js2-clear-flag (flags flag)
  `(setq ,flags (logand ,flags (lognot ,flag))))

(defmacro js2-set-flag (flags flag)
  "Logical-or FLAG into FLAGS."
  `(setq ,flags (logior ,flags ,flag)))

(defsubst js2-flag-set-p (flags flag)
  (/= 0 (logand flags flag)))

(defsubst js2-flag-not-set-p (flags flag)
  (zerop (logand flags flag)))

(defmacro js2-with-underscore-as-word-syntax (&rest body)
  "Evaluate BODY with the _ character set to be word-syntax."
  (declare (indent 0) (debug t))
  (let ((old-syntax (make-symbol "old-syntax")))
  `(let ((,old-syntax (string (char-syntax ?_))))
     (unwind-protect
         (progn
           (modify-syntax-entry ?_ "w" js2-mode-syntax-table)
           ,@body)
       (modify-syntax-entry ?_ ,old-syntax js2-mode-syntax-table)))))

(defsubst js2-char-uppercase-p (c)
  "Return t if C is an uppercase character.
Handles unicode and latin chars properly."
  (/= c (downcase c)))

(defsubst js2-char-lowercase-p (c)
  "Return t if C is an uppercase character.
Handles unicode and latin chars properly."
  (/= c (upcase c)))

;;; AST struct and function definitions

;; flags for ast node property 'member-type (used for e4x operators)
(defvar js2-property-flag    #x1 "Property access: element is valid name.")
(defvar js2-attribute-flag   #x2 "x.@y or x..@y.")
(defvar js2-descendants-flag #x4 "x..y or x..@i.")

(defsubst js2-relpos (pos anchor)
  "Convert POS to be relative to ANCHOR.
If POS is nil, returns nil."
  (and pos (- pos anchor)))

(defun js2-make-pad (indent)
  (if (zerop indent)
      ""
    (make-string (* indent js2-basic-offset) ? )))

(defun js2-visit-ast (node callback)
  "Visit every node in ast NODE with visitor CALLBACK.

CALLBACK is a function that takes two arguments:  (NODE END-P).  It is
called twice:  once to visit the node, and again after all the node's
children have been processed.  The END-P argument is nil on the first
call and non-nil on the second call.  The return value of the callback
affects the traversal:  if non-nil, the children of NODE are processed.
If the callback returns nil, or if the node has no children, then the
callback is called immediately with a non-nil END-P argument.

The node traversal is approximately lexical-order, although there
are currently no guarantees around this."
  (when node
    (let ((vfunc (get (aref node 0) 'js2-visitor)))
      ;; visit the node
      (when  (funcall callback node nil)
        ;; visit the kids
        (cond
         ((eq vfunc 'js2-visit-none)
          nil)                            ; don't even bother calling it
         ;; Each AST node type has to define a `js2-visitor' function
         ;; that takes a node and a callback, and calls `js2-visit-ast'
         ;; on each child of the node.
         (vfunc
          (funcall vfunc node callback))
         (t
          (error "%s does not define a visitor-traversal function"
                 (aref node 0)))))
      ;; call the end-visit
      (funcall callback node t))))

(defstruct (js2-node
            (:constructor nil))  ; abstract
  "Base AST node type."
  (type -1)  ; token type
  (pos -1)   ; start position of this AST node in parsed input
  (len 1)    ; num characters spanned by the node
  props      ; optional node property list (an alist)
  parent)    ; link to parent node; null for root

(defsubst js2-node-get-prop (node prop &optional default)
  (or (cadr (assoc prop (js2-node-props node))) default))

(defsubst js2-node-set-prop (node prop value)
  (setf (js2-node-props node)
        (cons (list prop value) (js2-node-props node))))

(defun js2-fixup-starts (n nodes)
  "Adjust the start positions of NODES to be relative to N.
Any node in the list may be nil, for convenience."
  (dolist (node nodes)
    (when node
      (setf (js2-node-pos node) (- (js2-node-pos node)
                                   (js2-node-pos n))))))

(defun js2-node-add-children (parent &rest nodes)
  "Set parent node of NODES to PARENT, and return PARENT.
Does nothing if we're not recording parent links.
If any given node in NODES is nil, doesn't record that link."
  (js2-fixup-starts parent nodes)
  (dolist (node nodes)
    (and node
         (setf (js2-node-parent node) parent))))

;; Non-recursive since it's called a frightening number of times.
(defun js2-node-abs-pos (n)
  (let ((pos (js2-node-pos n)))
    (while (setq n (js2-node-parent n))
      (setq pos (+ pos (js2-node-pos n))))
    pos))

(defsubst js2-node-abs-end (n)
  "Return absolute buffer position of end of N."
  (+ (js2-node-abs-pos n) (js2-node-len n)))

;; It's important to make sure block nodes have a Lisp list for the
;; child nodes, to limit printing recursion depth in an AST that
;; otherwise consists of defstruct vectors.  Emacs will crash printing
;; a sufficiently large vector tree.

(defstruct (js2-block-node
            (:include js2-node)
            (:constructor nil)
            (:constructor make-js2-block-node (&key (type js2-BLOCK)
                                                    (pos js2-token-beg)
                                                    len
                                                    props
                                                    kids)))
  "A block of statements."
  kids)  ; a Lisp list of the child statement nodes

(put 'cl-struct-js2-block-node 'js2-visitor 'js2-visit-block)
(put 'cl-struct-js2-block-node 'js2-printer 'js2-print-block)

(defun js2-visit-block (ast callback)
  "Visit the `js2-block-node' children of AST."
  (dolist (kid (js2-block-node-kids ast))
    (js2-visit-ast kid callback)))

(defun js2-print-block (n i)
  (let ((pad (js2-make-pad i)))
    (insert pad "{\n")
    (dolist (kid (js2-block-node-kids n))
      (js2-print-ast kid (1+ i)))
    (insert pad "}")))

(defstruct (js2-scope
            (:include js2-block-node)
            (:constructor nil)
            (:constructor make-js2-scope (&key (type js2-BLOCK)
                                               (pos js2-token-beg)
                                               len
                                               kids)))
  ;; The symbol-table is a LinkedHashMap<String,Symbol> in Rhino.
  ;; I don't have one of those handy, so I'll use an alist for now.
  ;; It's as fast as an emacs hashtable for up to about 50 elements,
  ;; and is much lighter-weight to construct (both CPU and mem).
  ;; The keys are interned strings (symbols) for faster lookup.
  ;; Should switch to hybrid alist/hashtable eventually.
  symbol-table  ; an alist of (symbol . js2-symbol)
  parent-scope  ; a `js2-scope'
  top)          ; top-level `js2-scope' (script/function)

(put 'cl-struct-js2-scope 'js2-visitor 'js2-visit-block)
(put 'cl-struct-js2-scope 'js2-printer 'js2-print-none)

(defun js2-scope-set-parent-scope (scope parent)
  (setf (js2-scope-parent-scope scope) parent
        (js2-scope-top scope) (if (null parent)
                                  scope
                                (js2-scope-top parent))))

(defun js2-node-get-enclosing-scope (node)
  "Return the innermost `js2-scope' node surrounding NODE.
Returns nil if there is no enclosing scope node."
  (let ((parent (js2-node-parent node)))
    (while (not (js2-scope-p parent))
      (setq parent (js2-node-parent parent)))
    parent))

(defun js2-get-defining-scope (scope name)
  "Search up scope chain from SCOPE looking for NAME, a string or symbol.
Returns `js2-scope' in which NAME is defined, or nil if not found."
  (let ((sym (if (symbolp name)
                 name
               (intern name)))
        table
        result
        (continue t))
    (while (and scope continue)
      (if (and (setq table (js2-scope-symbol-table scope))
               (assq sym table))
          (setq continue nil
                result scope)
        (setq scope (js2-scope-parent-scope scope))))
    result))

(defun js2-scope-get-symbol (scope name)
  "Return symbol table entry for NAME in SCOPE.
NAME can be a string or symbol.   Returns a `js2-symbol' or nil if not found."
  (and (js2-scope-symbol-table scope)
       (cdr (assq (if (symbolp name)
                      name
                    (intern name))
                  (js2-scope-symbol-table scope)))))

(defun js2-scope-put-symbol (scope name symbol)
  "Enter SYMBOL into symbol-table for SCOPE under NAME.
NAME can be a Lisp symbol or string.  SYMBOL is a `js2-symbol'."
  (let* ((table (js2-scope-symbol-table scope))
         (sym (if (symbolp name) name (intern name)))
         (entry (assq sym table)))
    (if entry
        (setcdr entry symbol)
      (push (cons sym symbol)
            (js2-scope-symbol-table scope)))))

(defstruct (js2-symbol
            (:constructor nil)
            (:constructor make-js2-symbol (decl-type name &optional ast-node)))
  "A symbol table entry."
  ;; One of js2-FUNCTION, js2-LP (for parameters), js2-VAR,
  ;; js2-LET, or js2-CONST
  decl-type
  name  ; string
  ast-node) ; a `js2-node'

(defstruct (js2-error-node
            (:include js2-node)
            (:constructor nil) ; silence emacs21 byte-compiler
            (:constructor make-js2-error-node (&key (type js2-ERROR)
                                                    (pos js2-token-beg)
                                                    len)))
  "AST node representing a parse error.")

(put 'cl-struct-js2-error-node 'js2-visitor 'js2-visit-none)
(put 'cl-struct-js2-error-node 'js2-printer 'js2-print-none)

(defstruct (js2-script-node
            (:include js2-scope)
            (:constructor nil)
            (:constructor make-js2-script-node (&key (type js2-SCRIPT)
                                                     (pos js2-token-beg)
                                                     len
                                                     var-decls
                                                     fun-decls)))
  functions   ; Lisp list of nested functions
  regexps     ; Lisp list of (string . flags)
  symbols     ; alist (every symbol gets unique index)
  (param-count 0)
  var-names   ; vector of string names
  consts      ; bool-vector matching var-decls
  (temp-number 0))  ; for generating temp variables

(put 'cl-struct-js2-script-node 'js2-visitor 'js2-visit-block)
(put 'cl-struct-js2-script-node 'js2-printer 'js2-print-script)

(defun js2-print-script (node indent)
  (dolist (kid (js2-block-node-kids node))
    (js2-print-ast kid indent)))

(defstruct (js2-ast-root
            (:include js2-script-node)
            (:constructor nil)
            (:constructor make-js2-ast-root (&key (type js2-SCRIPT)
                                                  (pos js2-token-beg)
                                                  len
                                                  buffer)))
  "The root node of a js2 AST."
  buffer         ; the source buffer from which the code was parsed
  comments       ; a Lisp list of comments, ordered by start position
  errors         ; a Lisp list of errors found during parsing
  warnings       ; a Lisp list of warnings found during parsing
  node-count)    ; number of nodes in the tree, including the root

(put 'cl-struct-js2-ast-root 'js2-visitor 'js2-visit-ast-root)
(put 'cl-struct-js2-ast-root 'js2-printer 'js2-print-script)

(defun js2-visit-ast-root (ast callback)
  (dolist (kid (js2-ast-root-kids ast))
    (js2-visit-ast kid callback))
  (dolist (comment (js2-ast-root-comments ast))
    (js2-visit-ast comment callback)))

(defstruct (js2-comment-node
            (:include js2-node)
            (:constructor nil)
            (:constructor make-js2-comment-node (&key (type js2-COMMENT)
                                                      (pos js2-token-beg)
                                                      len
                                                      (format js2-ts-comment-type))))
  format)  ; 'line, 'block, 'jsdoc or 'html

(put 'cl-struct-js2-comment-node 'js2-visitor 'js2-visit-none)
(put 'cl-struct-js2-comment-node 'js2-printer 'js2-print-comment)

(defun js2-print-comment (n i)
  ;; We really ought to link end-of-line comments to their nodes.
  ;; Or maybe we could add a new comment type, 'endline.
  (insert (js2-make-pad i)
          (js2-node-string n)))

(defstruct (js2-expr-stmt-node
            (:include js2-node)
            (:constructor nil)
            (:constructor make-js2-expr-stmt-node (&key (type js2-EXPR_VOID)
                                                        (pos js2-ts-cursor)
                                                        len
                                                        expr)))
  "An expression statement."
  expr)

(defsubst js2-expr-stmt-node-set-has-result (node)
  "Change NODE type to `js2-EXPR_RESULT'.  Used for code generation."
  (setf (js2-node-type node) js2-EXPR_RESULT))

(put 'cl-struct-js2-expr-stmt-node 'js2-visitor 'js2-visit-expr-stmt-node)
(put 'cl-struct-js2-expr-stmt-node 'js2-printer 'js2-print-expr-stmt-node)

(defun js2-visit-expr-stmt-node (n v)
  (js2-visit-ast (js2-expr-stmt-node-expr n) v))

(defun js2-print-expr-stmt-node (n indent)
  (js2-print-ast (js2-expr-stmt-node-expr n) indent)
  (insert ";\n"))

(defstruct (js2-loop-node
            (:include js2-scope)
            (:constructor nil))
  "Abstract supertype of loop nodes."
  body      ; a `js2-block-node'
  lp        ; position of left-paren, nil if omitted
  rp)       ; position of right-paren, nil if omitted

(defstruct (js2-do-node
            (:include js2-loop-node)
            (:constructor nil)
            (:constructor make-js2-do-node (&key (type js2-DO)
                                                 (pos js2-token-beg)
                                                 len
                                                 body
                                                 condition
                                                 while-pos
                                                 lp
                                                 rp)))
  "AST node for do-loop."
  condition  ; while (expression)
  while-pos) ; buffer position of 'while' keyword

(put 'cl-struct-js2-do-node 'js2-visitor 'js2-visit-do-node)
(put 'cl-struct-js2-do-node 'js2-printer 'js2-print-do-node)

(defun js2-visit-do-node (n v)
  (js2-visit-ast (js2-do-node-body n) v)
  (js2-visit-ast (js2-do-node-condition n) v))

(defun js2-print-do-node (n i)
  (let ((pad (js2-make-pad i)))
    (insert pad "do {\n")
    (dolist (kid (js2-block-node-kids (js2-do-node-body n)))
      (js2-print-ast kid (1+ i)))
    (insert pad "} while (")
    (js2-print-ast (js2-do-node-condition n) 0)
    (insert ");\n")))

(defstruct (js2-while-node
            (:include js2-loop-node)
            (:constructor nil)
            (:constructor make-js2-while-node (&key (type js2-WHILE)
                                                    (pos js2-token-beg)
                                                    len body
                                                    condition lp
                                                    rp)))
  "AST node for while-loop."
  condition)    ; while-condition

(put 'cl-struct-js2-while-node 'js2-visitor 'js2-visit-while-node)
(put 'cl-struct-js2-while-node 'js2-printer 'js2-print-while-node)

(defun js2-visit-while-node (n v)
  (js2-visit-ast (js2-while-node-condition n) v)
  (js2-visit-ast (js2-while-node-body n) v))

(defun js2-print-while-node (n i)
  (let ((pad (js2-make-pad i)))
    (insert pad "while (")
    (js2-print-ast (js2-while-node-condition n) 0)
    (insert ") {\n")
    (js2-print-body (js2-while-node-body n) (1+ i))
    (insert pad "}\n")))

(defstruct (js2-for-node
            (:include js2-loop-node)
            (:constructor nil)
            (:constructor make-js2-for-node (&key (type js2-FOR)
                                                  (pos js2-ts-cursor)
                                                  len body init
                                                  condition
                                                  update lp rp)))
  "AST node for a C-style for-loop."
  init       ; initialization expression
  condition  ; loop condition
  update)    ; update clause

(put 'cl-struct-js2-for-node 'js2-visitor 'js2-visit-for-node)
(put 'cl-struct-js2-for-node 'js2-printer 'js2-print-for-node)

(defun js2-visit-for-node (n v)
  (js2-visit-ast (js2-for-node-init n) v)
  (js2-visit-ast (js2-for-node-condition n) v)
  (js2-visit-ast (js2-for-node-update n) v)
  (js2-visit-ast (js2-for-node-body n) v))

(defun js2-print-for-node (n i)
  (let ((pad (js2-make-pad i)))
    (insert pad "for (")
    (js2-print-ast (js2-for-node-init n) 0)
    (insert "; ")
    (js2-print-ast (js2-for-node-condition n) 0)
    (insert "; ")
    (js2-print-ast (js2-for-node-update n) 0)
    (insert ") {\n")
    (js2-print-body (js2-for-node-body n) (1+ i))
    (insert pad "}\n")))

(defstruct (js2-for-in-node
            (:include js2-loop-node)
            (:constructor nil)
            (:constructor make-js2-for-in-node (&key (type js2-FOR)
                                                     (pos js2-ts-cursor)
                                                     len body
                                                     iterator
                                                     object
                                                     in-pos
                                                     each-pos
                                                     foreach-p lp
                                                     rp)))
  "AST node for a for..in loop."
  iterator  ; [var] foo in ...
  object    ; object over which we're iterating
  in-pos    ; buffer position of 'in' keyword
  each-pos  ; buffer position of 'each' keyword, if foreach-p
  foreach-p) ; t if it's a for-each loop

(put 'cl-struct-js2-for-in-node 'js2-visitor 'js2-visit-for-in-node)
(put 'cl-struct-js2-for-in-node 'js2-printer 'js2-print-for-in-node)

(defun js2-visit-for-in-node (n v)
  (js2-visit-ast (js2-for-in-node-iterator n) v)
  (js2-visit-ast (js2-for-in-node-object n) v)
  (js2-visit-ast (js2-for-in-node-body n) v))

(defun js2-print-for-in-node (n i)
  (let ((pad (js2-make-pad i))
        (foreach (js2-for-in-node-foreach-p n)))
    (insert pad "for ")
    (if foreach
        (insert "each "))
    (insert "(")
    (js2-print-ast (js2-for-in-node-iterator n) 0)
    (insert " in ")
    (js2-print-ast (js2-for-in-node-object n) 0)
    (insert ") {\n")
    (js2-print-body (js2-for-in-node-body n) (1+ i))
    (insert pad "}\n")))

(defstruct (js2-return-node
            (:include js2-node)
            (:constructor nil)
            (:constructor make-js2-return-node (&key (type js2-RETURN)
                                                     (pos js2-ts-cursor)
                                                     len
                                                     retval)))
  "AST node for a return statement."
  retval)  ; expression to return, or 'undefined

(put 'cl-struct-js2-return-node 'js2-visitor 'js2-visit-return-node)
(put 'cl-struct-js2-return-node 'js2-printer 'js2-print-return-node)

(defun js2-visit-return-node (n v)
  (js2-visit-ast (js2-return-node-retval n) v))

(defun js2-print-return-node (n i)
  (insert (js2-make-pad i) "return")
  (when (js2-return-node-retval n)
    (insert " ")
    (js2-print-ast (js2-return-node-retval n) 0))
  (insert ";\n"))

(defstruct (js2-if-node
            (:include js2-node)
            (:constructor nil)
            (:constructor make-js2-if-node (&key (type js2-IF)
                                                 (pos js2-ts-cursor)
                                                 len condition
                                                 then-part
                                                 else-pos
                                                 else-part lp
                                                 rp)))
  "AST node for an if-statement."
  condition   ; expression
  then-part   ; statement or block
  else-pos    ; optional buffer position of 'else' keyword
  else-part   ; optional statement or block
  lp          ; position of left-paren, nil if omitted
  rp)         ; position of right-paren, nil if omitted

(put 'cl-struct-js2-if-node 'js2-visitor 'js2-visit-if-node)
(put 'cl-struct-js2-if-node 'js2-printer 'js2-print-if-node)

(defun js2-visit-if-node (n v)
  (js2-visit-ast (js2-if-node-condition n) v)
  (js2-visit-ast (js2-if-node-then-part n) v)
  (js2-visit-ast (js2-if-node-else-part n) v))

(defun js2-print-if-node (n i)
  (let ((pad (js2-make-pad i))
        (then-part (js2-if-node-then-part n))
        (else-part (js2-if-node-else-part n)))
    (insert pad "if (")
    (js2-print-ast (js2-if-node-condition n) 0)
    (insert ") {\n")
    (js2-print-body then-part (1+ i))
    (insert pad "}")
    (cond
     ((not else-part)
      (insert "\n"))
     ((js2-if-node-p else-part)
      (insert " else ")
      (js2-print-body else-part i))
     (t
      (insert " else {\n")
      (js2-print-body else-part (1+ i))
      (insert pad "}\n")))))

(defstruct (js2-try-node
            (:include js2-node)
            (:constructor nil)
            (:constructor make-js2-try-node (&key (type js2-TRY)
                                                  (pos js2-ts-cursor)
                                                  len
                                                  try-block
                                                  catch-clauses
                                                  finally-block)))
  "AST node for a try-statement."
  try-block
  catch-clauses  ; a Lisp list of `js2-catch-node'
  finally-block) ; a `js2-finally-node'

(put 'cl-struct-js2-try-node 'js2-visitor 'js2-visit-try-node)
(put 'cl-struct-js2-try-node 'js2-printer 'js2-print-try-node)

(defun js2-visit-try-node (n v)
  (js2-visit-ast (js2-try-node-try-block n) v)
  (dolist (clause (js2-try-node-catch-clauses n))
    (js2-visit-ast clause v))
  (js2-visit-ast (js2-try-node-finally-block n) v))

(defun js2-print-try-node (n i)
  (let ((pad (js2-make-pad i))
        (catches (js2-try-node-catch-clauses n))
        (finally (js2-try-node-finally-block n)))
    (insert pad "try {\n")
    (js2-print-body (js2-try-node-try-block n) (1+ i))
    (insert pad "}")
    (when catches
      (dolist (catch catches)
        (js2-print-ast catch i)))
    (if finally
        (js2-print-ast finally i)
      (insert "\n"))))

(defstruct (js2-catch-node
            (:include js2-node)
            (:constructor nil)
            (:constructor make-js2-catch-node (&key (type js2-CATCH)
                                                    (pos js2-ts-cursor)
                                                    len
                                                    param
                                                    guard-kwd
                                                    guard-expr
                                                    block lp
                                                    rp)))
  "AST node for a catch clause."
  param       ; destructuring form or simple name node
  guard-kwd   ; relative buffer position of "if" in "catch (x if ...)"
  guard-expr  ; catch condition, a `js2-node'
  block       ; statements, a `js2-block-node'
  lp          ; buffer position of left-paren, nil if omitted
  rp)         ; buffer position of right-paren, nil if omitted

(put 'cl-struct-js2-catch-node 'js2-visitor 'js2-visit-catch-node)
(put 'cl-struct-js2-catch-node 'js2-printer 'js2-print-catch-node)

(defun js2-visit-catch-node (n v)
  (js2-visit-ast (js2-catch-node-param n) v)
  (when (js2-catch-node-guard-kwd n)
    (js2-visit-ast (js2-catch-node-guard-expr n) v))
  (js2-visit-ast (js2-catch-node-block n) v))

(defun js2-print-catch-node (n i)
  (let ((pad (js2-make-pad i))
        (guard-kwd (js2-catch-node-guard-kwd n))
        (guard-expr (js2-catch-node-guard-expr n)))
    (insert " catch (")
    (js2-print-ast (js2-catch-node-param n) 0)
    (when guard-kwd
      (insert " if ")
      (js2-print-ast guard-expr 0))
    (insert ") {\n")
    (js2-print-body (js2-catch-node-block n) (1+ i))
    (insert pad "}")))

(defstruct (js2-finally-node
            (:include js2-node)
            (:constructor nil)
            (:constructor make-js2-finally-node (&key (type js2-FINALLY)
                                                      (pos js2-ts-cursor)
                                                      len body)))
  "AST node for a finally clause."
  body)  ; a `js2-node', often but not always a block node

(put 'cl-struct-js2-finally-node 'js2-visitor 'js2-visit-finally-node)
(put 'cl-struct-js2-finally-node 'js2-printer 'js2-print-finally-node)

(defun js2-visit-finally-node (n v)
  (js2-visit-ast (js2-finally-node-body n) v))

(defun js2-print-finally-node (n i)
  (let ((pad (js2-make-pad i)))
    (insert " finally {\n")
    (js2-print-body (js2-finally-node-body n) (1+ i))
    (insert pad "}\n")))

(defstruct (js2-switch-node
            (:include js2-node)
            (:constructor nil)
            (:constructor make-js2-switch-node (&key (type js2-SWITCH)
                                                     (pos js2-ts-cursor)
                                                     len
                                                     discriminant
                                                     cases lp
                                                     rp)))
  "AST node for a switch statement."
  discriminant  ; a `js2-node' (switch expression)
  cases  ; a Lisp list of `js2-case-node'
  lp     ; position of open-paren for discriminant, nil if omitted
  rp)    ; position of close-paren for discriminant, nil if omitted

(put 'cl-struct-js2-switch-node 'js2-visitor 'js2-visit-switch-node)
(put 'cl-struct-js2-switch-node 'js2-printer 'js2-print-switch-node)

(defun js2-visit-switch-node (n v)
  (js2-visit-ast (js2-switch-node-discriminant n) v)
  (dolist (c (js2-switch-node-cases n))
    (js2-visit-ast c v)))

(defun js2-print-switch-node (n i)
  (let ((pad (js2-make-pad i))
        (cases (js2-switch-node-cases n)))
    (insert pad "switch (")
    (js2-print-ast (js2-switch-node-discriminant n) 0)
    (insert ") {\n")
    (dolist (case cases)
      (js2-print-ast case i))
    (insert pad "}\n")))

(defstruct (js2-case-node
            (:include js2-block-node)
            (:constructor nil)
            (:constructor make-js2-case-node (&key (type js2-CASE)
                                                   (pos js2-ts-cursor)
                                                   len kids expr)))
  "AST node for a case clause of a switch statement."
  expr)   ; the case expression (nil for default)

(put 'cl-struct-js2-case-node 'js2-visitor 'js2-visit-case-node)
(put 'cl-struct-js2-case-node 'js2-printer 'js2-print-case-node)

(defun js2-visit-case-node (n v)
  (js2-visit-ast (js2-case-node-expr n) v)
  (js2-visit-block n v))

(defun js2-print-case-node (n i)
  (let ((pad (js2-make-pad i))
        (expr (js2-case-node-expr n)))
    (insert pad)
    (if (null expr)
        (insert "default:\n")
      (insert "case ")
      (js2-print-ast expr 0)
      (insert ":\n"))
    (dolist (kid (js2-case-node-kids n))
      (js2-print-ast kid (1+ i)))))

(defstruct (js2-throw-node
            (:include js2-node)
            (:constructor nil)
            (:constructor make-js2-throw-node (&key (type js2-THROW)
                                                    (pos js2-ts-cursor)
                                                    len expr)))
  "AST node for a throw statement."
  expr)   ; the expression to throw

(put 'cl-struct-js2-throw-node 'js2-visitor 'js2-visit-throw-node)
(put 'cl-struct-js2-throw-node 'js2-printer 'js2-print-throw-node)

(defun js2-visit-throw-node (n v)
  (js2-visit-ast (js2-throw-node-expr n) v))

(defun js2-print-throw-node (n i)
  (insert (js2-make-pad i) "throw ")
  (js2-print-ast (js2-throw-node-expr n) 0)
  (insert ";\n"))

(defstruct (js2-with-node
            (:include js2-node)
            (:constructor nil)
            (:constructor make-js2-with-node (&key (type js2-WITH)
                                                   (pos js2-ts-cursor)
                                                   len object
                                                   body lp rp)))
  "AST node for a with-statement."
  object
  body
  lp    ; buffer position of left-paren around object, nil if omitted
  rp)   ; buffer position of right-paren around object, nil if omitted

(put 'cl-struct-js2-with-node 'js2-visitor 'js2-visit-with-node)
(put 'cl-struct-js2-with-node 'js2-printer 'js2-print-with-node)

(defun js2-visit-with-node (n v)
  (js2-visit-ast (js2-with-node-object n) v)
  (js2-visit-ast (js2-with-node-body n) v))

(defun js2-print-with-node (n i)
  (let ((pad (js2-make-pad i)))
    (insert pad "with (")
    (js2-print-ast (js2-with-node-object n) 0)
    (insert ") {\n")
    (js2-print-body (js2-with-node-body n) (1+ i))
    (insert pad "}\n")))

(defstruct (js2-label-node
            (:include js2-node)
            (:constructor nil)
            (:constructor make-js2-label-node (&key (type js2-LABEL)
                                                    (pos js2-ts-cursor)
                                                    len name)))
  "AST node for a statement label or case label."
  name   ; a string
  loop)  ; for validating and code-generating continue-to-label

(put 'cl-struct-js2-label-node 'js2-visitor 'js2-visit-none)
(put 'cl-struct-js2-label-node 'js2-printer 'js2-print-label)

(defun js2-print-label (n i)
  (insert (js2-make-pad i)
          (js2-label-node-name n)
          ":\n"))

(defstruct (js2-labeled-stmt-node
            (:include js2-node)
            (:constructor nil)
            ;; type needs to be in `js2-side-effecting-tokens' to avoid spurious
            ;; no-side-effects warnings, hence js2-EXPR_RESULT.
            (:constructor make-js2-labeled-stmt-node (&key (type js2-EXPR_RESULT)
                                                           (pos js2-ts-cursor)
                                                           len labels stmt)))
  "AST node for a statement with one or more labels.
Multiple labels for a statement are collapsed into the labels field."
  labels  ; Lisp list of `js2-label-node'
  stmt)   ; the statement these labels are for

(put 'cl-struct-js2-labeled-stmt-node 'js2-visitor 'js2-visit-labeled-stmt)
(put 'cl-struct-js2-labeled-stmt-node 'js2-printer 'js2-print-labeled-stmt)

(defun js2-get-label-by-name (lbl-stmt name)
  "Return a `js2-label-node' by NAME from LBL-STMT's labels list.
Returns nil if no such label is in the list."
  (let ((label-list (js2-labeled-stmt-node-labels lbl-stmt))
        result)
    (while (and label-list (not result))
      (if (string= (js2-label-node-name (car label-list)) name)
          (setq result (car label-list))
        (setq label-list (cdr label-list))))
    result))

(defun js2-visit-labeled-stmt (n v)
  (dolist (label (js2-labeled-stmt-node-labels n))
    (js2-visit-ast label v))
  (js2-visit-ast (js2-labeled-stmt-node-stmt n) v))

(defun js2-print-labeled-stmt (n i)
  (dolist (label (js2-labeled-stmt-node-labels n))
    (js2-print-ast label i))
  (js2-print-ast (js2-labeled-stmt-node-stmt n) (1+ i)))

(defun js2-labeled-stmt-node-contains (node label)
  "Return t if NODE contains LABEL in its label set.
NODE is a `js2-labels-node'.  LABEL is an identifier."
  (loop for nl in (js2-labeled-stmt-node-labels node)
        if (string= label (js2-label-node-name nl))
          return t
        finally return nil))

(defsubst js2-labeled-stmt-node-add-label (node label)
  "Add a `js2-label-node' to the label set for this statement."
  (setf (js2-labeled-stmt-node-labels node)
        (nconc (js2-labeled-stmt-node-labels node) (list label))))

(defstruct (js2-jump-node
            (:include js2-node)
            (:constructor nil))
  "Abstract supertype of break and continue nodes."
  label   ; `js2-name-node' for location of label identifier, if present
  target) ; target js2-labels-node or loop/switch statement

(defun js2-visit-jump-node (n v)
  ;; We don't visit the target, since it's a back-link.
  (js2-visit-ast (js2-jump-node-label n) v))

(defstruct (js2-break-node
            (:include js2-jump-node)
            (:constructor nil)
            (:constructor make-js2-break-node (&key (type js2-BREAK)
                                                    (pos js2-ts-cursor)
                                                    len label target)))
  "AST node for a break statement.
The label field is a `js2-name-node', possibly nil, for the named label
if provided.  E.g. in 'break foo', it represents 'foo'.  The target field
is the target of the break - a label node or enclosing loop/switch statement.")

(put 'cl-struct-js2-break-node 'js2-visitor 'js2-visit-jump-node)
(put 'cl-struct-js2-break-node 'js2-printer 'js2-print-break-node)

(defun js2-print-break-node (n i)
  (insert (js2-make-pad i) "break")
  (when (js2-break-node-label n)
    (insert " ")
    (js2-print-ast (js2-break-node-label n) 0))
  (insert ";\n"))

(defstruct (js2-continue-node
            (:include js2-jump-node)
            (:constructor nil)
            (:constructor make-js2-continue-node (&key (type js2-CONTINUE)
                                                       (pos js2-ts-cursor)
                                                       len label target)))
  "AST node for a continue statement.
The label field is the user-supplied enclosing label name, a `js2-name-node'.
It is nil if continue specifies no label.  The target field is the jump target:
a `js2-label-node' or the innermost enclosing loop.")

(put 'cl-struct-js2-continue-node 'js2-visitor 'js2-visit-jump-node)
(put 'cl-struct-js2-continue-node 'js2-printer 'js2-print-continue-node)

(defun js2-print-continue-node (n i)
  (insert (js2-make-pad i) "continue")
  (when (js2-continue-node-label n)
    (insert " ")
    (js2-print-ast (js2-continue-node-label n) 0))
  (insert ";\n"))

(defstruct (js2-function-node
            (:include js2-script-node)
            (:constructor nil)
            (:constructor make-js2-function-node (&key (type js2-FUNCTION)
                                                       (pos js2-ts-cursor)
                                                       len
                                                       (ftype 'FUNCTION)
                                                       (form 'FUNCTION_STATEMENT)
                                                       (name "")
                                                       params body
                                                       lp rp)))
  "AST node for a function declaration.
The `params' field is a Lisp list of nodes.  Each node is either a simple
`js2-name-node', or if it's a destructuring-assignment parameter, a
`js2-array-node' or `js2-object-node'."
  ftype            ; FUNCTION, GETTER or SETTER
  form             ; FUNCTION_{STATEMENT|EXPRESSION|EXPRESSION_STATEMENT}
  name             ; function name (a `js2-name-node', or nil if anonymous)
  params           ; a Lisp list of destructuring forms or simple name nodes
  body             ; a `js2-block-node' or expression node (1.8 only)
  lp               ; position of arg-list open-paren, or nil if omitted
  rp               ; position of arg-list close-paren, or nil if omitted
  ignore-dynamic   ; ignore value of the dynamic-scope flag (interpreter only)
  needs-activation ; t if we need an activation object for this frame
  is-generator     ; t if this function contains a yield
  member-expr)     ; nonstandard Ecma extension from Rhino

(put 'cl-struct-js2-function-node 'js2-visitor 'js2-visit-function-node)
(put 'cl-struct-js2-function-node 'js2-printer 'js2-print-function-node)

(defun js2-visit-function-node (n v)
  (js2-visit-ast (js2-function-node-name n) v)
  (dolist (p (js2-function-node-params n))
    (js2-visit-ast p v))
  (js2-visit-ast (js2-function-node-body n) v))

(defun js2-print-function-node (n i)
  (let ((pad (js2-make-pad i))
        (getter (js2-node-get-prop n 'GETTER_SETTER))
        (name (js2-function-node-name n))
        (params (js2-function-node-params n))
        (body (js2-function-node-body n))
        (expr (eq (js2-function-node-form n) 'FUNCTION_EXPRESSION)))
    (unless getter
      (insert pad "function"))
    (when name
        (insert " ")
        (js2-print-ast name 0))
    (insert "(")
    (loop with len = (length params)
          for param in params
          for count from 1
          do
          (js2-print-ast param 0)
          (if (< count len)
              (insert ", ")))
    (insert ") {")
    (unless expr
      (insert "\n"))
    ;; TODO:  fix this to be smarter about indenting, etc.
    (js2-print-body body (1+ i))
    (insert pad "}")
    (unless expr
      (insert "\n"))))

(defun js2-function-name (node)
  "Return function name for NODE, a `js2-function-node', or nil if anonymous."
  (and (js2-function-node-name node)
       (js2-name-node-name (js2-function-node-name node))))

;; Having this be an expression node makes it more flexible.
;; There are IDE contexts, such as indentation in a for-loop initializer,
;; that work better if you assume it's an expression.  Whenever we have
;; a standalone var/const declaration, we just wrap with an expr stmt.
;; Eclipse apparently screwed this up and now has two versions, expr and stmt.
(defstruct (js2-var-decl-node
            (:include js2-node)
            (:constructor nil)
            (:constructor make-js2-var-decl-node (&key (type js2-VAR)
                                                       (pos js2-token-beg)
                                                       len kids
                                                       decl-type)))
  "AST node for a variable declaration list (VAR, CONST or LET).
The node bounds differ depending on the declaration type.  For VAR or
CONST declarations, the bounds include the var/const keyword.  For LET
declarations, the node begins at the position of the first child."
  kids        ; a Lisp list of `js2-var-init-node' structs.
  decl-type)  ; js2-VAR, js2-CONST or js2-LET

(put 'cl-struct-js2-var-decl-node 'js2-visitor 'js2-visit-var-decl)
(put 'cl-struct-js2-var-decl-node 'js2-printer 'js2-print-var-decl)

(defun js2-visit-var-decl (n v)
  (dolist (kid (js2-var-decl-node-kids n))
    (js2-visit-ast kid v)))

(defun js2-print-var-decl (n i)
  (let ((pad (js2-make-pad i))
        (tt (js2-var-decl-node-decl-type n)))
    (insert pad)
    (insert (cond
             ((= tt js2-VAR) "var ")
             ((= tt js2-LET) "let ")
             ((= tt js2-CONST) "const ")
             (t
              (error "malformed var-decl node"))))
    (loop with kids = (js2-var-decl-node-kids n)
          with len = (length kids)
          for kid in kids
          for count from 1
          do
          (js2-print-ast kid 0)
          (if (< count len)
              (insert ", ")))))

(defstruct (js2-var-init-node
            (:include js2-node)
            (:constructor nil)
            (:constructor make-js2-var-init-node (&key (type js2-VAR)
                                                       (pos js2-ts-cursor)
                                                       len target
                                                       initializer)))
  "AST node for a variable declaration.
The type field will be js2-CONST for a const decl."
  target        ; `js2-name-node', `js2-object-node', or `js2-array-node'
  initializer)  ; initializer expression, a `js2-node'

(put 'cl-struct-js2-var-init-node 'js2-visitor 'js2-visit-var-init-node)
(put 'cl-struct-js2-var-init-node 'js2-printer 'js2-print-var-init-node)

(defun js2-visit-var-init-node (n v)
  (js2-visit-ast (js2-var-init-node-target n) v)
  (js2-visit-ast (js2-var-init-node-initializer n) v))

(defun js2-print-var-init-node (n i)
  (let ((pad (js2-make-pad i))
        (name (js2-var-init-node-target n))
        (init (js2-var-init-node-initializer n)))
    (insert pad)
    (js2-print-ast name 0)
    (when init
      (insert " = ")
      (js2-print-ast init 0))))

(defstruct (js2-cond-node
            (:include js2-node)
            (:constructor nil)
            (:constructor make-js2-cond-node (&key (type js2-HOOK)
                                                   (pos js2-ts-cursor)
                                                   len
                                                   test-expr
                                                   true-expr
                                                   false-expr
                                                   q-pos c-pos)))
  "AST node for the ternary operator"
  test-expr
  true-expr
  false-expr
  q-pos   ; buffer position of ?
  c-pos)  ; buffer position of :

(put 'cl-struct-js2-cond-node 'js2-visitor 'js2-visit-cond-node)
(put 'cl-struct-js2-cond-node 'js2-printer 'js2-print-cond-node)

(defun js2-visit-cond-node (n v)
  (js2-visit-ast (js2-cond-node-test-expr n) v)
  (js2-visit-ast (js2-cond-node-true-expr n) v)
  (js2-visit-ast (js2-cond-node-false-expr n) v))

(defun js2-print-cond-node (n i)
  (let ((pad (js2-make-pad i)))
    (insert pad)
    (js2-print-ast (js2-cond-node-test-expr n) 0)
    (insert " ? ")
    (js2-print-ast (js2-cond-node-true-expr n) 0)
    (insert " : ")
    (js2-print-ast (js2-cond-node-false-expr n) 0)))

(defstruct (js2-infix-node
            (:include js2-node)
            (:constructor nil)
            (:constructor make-js2-infix-node (&key type
                                                    (pos js2-ts-cursor)
                                                    len op-pos
                                                    left right)))
  "Represents infix expressions.
Includes assignment ops like `|=', and the comma operator.
The type field inherited from `js2-node' holds the operator."
  op-pos    ; buffer position where operator begins
  left      ; any `js2-node'
  right)    ; any `js2-node'

(put 'cl-struct-js2-infix-node 'js2-visitor 'js2-visit-infix-node)
(put 'cl-struct-js2-infix-node 'js2-printer 'js2-print-infix-node)

(defun js2-visit-infix-node (n v)
  (js2-visit-ast (js2-infix-node-left n) v)
  (js2-visit-ast (js2-infix-node-right n) v))

(defconst js2-operator-tokens
  (let ((table (make-hash-table :test 'eq))
        (tokens
         (list (cons js2-IN "in")
               (cons js2-TYPEOF "typeof")
               (cons js2-INSTANCEOF "instanceof")
               (cons js2-DELPROP "delete")
               (cons js2-COMMA ",")
               (cons js2-COLON ":")
               (cons js2-OR "||")
               (cons js2-AND "&&")
               (cons js2-INC "++")
               (cons js2-DEC "--")
               (cons js2-BITOR "|")
               (cons js2-BITXOR "^")
               (cons js2-BITAND "&")
               (cons js2-EQ "==")
               (cons js2-NE "!=")
               (cons js2-LT "<")
               (cons js2-LE "<=")
               (cons js2-GT ">")
               (cons js2-GE ">=")
               (cons js2-LSH "<<")
               (cons js2-RSH ">>")
               (cons js2-URSH ">>>")
               (cons js2-ADD "+")       ; infix plus
               (cons js2-SUB "-")       ; infix minus
               (cons js2-MUL "*")
               (cons js2-DIV "/")
               (cons js2-MOD "%")
               (cons js2-NOT "!")
               (cons js2-BITNOT "~")
               (cons js2-POS "+")       ; unary plus
               (cons js2-NEG "-")       ; unary minus
               (cons js2-SHEQ "===")    ; shallow equality
               (cons js2-SHNE "!==")    ; shallow inequality
               (cons js2-ASSIGN "=")
               (cons js2-ASSIGN_BITOR "|=")
               (cons js2-ASSIGN_BITXOR "^=")
               (cons js2-ASSIGN_BITAND "&=")
               (cons js2-ASSIGN_LSH "<<=")
               (cons js2-ASSIGN_RSH ">>=")
               (cons js2-ASSIGN_URSH ">>>=")
               (cons js2-ASSIGN_ADD "+=")
               (cons js2-ASSIGN_SUB "-=")
               (cons js2-ASSIGN_MUL "*=")
               (cons js2-ASSIGN_DIV "/=")
               (cons js2-ASSIGN_MOD "%="))))
    (loop for (k . v) in tokens do
          (puthash k v table))
    table))

(defun js2-print-infix-node (n i)
  (let* ((tt (js2-node-type n))
         (op (gethash tt js2-operator-tokens)))
    (unless op
      (error "unrecognized infix operator %s" (js2-node-type n)))
    (insert (js2-make-pad i))
    (js2-print-ast (js2-infix-node-left n) 0)
    (unless (= tt js2-COMMA)
      (insert " "))
    (insert op)
    (insert " ")
    (js2-print-ast (js2-infix-node-right n) 0)))

(defstruct (js2-assign-node
            (:include js2-infix-node)
            (:constructor nil)
            (:constructor make-js2-assign-node (&key type
                                                     (pos js2-ts-cursor)
                                                     len op-pos
                                                     left right)))
  "Represents any assignment.
The type field holds the actual assignment operator.")

(put 'cl-struct-js2-assign-node 'js2-visitor 'js2-visit-infix-node)
(put 'cl-struct-js2-assign-node 'js2-printer 'js2-print-infix-node)

(defstruct (js2-unary-node
            (:include js2-node)
            (:constructor nil)
            (:constructor make-js2-unary-node (&key type ; required
                                                    (pos js2-ts-cursor)
                                                    len operand)))
  "AST node type for unary operator nodes.
The type field can be NOT, BITNOT, POS, NEG, INC, DEC,
TYPEOF, or DELPROP.  For INC or DEC, a 'postfix node
property is added if the operator follows the operand."
  operand)  ; a `js2-node' expression

(put 'cl-struct-js2-unary-node 'js2-visitor 'js2-visit-unary-node)
(put 'cl-struct-js2-unary-node 'js2-printer 'js2-print-unary-node)

(defun js2-visit-unary-node (n v)
  (js2-visit-ast (js2-unary-node-operand n) v))

(defun js2-print-unary-node (n i)
  (let* ((tt (js2-node-type n))
         (op (gethash tt js2-operator-tokens))
         (postfix (js2-node-get-prop n 'postfix)))
    (unless op
      (error "unrecognized unary operator %s" tt))
    (insert (js2-make-pad i))
    (unless postfix
      (insert op))
    (if (or (= tt js2-TYPEOF)
            (= tt js2-DELPROP))
        (insert " "))
    (js2-print-ast (js2-unary-node-operand n) 0)
    (when postfix
      (insert op))))

(defstruct (js2-let-node
            (:include js2-scope)
            (:constructor nil)
            (:constructor make-js2-let-node (&key (type js2-LETEXPR)
                                                  (pos js2-token-beg)
                                                  len vars body
                                                  lp rp)))
  "AST node for a let expression or a let statement.
Note that a let declaration such as let x=6, y=7 is a `js2-var-decl-node'."
  vars   ; a `js2-var-decl-node'
  body   ; a `js2-node' representing the expression or body block
  lp
  rp)

(put 'cl-struct-js2-let-node 'js2-visitor 'js2-visit-let-node)
(put 'cl-struct-js2-let-node 'js2-printer 'js2-print-let-node)

(defun js2-visit-let-node (n v)
  (js2-visit-ast (js2-let-node-vars n) v)
  (js2-visit-ast (js2-let-node-body n) v))

(defun js2-print-let-node (n i)
  (insert (js2-make-pad i) "let (")
  (js2-print-ast (js2-let-node-vars n) 0)
  (insert ") ")
  (js2-print-ast (js2-let-node-body n) i))

(defstruct (js2-keyword-node
            (:include js2-node)
            (:constructor nil)
            (:constructor make-js2-keyword-node (&key type
                                                      (pos js2-token-beg)
                                                      (len (- js2-ts-cursor pos)))))
  "AST node representing a literal keyword such as `null'.
Used for `null', `this', `true', `false' and `debugger'.
The node type is set to js2-NULL, js2-THIS, etc.")

(put 'cl-struct-js2-keyword-node 'js2-visitor 'js2-visit-none)
(put 'cl-struct-js2-keyword-node 'js2-printer 'js2-print-keyword-node)

(defun js2-print-keyword-node (n i)
  (insert (js2-make-pad i)
          (let ((tt (js2-node-type n)))
            (cond
             ((= tt js2-THIS) "this")
             ((= tt js2-NULL) "null")
             ((= tt js2-TRUE) "true")
             ((= tt js2-FALSE) "false")
             ((= tt js2-DEBUGGER) "debugger")
             (t (error "Invalid keyword literal type: %d" tt))))))

(defsubst js2-this-node-p (node)
  "Return t if NODE is a `js2-literal-node' of type js2-THIS."
  (eq (js2-node-type node) js2-THIS))

(defstruct (js2-new-node
            (:include js2-node)
            (:constructor nil)
            (:constructor make-js2-new-node (&key (type js2-NEW)
                                                  (pos js2-token-beg)
                                                  len target
                                                  args initializer
                                                  lp rp)))
  "AST node for new-expression such as new Foo()."
  target  ; an identifier or reference
  args    ; a Lisp list of argument nodes
  lp      ; position of left-paren, nil if omitted
  rp      ; position of right-paren, nil if omitted
  initializer) ; experimental Rhino syntax:  optional `js2-object-node'

(put 'cl-struct-js2-new-node 'js2-visitor 'js2-visit-new-node)
(put 'cl-struct-js2-new-node 'js2-printer 'js2-print-new-node)

(defun js2-visit-new-node (n v)
  (js2-visit-ast (js2-new-node-target n) v)
  (dolist (arg (js2-new-node-args n))
    (js2-visit-ast arg v))
  (js2-visit-ast (js2-new-node-initializer n) v))

(defun js2-print-new-node (n i)
  (insert (js2-make-pad i) "new ")
  (js2-print-ast (js2-new-node-target n))
  (insert "(")
  (js2-print-list (js2-new-node-args n))
  (insert ")")
  (when (js2-new-node-initializer n)
    (insert " ")
    (js2-print-ast (js2-new-node-initializer n))))

(defstruct (js2-name-node
            (:include js2-node)
            (:constructor nil)
            (:constructor make-js2-name-node (&key (type js2-NAME)
                                                   (pos js2-token-beg)
                                                   (len (- js2-ts-cursor
                                                           js2-token-beg))
                                                   (name js2-ts-string))))
  "AST node for a JavaScript identifier"
  name   ; a string
  scope) ; a `js2-scope' (optional, used for codegen)

(put 'cl-struct-js2-name-node 'js2-visitor 'js2-visit-none)
(put 'cl-struct-js2-name-node 'js2-printer 'js2-print-name-node)

(defun js2-print-name-node (n i)
  (insert (js2-make-pad i)
          (js2-name-node-name n)))

(defsubst js2-name-node-length (node)
  "Return identifier length of NODE, a `js2-name-node'.
Returns 0 if NODE is nil or its identifier field is nil."
  (if node
      (length (js2-name-node-name node))
    0))

(defstruct (js2-number-node
            (:include js2-node)
            (:constructor nil)
            (:constructor make-js2-number-node (&key (type js2-NUMBER)
                                                     (pos js2-token-beg)
                                                     (len (- js2-ts-cursor
                                                             js2-token-beg))
                                                     (value js2-ts-string)
                                                     (num-value js2-ts-number))))
  "AST node for a number literal."
  value      ; the original string, e.g. "6.02e23"
  num-value) ; the parsed number value

(put 'cl-struct-js2-number-node 'js2-visitor 'js2-visit-none)
(put 'cl-struct-js2-number-node 'js2-printer 'js2-print-number-node)

(defun js2-print-number-node (n i)
  (insert (js2-make-pad i)
          (number-to-string (js2-number-node-num-value n))))

(defstruct (js2-regexp-node
            (:include js2-node)
            (:constructor nil)
            (:constructor make-js2-regexp-node (&key (type js2-REGEXP)
                                                     (pos js2-token-beg)
                                                     (len (- js2-ts-cursor
                                                             js2-token-beg))
                                                     value flags)))
  "AST node for a regular expression literal."
  value  ; the regexp string, without // delimiters
  flags) ; a string of flags, e.g. `mi'.

(put 'cl-struct-js2-regexp-node 'js2-visitor 'js2-visit-none)
(put 'cl-struct-js2-regexp-node 'js2-printer 'js2-print-regexp)

(defun js2-print-regexp (n i)
  (insert (js2-make-pad i)
          "/"
          (js2-regexp-node-value n)
          "/")
  (if (js2-regexp-node-flags n)
      (insert (js2-regexp-node-flags n))))

(defstruct (js2-string-node
            (:include js2-node)
            (:constructor nil)
            (:constructor make-js2-string-node (&key (type js2-STRING)
                                                     (pos js2-token-beg)
                                                     (len (- js2-ts-cursor
                                                             js2-token-beg))
                                                     (value js2-ts-string))))
  "String literal.
Escape characters are not evaluated; e.g. \n is 2 chars in value field.
You can tell the quote type by looking at the first character."
  value) ; the characters of the string, including the quotes

(put 'cl-struct-js2-string-node 'js2-visitor 'js2-visit-none)
(put 'cl-struct-js2-string-node 'js2-printer 'js2-print-string-node)

(defun js2-print-string-node (n i)
  (insert (js2-make-pad i)
          (js2-node-string n)))

(defstruct (js2-array-node
            (:include js2-node)
            (:constructor nil)
            (:constructor make-js2-array-node (&key (type js2-ARRAYLIT)
                                                    (pos js2-ts-cursor)
                                                    len elems)))
  "AST node for an array literal."
  elems)  ; list of expressions.  [foo,,bar] yields a nil middle element.

(put 'cl-struct-js2-array-node 'js2-visitor 'js2-visit-array-node)
(put 'cl-struct-js2-array-node 'js2-printer 'js2-print-array-node)

(defun js2-visit-array-node (n v)
  (dolist (e (js2-array-node-elems n))
    (js2-visit-ast e v)))  ; Can be nil; e.g. [a, ,b].

(defun js2-print-array-node (n i)
  (insert (js2-make-pad i) "[")
  (js2-print-list (js2-array-node-elems n))
  (insert "]"))

(defstruct (js2-object-node
            (:include js2-node)
            (:constructor nil)
            (:constructor make-js2-object-node (&key (type js2-OBJECTLIT)
                                                     (pos js2-ts-cursor)
                                                     len
                                                     elems)))
  "AST node for an object literal expression.
`elems' is a list of either `js2-object-prop-node' or `js2-name-node'.
The latter represents abbreviation in destructuring expressions."
  elems)

(put 'cl-struct-js2-object-node 'js2-visitor 'js2-visit-object-node)
(put 'cl-struct-js2-object-node 'js2-printer 'js2-print-object-node)

(defun js2-visit-object-node (n v)
  (dolist (e (js2-object-node-elems n))
    (js2-visit-ast e v)))

(defun js2-print-object-node (n i)
  (insert (js2-make-pad i) "{")
  (js2-print-list (js2-object-node-elems n))
  (insert "}"))

(defstruct (js2-object-prop-node
            (:include js2-infix-node)
            (:constructor nil)
            (:constructor make-js2-object-prop-node (&key (type js2-COLON)
                                                          (pos js2-ts-cursor)
                                                          len left
                                                          right op-pos)))
  "AST node for an object literal prop:value entry.
The `left' field is the property:  a name node, string node or number node.
The `right' field is a `js2-node' representing the initializer value.")

(put 'cl-struct-js2-object-prop-node 'js2-visitor 'js2-visit-infix-node)
(put 'cl-struct-js2-object-prop-node 'js2-printer 'js2-print-object-prop-node)

(defun js2-print-object-prop-node (n i)
  (insert (js2-make-pad i))
  (js2-print-ast (js2-object-prop-node-left n) 0)
  (insert ":")
  (js2-print-ast (js2-object-prop-node-right n) 0))

(defstruct (js2-getter-setter-node
            (:include js2-infix-node)
            (:constructor nil)
            (:constructor make-js2-getter-setter-node (&key type ; GET or SET
                                                            (pos js2-ts-cursor)
                                                            len left right)))
  "AST node for a getter/setter property in an object literal.
The `left' field is the `js2-name-node' naming the getter/setter prop.
The `right' field is always an anonymous `js2-function-node' with a node
property `GETTER_SETTER' set to js2-GET or js2-SET. ")

(put 'cl-struct-js2-getter-setter-node 'js2-visitor 'js2-visit-infix-node)
(put 'cl-struct-js2-getter-setter-node 'js2-printer 'js2-print-getter-setter)

(defun js2-print-getter-setter (n i)
  (let ((pad (js2-make-pad i))
        (left (js2-getter-setter-node-left n))
        (right (js2-getter-setter-node-right n)))
    (insert pad)
    (insert (if (= (js2-node-type n) js2-GET) "get " "set "))
    (js2-print-ast left 0)
    (js2-print-ast right 0)))

(defstruct (js2-prop-get-node
            (:include js2-infix-node)
            (:constructor nil)
            (:constructor make-js2-prop-get-node (&key (type js2-GETPROP)
                                                       (pos js2-ts-cursor)
                                                       len left right)))
  "AST node for a dotted property reference, e.g. foo.bar or foo().bar")

(put 'cl-struct-js2-prop-get-node 'js2-visitor 'js2-visit-prop-get-node)
(put 'cl-struct-js2-prop-get-node 'js2-printer 'js2-print-prop-get-node)

(defun js2-visit-prop-get-node (n v)
  (js2-visit-ast (js2-prop-get-node-left n) v)
  (js2-visit-ast (js2-prop-get-node-right n) v))

(defun js2-print-prop-get-node (n i)
  (insert (js2-make-pad i))
  (js2-print-ast (js2-prop-get-node-left n) 0)
  (insert ".")
  (js2-print-ast (js2-prop-get-node-right n) 0))

(defstruct (js2-elem-get-node
            (:include js2-node)
            (:constructor nil)
            (:constructor make-js2-elem-get-node (&key (type js2-GETELEM)
                                                       (pos js2-ts-cursor)
                                                       len target element
                                                       lb rb)))
  "AST node for an array index expression such as foo[bar]."
  target  ; a `js2-node' - the expression preceding the "."
  element ; a `js2-node' - the expression in brackets
  lb      ; position of left-bracket, nil if omitted
  rb)     ; position of right-bracket, nil if omitted

(put 'cl-struct-js2-elem-get-node 'js2-visitor 'js2-visit-elem-get-node)
(put 'cl-struct-js2-elem-get-node 'js2-printer 'js2-print-elem-get-node)

(defun js2-visit-elem-get-node (n v)
  (js2-visit-ast (js2-elem-get-node-target n) v)
  (js2-visit-ast (js2-elem-get-node-element n) v))

(defun js2-print-elem-get-node (n i)
  (insert (js2-make-pad i))
  (js2-print-ast (js2-elem-get-node-target n) 0)
  (insert "[")
  (js2-print-ast (js2-elem-get-node-element n) 0)
  (insert "]"))

(defstruct (js2-call-node
            (:include js2-node)
            (:constructor nil)
            (:constructor make-js2-call-node (&key (type js2-CALL)
                                                   (pos js2-ts-cursor)
                                                   len target args
                                                   lp rp)))
  "AST node for a JavaScript function call."
  target  ; a `js2-node' evaluating to the function to call
  args  ; a Lisp list of `js2-node' arguments
  lp    ; position of open-paren, or nil if missing
  rp)   ; position of close-paren, or nil if missing

(put 'cl-struct-js2-call-node 'js2-visitor 'js2-visit-call-node)
(put 'cl-struct-js2-call-node 'js2-printer 'js2-print-call-node)

(defun js2-visit-call-node (n v)
  (js2-visit-ast (js2-call-node-target n) v)
  (dolist (arg (js2-call-node-args n))
    (js2-visit-ast arg v)))

(defun js2-print-call-node (n i)
  (insert (js2-make-pad i))
  (js2-print-ast (js2-call-node-target n) 0)
  (insert "(")
  (js2-print-list (js2-call-node-args n))
  (insert ")"))

(defstruct (js2-yield-node
            (:include js2-node)
            (:constructor nil)
            (:constructor make-js2-yield-node (&key (type js2-YIELD)
                                                    (pos js2-ts-cursor)
                                                    len value)))
  "AST node for yield statement or expression."
  value) ; optional:  value to be yielded

(put 'cl-struct-js2-yield-node 'js2-visitor 'js2-visit-yield-node)
(put 'cl-struct-js2-yield-node 'js2-printer 'js2-print-yield-node)

(defun js2-visit-yield-node (n v)
  (js2-visit-ast (js2-yield-node-value n) v))

(defun js2-print-yield-node (n i)
  (insert (js2-make-pad i))
  (insert "yield")
  (when (js2-yield-node-value n)
    (insert " ")
    (js2-print-ast (js2-yield-node-value n) 0)))

(defstruct (js2-paren-node
            (:include js2-node)
            (:constructor nil)
            (:constructor make-js2-paren-node (&key (type js2-LP)
                                                    (pos js2-ts-cursor)
                                                    len expr)))
  "AST node for a parenthesized expression.
In particular, used when the parens are syntactically optional,
as opposed to required parens such as those enclosing an if-conditional."
  expr)   ; `js2-node'

(put 'cl-struct-js2-paren-node 'js2-visitor 'js2-visit-paren-node)
(put 'cl-struct-js2-paren-node 'js2-printer 'js2-print-paren-node)

(defun js2-visit-paren-node (n v)
  (js2-visit-ast (js2-paren-node-expr n) v))

(defun js2-print-paren-node (n i)
  (insert (js2-make-pad i))
  (insert "(")
  (js2-print-ast (js2-paren-node-expr n) 0)
  (insert ")"))

(defstruct (js2-array-comp-node
            (:include js2-scope)
            (:constructor nil)
            (:constructor make-js2-array-comp-node (&key (type js2-ARRAYCOMP)
                                                         (pos js2-ts-cursor)
                                                         len result
                                                         loops filter
                                                         if-pos lp rp)))
  "AST node for an Array comprehension such as [[x,y] for (x in foo) for (y in bar)]."
  result  ; result expression (just after left-bracket)
  loops   ; a Lisp list of `js2-array-comp-loop-node'
  filter  ; guard/filter expression
  if-pos  ; buffer pos of 'if' keyword, if present, else nil
  lp      ; buffer position of if-guard left-paren, or nil if not present
  rp)     ; buffer position of if-guard right-paren, or nil if not present

(put 'cl-struct-js2-array-comp-node 'js2-visitor 'js2-visit-array-comp-node)
(put 'cl-struct-js2-array-comp-node 'js2-printer 'js2-print-array-comp-node)

(defun js2-visit-array-comp-node (n v)
  (js2-visit-ast (js2-array-comp-node-result n) v)
  (dolist (l (js2-array-comp-node-loops n))
    (js2-visit-ast l v))
  (js2-visit-ast (js2-array-comp-node-filter n) v))

(defun js2-print-array-comp-node (n i)
  (let ((pad (js2-make-pad i))
        (result (js2-array-comp-node-result n))
        (loops (js2-array-comp-node-loops n))
        (filter (js2-array-comp-node-filter n)))
    (insert pad "[")
    (js2-print-ast result 0)
    (dolist (l loops)
      (insert " ")
      (js2-print-ast l 0))
    (when filter
      (insert " if (")
      (js2-print-ast filter 0)
      (insert ")"))
    (insert "]")))

(defstruct (js2-array-comp-loop-node
            (:include js2-for-in-node)
            (:constructor nil)
            (:constructor make-js2-array-comp-loop-node (&key (type js2-FOR)
                                                              (pos js2-ts-cursor)
                                                              len iterator
                                                              object in-pos
                                                              foreach-p
                                                              each-pos
                                                              lp rp)))
  "AST subtree for each 'for (foo in bar)' loop in an array comprehension.")

(put 'cl-struct-js2-array-comp-loop-node 'js2-visitor 'js2-visit-array-comp-loop)
(put 'cl-struct-js2-array-comp-loop-node 'js2-printer 'js2-print-array-comp-loop)

(defun js2-visit-array-comp-loop (n v)
  (js2-visit-ast (js2-array-comp-loop-node-iterator n) v)
  (js2-visit-ast (js2-array-comp-loop-node-object n) v))

(defun js2-print-array-comp-loop (n i)
  (insert "for ")
  (when (js2-array-comp-loop-node-foreach-p n) (insert "each "))
  (insert "(")
  (js2-print-ast (js2-array-comp-loop-node-iterator n) 0)
  (insert " in ")
  (js2-print-ast (js2-array-comp-loop-node-object n) 0)
  (insert ")"))

(defstruct (js2-empty-expr-node
            (:include js2-node)
            (:constructor nil)
            (:constructor make-js2-empty-expr-node (&key (type js2-EMPTY)
                                                         (pos js2-token-beg)
                                                         len)))
  "AST node for an empty expression.")

(put 'cl-struct-js2-empty-expr-node 'js2-visitor 'js2-visit-none)
(put 'cl-struct-js2-empty-expr-node 'js2-printer 'js2-print-none)

(defstruct (js2-xml-node
            (:include js2-block-node)
            (:constructor nil)
            (:constructor make-js2-xml-node (&key (type js2-XML)
                                                  (pos js2-token-beg)
                                                  len kids)))
  "AST node for initial parse of E4X literals.
The kids field is a list of XML fragments, each a `js2-string-node' or
a `js2-xml-js-expr-node'.  Equivalent to Rhino's XmlLiteral node.")

(put 'cl-struct-js2-xml-node 'js2-visitor 'js2-visit-block)
(put 'cl-struct-js2-xml-node 'js2-printer 'js2-print-xml-node)

(defun js2-print-xml-node (n i)
  (dolist (kid (js2-xml-node-kids n))
    (js2-print-ast kid i)))

(defstruct (js2-xml-js-expr-node
            (:include js2-xml-node)
            (:constructor nil)
            (:constructor make-js2-xml-js-expr-node (&key (type js2-XML)
                                                          (pos js2-ts-cursor)
                                                          len expr)))
  "AST node for an embedded JavaScript {expression} in an E4X literal.
The start and end fields correspond to the curly-braces."
  expr)  ; a `js2-expr-node' of some sort

(put 'cl-struct-js2-xml-js-expr-node 'js2-visitor 'js2-visit-xml-js-expr)
(put 'cl-struct-js2-xml-js-expr-node 'js2-printer 'js2-print-xml-js-expr)

(defun js2-visit-xml-js-expr (n v)
  (js2-visit-ast (js2-xml-js-expr-node-expr n) v))

(defun js2-print-xml-js-expr (n i)
  (insert (js2-make-pad i))
  (insert "{")
  (js2-print-ast (js2-xml-js-expr-node-expr n) 0)
  (insert "}"))

(defstruct (js2-xml-dot-query-node
            (:include js2-infix-node)
            (:constructor nil)
            (:constructor make-js2-xml-dot-query-node (&key (type js2-DOTQUERY)
                                                            (pos js2-ts-cursor)
                                                            op-pos len left
                                                            right rp)))
  "AST node for an E4X foo.(bar) filter expression.
Note that the left-paren is automatically the character immediately
following the dot (.) in the operator.  No whitespace is permitted
between the dot and the lp by the scanner."
  rp)

(put 'cl-struct-js2-xml-dot-query-node 'js2-visitor 'js2-visit-infix-node)
(put 'cl-struct-js2-xml-dot-query-node 'js2-printer 'js2-print-xml-dot-query)

(defun js2-print-xml-dot-query (n i)
  (insert (js2-make-pad i))
  (js2-print-ast (js2-xml-dot-query-node-left n) 0)
  (insert ".(")
  (js2-print-ast (js2-xml-dot-query-node-right n) 0)
  (insert ")"))

(defstruct (js2-xml-ref-node
            (:include js2-node)
            (:constructor nil))  ; abstract
  "Base type for E4X XML attribute-access or property-get expressions.
Such expressions can take a variety of forms.  The general syntax has
three parts:

  - (optional) an @ (specifying an attribute access)
  - (optional) a namespace (a `js2-name-node') and double-colon
  - (required) either a `js2-name-node' or a bracketed [expression]

The property-name expressions (examples:  ns::name, @name) are
represented as `js2-xml-prop-ref' nodes.  The bracketed-expression
versions (examples:  ns::[name], @[name]) become `js2-xml-elem-ref' nodes.

This node type (or more specifically, its subclasses) will sometimes
be the right-hand child of a `js2-prop-get-node' or a
`js2-infix-node' of type `js2-DOTDOT', the .. xml-descendants operator.
The `js2-xml-ref-node' may also be a standalone primary expression with
no explicit target, which is valid in certain expression contexts such as

  company..employee.(@id < 100)

in this case, the @id is a `js2-xml-ref' that is part of an infix '<'
expression whose parent is a `js2-xml-dot-query-node'."
  namespace
  at-pos
  colon-pos)

(defsubst js2-xml-ref-node-attr-access-p (node)
  "Return non-nil if this expression began with an @-token."
  (and (numberp (js2-xml-ref-node-at-pos node))
       (plusp (js2-xml-ref-node-at-pos node))))

(defstruct (js2-xml-prop-ref-node
            (:include js2-xml-ref-node)
            (:constructor nil)
            (:constructor make-js2-xml-prop-ref-node (&key (type js2-REF_NAME)
                                                           (pos js2-token-beg)
                                                           len propname
                                                           namespace at-pos
                                                           colon-pos)))
  "AST node for an E4X XML [expr] property-ref expression.
The JavaScript syntax is an optional @, an optional ns::, and a name.

  [ '@' ] [ name '::' ] name

Examples include name, ns::name, ns::*, *::name, *::*, @attr, @ns::attr,
@ns::*, @*::attr, @*::*, and @*.

The node starts at the @ token, if present.  Otherwise it starts at the
namespace name.  The node bounds extend through the closing right-bracket,
or if it is missing due to a syntax error, through the end of the index
expression."
  propname)

(put 'cl-struct-js2-xml-prop-ref-node 'js2-visitor 'js2-visit-xml-prop-ref-node)
(put 'cl-struct-js2-xml-prop-ref-node 'js2-printer 'js2-print-xml-prop-ref-node)

(defun js2-visit-xml-prop-ref-node (n v)
  (js2-visit-ast (js2-xml-prop-ref-node-namespace n) v)
  (js2-visit-ast (js2-xml-prop-ref-node-propname n) v))

(defun js2-print-xml-prop-ref-node (n i)
  (insert (js2-make-pad i))
  (if (js2-xml-ref-node-attr-access-p n)
      (insert "@"))
  (when (js2-xml-prop-ref-node-namespace n)
    (js2-print-ast (js2-xml-prop-ref-node-namespace n) 0)
    (insert "::"))
  (if (js2-xml-prop-ref-node-propname n)
      (js2-print-ast (js2-xml-prop-ref-node-propname n) 0)))

(defstruct (js2-xml-elem-ref-node
            (:include js2-xml-ref-node)
            (:constructor nil)
            (:constructor make-js2-xml-elem-ref-node (&key (type js2-REF_MEMBER)
                                                           (pos js2-token-beg)
                                                           len expr lb rb
                                                           namespace at-pos
                                                           colon-pos)))
  "AST node for an E4X XML [expr] member-ref expression.
Syntax:

 [ '@' ] [ name '::' ] '[' expr ']'

Examples include ns::[expr], @ns::[expr], @[expr], *::[expr] and @*::[expr].

Note that the form [expr] (i.e. no namespace or attribute-qualifier)
is not a legal E4X XML element-ref expression, since it's already used
for standard JavaScript element-get array indexing.  Hence, a
`js2-xml-elem-ref-node' always has either the attribute-qualifier, a
non-nil namespace node, or both.

The node starts at the @ token, if present.  Otherwise it starts
at the namespace name.  The node bounds extend through the closing
right-bracket, or if it is missing due to a syntax error, through the
end of the index expression."
  expr  ; the bracketed index expression
  lb
  rb)

(put 'cl-struct-js2-xml-elem-ref-node 'js2-visitor 'js2-visit-xml-elem-ref-node)
(put 'cl-struct-js2-xml-elem-ref-node 'js2-printer 'js2-print-xml-elem-ref-node)

(defun js2-visit-xml-elem-ref-node (n v)
  (js2-visit-ast (js2-xml-elem-ref-node-namespace n) v)
  (js2-visit-ast (js2-xml-elem-ref-node-expr n) v))

(defun js2-print-xml-elem-ref-node (n i)
  (insert (js2-make-pad i))
  (if (js2-xml-ref-node-attr-access-p n)
      (insert "@"))
  (when (js2-xml-elem-ref-node-namespace n)
    (js2-print-ast (js2-xml-elem-ref-node-namespace n) 0)
    (insert "::"))
  (insert "[")
  (if (js2-xml-elem-ref-node-expr n)
      (js2-print-ast (js2-xml-elem-ref-node-expr n) 0))
  (insert "]"))

;;; Placeholder nodes for when we try parsing the XML literals structurally.

(defstruct (js2-xml-start-tag-node
            (:include js2-xml-node)
            (:constructor nil)
            (:constructor make-js2-xml-start-tag-node (&key (type js2-XML)
                                                            (pos js2-ts-cursor)
                                                            len name attrs kids
                                                            empty-p)))
  "AST node for an XML start-tag.  Not currently used.
The `kids' field is a Lisp list of child content nodes."
  name      ; a `js2-xml-name-node'
  attrs     ; a Lisp list of `js2-xml-attr-node'
  empty-p)  ; t if this is an empty element such as <foo bar="baz"/>

(put 'cl-struct-js2-xml-start-tag-node 'js2-visitor 'js2-visit-xml-start-tag)
(put 'cl-struct-js2-xml-start-tag-node 'js2-printer 'js2-print-xml-start-tag)

(defun js2-visit-xml-start-tag (n v)
  (js2-visit-ast (js2-xml-start-tag-node-name n) v)
  (dolist (attr (js2-xml-start-tag-node-attrs n))
    (js2-visit-ast attr v))
  (js2-visit-block n v))

(defun js2-print-xml-start-tag (n i)
  (insert (js2-make-pad i) "<")
  (js2-print-ast (js2-xml-start-tag-node-name n) 0)
  (when (js2-xml-start-tag-node-attrs n)
    (insert " ")
    (js2-print-list (js2-xml-start-tag-node-attrs n) " "))
  (insert ">"))

;; I -think- I'm going to make the parent node the corresponding start-tag,
;; and add the end-tag to the kids list of the parent as well.
(defstruct (js2-xml-end-tag-node
            (:include js2-xml-node)
            (:constructor nil)
            (:constructor make-js2-xml-end-tag-node (&key (type js2-XML)
                                                          (pos js2-ts-cursor)
                                                          len name)))
  "AST node for an XML end-tag.  Not currently used."
  name)  ; a `js2-xml-name-node'

(put 'cl-struct-js2-xml-end-tag-node 'js2-visitor 'js2-visit-xml-end-tag)
(put 'cl-struct-js2-xml-end-tag-node 'js2-printer 'js2-print-xml-end-tag)

(defun js2-visit-xml-end-tag (n v)
  (js2-visit-ast (js2-xml-end-tag-node-name n) v))

(defun js2-print-xml-end-tag (n i)
  (insert (js2-make-pad i))
  (insert "</")
  (js2-print-ast (js2-xml-end-tag-node-name n) 0)
  (insert ">"))

(defstruct (js2-xml-name-node
            (:include js2-xml-node)
            (:constructor nil)
            (:constructor make-js2-xml-name-node (&key (type js2-XML)
                                                       (pos js2-ts-cursor)
                                                       len namespace kids)))
  "AST node for an E4X XML name.  Not currently used.
Any XML name can be qualified with a namespace, hence the namespace field.
Further, any E4X name can be comprised of arbitrary JavaScript {} expressions.
The kids field is a list of `js2-name-node' and `js2-xml-js-expr-node'.
For a simple name, the kids list has exactly one node, a `js2-name-node'."
  namespace)  ; a `js2-string-node'

(put 'cl-struct-js2-xml-name-node 'js2-visitor 'js2-visit-xml-name-node)
(put 'cl-struct-js2-xml-name-node 'js2-printer 'js2-print-xml-name-node)

(defun js2-visit-xml-name-node (n v)
  (js2-visit-ast (js2-xml-name-node-namespace n) v))

(defun js2-print-xml-name-node (n i)
  (insert (js2-make-pad i))
  (when (js2-xml-name-node-namespace n)
    (js2-print-ast (js2-xml-name-node-namespace n) 0)
    (insert "::"))
  (dolist (kid (js2-xml-name-node-kids n))
    (js2-print-ast kid 0)))

(defstruct (js2-xml-pi-node
            (:include js2-xml-node)
            (:constructor nil)
            (:constructor make-js2-xml-pi-node (&key (type js2-XML)
                                                     (pos js2-ts-cursor)
                                                     len name attrs)))
  "AST node for an E4X XML processing instruction.  Not currently used."
  name   ; a `js2-xml-name-node'
  attrs) ; a list of `js2-xml-attr-node'

(put 'cl-struct-js2-xml-pi-node 'js2-visitor 'js2-visit-xml-pi-node)
(put 'cl-struct-js2-xml-pi-node 'js2-printer 'js2-print-xml-pi-node)

(defun js2-visit-xml-pi-node (n v)
  (js2-visit-ast (js2-xml-pi-node-name n) v)
  (dolist (attr (js2-xml-pi-node-attrs n))
    (js2-visit-ast attr v)))

(defun js2-print-xml-pi-node (n i)
  (insert (js2-make-pad i) "<?")
  (js2-print-ast (js2-xml-pi-node-name n))
  (when (js2-xml-pi-node-attrs n)
    (insert " ")
    (js2-print-list (js2-xml-pi-node-attrs n)))
  (insert "?>"))

(defstruct (js2-xml-cdata-node
            (:include js2-xml-node)
            (:constructor nil)
            (:constructor make-js2-xml-cdata-node (&key (type js2-XML)
                                                        (pos js2-ts-cursor)
                                                        len content)))
  "AST node for a CDATA escape section.  Not currently used."
  content)  ; a `js2-string-node' with node-property 'quote-type 'cdata

(put 'cl-struct-js2-xml-cdata-node 'js2-visitor 'js2-visit-xml-cdata-node)
(put 'cl-struct-js2-xml-cdata-node 'js2-printer 'js2-print-xml-cdata-node)

(defun js2-visit-xml-cdata-node (n v)
  (js2-visit-ast (js2-xml-cdata-node-content n) v))

(defun js2-print-xml-cdata-node (n i)
  (insert (js2-make-pad i))
  (js2-print-ast (js2-xml-cdata-node-content n)))

(defstruct (js2-xml-attr-node
            (:include js2-xml-node)
            (:constructor nil)
            (:constructor make-js2-attr-node (&key (type js2-XML)
                                                   (pos js2-ts-cursor)
                                                   len name value
                                                   eq-pos quote-type)))
  "AST node representing a foo='bar' XML attribute value.  Not yet used."
  name   ; a `js2-xml-name-node'
  value  ; a `js2-xml-name-node'
  eq-pos ; buffer position of "=" sign
  quote-type) ; 'single or 'double

(put 'cl-struct-js2-xml-attr-node 'js2-visitor 'js2-visit-xml-attr-node)
(put 'cl-struct-js2-xml-attr-node 'js2-printer 'js2-print-xml-attr-node)

(defun js2-visit-xml-attr-node (n v)
  (js2-visit-ast (js2-xml-attr-node-name n) v)
  (js2-visit-ast (js2-xml-attr-node-value n) v))

(defun js2-print-xml-attr-node (n i)
  (let ((quote (if (eq (js2-xml-attr-node-quote-type n) 'single)
                   "'"
                 "\"")))
    (insert (js2-make-pad i))
    (js2-print-ast (js2-xml-attr-node-name n) 0)
    (insert "=" quote)
    (js2-print-ast (js2-xml-attr-node-value n) 0)
    (insert quote)))

(defstruct (js2-xml-text-node
            (:include js2-xml-node)
            (:constructor nil)
            (:constructor make-js2-text-node (&key (type js2-XML)
                                                   (pos js2-ts-cursor)
                                                   len content)))
  "AST node for an E4X XML text node.  Not currently used."
  content)  ; a Lisp list of `js2-string-node' and `js2-xml-js-expr-node'

(put 'cl-struct-js2-xml-text-node 'js2-visitor 'js2-visit-xml-text-node)
(put 'cl-struct-js2-xml-text-node 'js2-printer 'js2-print-xml-text-node)

(defun js2-visit-xml-text-node (n v)
  (js2-visit-ast (js2-xml-text-node-content n) v))

(defun js2-print-xml-text-node (n i)
  (insert (js2-make-pad i))
  (dolist (kid (js2-xml-text-node-content n))
    (js2-print-ast kid)))

(defstruct (js2-xml-comment-node
            (:include js2-xml-node)
            (:constructor nil)
            (:constructor make-js2-xml-comment-node (&key (type js2-XML)
                                                          (pos js2-ts-cursor)
                                                          len)))
  "AST node for E4X XML comment.  Not currently used.")

(put 'cl-struct-js2-xml-comment-node 'js2-visitor 'js2-visit-none)
(put 'cl-struct-js2-xml-comment-node 'js2-printer 'js2-print-xml-comment)

(defun js2-print-xml-comment (n i)
  (insert (js2-make-pad i)
          (js2-node-string n)))

;;; Node utilities

(defsubst js2-node-line (n)
  "Fetch the source line number at the start of node N.
This is O(n) in the length of the source buffer; use prudently."
  (1+ (count-lines (point-min) (js2-node-abs-pos n))))

(defsubst js2-block-node-kid (n i)
  "Return child I of node N, or nil if there aren't that many."
  (nth i (js2-block-node-kids n)))

(defsubst js2-block-node-first (n)
  "Return first child of block node N, or nil if there is none."
  (first (js2-block-node-kids n)))

(defun js2-node-root (n)
  "Return the root of the AST containing N.
If N has no parent pointer, returns N."
  (let ((parent (js2-node-parent n)))
    (if parent
        (js2-node-root parent)
      n)))

(defun js2-node-position-in-parent (node &optional parent)
  "Return the position of NODE in parent's block-kids list.
PARENT can be supplied if known.  Positioned returned is zero-indexed.
Returns 0 if NODE is not a child of a block statement, or if NODE
is not a statement node."
  (let ((p (or parent (js2-node-parent node)))
        (i 0))
    (if (not (js2-block-node-p p))
        i
      (or (js2-position node (js2-block-node-kids p))
          0))))

(defsubst js2-node-short-name (n)
  "Return the short name of node N as a string, e.g. `js2-if-node'."
  (substring (symbol-name (aref n 0))
             (length "cl-struct-")))

(defun js2-node-child-list (node)
  "Return the child list for NODE, a Lisp list of nodes.
Works for block nodes, array nodes, obj literals, funarg lists,
var decls and try nodes (for catch clauses).  Note that you should call
`js2-block-node-kids' on the function body for the body statements.
Returns nil for zero-length child lists or unsupported nodes."
  (cond
   ((js2-function-node-p node)
    (js2-function-node-params node))
   ((js2-block-node-p node)
    (js2-block-node-kids node))
   ((js2-try-node-p node)
    (js2-try-node-catch-clauses node))
   ((js2-array-node-p node)
    (js2-array-node-elems node))
   ((js2-object-node-p node)
    (js2-object-node-elems node))
   ((js2-call-node-p node)
    (js2-call-node-args node))
   ((js2-new-node-p node)
    (js2-new-node-args node))
   ((js2-var-decl-node-p node)
    (js2-var-decl-node-kids node))
   (t
    nil)))

(defun js2-node-set-child-list (node kids)
  "Set the child list for NODE to KIDS."
   (cond
    ((js2-function-node-p node)
     (setf (js2-function-node-params node) kids))
    ((js2-block-node-p node)
     (setf (js2-block-node-kids node) kids))
    ((js2-try-node-p node)
     (setf (js2-try-node-catch-clauses node) kids))
    ((js2-array-node-p node)
     (setf (js2-array-node-elems node) kids))
    ((js2-object-node-p node)
     (setf (js2-object-node-elems node) kids))
    ((js2-call-node-p node)
     (setf (js2-call-node-args node) kids))
    ((js2-new-node-p node)
     (setf (js2-new-node-args node) kids))
    ((js2-var-decl-node-p node)
     (setf (js2-var-decl-node-kids node) kids))
    (t
     (error "Unsupported node type: %s" (js2-node-short-name node))))
   kids)

;; All because Common Lisp doesn't support multiple inheritance for defstructs.
(defconst js2-paren-expr-nodes
  '(cl-struct-js2-array-comp-loop-node
    cl-struct-js2-array-comp-node
    cl-struct-js2-call-node
    cl-struct-js2-catch-node
    cl-struct-js2-do-node
    cl-struct-js2-elem-get-node
    cl-struct-js2-for-in-node
    cl-struct-js2-for-node
    cl-struct-js2-function-node
    cl-struct-js2-if-node
    cl-struct-js2-let-node
    cl-struct-js2-new-node
    cl-struct-js2-paren-node
    cl-struct-js2-switch-node
    cl-struct-js2-while-node
    cl-struct-js2-with-node
    cl-struct-js2-xml-dot-query-node)
  "Node types that can have a parenthesized child expression.
In particular, nodes that respond to `js2-node-lp' and `js2-node-rp'.")

(defsubst js2-paren-expr-node-p (node)
  "Return t for nodes that typically have a parenthesized child expression.
Useful for computing the indentation anchors for arg-lists and conditions.
Note that it may return a false positive, for instance when NODE is
a `js2-new-node' and there are no arguments or parentheses."
  (memq (aref node 0) js2-paren-expr-nodes))

;; Fake polymorphism... yech.
(defun js2-node-lp (node)
  "Return relative left-paren position for NODE, if applicable.
For `js2-elem-get-node' structs, returns left-bracket position.
Note that the position may be nil in the case of a parse error."
  (cond
   ((js2-elem-get-node-p node)
    (js2-elem-get-node-lb node))
   ((js2-loop-node-p node)
    (js2-loop-node-lp node))
   ((js2-function-node-p node)
    (js2-function-node-lp node))
   ((js2-if-node-p node)
    (js2-if-node-lp node))
   ((js2-new-node-p node)
    (js2-new-node-lp node))
   ((js2-call-node-p node)
    (js2-call-node-lp node))
   ((js2-paren-node-p node)
    (js2-node-pos node))
   ((js2-switch-node-p node)
    (js2-switch-node-lp node))
   ((js2-catch-node-p node)
    (js2-catch-node-lp node))
   ((js2-let-node-p node)
    (js2-let-node-lp node))
   ((js2-array-comp-node-p node)
    (js2-array-comp-node-lp node))
   ((js2-with-node-p node)
    (js2-with-node-lp node))
   ((js2-xml-dot-query-node-p node)
    (1+ (js2-infix-node-op-pos node)))
   (t
    (error "Unsupported node type: %s" (js2-node-short-name node)))))

;; Fake polymorphism... blech.
(defun js2-node-rp (node)
  "Return relative right-paren position for NODE, if applicable.
For `js2-elem-get-node' structs, returns right-bracket position.
Note that the position may be nil in the case of a parse error."
  (cond
   ((js2-elem-get-node-p node)
    (js2-elem-get-node-lb node))
   ((js2-loop-node-p node)
    (js2-loop-node-rp node))
   ((js2-function-node-p node)
    (js2-function-node-rp node))
   ((js2-if-node-p node)
    (js2-if-node-rp node))
   ((js2-new-node-p node)
    (js2-new-node-rp node))
   ((js2-call-node-p node)
    (js2-call-node-rp node))
   ((js2-paren-node-p node)
    (+ (js2-node-pos node) (js2-node-len node)))
   ((js2-switch-node-p node)
    (js2-switch-node-rp node))
   ((js2-catch-node-p node)
    (js2-catch-node-rp node))
   ((js2-let-node-p node)
    (js2-let-node-rp node))
   ((js2-array-comp-node-p node)
    (js2-array-comp-node-rp node))
   ((js2-with-node-p node)
    (js2-with-node-rp node))
   ((js2-xml-dot-query-node-p node)
    (1+ (js2-xml-dot-query-node-rp node)))
   (t
    (error "Unsupported node type: %s" (js2-node-short-name node)))))

(defsubst js2-node-first-child (node)
  "Return the first element of `js2-node-child-list' for NODE."
  (car (js2-node-child-list node)))

(defsubst js2-node-last-child (node)
  "Return the last element of `js2-node-last-child' for NODE."
  (car (last (js2-node-child-list node))))

(defun js2-node-prev-sibling (node)
  "Return the previous statement in parent.
Works for parents supported by `js2-node-child-list'.
Returns nil if NODE is not in the parent, or PARENT is
not a supported node, or if NODE is the first child."
  (let* ((p (js2-node-parent node))
         (kids (js2-node-child-list p))
         (sib (car kids)))
    (while (and kids
                (not (eq node (cadr kids))))
      (setq kids (cdr kids)
            sib (car kids)))
    sib))

(defun js2-node-next-sibling (node)
  "Return the next statement in parent block.
Returns nil if NODE is not in the block, or PARENT is not
a block node, or if NODE is the last statement."
  (let* ((p (js2-node-parent node))
         (kids (js2-node-child-list p)))
    (while (and kids
                (not (eq node (car kids))))
      (setq kids (cdr kids)))
    (cadr kids)))

(defun js2-node-find-child-before (pos parent &optional after)
  "Find the last child that starts before POS in parent.
If AFTER is non-nil, returns first child starting after POS.
POS is an absolute buffer position.  PARENT is any node
supported by `js2-node-child-list'.
Returns nil if no applicable child is found."
  (let ((kids (if (js2-function-node-p parent)
                  (js2-block-node-kids (js2-function-node-body parent))
                (js2-node-child-list parent)))
        (beg (if (js2-function-node-p parent)
                 (js2-node-abs-pos (js2-function-node-body parent))
               (js2-node-abs-pos parent)))
        kid result fn
        (continue t))
    (setq fn (if after '>= '<))
    (while (and kids continue)
      (setq kid (car kids))
      (if (funcall fn (+ beg (js2-node-pos kid)) pos)
          (setq result kid
                continue (if after nil t))
        (setq continue (if after t nil)))
      (setq kids (cdr kids)))
    result))

(defun js2-node-find-child-after (pos parent)
  "Find first child that starts after POS in parent.
POS is an absolute buffer position.  PARENT is any node
supported by `js2-node-child-list'.
Returns nil if no applicable child is found."
  (js2-node-find-child-before pos parent 'after))

(defun js2-node-replace-child (pos parent new-node)
  "Replace node at index POS in PARENT with NEW-NODE.
Only works for parents supported by `js2-node-child-list'."
  (let ((kids (js2-node-child-list parent))
        (i 0))
    (while (< i pos)
      (setq kids (cdr kids)
            i (1+ i)))
    (setcar kids new-node)
    (js2-node-add-children parent new-node)))

(defun js2-node-buffer (n)
  "Return the buffer associated with AST N.
Returns nil if the buffer is not set as a property on the root
node, or if parent links were not recorded during parsing."
  (let ((root (js2-node-root n)))
    (and root
         (js2-ast-root-p root)
         (js2-ast-root-buffer root))))

(defun js2-block-node-push (n kid)
  "Push js2-node KID onto the end of js2-block-node N's child list.
KID is always added to the -end- of the kids list.
Function also calls `js2-node-add-children' to add the parent link."
  (let ((kids (js2-node-child-list n)))
    (if kids
        (setcdr kids (nconc (cdr kids) (list kid)))
      (js2-node-set-child-list n (list kid)))
    (js2-node-add-children n kid)))

(defun js2-node-string (node)
  (with-current-buffer (or (js2-node-buffer node)
                           (error "No buffer available for node %s" node))
    (let ((pos (js2-node-abs-pos node)))
      (buffer-substring-no-properties pos (+ pos (js2-node-len node))))))

;; Container for storing the node we're looking for in a traversal.
(js2-deflocal js2-discovered-node nil)

;; Keep track of absolute node position during traversals.
(js2-deflocal js2-visitor-offset nil)

(js2-deflocal js2-node-search-point nil)

(when js2-mode-dev-mode-p
  (defun js2-find-node-at-point ()
    (interactive)
    (let ((node (js2-node-at-point)))
      (message "%s" (or node "No node found at point"))))
  (defun js2-node-name-at-point ()
    (interactive)
    (let ((node (js2-node-at-point)))
      (message "%s" (if node
                        (js2-node-short-name node)
                      "No node found at point.")))))

(defun js2-node-at-point (&optional pos skip-comments)
  "Return AST node at POS, a buffer position, defaulting to current point.
The `js2-mode-ast' variable must be set to the current parse tree.
Signals an error if the AST (`js2-mode-ast') is nil.
Always returns a node - if it can't find one, it returns the root.
If SKIP-COMMENTS is non-nil, comment nodes are ignored."
  (let ((ast js2-mode-ast)
        result)
    (unless ast
      (error "No JavaScript AST available"))
    ;; Look through comments first, since they may be inside nodes that
    ;; would otherwise report a match.
    (setq pos (or pos (point))
          result (if (> pos (js2-node-abs-end ast))
                     ast
                   (if (not skip-comments)
                       (js2-comment-at-point pos))))
    (unless result
      (setq js2-discovered-node nil
            js2-visitor-offset 0
            js2-node-search-point pos)
      (unwind-protect
          (catch 'js2-visit-done
            (js2-visit-ast ast #'js2-node-at-point-visitor))
        (setq js2-visitor-offset nil
              js2-node-search-point nil))
      (setq result js2-discovered-node))
    ;; may have found a comment beyond end of last child node,
    ;; since visiting the ast-root looks at the comment-list last.
    (if (and skip-comments
             (js2-comment-node-p result))
        (setq result nil))
    (or result js2-mode-ast)))

(defun js2-node-at-point-visitor (node end-p)
  (let ((rel-pos (js2-node-pos node))
        abs-pos
        abs-end
        (point js2-node-search-point))
    (cond
     (end-p
      ;; this evaluates to a non-nil return value, even if it's zero
      (decf js2-visitor-offset rel-pos))
     ;; we already looked for comments before visiting, and don't want them now
     ((js2-comment-node-p node)
      nil)
     (t
      (setq abs-pos (incf js2-visitor-offset rel-pos)
            ;; we only want to use the node if the point is before
            ;; the last character position in the node, so we decrement
            ;; the absolute end by 1.
            abs-end (+ abs-pos (js2-node-len node) -1))
      (cond
       ;; If this node starts after search-point, stop the search.
       ((> abs-pos point)
        (throw 'js2-visit-done nil))
       ;; If this node ends before the search-point, don't check kids.
       ((> point abs-end)
        nil)
       (t
        ;; Otherwise point is within this node, possibly in a child.
        (setq js2-discovered-node node)
        t))))))  ; keep processing kids to look for more specific match

(defsubst js2-block-comment-p (node)
  "Return non-nil if NODE is a comment node of format `jsdoc' or `block'."
  (and (js2-comment-node-p node)
       (memq (js2-comment-node-format node) '(jsdoc block))))

;; TODO:  put the comments in a vector and binary-search them instead
(defun js2-comment-at-point (&optional pos)
  "Look through scanned comment nodes for one containing POS.
POS is a buffer position that defaults to current point.
Function returns nil if POS was not in any comment node."
  (let ((ast js2-mode-ast)
        (x (or pos (point)))
        beg end)
    (unless ast
      (error "No JavaScript AST available"))
    (catch 'done
      ;; Comments are stored in lexical order.
      (dolist (comment (js2-ast-root-comments ast) nil)
        (setq beg (js2-node-abs-pos comment)
              end (+ beg (js2-node-len comment)))
        (if (and (>= x beg)
                 (<= x end))
            (throw 'done comment))))))

(defun js2-mode-find-parent-fn (node)
  "Find function enclosing NODE.
Returns nil if NODE is not inside a function."
  (setq node (js2-node-parent node))
  (while (and node (not (js2-function-node-p node)))
    (setq node (js2-node-parent node)))
  (and (js2-function-node-p node) node))

(defun js2-mode-find-enclosing-fn (node)
  "Find function or root enclosing NODE."
  (if (js2-ast-root-p node)
      node
    (setq node (js2-node-parent node))
    (while (not (or (js2-ast-root-p node)
                    (js2-function-node-p node)))
      (setq node (js2-node-parent node)))
    node))

(defun js2-mode-find-enclosing-node (beg end)
  "Find script or function fully enclosing BEG and END."
  (let ((node (js2-node-at-point beg))
        pos
        (continue t))
    (while continue
      (if (or (js2-ast-root-p node)
              (and (js2-function-node-p node)
                   (<= (setq pos (js2-node-abs-pos node)) beg)
                   (>= (+ pos (js2-node-len node)) end)))
          (setq continue nil)
        (setq node (js2-node-parent node))))
    node))

(defun js2-node-parent-script-or-fn (node)
  "Find script or function immediately enclosing NODE.
If NODE is the ast-root, returns nil."
  (if (js2-ast-root-p node)
      nil
    (setq node (js2-node-parent node))
    (while (and node (not (or (js2-function-node-p node)
                              (js2-script-node-p node))))
      (setq node (js2-node-parent node)))
    node))

(defun js2-nested-function-p (node)
  "Return t if NODE is a nested function, or is inside a nested function."
  (unless (js2-ast-root-p node)
    (js2-function-node-p (if (js2-function-node-p node)
                             (js2-node-parent-script-or-fn node)
                           (js2-node-parent-script-or-fn
                            (js2-node-parent-script-or-fn node))))))

(defun js2-mode-shift-kids (kids start offset)
  (dolist (kid kids)
    (if (> (js2-node-pos kid) start)
        (incf (js2-node-pos kid) offset))))

(defun js2-mode-shift-children (parent start offset)
  "Update start-positions of all children of PARENT beyond START."
  (let ((root (js2-node-root parent)))
    (js2-mode-shift-kids (js2-node-child-list parent) start offset)
    (js2-mode-shift-kids (js2-ast-root-comments root) start offset)))

(defun js2-node-is-descendant (node ancestor)
  "Return t if NODE is a descendant of ANCESTOR."
  (while (and node
              (not (eq node ancestor)))
    (setq node (js2-node-parent node)))
  node)

;;; visitor infrastructure

(defun js2-visit-none (node callback)
  "Visitor for AST node that have no node children."
  nil)

(defun js2-print-none (node indent)
  "Visitor for AST node with no printed representation.")

(defun js2-print-body (node indent)
  "Print a statement, or a block without braces."
  (if (js2-block-node-p node)
      (dolist (kid (js2-block-node-kids node))
        (js2-print-ast kid indent))
    (js2-print-ast node indent)))

(defun js2-print-list (args &optional delimiter)
  (loop with len = (length args)
        for arg in args
        for count from 1
        do
        (when arg (js2-print-ast arg 0))
        (if (< count len)
            (insert (or delimiter ", ")))))

(defun js2-print-tree (ast)
  "Prints an AST to the current buffer.
Makes `js2-ast-parent-nodes' available to the printer functions."
  (let ((max-lisp-eval-depth (max max-lisp-eval-depth 1500)))
    (js2-print-ast ast)))

(defun js2-print-ast (node &optional indent)
  "Helper function for printing AST nodes.
Requires `js2-ast-parent-nodes' to be non-nil.
You should use `js2-print-tree' instead of this function."
  (let ((printer (get (aref node 0) 'js2-printer))
        (i (or indent 0))
        (pos (js2-node-abs-pos node)))
    ;; TODO:  wedge comments in here somewhere
    (if printer
        (funcall printer node i))))

(defconst js2-side-effecting-tokens
  (let ((tokens (make-bool-vector js2-num-tokens nil)))
    (dolist (tt (list js2-ASSIGN
                      js2-ASSIGN_ADD
                      js2-ASSIGN_BITAND
                      js2-ASSIGN_BITOR
                      js2-ASSIGN_BITXOR
                      js2-ASSIGN_DIV
                      js2-ASSIGN_LSH
                      js2-ASSIGN_MOD
                      js2-ASSIGN_MUL
                      js2-ASSIGN_RSH
                      js2-ASSIGN_SUB
                      js2-ASSIGN_URSH
                      js2-BLOCK
                      js2-BREAK
                      js2-CALL
                      js2-CATCH
                      js2-CATCH_SCOPE
                      js2-CONST
                      js2-CONTINUE
                      js2-DEBUGGER
                      js2-DEC
                      js2-DELPROP
                      js2-DEL_REF
                      js2-DO
                      js2-ELSE
                      js2-EMPTY
                      js2-ENTERWITH
                      js2-EXPORT
                      js2-EXPR_RESULT
                      js2-FINALLY
                      js2-FOR
                      js2-FUNCTION
                      js2-GOTO
                      js2-IF
                      js2-IFEQ
                      js2-IFNE
                      js2-IMPORT
                      js2-INC
                      js2-JSR
                      js2-LABEL
                      js2-LEAVEWITH
                      js2-LET
                      js2-LETEXPR
                      js2-LOCAL_BLOCK
                      js2-LOOP
                      js2-NEW
                      js2-REF_CALL
                      js2-RETHROW
                      js2-RETURN
                      js2-RETURN_RESULT
                      js2-SEMI
                      js2-SETELEM
                      js2-SETELEM_OP
                      js2-SETNAME
                      js2-SETPROP
                      js2-SETPROP_OP
                      js2-SETVAR
                      js2-SET_REF
                      js2-SET_REF_OP
                      js2-SWITCH
                      js2-TARGET
                      js2-THROW
                      js2-TRY
                      js2-VAR
                      js2-WHILE
                      js2-WITH
                      js2-WITHEXPR
                      js2-YIELD))
      (aset tokens tt t))
    (if js2-instanceof-has-side-effects
        (aset tokens js2-INSTANCEOF t))
    tokens))

(defun js2-node-has-side-effects (node)
  "Return t if NODE has side effects."
  (when node  ; makes it easier to handle malformed expressions
    (let ((tt (js2-node-type node)))
      (cond
       ;; This doubtless needs some work, since EXPR_VOID is used
       ;; in several ways in Rhino and I may not have caught them all.
       ;; I'll wait for people to notice incorrect warnings.
       ((and (= tt js2-EXPR_VOID)
             (js2-expr-stmt-node-p node)) ; but not if EXPR_RESULT
        (let ((expr (js2-expr-stmt-node-expr node)))
          (or (js2-node-has-side-effects expr)
              (when (js2-string-node-p expr)
                (string= "use strict" (js2-string-node-value expr))))))
       ((= tt js2-COMMA)
        (js2-node-has-side-effects (js2-infix-node-right node)))
       ((or (= tt js2-AND)
            (= tt js2-OR))
        (or (js2-node-has-side-effects (js2-infix-node-right node))
            (js2-node-has-side-effects (js2-infix-node-left node))))
       ((= tt js2-HOOK)
        (and (js2-node-has-side-effects (js2-cond-node-true-expr node))
             (js2-node-has-side-effects (js2-cond-node-false-expr node))))
       ((js2-paren-node-p node)
        (js2-node-has-side-effects (js2-paren-node-expr node)))
       ((= tt js2-ERROR) ; avoid cascaded error messages
        nil)
       (t
        (aref js2-side-effecting-tokens tt))))))

(defun js2-member-expr-leftmost-name (node)
  "For an expr such as foo.bar.baz, return leftmost node foo.
NODE is any `js2-node' object.  If it represents a member expression,
which is any sequence of property gets, element-gets, function calls,
or xml descendants/filter operators, then we look at the lexically
leftmost (first) node in the chain.  If it is a name-node we return it.
Note that NODE can be a raw name-node and it will be returned as well.
If NODE is not a name-node or member expression, or if it is a member
expression whose leftmost target is not a name node, returns nil."
  (let ((continue t)
        result)
    (while (and continue (not result))
      (cond
       ((js2-name-node-p node)
        (setq result node))
       ((js2-prop-get-node-p node)
        (setq node (js2-prop-get-node-left node)))
       ;; TODO:  handle call-nodes, xml-nodes, others?
       (t
        (setq continue nil))))
    result))

(defconst js2-stmt-node-types
  (list js2-BLOCK
        js2-BREAK
        js2-CONTINUE
        js2-DEFAULT  ; e4x "default xml namespace" statement
        js2-DO
        js2-EXPR_RESULT
        js2-EXPR_VOID
        js2-FOR
        js2-IF
        js2-RETURN
        js2-SWITCH
        js2-THROW
        js2-TRY
        js2-WHILE
        js2-WITH)
  "Node types that only appear in statement contexts.
The list does not include nodes that always appear as the child
of another specific statement type, such as switch-cases,
catch and finally blocks, and else-clauses.  The list also excludes
nodes like yield, let and var, which may appear in either expression
or statement context, and in the latter context always have a
`js2-expr-stmt-node' parent.  Finally, the list does not include
functions or scripts, which are treated separately from statements
by the JavaScript parser and runtime.")

(defun js2-stmt-node-p (node)
  "Heuristic for figuring out if NODE is a statement.
Some node types can appear in either an expression context or a
statement context, e.g. let-nodes, yield-nodes, and var-decl nodes.
For these node types in a statement context, the parent will be a
`js2-expr-stmt-node'.
Functions aren't included in the check."
  (memq (js2-node-type node) js2-stmt-node-types))

(defun js2-mode-find-first-stmt (node)
  "Search upward starting from NODE looking for a statement.
For purposes of this function, a `js2-function-node' counts."
  (while (not (or (js2-stmt-node-p node)
                  (js2-function-node-p node)))
    (setq node (js2-node-parent node)))
  node)

(defun js2-node-parent-stmt (node)
  "Return the node's first ancestor that is a statement.
Returns nil if NODE is a `js2-ast-root'.  Note that any expression
appearing in a statement context will have a parent that is a
`js2-expr-stmt-node' that will be returned by this function."
  (let ((parent (js2-node-parent node)))
    (if (or (null parent)
            (js2-stmt-node-p parent)
            (and (js2-function-node-p parent)
                 (not (eq (js2-function-node-form parent)
                          'FUNCTION_EXPRESSION))))
        parent
      (js2-node-parent-stmt parent))))

;; In the Mozilla Rhino sources, Roshan James writes:
;;  Does consistent-return analysis on the function body when strict mode is
;;  enabled.
;;
;;    function (x) { return (x+1) }
;;
;;  is ok, but
;;
;;    function (x) { if (x < 0) return (x+1); }
;;
;;  is not because the function can potentially return a value when the
;;  condition is satisfied and if not, the function does not explicitly
;;  return a value.
;;
;;  This extends to checking mismatches such as "return" and "return <value>"
;;  used in the same function. Warnings are not emitted if inconsistent
;;  returns exist in code that can be statically shown to be unreachable.
;;  Ex.
;;    function (x) { while (true) { ... if (..) { return value } ... } }
;;
;;  emits no warning. However if the loop had a break statement, then a
;;  warning would be emitted.
;;
;;  The consistency analysis looks at control structures such as loops, ifs,
;;  switch, try-catch-finally blocks, examines the reachable code paths and
;;  warns the user about an inconsistent set of termination possibilities.
;;
;;  These flags enumerate the possible ways a statement/function can
;;  terminate. These flags are used by endCheck() and by the Parser to
;;  detect inconsistent return usage.
;;
;;  END_UNREACHED is reserved for code paths that are assumed to always be
;;  able to execute (example: throw, continue)
;;
;;  END_DROPS_OFF indicates if the statement can transfer control to the
;;  next one. Statement such as return dont. A compound statement may have
;;  some branch that drops off control to the next statement.
;;
;;  END_RETURNS indicates that the statement can return with no value.
;;  END_RETURNS_VALUE indicates that the statement can return a value.
;;
;;  A compound statement such as
;;  if (condition) {
;;    return value;
;;  }
;;  Will be detected as (END_DROPS_OFF | END_RETURN_VALUE) by endCheck()

(defconst js2-END_UNREACHED 0)
(defconst js2-END_DROPS_OFF 1)
(defconst js2-END_RETURNS 2)
(defconst js2-END_RETURNS_VALUE 4)
(defconst js2-END_YIELDS 8)

(defun js2-has-consistent-return-usage (node)
  "Check that every return usage in a function body is consistent.
Returns t if the function satisfies strict mode requirement."
  (let ((n (js2-end-check node)))
    ;; either it doesn't return a value in any branch...
    (or (js2-flag-not-set-p n js2-END_RETURNS_VALUE)
        ;; or it returns a value (or is unreached) at every branch
        (js2-flag-not-set-p n (logior js2-END_DROPS_OFF
                                      js2-END_RETURNS
                                      js2-END_YIELDS)))))

(defun js2-end-check-if (node)
  "Ensure that return usage in then/else blocks is consistent.
If there is no else block, then the return statement can fall through.
Returns logical OR of END_* flags"
  (let ((th (js2-if-node-then-part node))
        (el (js2-if-node-else-part node)))
    (if (null th)
        js2-END_UNREACHED
      (logior (js2-end-check th) (if el
                                     (js2-end-check el)
                                   js2-END_DROPS_OFF)))))

(defun js2-end-check-switch (node)
  "Consistency of return statements is checked between the case statements.
If there is no default, then the switch can fall through. If there is a
default, we check to see if all code paths in the default return or if
there is a code path that can fall through.
Returns logical OR of END_* flags."
  (let ((rv js2-END_UNREACHED)
        default-case)
    ;; examine the cases
    (catch 'break
      (dolist (c (js2-switch-node-cases node))
        (if (js2-case-node-expr c)
            (js2-set-flag rv (js2-end-check-block c))
          (setq default-case c)
          (throw 'break nil))))
    ;; we don't care how the cases drop into each other
    (js2-clear-flag rv js2-END_DROPS_OFF)
    ;; examine the default
    (js2-set-flag rv (if default-case
                         (js2-end-check default-case)
                       js2-END_DROPS_OFF))
    rv))

(defun js2-end-check-try (node)
 "If the block has a finally, return consistency is checked in the
finally block. If all code paths in the finally return, then the
returns in the try-catch blocks don't matter. If there is a code path
that does not return or if there is no finally block, the returns
of the try and catch blocks are checked for mismatch.
Returns logical OR of END_* flags."
 (let ((finally (js2-try-node-finally-block node))
       rv)
   ;; check the finally if it exists
   (setq rv (if finally
                (js2-end-check (js2-finally-node-body finally))
              js2-END_DROPS_OFF))
   ;; If the finally block always returns, then none of the returns
   ;; in the try or catch blocks matter.
   (when (js2-flag-set-p rv js2-END_DROPS_OFF)
     (js2-clear-flag rv js2-END_DROPS_OFF)
     ;; examine the try block
     (js2-set-flag rv (js2-end-check (js2-try-node-try-block node)))
     ;; check each catch block
     (dolist (cb (js2-try-node-catch-clauses node))
       (js2-set-flag rv (js2-end-check (js2-catch-node-block cb)))))
   rv))

(defun js2-end-check-loop (node)
  "Return statement in the loop body must be consistent.
The default assumption for any kind of a loop is that it will eventually
terminate.  The only exception is a loop with a constant true condition.
Code that follows such a loop is examined only if one can determine
statically that there is a break out of the loop.

    for(... ; ... ; ...) {}
    for(... in ... ) {}
    while(...) { }
    do { } while(...)

Returns logical OR of END_* flags."
  (let ((rv (js2-end-check (js2-loop-node-body node)))
        (condition (cond
                    ((js2-while-node-p node)
                     (js2-while-node-condition node))
                     ((js2-do-node-p node)
                      (js2-do-node-condition node))
                     ((js2-for-node-p node)
                      (js2-for-node-condition node)))))

    ;; check to see if the loop condition is always true
    (if (and condition
             (eq (js2-always-defined-boolean-p condition) 'ALWAYS_TRUE))
        (js2-clear-flag rv js2-END_DROPS_OFF))

    ;; look for effect of breaks
    (js2-set-flag rv (js2-node-get-prop node
                                        'CONTROL_BLOCK_PROP
                                        js2-END_UNREACHED))
    rv))

(defun js2-end-check-block (node)
  "A general block of code is examined statement by statement.
If any statement (even a compound one) returns in all branches, then
subsequent statements are not examined.
Returns logical OR of END_* flags."
  (let* ((rv js2-END_DROPS_OFF)
         (kids (js2-block-node-kids node))
         (n (car kids)))
    ;; Check each statment.  If the statement can continue onto the next
    ;; one (i.e. END_DROPS_OFF is set), then check the next statement.
    (while (and n (js2-flag-set-p rv js2-END_DROPS_OFF))
      (js2-clear-flag rv js2-END_DROPS_OFF)
      (js2-set-flag rv (js2-end-check n))
      (setq kids (cdr kids)
            n (car kids)))
    rv))

(defun js2-end-check-label (node)
  "A labeled statement implies that there may be a break to the label.
The function processes the labeled statement and then checks the
CONTROL_BLOCK_PROP property to see if there is ever a break to the
particular label.
Returns logical OR of END_* flags."
  (let ((rv (js2-end-check (js2-labeled-stmt-node-stmt node))))
    (logior rv (js2-node-get-prop node
                                  'CONTROL_BLOCK_PROP
                                  js2-END_UNREACHED))))

(defun js2-end-check-break (node)
  "When a break is encountered annotate the statement being broken
out of by setting its CONTROL_BLOCK_PROP property.
Returns logical OR of END_* flags."
  (and (js2-break-node-target node)
       (js2-node-set-prop (js2-break-node-target node)
                          'CONTROL_BLOCK_PROP
                          js2-END_DROPS_OFF))
  js2-END_UNREACHED)

(defun js2-end-check (node)
  "Examine the body of a function, doing a basic reachability analysis.
Returns a combination of flags END_* flags that indicate
how the function execution can terminate. These constitute only the
pessimistic set of termination conditions. It is possible that at
runtime certain code paths will never be actually taken. Hence this
analysis will flag errors in cases where there may not be errors.
Returns logical OR of END_* flags"
  (let (kid)
    (cond
     ((js2-break-node-p node)
      (js2-end-check-break node))
     ((js2-expr-stmt-node-p node)
      (if (setq kid (js2-expr-stmt-node-expr node))
          (js2-end-check kid)
        js2-END_DROPS_OFF))
     ((or (js2-continue-node-p node)
          (js2-throw-node-p node))
      js2-END_UNREACHED)
     ((js2-return-node-p node)
      (if (setq kid (js2-return-node-retval node))
          js2-END_RETURNS_VALUE
        js2-END_RETURNS))
     ((js2-loop-node-p node)
      (js2-end-check-loop node))
     ((js2-switch-node-p node)
      (js2-end-check-switch node))
     ((js2-labeled-stmt-node-p node)
      (js2-end-check-label node))
     ((js2-if-node-p node)
      (js2-end-check-if node))
     ((js2-try-node-p node)
      (js2-end-check-try node))
     ((js2-block-node-p node)
      (if (null (js2-block-node-kids node))
          js2-END_DROPS_OFF
        (js2-end-check-block node)))
     ((js2-yield-node-p node)
      js2-END_YIELDS)
     (t
      js2-END_DROPS_OFF))))

(defun js2-always-defined-boolean-p (node)
  "Check if NODE always evaluates to true or false in boolean context.
Returns 'ALWAYS_TRUE, 'ALWAYS_FALSE, or nil if it's neither always true
nor always false."
  (let ((tt (js2-node-type node))
        num)
    (cond
     ((or (= tt js2-FALSE) (= tt js2-NULL))
      'ALWAYS_FALSE)
     ((= tt js2-TRUE)
      'ALWAYS_TRUE)
     ((= tt js2-NUMBER)
      (setq num (js2-number-node-num-value node))
      (if (and (not (eq num 0.0e+NaN))
               (not (zerop num)))
          'ALWAYS_TRUE
        'ALWAYS_FALSE))
     (t
      nil))))

;;; Scanner -- a port of Mozilla Rhino's lexer.
;; Corresponds to Rhino files Token.java and TokenStream.java.

(defvar js2-tokens nil
  "List of all defined token names.")  ; initialized in `js2-token-names'

(defconst js2-token-names
  (let* ((names (make-vector js2-num-tokens -1))
         (case-fold-search nil)  ; only match js2-UPPER_CASE
         (syms (apropos-internal "^js2-\\(?:[A-Z_]+\\)")))
    (loop for sym in syms
          for i from 0
          do
          (unless (or (memq sym '(js2-EOF_CHAR js2-ERROR))
                      (not (boundp sym)))
            (aset names (symbol-value sym)         ; code, e.g. 152
                  (substring (symbol-name sym) 4)) ; name, e.g. "LET"
            (push sym js2-tokens)))
    names)
  "Vector mapping int values to token string names, sans `js2-' prefix.")

(defun js2-token-name (tok)
  "Return a string name for TOK, a token symbol or code.
Signals an error if it's not a recognized token."
  (let ((code tok))
    (if (symbolp tok)
        (setq code (symbol-value tok)))
    (if (eq code -1)
        "ERROR"
      (if (and (numberp code)
               (not (minusp code))
               (< code js2-num-tokens))
          (aref js2-token-names code)
        (error "Invalid token: %s" code)))))

(defsubst js2-token-sym (tok)
  "Return symbol for TOK given its code, e.g. 'js2-LP for code 86."
  (intern (js2-token-name tok)))

(defconst js2-token-codes
  (let ((table (make-hash-table :test 'eq :size 256)))
    (loop for name across js2-token-names
          for sym = (intern (concat "js2-" name))
          do
          (puthash sym (symbol-value sym) table))
    ;; clean up a few that are "wrong" in Rhino's token codes
    (puthash 'js2-DELETE js2-DELPROP table)
    table)
  "Hashtable mapping token symbols to their bytecodes.")

(defsubst js2-token-code (sym)
  "Return code for token symbol SYM, e.g. 86 for 'js2-LP."
  (or (gethash sym js2-token-codes)
      (error "Invalid token symbol: %s " sym)))  ; signal code bug

(defun js2-report-scan-error (msg &optional no-throw beg len)
  (setq js2-token-end js2-ts-cursor)
  (js2-report-error msg nil
                    (or beg js2-token-beg)
                    (or len (- js2-token-end js2-token-beg)))
  (unless no-throw
    (throw 'return js2-ERROR)))

(defun js2-get-string-from-buffer ()
  "Reverse the char accumulator and return it as a string."
  (setq js2-token-end js2-ts-cursor)
  (if js2-ts-string-buffer
      (apply #'string (nreverse js2-ts-string-buffer))
    ""))

;; TODO:  could potentially avoid a lot of consing by allocating a
;; char buffer the way Rhino does.
(defsubst js2-add-to-string (c)
  (push c js2-ts-string-buffer))

;; Note that when we "read" the end-of-file, we advance js2-ts-cursor
;; to (1+ (point-max)), which lets the scanner treat end-of-file like
;; any other character:  when it's not part of the current token, we
;; unget it, allowing it to be read again by the following call.
(defsubst js2-unget-char ()
  (decf js2-ts-cursor))

;; Rhino distinguishes \r and \n line endings.  We don't need to
;; because we only scan from Emacs buffers, which always use \n.
(defun js2-get-char ()
  "Read and return the next character from the input buffer.
Increments `js2-ts-lineno' if the return value is a newline char.
Updates `js2-ts-cursor' to the point after the returned char.
Returns `js2-EOF_CHAR' if we hit the end of the buffer.
Also updates `js2-ts-hit-eof' and `js2-ts-line-start' as needed."
  (let (c)
    ;; check for end of buffer
    (if (>= js2-ts-cursor (point-max))
        (setq js2-ts-hit-eof t
              js2-ts-cursor (1+ js2-ts-cursor)
              c js2-EOF_CHAR)  ; return value
      ;; otherwise read next char
      (setq c (char-before (incf js2-ts-cursor)))
      ;; if we read a newline, update counters
      (if (= c ?\n)
          (setq js2-ts-line-start js2-ts-cursor
                js2-ts-lineno (1+ js2-ts-lineno)))
      ;; TODO:  skip over format characters
      c)))

(defun js2-read-unicode-escape ()
  "Read a \\uNNNN sequence from the input.
Assumes the ?\ and ?u have already been read.
Returns the unicode character, or nil if it wasn't a valid character.
Doesn't change the values of any scanner variables."
  ;; I really wish I knew a better way to do this, but I can't
  ;; find the Emacs function that takes a 16-bit int and converts
  ;; it to a Unicode/utf-8 character.  So I basically eval it with (read).
  ;; Have to first check that it's 4 hex characters or it may stop
  ;; the read early.
  (ignore-errors
    (let ((s (buffer-substring-no-properties js2-ts-cursor
                                             (+ 4 js2-ts-cursor))))
      (if (string-match "[a-zA-Z0-9]\\{4\\}" s)
          (read (concat "?\\u" s))))))

(defun js2-match-char (test)
  "Consume and return next character if it matches TEST, a character.
Returns nil and consumes nothing if TEST is not the next character."
  (let ((c (js2-get-char)))
    (if (eq c test)
        t
      (js2-unget-char)
      nil)))

(defun js2-peek-char ()
  (prog1
      (js2-get-char)
    (js2-unget-char)))

(defun js2-java-identifier-start-p (c)
  (or
   (memq c '(?$ ?_))
   (js2-char-uppercase-p c)
   (js2-char-lowercase-p c)))

(defun js2-java-identifier-part-p (c)
  "Implementation of java.lang.Character.isJavaIdentifierPart()."
  ;; TODO:  make me Unicode-friendly.  See comments above.
  (or
   (memq c '(?$ ?_))
   (js2-char-uppercase-p c)
   (js2-char-lowercase-p c)
   (and (>= c ?0) (<= c ?9))))

(defun js2-alpha-p (c)
  (cond ((and (<= ?A c) (<= c ?Z)) t)
        ((and (<= ?a c) (<= c ?z)) t)
        (t nil)))

(defsubst js2-digit-p (c)
  (and (<= ?0 c) (<= c ?9)))

(defun js2-js-space-p (c)
  (if (<= c 127)
      (memq c '(#x20 #x9 #xB #xC #xD))
    (or
     (eq c #xA0)
     ;; TODO:  change this nil to check for Unicode space character
     nil)))

(defconst js2-eol-chars (list js2-EOF_CHAR ?\n ?\r))

(defun js2-skip-line ()
  "Skip to end of line."
  (let (c)
    (while (not (memq (setq c (js2-get-char)) js2-eol-chars)))
    (js2-unget-char)
    (setq js2-token-end js2-ts-cursor)))

(defun js2-init-scanner (&optional buf line)
  "Create token stream for BUF starting on LINE.
BUF defaults to `current-buffer' and LINE defaults to 1.

A buffer can only have one scanner active at a time, which yields
dramatically simpler code than using a defstruct.  If you need to
have simultaneous scanners in a buffer, copy the regions to scan
into temp buffers."
  (with-current-buffer (or buf (current-buffer))
    (setq js2-ts-dirty-line nil
          js2-ts-regexp-flags nil
          js2-ts-string ""
          js2-ts-number nil
          js2-ts-hit-eof nil
          js2-ts-line-start 0
          js2-ts-lineno (or line 1)
          js2-ts-line-end-char -1
          js2-ts-cursor (point-min)
          js2-ts-is-xml-attribute nil
          js2-ts-xml-is-tag-content nil
          js2-ts-xml-open-tags-count 0
          js2-ts-string-buffer nil)))

;; This function uses the cached op, string and number fields in
;; TokenStream; if getToken has been called since the passed token
;; was scanned, the op or string printed may be incorrect.
(defun js2-token-to-string (token)
  ;; Not sure where this function is used in Rhino.  Not tested.
  (if (not js2-debug-print-trees)
      ""
    (let ((name (js2-token-name token)))
      (cond
       ((memq token (list js2-STRING js2-REGEXP js2-NAME))
        (concat name " `" js2-ts-string "'"))
       ((eq token js2-NUMBER)
        (format "NUMBER %g" js2-ts-number))
       (t
        name)))))

(defconst js2-keywords
  '(break
    case catch const continue
    debugger default delete do
    else enum
    false finally for function
    if in instanceof import
    let
    new null
    return
    switch
    this throw true try typeof
    var void
    while with
    yield))

;; Token names aren't exactly the same as the keywords, unfortunately.
;; E.g. enum isn't in the tokens, and delete is js2-DELPROP.
(defconst js2-kwd-tokens
  (let ((table (make-vector js2-num-tokens nil))
        (tokens
         (list js2-BREAK
               js2-CASE js2-CATCH js2-CONST js2-CONTINUE
               js2-DEBUGGER js2-DEFAULT js2-DELPROP js2-DO
               js2-ELSE
               js2-FALSE js2-FINALLY js2-FOR js2-FUNCTION
               js2-IF js2-IN js2-INSTANCEOF js2-IMPORT
               js2-LET
               js2-NEW js2-NULL
               js2-RETURN
               js2-SWITCH
               js2-THIS js2-THROW js2-TRUE js2-TRY js2-TYPEOF
               js2-VAR
               js2-WHILE js2-WITH
               js2-YIELD)))
    (dolist (i tokens)
      (aset table i 'font-lock-keyword-face))
    (aset table js2-STRING 'font-lock-string-face)
    (aset table js2-REGEXP 'font-lock-string-face)
    (aset table js2-COMMENT 'font-lock-comment-face)
    (aset table js2-THIS 'font-lock-builtin-face)
    (aset table js2-VOID 'font-lock-constant-face)
    (aset table js2-NULL 'font-lock-constant-face)
    (aset table js2-TRUE 'font-lock-constant-face)
    (aset table js2-FALSE 'font-lock-constant-face)
    table)
  "Vector whose values are non-nil for tokens that are keywords.
The values are default faces to use for highlighting the keywords.")

(defconst js2-reserved-words
  '(abstract
    boolean byte
    char class
    double
    enum export extends
    final float
    goto
    implements import int interface
    long
    native
    package private protected public
    short static super synchronized
    throws transient
    volatile))

(defconst js2-keyword-names
  (let ((table (make-hash-table :test 'equal)))
    (loop for k in js2-keywords
          do (puthash
              (symbol-name k)                            ; instanceof
              (intern (concat "js2-"
                              (upcase (symbol-name k)))) ; js2-INSTANCEOF
              table))
    table)
  "JavaScript keywords by name, mapped to their symbols.")

(defconst js2-reserved-word-names
  (let ((table (make-hash-table :test 'equal)))
    (loop for k in js2-reserved-words
          do
          (puthash (symbol-name k) 'js2-RESERVED table))
    table)
  "JavaScript reserved words by name, mapped to 'js2-RESERVED.")

(defun js2-collect-string (buf)
  "Convert BUF, a list of chars, to a string.
Reverses BUF before converting."
  (cond
   ((stringp buf)
    buf)
   ((null buf)  ; for emacs21 compat
    "")
   (t
    (if buf
        (apply #'string (nreverse buf))
      ""))))

(defun js2-string-to-keyword (s)
  "Return token for S, a string, if S is a keyword or reserved word.
Returns a symbol such as 'js2-BREAK, or nil if not keyword/reserved."
  (or (gethash s js2-keyword-names)
      (gethash s js2-reserved-word-names)))

(defsubst js2-ts-set-char-token-bounds ()
  "Used when next token is one character."
  (setq js2-token-beg (1- js2-ts-cursor)
        js2-token-end js2-ts-cursor))

(defsubst js2-ts-return (token)
  "Return an N-character TOKEN from `js2-get-token'.
Updates `js2-token-end' accordingly."
  (setq js2-token-end js2-ts-cursor)
  (throw 'return token))

(defun js2-x-digit-to-int (c accumulator)
  "Build up a hex number.
If C is a hexadecimal digit, return ACCUMULATOR * 16 plus
corresponding number.  Otherwise return -1."
  (catch 'return
    (catch 'check
      ;; Use 0..9 < A..Z < a..z
      (cond
       ((<= c ?9)
        (decf c ?0)
        (if (<= 0 c)
            (throw 'check nil)))
       ((<= c ?F)
        (when (<= ?A c)
          (decf c (- ?A 10))
          (throw 'check nil)))
       ((<= c ?f)
        (when (<= ?a c)
          (decf c (- ?a 10))
          (throw 'check nil))))
      (throw 'return -1))
    (logior c (lsh accumulator 4))))

(defun js2-get-token ()
  "Return next JavaScript token, an int such as js2-RETURN."
  (let (c c1 identifier-start is-unicode-escape-start
        contains-escape escape-val escape-start str result base
        is-integer quote-char val look-for-slash continue)
    (catch 'return
      (while t
        ;; Eat whitespace, possibly sensitive to newlines.
        (setq continue t)
        (while continue
          (setq c (js2-get-char))
          (cond
           ((eq c js2-EOF_CHAR)
            (js2-ts-set-char-token-bounds)
            (throw 'return js2-EOF))
           ((eq c ?\n)
            (js2-ts-set-char-token-bounds)
            (setq js2-ts-dirty-line nil)
            (throw 'return js2-EOL))
           ((not (js2-js-space-p c))
            (if (/= c ?-)               ; in case end of HTML comment
                (setq js2-ts-dirty-line t))
            (setq continue nil))))
        ;; Assume the token will be 1 char - fixed up below.
        (js2-ts-set-char-token-bounds)
        (when (eq c ?@)
          (throw 'return js2-XMLATTR))
        ;; identifier/keyword/instanceof?
        ;; watch out for starting with a <backslash>
        (cond
         ((eq c ?\\)
          (setq c (js2-get-char))
          (if (eq c ?u)
              (setq identifier-start t
                    is-unicode-escape-start t
                    js2-ts-string-buffer nil)
            (setq identifier-start nil)
            (js2-unget-char)
            (setq c ?\\)))
         (t
          (when (setq identifier-start (js2-java-identifier-start-p c))
            (setq js2-ts-string-buffer nil)
            (js2-add-to-string c))))
        (when identifier-start
          (setq contains-escape is-unicode-escape-start)
          (catch 'break
            (while t
              (if is-unicode-escape-start
                  ;; strictly speaking we should probably push-back
                  ;; all the bad characters if the <backslash>uXXXX
                  ;; sequence is malformed. But since there isn't a
                  ;; correct context(is there?) for a bad Unicode
                  ;; escape sequence in an identifier, we can report
                  ;; an error here.
                  (progn
                    (setq escape-val 0)
                    (dotimes (i 4)
                      (setq c (js2-get-char)
                            escape-val (js2-x-digit-to-int c escape-val))
                      ;; Next check takes care of c < 0 and bad escape
                      (if (minusp escape-val)
                          (throw 'break nil)))
                    (if (minusp escape-val)
                        (js2-report-scan-error "msg.invalid.escape" t))
                    (js2-add-to-string escape-val)
                    (setq is-unicode-escape-start nil))
                (setq c (js2-get-char))
                (cond
                 ((eq c ?\\)
                  (setq c (js2-get-char))
                  (if (eq c ?u)
                      (setq is-unicode-escape-start t
                            contains-escape t)
                    (js2-report-scan-error "msg.illegal.character" t)))
                 (t
                  (if (or (eq c js2-EOF_CHAR)
                          (not (js2-java-identifier-part-p c)))
                      (throw 'break nil))
                  (js2-add-to-string c))))))
          (js2-unget-char)
          (setq str (js2-get-string-from-buffer))
          (unless contains-escape
            ;; OPT we shouldn't have to make a string (object!) to
            ;; check if it's a keyword.
            ;; Return the corresponding token if it's a keyword
            (when (setq result (js2-string-to-keyword str))
              (if (and (< js2-language-version 170)
                       (memq result '(js2-LET js2-YIELD)))
                  ;; LET and YIELD are tokens only in 1.7 and later
                  (setq result 'js2-NAME))
              (if (not (eq result 'js2-RESERVED))
                  (throw 'return (js2-token-code result)))
              (js2-report-warning "msg.reserved.keyword" str)))
          ;; If we want to intern these as Rhino does, just use (intern str)
          (setq js2-ts-string str)
          (throw 'return js2-NAME))     ; end identifier/kwd check
        ;; is it a number?
        (when (or (js2-digit-p c)
                  (and (eq c ?.) (js2-digit-p (js2-peek-char))))
          (setq js2-ts-string-buffer nil
                base 10)
          (when (eq c ?0)
            (setq c (js2-get-char))
            (cond
             ((or (eq c ?x) (eq c ?X))
              (setq base 16)
              (setq c (js2-get-char)))
             ((js2-digit-p c)
              (setq base 8))
             (t
              (js2-add-to-string ?0))))
          (if (eq base 16)
              (while (<= 0 (js2-x-digit-to-int c 0))
                (js2-add-to-string c)
                (setq c (js2-get-char)))
            (while (and (<= ?0 c) (<= c ?9))
              ;; We permit 08 and 09 as decimal numbers, which
              ;; makes our behavior a superset of the ECMA
              ;; numeric grammar.  We might not always be so
              ;; permissive, so we warn about it.
              (when (and (eq base 8) (>= c ?8))
                (js2-report-warning "msg.bad.octal.literal"
                                    (if (eq c ?8) "8" "9"))
                (setq base 10))
              (js2-add-to-string c)
              (setq c (js2-get-char))))
          (setq is-integer t)
          (when (and (eq base 10) (memq c '(?. ?e ?E)))
            (setq is-integer nil)
            (when (eq c ?.)
              (loop do
                    (js2-add-to-string c)
                    (setq c (js2-get-char))
                    while (js2-digit-p c)))
            (when (memq c '(?e ?E))
              (js2-add-to-string c)
              (setq c (js2-get-char))
              (when (memq c '(?+ ?-))
                (js2-add-to-string c)
                (setq c (js2-get-char)))
              (unless (js2-digit-p c)
                (js2-report-scan-error "msg.missing.exponent" t))
              (loop do
                    (js2-add-to-string c)
                    (setq c (js2-get-char))
                    while (js2-digit-p c))))
          (js2-unget-char)
          (setq js2-ts-string (js2-get-string-from-buffer)
                js2-ts-number
                (if (and (eq base 10) (not is-integer))
                    (string-to-number js2-ts-string)
                  ;; TODO:  call runtime number-parser.  Some of it is in
                  ;; js2-util.el, but I need to port ScriptRuntime.stringToNumber.
                  (string-to-number js2-ts-string)))
          (throw 'return js2-NUMBER))
        ;; is it a string?
        (when (memq c '(?\" ?\'))
          ;; We attempt to accumulate a string the fast way, by
          ;; building it directly out of the reader.  But if there
          ;; are any escaped characters in the string, we revert to
          ;; building it out of a string buffer.
          (setq quote-char c
                js2-ts-string-buffer nil
                c (js2-get-char))
          (catch 'break
            (while (/= c quote-char)
              (catch 'continue
                (when (or (eq c ?\n) (eq c js2-EOF_CHAR))
                  (js2-unget-char)
                  (setq js2-token-end js2-ts-cursor)
                  (js2-report-error "msg.unterminated.string.lit")
                  (throw 'return js2-STRING))
                (when (eq c ?\\)
                  ;; We've hit an escaped character
                  (setq c (js2-get-char))
                  (case c
                    (?b (setq c ?\b))
                    (?f (setq c ?\f))
                    (?n (setq c ?\n))
                    (?r (setq c ?\r))
                    (?t (setq c ?\t))
                    (?v (setq c ?\v))
                    (?u
                     (setq c1 (js2-read-unicode-escape))
                     (if js2-parse-ide-mode
                         (if c1
                             (progn
                               ;; just copy the string in IDE-mode
                               (js2-add-to-string ?\\)
                               (js2-add-to-string ?u)
                               (dotimes (i 3)
                                 (js2-add-to-string (js2-get-char)))
                               (setq c (js2-get-char))) ; added at end of loop
                           ;; flag it as an invalid escape
                           (js2-report-warning "msg.invalid.escape"
                                               nil (- js2-ts-cursor 2) 6))
                       ;; Get 4 hex digits; if the u escape is not
                       ;; followed by 4 hex digits, use 'u' + the
                       ;; literal character sequence that follows.
                       (js2-add-to-string ?u)
                       (setq escape-val 0)
                       (dotimes (i 4)
                         (setq c (js2-get-char)
                               escape-val (js2-x-digit-to-int c escape-val))
                         (if (minusp escape-val)
                             (throw 'continue nil))
                         (js2-add-to-string c))
                       ;; prepare for replace of stored 'u' sequence by escape value
                       (setq js2-ts-string-buffer (nthcdr 5 js2-ts-string-buffer)
                             c escape-val)))
                    (?x
                     ;; Get 2 hex digits, defaulting to 'x'+literal
                     ;; sequence, as above.
                     (setq c (js2-get-char)
                           escape-val (js2-x-digit-to-int c 0))
                     (if (minusp escape-val)
                         (progn
                           (js2-add-to-string ?x)
                           (throw 'continue nil))
                       (setq c1 c
                             c (js2-get-char)
                             escape-val (js2-x-digit-to-int c escape-val))
                       (if (minusp escape-val)
                           (progn
                             (js2-add-to-string ?x)
                             (js2-add-to-string c1)
                             (throw 'continue nil))
                         ;; got 2 hex digits
                         (setq c escape-val))))
                    (?\n
                     ;; Remove line terminator after escape to follow
                     ;; SpiderMonkey and C/C++
                     (setq c (js2-get-char))
                     (throw 'continue nil))
                    (t
                     (when (and (<= ?0 c) (< c ?8))
                       (setq val (- c ?0)
                             c (js2-get-char))
                       (when (and (<= ?0 c) (< c ?8))
                         (setq val (- (+ (* 8 val) c) ?0)
                               c (js2-get-char))
                         (when (and (<= ?0 c)
                                    (< c ?8)
                                    (< val #o37))
                           ;; c is 3rd char of octal sequence only
                           ;; if the resulting val <= 0377
                           (setq val (- (+ (* 8 val) c) ?0)
                                 c (js2-get-char))))
                       (js2-unget-char)
                       (setq c val)))))
                (js2-add-to-string c)
                (setq c (js2-get-char)))))
          (setq js2-ts-string (js2-get-string-from-buffer))
          (throw 'return js2-STRING))
        (case c
          (?\;
           (throw 'return js2-SEMI))
          (?\[
           (throw 'return js2-LB))
          (?\]
           (throw 'return js2-RB))
          (?{
           (throw 'return js2-LC))
          (?}
           (throw 'return js2-RC))
          (?\(
           (throw 'return js2-LP))
          (?\)
           (throw 'return js2-RP))
          (?,
           (throw 'return js2-COMMA))
          (??
           (throw 'return js2-HOOK))
          (?:
           (if (js2-match-char ?:)
               (js2-ts-return js2-COLONCOLON)
             (throw 'return js2-COLON)))
          (?.
           (if (js2-match-char ?.)
               (js2-ts-return js2-DOTDOT)
             (if (js2-match-char ?\()
                 (js2-ts-return js2-DOTQUERY)
               (throw 'return js2-DOT))))
          (?|
           (if (js2-match-char ?|)
               (throw 'return js2-OR)
             (if (js2-match-char ?=)
                 (js2-ts-return js2-ASSIGN_BITOR)
               (throw 'return js2-BITOR))))
          (?^
           (if (js2-match-char ?=)
               (js2-ts-return js2-ASSIGN_BITOR)
             (throw 'return js2-BITXOR)))
          (?&
           (if (js2-match-char ?&)
               (throw 'return js2-AND)
             (if (js2-match-char ?=)
                 (js2-ts-return js2-ASSIGN_BITAND)
               (throw 'return js2-BITAND))))
          (?=
           (if (js2-match-char ?=)
               (if (js2-match-char ?=)
                   (js2-ts-return js2-SHEQ)
                 (throw 'return js2-EQ))
             (throw 'return js2-ASSIGN)))
          (?!
           (if (js2-match-char ?=)
               (if (js2-match-char ?=)
                   (js2-ts-return js2-SHNE)
                 (js2-ts-return js2-NE))
             (throw 'return js2-NOT)))
          (?<
           ;; NB:treat HTML begin-comment as comment-till-eol
           (when (js2-match-char ?!)
             (when (js2-match-char ?-)
               (when (js2-match-char ?-)
                 (js2-skip-line)
                 (setq js2-ts-comment-type 'html)
                 (throw 'return js2-COMMENT)))
             (js2-unget-char))
           (if (js2-match-char ?<)
               (if (js2-match-char ?=)
                   (js2-ts-return js2-ASSIGN_LSH)
                 (js2-ts-return js2-LSH))
             (if (js2-match-char ?=)
                 (js2-ts-return js2-LE)
               (throw 'return js2-LT))))
          (?>
           (if (js2-match-char ?>)
               (if (js2-match-char ?>)
                   (if (js2-match-char ?=)
                       (js2-ts-return js2-ASSIGN_URSH)
                     (js2-ts-return js2-URSH))
                 (if (js2-match-char ?=)
                     (js2-ts-return js2-ASSIGN_RSH)
                   (js2-ts-return js2-RSH)))
             (if (js2-match-char ?=)
                 (js2-ts-return js2-GE)
               (throw 'return js2-GT))))
          (?*
           (if (js2-match-char ?=)
               (js2-ts-return js2-ASSIGN_MUL)
             (throw 'return js2-MUL)))
          (?/
           ;; is it a // comment?
           (when (js2-match-char ?/)
             (setq js2-token-beg (- js2-ts-cursor 2))
             (js2-skip-line)
             (setq js2-ts-comment-type 'line)
             ;; include newline so highlighting goes to end of window
             (incf js2-token-end)
             (throw 'return js2-COMMENT))
           ;; is it a /* comment?
           (when (js2-match-char ?*)
             (setq look-for-slash nil
                   js2-token-beg (- js2-ts-cursor 2)
                   js2-ts-comment-type
                   (if (js2-match-char ?*)
                       (progn
                         (setq look-for-slash t)
                         'jsdoc)
                     'block))
             (while t
               (setq c (js2-get-char))
               (cond
                ((eq c js2-EOF_CHAR)
                 (setq js2-token-end (1- js2-ts-cursor))
                 (js2-report-error "msg.unterminated.comment")
                 (throw 'return js2-COMMENT))
                ((eq c ?*)
                 (setq look-for-slash t))
                ((eq c ?/)
                 (if look-for-slash
                   (js2-ts-return js2-COMMENT)))
                (t
                 (setq look-for-slash nil
                       js2-token-end js2-ts-cursor)))))
           (if (js2-match-char ?=)
               (js2-ts-return js2-ASSIGN_DIV)
             (throw 'return js2-DIV)))
           (?#
            (when js2-skip-preprocessor-directives
              (js2-skip-line)
              (setq js2-ts-comment-type 'preprocessor
                    js2-token-end js2-ts-cursor)
              (throw 'return js2-COMMENT))
            (throw 'return js2-ERROR))
          (?%
           (if (js2-match-char ?=)
               (js2-ts-return js2-ASSIGN_MOD)
             (throw 'return js2-MOD)))
          (?~
           (throw 'return js2-BITNOT))
          (?+
           (if (js2-match-char ?=)
               (js2-ts-return js2-ASSIGN_ADD)
             (if (js2-match-char ?+)
                 (js2-ts-return js2-INC)
               (throw 'return js2-ADD))))
          (?-
           (cond
            ((js2-match-char ?=)
             (setq c js2-ASSIGN_SUB))
            ((js2-match-char ?-)
             (unless js2-ts-dirty-line
               ;; treat HTML end-comment after possible whitespace
               ;; after line start as comment-until-eol
               (when (js2-match-char ?>)
                 (js2-skip-line)
                 (setq js2-ts-comment-type 'html)
                 (throw 'return js2-COMMENT)))
             (setq c js2-DEC))
            (t
             (setq c js2-SUB)))
           (setq js2-ts-dirty-line t)
           (js2-ts-return c))
          (otherwise
           (js2-report-scan-error "msg.illegal.character")))))))

(defun js2-read-regexp (start-token)
  "Called by parser when it gets / or /= in literal context."
  (let (c err
        in-class  ; inside a '[' .. ']' character-class
        flags
        (continue t))
    (setq js2-token-beg js2-ts-cursor
          js2-ts-string-buffer nil
          js2-ts-regexp-flags nil)
    (if (eq start-token js2-ASSIGN_DIV)
        ;; mis-scanned /=
        (js2-add-to-string ?=)
      (if (not (eq start-token js2-DIV))
          (error "failed assertion")))
    (while (and (not err)
                (or (/= (setq c (js2-get-char)) ?/)
                    in-class))
      (cond
       ((or (= c ?\n)
            (= c js2-EOF_CHAR))
        (setq js2-token-end (1- js2-ts-cursor)
              err t
              js2-ts-string (js2-collect-string js2-ts-string-buffer))
        (js2-report-error "msg.unterminated.re.lit"))
       (t (cond
           ((= c ?\\)
            (js2-add-to-string c)
            (setq c (js2-get-char)))
           ((= c ?\[)
            (setq in-class t))
           ((= c ?\])
            (setq in-class nil)))
          (js2-add-to-string c))))
    (unless err
      (while continue
        (cond
         ((js2-match-char ?g)
          (push ?g flags))
         ((js2-match-char ?i)
          (push ?i flags))
         ((js2-match-char ?m)
          (push ?m flags))
         (t
          (setq continue nil))))
      (if (js2-alpha-p (js2-peek-char))
          (js2-report-scan-error "msg.invalid.re.flag" t
                                 js2-ts-cursor 1))
      (setq js2-ts-string (js2-collect-string js2-ts-string-buffer)
            js2-ts-regexp-flags (js2-collect-string flags)
            js2-token-end js2-ts-cursor)
      ;; tell `parse-partial-sexp' to ignore this range of chars
      (js2-record-text-property js2-token-beg js2-token-end 'syntax-class '(2)))))

(defun js2-get-first-xml-token ()
  (setq js2-ts-xml-open-tags-count 0
        js2-ts-is-xml-attribute nil
        js2-ts-xml-is-tag-content nil)
  (js2-unget-char)
  (js2-get-next-xml-token))

(defun js2-xml-discard-string ()
  "Throw away the string in progress and flag an XML parse error."
  (setq js2-ts-string-buffer nil
        js2-ts-string nil)
  (js2-report-scan-error "msg.XML.bad.form" t))

(defun js2-get-next-xml-token ()
  (setq js2-ts-string-buffer nil  ; for recording the XML
        js2-token-beg js2-ts-cursor)
  (let (c result)
    (setq result
          (catch 'return
            (while t
              (setq c (js2-get-char))
              (cond
               ((= c js2-EOF_CHAR)
                (throw 'return js2-ERROR))
               (js2-ts-xml-is-tag-content
                (case c
                  (?>
                   (js2-add-to-string c)
                   (setq js2-ts-xml-is-tag-content nil
                         js2-ts-is-xml-attribute nil))
                  (?/
                   (js2-add-to-string c)
                   (when (eq ?> (js2-peek-char))
                     (setq c (js2-get-char))
                     (js2-add-to-string c)
                     (setq js2-ts-xml-is-tag-content nil)
                     (decf js2-ts-xml-open-tags-count)))
                  (?{
                   (js2-unget-char)
                   (setq js2-ts-string (js2-get-string-from-buffer))
                   (throw 'return js2-XML))
                  ((?\' ?\")
                   (js2-add-to-string c)
                   (unless (js2-read-quoted-string c)
                     (throw 'return js2-ERROR)))
                  (?=
                   (js2-add-to-string c)
                   (setq js2-ts-is-xml-attribute t))
                  ((? ?\t ?\r ?\n)
                   (js2-add-to-string c))
                  (t
                   (js2-add-to-string c)
                   (setq js2-ts-is-xml-attribute nil)))
                (when (and (not js2-ts-xml-is-tag-content)
                           (zerop js2-ts-xml-open-tags-count))
                  (setq js2-ts-string (js2-get-string-from-buffer))
                  (throw 'return js2-XMLEND)))
               (t
                ;; else not tag content
                (case c
                  (?<
                   (js2-add-to-string c)
                   (setq c (js2-peek-char))
                   (case c
                     (?!
                      (setq c (js2-get-char)) ;; skip !
                      (js2-add-to-string c)
                      (setq c (js2-peek-char))
                      (case c
                        (?-
                         (setq c (js2-get-char)) ;; skip -
                         (js2-add-to-string c)
                         (if (eq c ?-)
                             (progn
                               (js2-add-to-string c)
                               (unless (js2-read-xml-comment)
                                 (throw 'return js2-ERROR)))
                           (js2-xml-discard-string)
                           (throw 'return js2-ERROR)))
                        (?\[
                         (setq c (js2-get-char)) ;; skip [
                         (js2-add-to-string c)
                         (if (and (= (js2-get-char) ?C)
                                  (= (js2-get-char) ?D)
                                  (= (js2-get-char) ?A)
                                  (= (js2-get-char) ?T)
                                  (= (js2-get-char) ?A)
                                  (= (js2-get-char) ?\[))
                             (progn
                               (js2-add-to-string ?C)
                               (js2-add-to-string ?D)
                               (js2-add-to-string ?A)
                               (js2-add-to-string ?T)
                               (js2-add-to-string ?A)
                               (js2-add-to-string ?\[)
                               (unless (js2-read-cdata)
                                 (throw 'return js2-ERROR)))
                           (js2-xml-discard-string)
                           (throw 'return js2-ERROR)))
                        (t
                         (unless (js2-read-entity)
                           (throw 'return js2-ERROR))))
                      ;; Allow bare CDATA section, e.g.:
                      ;;   let xml = <![CDATA[ foo bar baz ]]>;
                      (when (zerop js2-ts-xml-open-tags-count)
                        (throw 'return js2-XMLEND)))
                     (??
                      (setq c (js2-get-char)) ;; skip ?
                      (js2-add-to-string c)
                      (unless (js2-read-PI)
                        (throw 'return js2-ERROR)))
                     (?/
                      ;; end tag
                      (setq c (js2-get-char)) ;; skip /
                      (js2-add-to-string c)
                      (when (zerop js2-ts-xml-open-tags-count)
                        (js2-xml-discard-string)
                        (throw 'return js2-ERROR))
                      (setq js2-ts-xml-is-tag-content t)
                      (decf js2-ts-xml-open-tags-count))
                     (t
                      ;; start tag
                      (setq js2-ts-xml-is-tag-content t)
                      (incf js2-ts-xml-open-tags-count))))
                  (?{
                   (js2-unget-char)
                   (setq js2-ts-string (js2-get-string-from-buffer))
                   (throw 'return js2-XML))
                  (t
                   (js2-add-to-string c))))))))
    (setq js2-token-end js2-ts-cursor)
    result))

(defun js2-read-quoted-string (quote)
  (let (c)
    (catch 'return
      (while (/= (setq c (js2-get-char)) js2-EOF_CHAR)
        (js2-add-to-string c)
        (if (eq c quote)
            (throw 'return t)))
      (js2-xml-discard-string)  ;; throw away string in progress
      nil)))

(defun js2-read-xml-comment ()
  (let ((c (js2-get-char)))
    (catch 'return
      (while (/= c js2-EOF_CHAR)
        (catch 'continue
          (js2-add-to-string c)
          (when (and (eq c ?-) (eq ?- (js2-peek-char)))
            (setq c (js2-get-char))
            (js2-add-to-string c)
            (if (eq (js2-peek-char) ?>)
                (progn
                  (setq c (js2-get-char)) ;; skip >
                  (js2-add-to-string c)
                  (throw 'return t))
              (throw 'continue nil)))
          (setq c (js2-get-char))))
      (js2-xml-discard-string)
      nil)))

(defun js2-read-cdata ()
  (let ((c (js2-get-char)))
    (catch 'return
      (while (/= c js2-EOF_CHAR)
        (catch 'continue
          (js2-add-to-string c)
          (when (and (eq c ?\]) (eq (js2-peek-char) ?\]))
            (setq c (js2-get-char))
            (js2-add-to-string c)
            (if (eq (js2-peek-char) ?>)
                (progn
                  (setq c (js2-get-char)) ;; Skip >
                  (js2-add-to-string c)
                  (throw 'return t))
              (throw 'continue nil)))
          (setq c (js2-get-char))))
      (js2-xml-discard-string)
      nil)))

(defun js2-read-entity ()
  (let ((decl-tags 1)
        c)
    (catch 'return
      (while (/= js2-EOF_CHAR (setq c (js2-get-char)))
        (js2-add-to-string c)
        (case c
          (?<
           (incf decl-tags))
          (?>
           (decf decl-tags)
           (if (zerop decl-tags)
               (throw 'return t)))))
      (js2-xml-discard-string)
      nil)))

(defun js2-read-PI ()
  "Scan an XML processing instruction."
  (let (c)
    (catch 'return
      (while (/= js2-EOF_CHAR (setq c (js2-get-char)))
        (js2-add-to-string c)
        (when (and (eq c ??) (eq (js2-peek-char) ?>))
          (setq c (js2-get-char))  ;; Skip >
          (js2-add-to-string c)
          (throw 'return t)))
      (js2-xml-discard-string)
      nil)))

(defun js2-scanner-get-line ()
  "Return the text of the current scan line."
  (buffer-substring (point-at-bol) (point-at-eol)))

;;; Highlighting

(defun js2-set-face (beg end face &optional record)
  "Fontify a region.  If RECORD is non-nil, record for later."
  (when (plusp js2-highlight-level)
    (setq beg (min (point-max) beg)
          beg (max (point-min) beg)
          end (min (point-max) end)
          end (max (point-min) end))
    (if record
        (push (list beg end face) js2-mode-fontifications)
      (put-text-property beg end 'font-lock-face face))))

(defun js2-set-kid-face (pos kid len face)
  "Set-face on a child node.
POS is absolute buffer position of parent.
KID is the child node.
LEN is the length to fontify.
FACE is the face to fontify with."
  (js2-set-face (+ pos (js2-node-pos kid))
                (+ pos (js2-node-pos kid) (js2-node-len kid))
                face))

(defsubst js2-fontify-kwd (start length)
  (js2-set-face start (+ start length) 'font-lock-keyword-face))

(defsubst js2-clear-face (beg end)
  (remove-text-properties beg end '(font-lock-face nil
                                    help-echo nil
                                    point-entered nil
                                    c-in-sws nil)))

(defconst js2-ecma-global-props
  (concat "^"
          (regexp-opt
           '("Infinity" "NaN" "undefined" "arguments") t)
          "$")
  "Value properties of the Ecma-262 Global Object.
Shown at or above `js2-highlight-level' 2.")

;; might want to add the name "arguments" to this list?
(defconst js2-ecma-object-props
  (concat "^"
          (regexp-opt
           '("prototype" "__proto__" "__parent__") t)
          "$")
  "Value properties of the Ecma-262 Object constructor.
Shown at or above `js2-highlight-level' 2.")

(defconst js2-ecma-global-funcs
  (concat
   "^"
   (regexp-opt
    '("decodeURI" "decodeURIComponent" "encodeURI" "encodeURIComponent"
      "eval" "isFinite" "isNaN" "parseFloat" "parseInt") t)
   "$")
  "Function properties of the Ecma-262 Global object.
Shown at or above `js2-highlight-level' 2.")

(defconst js2-ecma-number-props
  (concat "^"
          (regexp-opt '("MAX_VALUE" "MIN_VALUE" "NaN"
                        "NEGATIVE_INFINITY"
                        "POSITIVE_INFINITY") t)
          "$")
  "Properties of the Ecma-262 Number constructor.
Shown at or above `js2-highlight-level' 2.")

(defconst js2-ecma-date-props "^\\(parse\\|UTC\\)$"
  "Properties of the Ecma-262 Date constructor.
Shown at or above `js2-highlight-level' 2.")

(defconst js2-ecma-math-props
  (concat "^"
          (regexp-opt
           '("E" "LN10" "LN2" "LOG2E" "LOG10E" "PI" "SQRT1_2" "SQRT2")
           t)
          "$")
  "Properties of the Ecma-262 Math object.
Shown at or above `js2-highlight-level' 2.")

(defconst js2-ecma-math-funcs
  (concat "^"
          (regexp-opt
           '("abs" "acos" "asin" "atan" "atan2" "ceil" "cos" "exp" "floor"
             "log" "max" "min" "pow" "random" "round" "sin" "sqrt" "tan") t)
          "$")
  "Function properties of the Ecma-262 Math object.
Shown at or above `js2-highlight-level' 2.")

(defconst js2-ecma-function-props
  (concat
   "^"
   (regexp-opt
    '(;; properties of the Object prototype object
      "hasOwnProperty" "isPrototypeOf" "propertyIsEnumerable"
      "toLocaleString" "toString" "valueOf"
      ;; properties of the Function prototype object
      "apply" "call"
      ;; properties of the Array prototype object
      "concat" "join" "pop" "push" "reverse" "shift" "slice" "sort"
      "splice" "unshift"
      ;; properties of the String prototype object
      "charAt" "charCodeAt" "fromCharCode" "indexOf" "lastIndexOf"
      "localeCompare" "match" "replace" "search" "split" "substring"
      "toLocaleLowerCase" "toLocaleUpperCase" "toLowerCase"
      "toUpperCase"
      ;; properties of the Number prototype object
      "toExponential" "toFixed" "toPrecision"
      ;; properties of the Date prototype object
      "getDate" "getDay" "getFullYear" "getHours" "getMilliseconds"
      "getMinutes" "getMonth" "getSeconds" "getTime"
      "getTimezoneOffset" "getUTCDate" "getUTCDay" "getUTCFullYear"
      "getUTCHours" "getUTCMilliseconds" "getUTCMinutes" "getUTCMonth"
      "getUTCSeconds" "setDate" "setFullYear" "setHours"
      "setMilliseconds" "setMinutes" "setMonth" "setSeconds" "setTime"
      "setUTCDate" "setUTCFullYear" "setUTCHours" "setUTCMilliseconds"
      "setUTCMinutes" "setUTCMonth" "setUTCSeconds" "toDateString"
      "toLocaleDateString" "toLocaleString" "toLocaleTimeString"
      "toTimeString" "toUTCString"
      ;; properties of the RegExp prototype object
      "exec" "test"
      ;; SpiderMonkey/Rhino extensions, versions 1.5+
      "toSource" "__defineGetter__" "__defineSetter__"
      "__lookupGetter__" "__lookupSetter__" "__noSuchMethod__"
      "every" "filter" "forEach" "lastIndexOf" "map" "some")
    t)
   "$")
  "Built-in functions defined by Ecma-262 and SpiderMonkey extensions.
Shown at or above `js2-highlight-level' 3.")

(defun js2-parse-highlight-prop-get (parent target prop call-p)
  (let ((target-name (and target
                          (js2-name-node-p target)
                          (js2-name-node-name target)))
        (prop-name (if prop (js2-name-node-name prop)))
        (level1 (>= js2-highlight-level 1))
        (level2 (>= js2-highlight-level 2))
        (level3 (>= js2-highlight-level 3))
        pos face)
    (when level2
      (if call-p
          (cond
           ((and target prop)
            (cond
             ((and level3 (string-match js2-ecma-function-props prop-name))
              (setq face 'font-lock-builtin-face))
             ((and target-name prop)
              (cond
               ((string= target-name "Date")
                (if (string-match js2-ecma-date-props prop-name)
                    (setq face 'font-lock-builtin-face)))
               ((string= target-name "Math")
                (if (string-match js2-ecma-math-funcs prop-name)
                    (setq face 'font-lock-builtin-face)))))))
           (prop
            (if (string-match js2-ecma-global-funcs prop-name)
                (setq face 'font-lock-builtin-face))))
        (cond
         ((and target prop)
          (cond
           ((string= target-name "Number")
            (if (string-match js2-ecma-number-props prop-name)
                (setq face 'font-lock-constant-face)))
           ((string= target-name "Math")
            (if (string-match js2-ecma-math-props prop-name)
                (setq face 'font-lock-constant-face)))))
         (prop
          (if (string-match js2-ecma-object-props prop-name)
              (setq face 'font-lock-constant-face)))))
      (when face
        (js2-set-face (setq pos (+ (js2-node-pos parent) ; absolute
                                   (js2-node-pos prop))) ; relative
                      (+ pos (js2-node-len prop))
                      face)))))

(defun js2-parse-highlight-member-expr-node (node)
  "Perform syntax highlighting of EcmaScript built-in properties.
The variable `js2-highlight-level' governs this highighting."
  (let (face target prop name pos end parent call-p callee)
    (cond
     ;; case 1:  simple name, e.g. foo
     ((js2-name-node-p node)
      (setq name (js2-name-node-name node))
      ;; possible for name to be nil in rare cases - saw it when
      ;; running js2-mode on an elisp buffer.  Might as well try to
      ;; make it so js2-mode never barfs.
      (when name
        (setq face (if (string-match js2-ecma-global-props name)
                       'font-lock-constant-face))
        (when face
          (setq pos (js2-node-pos node)
                end (+ pos (js2-node-len node)))
          (js2-set-face pos end face))))
     ;; case 2:  property access or function call
     ((or (js2-prop-get-node-p node)
          ;; highlight function call if expr is a prop-get node
          ;; or a plain name (i.e. unqualified function call)
          (and (setq call-p (js2-call-node-p node))
               (setq callee (js2-call-node-target node)) ; separate setq!
               (or (js2-prop-get-node-p callee)
                   (js2-name-node-p callee))))
      (setq parent node
            node (if call-p callee node))
      (if (and call-p (js2-name-node-p callee))
          (setq prop callee)
        (setq target (js2-prop-get-node-left node)
              prop (js2-prop-get-node-right node)))
      (cond
       ((js2-name-node-p target)
        (if (js2-name-node-p prop)
            ;; case 2a:  simple target, simple prop name, e.g. foo.bar
            (js2-parse-highlight-prop-get parent target prop call-p)
          ;; case 2b:  simple target, complex name, e.g. foo.x[y]
          (js2-parse-highlight-prop-get parent target nil call-p)))
       ((js2-name-node-p prop)
        ;; case 2c:  complex target, simple name, e.g. x[y].bar
        (js2-parse-highlight-prop-get parent target prop call-p)))))))

(defun js2-parse-highlight-member-expr-fn-name (expr)
  "Highlight the `baz' in function foo.bar.baz(args) {...}.
This is experimental Rhino syntax.  EXPR is the foo.bar.baz member expr.
We currently only handle the case where the last component is a prop-get
of a simple name.  Called before EXPR has a parent node."
  (let (pos
        (name (and (js2-prop-get-node-p expr)
                   (js2-prop-get-node-right expr))))
    (when (js2-name-node-p name)
      (js2-set-face (setq pos (+ (js2-node-pos expr)  ; parent is absolute
                                 (js2-node-pos name)))
                    (+ pos (js2-node-len name))
                    'font-lock-function-name-face
                    'record))))

;; source:  http://jsdoc.sourceforge.net/
;; Note - this syntax is for Google's enhanced jsdoc parser that
;; allows type specifications, and needs work before entering the wild.

(defconst js2-jsdoc-param-tag-regexp
  (concat "^\\s-*\\*+\\s-*\\(@"
          "\\(?:param\\|argument\\)"
          "\\)"
          "\\s-*\\({[^}]+}\\)?"         ; optional type
          "\\s-*\\[?\\([a-zA-Z0-9_$\.]+\\)?\\]?"  ; name
          "\\>")
  "Matches jsdoc tags with optional type and optional param name.")

(defconst js2-jsdoc-typed-tag-regexp
  (concat "^\\s-*\\*+\\s-*\\(@\\(?:"
          (regexp-opt
           '("enum"
             "extends"
             "field"
             "id"
             "implements"
             "lends"
             "mods"
             "requires"
             "return"
             "returns"
             "throw"
             "throws"))
          "\\)\\)\\s-*\\({[^}]+}\\)?")
  "Matches jsdoc tags with optional type.")

(defconst js2-jsdoc-arg-tag-regexp
  (concat "^\\s-*\\*+\\s-*\\(@\\(?:"
          (regexp-opt
           '("alias"
             "augments"
             "borrows"
             "bug"
             "base"
             "config"
             "default"
             "define"
             "exception"
             "function"
             "member"
             "memberOf"
             "name"
             "namespace"
             "property"
             "since"
             "suppress"
             "this"
             "throws"
             "type"
             "version"))
          "\\)\\)\\s-+\\([^ \t]+\\)")
  "Matches jsdoc tags with a single argument.")

(defconst js2-jsdoc-empty-tag-regexp
  (concat "^\\s-*\\*+\\s-*\\(@\\(?:"
          (regexp-opt
           '("addon"
             "author"
             "class"
             "const"
             "constant"
             "constructor"
             "constructs"
             "deprecated"
             "desc"
             "description"
             "event"
             "example"
             "exec"
             "export"
             "fileoverview"
             "final"
             "function"
             "hidden"
             "ignore"
             "implicitCast"
             "inheritDoc"
             "inner"
             "interface"
             "license"
             "noalias"
             "noshadow"
             "notypecheck"
             "override"
             "owner"
             "preserve"
             "preserveTry"
             "private"
             "protected"
             "public"
             "static"
             "supported"
             ))
          "\\)\\)\\s-*")
  "Matches empty jsdoc tags.")

(defconst js2-jsdoc-link-tag-regexp
  "{\\(@\\(?:link\\|code\\)\\)\\s-+\\([^#}\n]+\\)\\(#.+\\)?}"
  "Matches a jsdoc link or code tag.")

(defconst js2-jsdoc-see-tag-regexp
  "^\\s-*\\*+\\s-*\\(@see\\)\\s-+\\([^#}\n]+\\)\\(#.+\\)?"
  "Matches a jsdoc @see tag.")

(defconst js2-jsdoc-html-tag-regexp
  "\\(</?\\)\\([a-zA-Z]+\\)\\s-*\\(/?>\\)"
  "Matches a simple (no attributes) html start- or end-tag.")

(defun js2-jsdoc-highlight-helper ()
  (js2-set-face (match-beginning 1)
                (match-end 1)
                'js2-jsdoc-tag)
  (if (match-beginning 2)
      (if (save-excursion
            (goto-char (match-beginning 2))
            (= (char-after) ?{))
          (js2-set-face (1+ (match-beginning 2))
                        (1- (match-end 2))
                        'js2-jsdoc-type)
        (js2-set-face (match-beginning 2)
                      (match-end 2)
                      'js2-jsdoc-value)))
  (if (match-beginning 3)
      (js2-set-face (match-beginning 3)
                    (match-end 3)
                    'js2-jsdoc-value)))

(defun js2-highlight-jsdoc (ast)
  "Highlight doc comment tags."
  (let ((comments (js2-ast-root-comments ast))
        beg end)
    (save-excursion
      (dolist (node comments)
        (when (eq (js2-comment-node-format node) 'jsdoc)
          (setq beg (js2-node-abs-pos node)
                end (+ beg (js2-node-len node)))
          (save-restriction
            (narrow-to-region beg end)
            (dolist (re (list js2-jsdoc-param-tag-regexp
                              js2-jsdoc-typed-tag-regexp
                              js2-jsdoc-arg-tag-regexp
                              js2-jsdoc-link-tag-regexp
                              js2-jsdoc-see-tag-regexp
                              js2-jsdoc-empty-tag-regexp))
              (goto-char beg)
              (while (re-search-forward re nil t)
                (js2-jsdoc-highlight-helper)))
            ;; simple highlighting for html tags
            (goto-char beg)
            (while (re-search-forward js2-jsdoc-html-tag-regexp nil t)
              (js2-set-face (match-beginning 1)
                            (match-end 1)
                            'js2-jsdoc-html-tag-delimiter)
              (js2-set-face (match-beginning 2)
                            (match-end 2)
                            'js2-jsdoc-html-tag-name)
              (js2-set-face (match-beginning 3)
                            (match-end 3)
                            'js2-jsdoc-html-tag-delimiter))))))))

(defun js2-highlight-assign-targets (node left right)
  "Highlight function properties and external variables."
  (let (leftpos end name)
    ;; highlight vars and props assigned function values
    (when (js2-function-node-p right)
      (cond
       ;; var foo = function() {...}
       ((js2-name-node-p left)
        (setq name left))
       ;; foo.bar.baz = function() {...}
       ((and (js2-prop-get-node-p left)
             (js2-name-node-p (js2-prop-get-node-right left)))
        (setq name (js2-prop-get-node-right left))))
      (when name
        (js2-set-face (setq leftpos (js2-node-abs-pos name))
                      (+ leftpos (js2-node-len name))
                      'font-lock-function-name-face
                      'record)))))

(defun js2-record-name-node (node)
  "Saves NODE to `js2-recorded-identifiers' to check for undeclared variables
later. NODE must be a name node."
  (let (leftpos end)
    (push (list node js2-current-scope
                (setq leftpos (js2-node-abs-pos node))
                (setq end (+ leftpos (js2-node-len node))))
          js2-recorded-identifiers)))

(defun js2-highlight-undeclared-vars ()
  "After entire parse is finished, look for undeclared variable references.
We have to wait until entire buffer is parsed, since JavaScript permits var
decls to occur after they're used.

If any undeclared var name is in `js2-externs' or `js2-additional-externs',
it is considered declared."
  (let (name)
    (dolist (entry js2-recorded-identifiers)
      (destructuring-bind (name-node scope pos end) entry
        (setq name (js2-name-node-name name-node))
        (unless (or (member name js2-global-externs)
                    (member name js2-default-externs)
                    (member name js2-additional-externs)
                    (js2-get-defining-scope scope name))
          (js2-report-warning "msg.undeclared.variable" name pos (- end pos)))))
    (setq js2-recorded-identifiers nil)))

;;; IMenu support

;; We currently only support imenu, but eventually should support speedbar and
;; possibly other browsing mechanisms.

;; The basic strategy is to identify function assignment targets of the form
;; `foo.bar.baz', convert them to (list fn foo bar baz <position>), and push the
;; list into `js2-imenu-recorder'.  The lists are merged into a trie-like tree
;; for imenu after parsing is finished.

;; A `foo.bar.baz' assignment target may be expressed in many ways in
;; JavaScript, and the general problem is undecidable.  However, several forms
;; are readily recognizable at parse-time; the forms we attempt to recognize
;; include:

;;  function foo()  -- function declaration
;;  foo = function()  -- function expression assigned to variable
;;  foo.bar.baz = function()  -- function expr assigned to nested property-get
;;  foo = {bar: function()}  -- fun prop in object literal assigned to var
;;  foo = {bar: {baz: function()}} -- inside nested object literal
;;  foo.bar = {baz: function()}} -- obj lit assigned to nested prop get
;;  a.b = {c: {d: function()}} -- nested obj lit assigned to nested prop get
;;  foo = {get bar() {...}}  -- getter/setter in obj literal
;;  function foo() {function bar() {...}}  -- nested function
;;  foo['a'] = function()  -- fun expr assigned to deterministic element-get

;; This list boils down to a few forms that can be combined recursively.
;; Top-level named function declarations include both the left-hand (name)
;; and the right-hand (function value) expressions needed to produce an imenu
;; entry.  The other "right-hand" forms we need to look for are:
;;  - functions declared as props/getters/setters in object literals
;;  - nested named function declarations
;; The "left-hand" expressions that functions can be assigned to include:
;;  - local/global variables
;;  - nested property-get expressions like a.b.c.d
;;  - element gets like foo[10] or foo['bar'] where the index
;;    expression can be trivially converted to a property name.  They
;;    effectively then become property gets.

;; All the different definition types are canonicalized into the form
;; foo.bar.baz = position-of-function-keyword

;; We need to build a trie-like structure for imenu.  As an example,
;; consider the following JavaScript code:

;; a = function() {...}  // function at position 5
;; b = function() {...}  // function at position 25
;; foo = function() {...} // function at position 100
;; foo.bar = function() {...} // function at position 200
;; foo.bar.baz = function() {...} // function at position 300
;; foo.bar.zab = function() {...} // function at position 400

;; During parsing we accumulate an entry for each definition in
;; the variable `js2-imenu-recorder', like so:

;; '((fn a 5)
;;   (fn b 25)
;;   (fn foo 100)
;;   (fn foo bar 200)
;;   (fn foo bar baz 300)
;;   (fn foo bar zab 400))

;; Where 'fn' is the respective function node.
;; After parsing these entries are merged into this alist-trie:

;; '((a . 1)
;;   (b . 2)
;;   (foo (<definition> . 3)
;;        (bar (<definition> . 6)
;;             (baz . 100)
;;             (zab . 200))))

;; Note the wacky need for a <definition> name.  The token can be anything
;; that isn't a valid JavaScript identifier, because you might make foo
;; a function and then start setting properties on it that are also functions.

(defun js2-prop-node-name (node)
  "Return the name of a node that may be a property-get/property-name.
If NODE is not a valid name-node, string-node or integral number-node,
returns nil.  Otherwise returns the string name/value of the node."
  (cond
   ((js2-name-node-p node)
    (js2-name-node-name node))
   ((js2-string-node-p node)
    (js2-string-node-value node))
   ((and (js2-number-node-p node)
         (string-match "^[0-9]+$" (js2-number-node-value node)))
    (js2-number-node-value node))
   ((js2-this-node-p node)
    "this")))

(defun js2-node-qname-component (node)
  "Return the name of this node, if it contributes to a qname.
Returns nil if the node doesn't contribute."
  (copy-sequence
   (or (js2-prop-node-name node)
       (if (and (js2-function-node-p node)
                (js2-function-node-name node))
           (js2-name-node-name (js2-function-node-name node))))))

(defun js2-record-imenu-entry (fn-node qname pos)
  "Add an entry to `js2-imenu-recorder'.
FN-NODE should be the current item's function node.

Associate FN-NODE with its QNAME for later lookup.
This is used in postprocessing the chain list.  For each chain, we find
the parent function, look up its qname, then prepend a copy of it to the chain."
  (push (cons fn-node (append qname (list pos))) js2-imenu-recorder)
  (unless js2-imenu-function-map
    (setq js2-imenu-function-map (make-hash-table :test 'eq)))
  (puthash fn-node qname js2-imenu-function-map))

(defun js2-record-imenu-functions (node &optional var)
  "Record function definitions for imenu.
NODE is a function node or an object literal.
VAR, if non-nil, is the expression that NODE is being assigned to.
When passed arguments of wrong type, does nothing."
  (when js2-parse-ide-mode
    (let ((fun-p (js2-function-node-p node))
          qname left fname-node pos)
      (cond
       ;; non-anonymous function declaration?
       ((and fun-p
             (not var)
             (setq fname-node (js2-function-node-name node)))
        (js2-record-imenu-entry node (list fname-node) (js2-node-pos node)))
       ;; for remaining forms, compute left-side tree branch first
       ((and var (setq qname (js2-compute-nested-prop-get var)))
        (cond
         ;; foo.bar.baz = function
         (fun-p
          (js2-record-imenu-entry node qname (js2-node-pos node)))
         ;; foo.bar.baz = object-literal
         ;; look for nested functions:  {a: {b: function() {...} }}
         ((js2-object-node-p node)
          ;; Node position here is still absolute, since the parser
          ;; passes the assignment target and value expressions
          ;; to us before they are added as children of the assignment node.
          (js2-record-object-literal node qname (js2-node-pos node)))))))))

(defun js2-compute-nested-prop-get (node)
  "If NODE is of form foo.bar, foo['bar'], or any nested combination, return
component nodes as a list.  Otherwise return nil.  Element-gets are treated
as property-gets if the index expression is a string, or a positive integer."
  (let (left right head)
    (cond
     ((or (js2-name-node-p node)
          (js2-this-node-p node))
      (list node))
     ;; foo.bar.baz is parenthesized as (foo.bar).baz => right operand is a leaf
     ((js2-prop-get-node-p node)        ; foo.bar
      (setq left (js2-prop-get-node-left node)
            right (js2-prop-get-node-right node))
      (if (setq head (js2-compute-nested-prop-get left))
          (nconc head (list right))))
     ((js2-elem-get-node-p node)        ; foo['bar'] or foo[101]
      (setq left (js2-elem-get-node-target node)
            right (js2-elem-get-node-element node))
      (if (or (js2-string-node-p right)      ; ['bar']
              (and (js2-number-node-p right) ; [10]
                   (string-match "^[0-9]+$"
                                 (js2-number-node-value right))))
          (if (setq head (js2-compute-nested-prop-get left))
              (nconc head (list right))))))))

(defun js2-record-object-literal (node qname pos)
  "Recursively process an object literal looking for functions.
NODE is an object literal that is the right-hand child of an assignment
expression.  QNAME is a list of nodes representing the assignment target,
e.g. for foo.bar.baz = {...}, QNAME is (foo-node bar-node baz-node).
POS is the absolute position of the node.
We do a depth-first traversal of NODE.  For any functions we find,
we append the property name to QNAME, then call `js2-record-imenu-entry'."
  (let (left right prop-qname)
    (dolist (e (js2-object-node-elems node))  ; e is a `js2-object-prop-node'
      (let ((left (js2-infix-node-left e))
            ;; Element positions are relative to the parent position.
            (pos (+ pos (js2-node-pos e))))
        (cond
         ;; foo: function() {...}
         ((js2-function-node-p (setq right (js2-infix-node-right e)))
          (when (js2-prop-node-name left)
            ;; As a policy decision, we record the position of the property,
            ;; not the position of the `function' keyword, since the property
            ;; is effectively the name of the function.
            (js2-record-imenu-entry right (append qname (list left)) pos)))
         ;; foo: {object-literal} -- add foo to qname, offset position, and recurse
         ((js2-object-node-p right)
          (js2-record-object-literal right
                                     (append qname (list (js2-infix-node-left e)))
                                     (+ pos (js2-node-pos right)))))))))

(defun js2-node-top-level-decl-p (node)
  "Return t if NODE's name is defined in the top-level scope.
Also returns t if NODE's name is not defined in any scope, since it implies
that it's an external variable, which must also be in the top-level scope."
  (let* ((name (js2-prop-node-name node))
         (this-scope (js2-node-get-enclosing-scope node))
         defining-scope)
    (cond
     ((js2-this-node-p node)
      nil)
     ((null this-scope)
      t)
     ((setq defining-scope (js2-get-defining-scope this-scope name))
      (js2-ast-root-p defining-scope))
     (t t))))

(defun js2-wrapper-function-p (node)
  "Returns t if NODE is a function expression that's immediately invoked.
NODE must be `js2-function-node'."
  (let ((parent (js2-node-parent node)))
    (or
     ;; function(){...}();
     (js2-call-node-p parent)
     (and (js2-paren-node-p parent)
          ;; (function(){...})();
          (or (js2-call-node-p (setq parent (js2-node-parent parent)))
              ;; (function(){...}).call(this);
              (and (js2-prop-get-node-p parent)
                   (member (js2-name-node-name (js2-prop-get-node-right parent))
                           '("call" "apply"))
                   (js2-call-node-p (js2-node-parent parent))))))))

(defun js2-browse-postprocess-chains (entries)
  "Modify function-declaration name chains after parsing finishes.
Some of the information is only available after the parse tree is complete.
For instance, processing a nested scope requires a parent function node."
  (let (result head fn current-fn parent-qname qname p elem)
    (dolist (entry entries)
      ;; function node goes first
      (destructuring-bind (current-fn &rest (&whole chain head &rest)) entry
        ;; Examine head's defining scope:
        ;; Pre-processed chain, or top-level/external, keep as-is.
        (if (or (stringp head) (js2-node-top-level-decl-p head))
            (push chain result)
          (when (js2-this-node-p head)
            (setq chain (cdr chain))) ; discard this-node
          (when (setq fn (js2-node-parent-script-or-fn current-fn))
            (setq parent-qname (gethash fn js2-imenu-function-map 'not-found))
            (when (eq parent-qname 'not-found)
              ;; anonymous function expressions are not recorded
              ;; during the parse, so we need to handle this case here
              (setq parent-qname
                    (if (js2-wrapper-function-p fn)
                        (let ((grandparent (js2-node-parent-script-or-fn fn)))
                          (if (js2-ast-root-p grandparent)
                              nil
                            (gethash grandparent js2-imenu-function-map 'skip)))
                      'skip))
              (puthash fn parent-qname js2-imenu-function-map))
            (unless (eq parent-qname 'skip)
              ;; prefix parent fn qname to this chain.
              (let ((qname (append parent-qname chain)))
                (puthash current-fn (butlast qname) js2-imenu-function-map)
                (push qname result)))))))
    ;; finally replace each node in each chain with its name.
    (dolist (chain result)
      (setq p chain)
      (while p
        (if (js2-node-p (setq elem (car p)))
            (setcar p (js2-node-qname-component elem)))
        (setq p (cdr p))))
    result))

;; Merge name chains into a trie-like tree structure of nested lists.
;; To simplify construction of the trie, we first build it out using the rule
;; that the trie consists of lists of pairs.  Each pair is a 2-element array:
;; [key, num-or-list].  The second element can be a number; if so, this key
;; is a leaf-node with only one value.  (I.e. there is only one declaration
;; associated with the key at this level.)  Otherwise the second element is
;; a list of pairs, with the rule applied recursively.  This symmetry permits
;; a simple recursive formulation.
;;
;; js2-mode is building the data structure for imenu.  The imenu documentation
;; claims that it's the structure above, but in practice it wants the children
;; at the same list level as the key for that level, which is how I've drawn
;; the "Expected final result" above.  We'll postprocess the trie to remove the
;; list wrapper around the children at each level.
;;
;; A completed nested imenu-alist entry looks like this:
;;       '(("foo"
;;          ("<definition>" . 7)
;;          ("bar"
;;           ("a" . 40)
;;           ("b" . 60))))
;;
;; In particular, the documentation for `imenu--index-alist' says that
;; a nested sub-alist element looks like (INDEX-NAME SUB-ALIST).
;; The sub-alist entries immediately follow INDEX-NAME, the head of the list.

(defun js2-treeify (lst)
  "Convert (a b c d) to (a ((b ((c d)))))."
  (if (null (cddr lst))  ; list length <= 2
      lst
    (list (car lst) (list (js2-treeify (cdr lst))))))

(defun js2-build-alist-trie (chains trie)
  "Merge declaration name chains into a trie-like alist structure for imenu.
CHAINS is the qname chain list produced during parsing. TRIE is a
list of elements built up so far."
  (let (head tail pos branch kids)
    (dolist (chain chains)
      (setq head (car chain)
            tail (cdr chain)
            pos (if (numberp (car tail)) (car tail))
            branch (js2-find-if (lambda (n)
                                  (string= (car n) head))
                                trie)
            kids (second branch))
      (cond
       ;; case 1:  this key isn't in the trie yet
       ((null branch)
        (if trie
            (setcdr (last trie) (list (js2-treeify chain)))
          (setq trie (list (js2-treeify chain)))))
       ;; case 2:  key is present with a single number entry:  replace w/ list
       ;;  ("a1" 10)  +  ("a1" 20) => ("a1" (("<definition>" 10)
       ;;                                    ("<definition>" 20)))
       ((numberp kids)
        (setcar (cdr branch)
                (list (list "<definition-1>" kids)
                      (if pos
                          (list "<definition-2>" pos)
                        (js2-treeify tail)))))
       ;; case 3:  key is there (with kids), and we're a number entry
       (pos
        (setcdr (last kids)
                (list
                 (list (format "<definition-%d>"
                               (1+ (loop for kid in kids
                                         count (eq ?< (aref (car kid) 0)))))
                       pos))))
       ;; case 4:  key is there with kids, need to merge in our chain
       (t
        (js2-build-alist-trie (list tail) kids))))
    trie))

(defun js2-flatten-trie (trie)
  "Convert TRIE to imenu-format.
Recurses through nodes, and for each one whose second element is a list,
appends the list's flattened elements to the current element.  Also
changes the tails into conses.  For instance, this pre-flattened trie

'(a ((b 20)
     (c ((d 30)
         (e 40)))))

becomes

'(a (b . 20)
    (c (d . 30)
       (e . 40)))

Note that the root of the trie has no key, just a list of chains.
This is also true for the value of any key with multiple children,
e.g. key 'c' in the example above."
  (cond
   ((listp (car trie))
    (mapcar #'js2-flatten-trie trie))
   (t
    (if (numberp (second trie))
        (cons (car trie) (second trie))
      ;; else pop list and append its kids
      (apply #'append (list (car trie)) (js2-flatten-trie (cdr trie)))))))

(defun js2-build-imenu-index ()
  "Turn `js2-imenu-recorder' into an imenu data structure."
  (unless (eq js2-imenu-recorder 'empty)
    (let* ((chains (js2-browse-postprocess-chains js2-imenu-recorder))
           (result (js2-build-alist-trie chains nil)))
      (js2-flatten-trie result))))

(defun js2-test-print-chains (chains)
  "Print a list of qname chains.
Each element of CHAINS is a list of the form (NODE [NODE *] pos);
i.e. one or more nodes, and an integer position as the list tail."
  (mapconcat (lambda (chain)
               (concat "("
                       (mapconcat (lambda (elem)
                                    (if (js2-node-p elem)
                                        (or (js2-node-qname-component elem)
                                            "nil")
                                      (number-to-string elem)))
                                  chain
                                  " ")
                       ")"))
             chains
             "\n"))

;;; Parser

(defconst js2-version "1.8.0"
  "Version of JavaScript supported, plus minor js2 version.")

(defmacro js2-record-face (face)
  "Record a style run of FACE for the current token."
  `(js2-set-face js2-token-beg js2-token-end ,face 'record))

(defsubst js2-node-end (n)
  "Computes the absolute end of node N.
Use with caution!  Assumes `js2-node-pos' is -absolute-, which
is only true until the node is added to its parent; i.e., while parsing."
  (+ (js2-node-pos n)
     (js2-node-len n)))

(defun js2-record-comment ()
  "Record a comment in `js2-scanned-comments'."
  (push (make-js2-comment-node :len (- js2-token-end js2-token-beg)
                               :format js2-ts-comment-type)
        js2-scanned-comments)
  (when js2-parse-ide-mode
    (js2-record-face (if (eq js2-ts-comment-type 'jsdoc)
                         'font-lock-doc-face
                       'font-lock-comment-face))
    (when (memq js2-ts-comment-type '(html preprocessor))
      ;; Tell cc-engine the bounds of the comment.
      (js2-record-text-property js2-token-beg (1- js2-token-end) 'c-in-sws t))))

;; This function is called depressingly often, so it should be fast.
;; Most of the time it's looking at the same token it peeked before.
(defun js2-peek-token ()
  "Return the next token without consuming it.
If previous token was consumed, calls scanner to get new token.
If previous token was -not- consumed, returns it (idempotent).

This function will not return a newline (js2-EOL) - instead, it
gobbles newlines until it finds a non-newline token, and flags
that token as appearing just after a newline.

This function will also not return a js2-COMMENT.  Instead, it
records comments found in `js2-scanned-comments'.  If the token
returned by this function immediately follows a jsdoc comment,
the token is flagged as such.

Note that this function always returned the un-flagged token!
The flags, if any, are saved in `js2-current-flagged-token'."
  (if (/= js2-current-flagged-token js2-EOF) ; last token not consumed
      js2-current-token  ; most common case - return already-peeked token
    (let ((tt (js2-get-token))          ; call scanner
          saw-eol
          face)
      ;; process comments and whitespace
      (while (or (= tt js2-EOL)
                 (= tt js2-COMMENT))
        (if (= tt js2-EOL)
            (setq saw-eol t)
          (setq saw-eol nil)
          (if js2-record-comments
              (js2-record-comment)))
        (setq tt (js2-get-token)))  ; call scanner
      (setq js2-current-token tt
            js2-current-flagged-token (if saw-eol
                                          (logior tt js2-ti-after-eol)
                                        tt))
      ;; perform lexical fontification as soon as token is scanned
      (when js2-parse-ide-mode
        (cond
         ((minusp tt)
          (js2-record-face 'js2-error))
         ((setq face (aref js2-kwd-tokens tt))
          (js2-record-face face))
         ((and (= tt js2-NAME)
               (equal js2-ts-string "undefined"))
          (js2-record-face 'font-lock-constant-face))))
      tt)))  ; return unflagged token

(defun js2-peek-flagged-token ()
  "Returns the current token along with any flags set for it."
  (js2-peek-token)
  js2-current-flagged-token)

(defsubst js2-consume-token ()
  (setq js2-current-flagged-token js2-EOF))

(defun js2-next-token ()
  (prog1
      (js2-peek-token)
    (js2-consume-token)))

(defun js2-next-flagged-token ()
  (js2-peek-token)
  (prog1 js2-current-flagged-token
    (js2-consume-token)))

(defun js2-match-token (match)
  "Consume and return t if next token matches MATCH, a bytecode.
Returns nil and consumes nothing if MATCH is not the next token."
  (if (/= (js2-peek-token) match)
      nil
    (js2-consume-token)
    t))

(defun js2-valid-prop-name-token (tt)
  (or (= tt js2-NAME)
      (and js2-allow-keywords-as-property-names
           (plusp tt)
           (aref js2-kwd-tokens tt))))

(defun js2-match-prop-name ()
  "Consume token and return t if next token is a valid property name.
It's valid if it's a js2-NAME, or `js2-allow-keywords-as-property-names'
is non-nil and it's a keyword token."
  (if (js2-valid-prop-name-token (js2-peek-token))
      (progn
        (js2-consume-token)
        t)
    nil))

(defun js2-must-match-prop-name (msg-id &optional pos len)
  (if (js2-match-prop-name)
      t
    (js2-report-error msg-id nil pos len)
    nil))

(defun js2-peek-token-or-eol ()
  "Return js2-EOL if the current token immediately follows a newline.
Else returns the current token.  Used in situations where we don't
consider certain token types valid if they are preceded by a newline.
One example is the postfix ++ or -- operator, which has to be on the
same line as its operand."
  (let ((tt (js2-peek-token)))
    ;; Check for last peeked token flags
    (if (js2-flag-set-p js2-current-flagged-token js2-ti-after-eol)
        js2-EOL
      tt)))

(defun js2-set-check-for-label ()
  (assert (= (logand js2-current-flagged-token js2-clear-ti-mask) js2-NAME))
  (js2-set-flag js2-current-flagged-token js2-ti-check-label))

(defun js2-must-match (token msg-id &optional pos len)
  "Match next token to token code TOKEN, or record a syntax error.
MSG-ID is the error message to report if the match fails.
Returns t on match, nil if no match."
  (if (js2-match-token token)
      t
    (js2-report-error msg-id nil pos len)
    nil))

(defsubst js2-inside-function ()
  (plusp js2-nesting-of-function))

(defun js2-set-requires-activation ()
  (if (js2-function-node-p js2-current-script-or-fn)
      (setf (js2-function-node-needs-activation js2-current-script-or-fn) t)))

(defun js2-check-activation-name (name token)
  (when (js2-inside-function)
    ;; skip language-version 1.2 check from Rhino
    (if (or (string= "arguments" name)
            (and js2-compiler-activation-names  ; only used in codegen
                 (gethash name js2-compiler-activation-names)))
        (js2-set-requires-activation))))

(defun js2-set-is-generator ()
  (if (js2-function-node-p js2-current-script-or-fn)
      (setf (js2-function-node-is-generator js2-current-script-or-fn) t)))

(defun js2-must-have-xml ()
  (unless js2-compiler-xml-available
    (js2-report-error "msg.XML.not.available")))

(defun js2-push-scope (scope)
  "Push SCOPE, a `js2-scope', onto the lexical scope chain."
  (assert (js2-scope-p scope))
  (assert (null (js2-scope-parent-scope scope)))
  (assert (not (eq js2-current-scope scope)))
  (setf (js2-scope-parent-scope scope) js2-current-scope
        js2-current-scope scope))

(defsubst js2-pop-scope ()
  (setq js2-current-scope
        (js2-scope-parent-scope js2-current-scope)))

(defun js2-enter-loop (loop-node)
  (push loop-node js2-loop-set)
  (push loop-node js2-loop-and-switch-set)
  (js2-push-scope loop-node)
  ;; Tell the current labeled statement (if any) its statement,
  ;; and set the jump target of the first label to the loop.
  ;; These are used in `js2-parse-continue' to verify that the
  ;; continue target is an actual labeled loop.  (And for codegen.)
  (when js2-labeled-stmt
    (setf (js2-labeled-stmt-node-stmt js2-labeled-stmt) loop-node
          (js2-label-node-loop (car (js2-labeled-stmt-node-labels
                                     js2-labeled-stmt))) loop-node)))

(defun js2-exit-loop ()
  (pop js2-loop-set)
  (pop js2-loop-and-switch-set)
  (js2-pop-scope))

(defsubst js2-enter-switch (switch-node)
  (push switch-node js2-loop-and-switch-set))

(defsubst js2-exit-switch ()
  (pop js2-loop-and-switch-set))

(defun js2-parse (&optional buf cb)
  "Tell the js2 parser to parse a region of JavaScript.

BUF is a buffer or buffer name containing the code to parse.
Call `narrow-to-region' first to parse only part of the buffer.

The returned AST root node is given some additional properties:
  `node-count' - total number of nodes in the AST
  `buffer' - BUF.  The buffer it refers to may change or be killed,
             so the value is not necessarily reliable.

An optional callback CB can be specified to report parsing
progress.  If `(functionp CB)' returns t, it will be called with
the current line number once before parsing begins, then again
each time the lexer reaches a new line number.

CB can also be a list of the form `(symbol cb ...)' to specify
multiple callbacks with different criteria.  Each symbol is a
criterion keyword, and the following element is the callback to
call

  :line  - called whenever the line number changes
  :token - called for each new token consumed

The list of criteria could be extended to include entering or
leaving a statement, an expression, or a function definition."
  (if (and cb (not (functionp cb)))
      (error "criteria callbacks not yet implemented"))
  (let ((inhibit-point-motion-hooks t)
        (js2-compiler-xml-available (>= js2-language-version 160))
        ;; This is a recursive-descent parser, so give it a big stack.
        (max-lisp-eval-depth (max max-lisp-eval-depth 3000))
        (max-specpdl-size (max max-specpdl-size 3000))
        (case-fold-search nil)
        ast)
    (message nil)  ; clear any error message from previous parse
    (with-current-buffer (or buf (current-buffer))
      (setq js2-scanned-comments nil
            js2-parsed-errors nil
            js2-parsed-warnings nil
            js2-imenu-recorder nil
            js2-imenu-function-map nil
            js2-label-set nil)
      (js2-init-scanner)
      (setq ast (with-silent-modifications
                  (js2-do-parse)))
      (unless js2-ts-hit-eof
        (js2-report-error "msg.got.syntax.errors" (length js2-parsed-errors)))
      (setf (js2-ast-root-errors ast) js2-parsed-errors
            (js2-ast-root-warnings ast) js2-parsed-warnings)
      ;; if we didn't find any declarations, put a dummy in this list so we
      ;; don't end up re-parsing the buffer in `js2-mode-create-imenu-index'
      (unless js2-imenu-recorder
        (setq js2-imenu-recorder 'empty))
      (run-hooks 'js2-parse-finished-hook)
      ast)))

;; Corresponds to Rhino's Parser.parse() method.
(defun js2-do-parse ()
  "Parse current buffer starting from current point.
Scanner should be initialized."
  (let ((pos js2-ts-cursor)
        (end js2-ts-cursor)  ; in case file is empty
        root n tt)
    ;; initialize buffer-local parsing vars
    (setf root (make-js2-ast-root :buffer (buffer-name) :pos pos)
          js2-current-script-or-fn root
          js2-current-scope root
          js2-current-flagged-token js2-EOF
          js2-nesting-of-function 0
          js2-labeled-stmt nil
          js2-recorded-identifiers nil)  ; for js2-highlight
    (while (/= (setq tt (js2-peek-token)) js2-EOF)
      (if (= tt js2-FUNCTION)
          (progn
            (js2-consume-token)
            (setq n (js2-parse-function (if js2-called-by-compile-function
                                            'FUNCTION_EXPRESSION
                                          'FUNCTION_STATEMENT))))
        ;; not a function - parse a statement
        (setq n (js2-parse-statement)))
      ;; add function or statement to script
      (setq end (js2-node-end n))
      (js2-block-node-push root n))
    ;; add comments to root in lexical order
    (when js2-scanned-comments
      ;; if we find a comment beyond end of normal kids, use its end
      (setq end (max end (js2-node-end (first js2-scanned-comments))))
      (dolist (comment js2-scanned-comments)
        (push comment (js2-ast-root-comments root))
        (js2-node-add-children root comment)))
    (setf (js2-node-len root) (- end pos))
    ;; Give extensions a chance to muck with things before highlighting starts.
    (let ((js2-additional-externs js2-additional-externs))
      (dolist (callback js2-post-parse-callbacks)
        (funcall callback))
      (js2-highlight-undeclared-vars))
    root))

(defun js2-function-parser ()
  (js2-consume-token)
  (js2-parse-function 'FUNCTION_EXPRESSION_STATEMENT))

(defun js2-parse-function-closure-body (fn-node)
  "Parse a JavaScript 1.8 function closure body."
  (let ((js2-nesting-of-function (1+ js2-nesting-of-function)))
    (if js2-ts-hit-eof
        (js2-report-error "msg.no.brace.body" nil
                          (js2-node-pos fn-node)
                          (- js2-ts-cursor (js2-node-pos fn-node)))
      (js2-node-add-children fn-node
                             (setf (js2-function-node-body fn-node)
                                   (js2-parse-expr t))))))

(defun js2-parse-function-body (fn-node)
  (js2-must-match js2-LC "msg.no.brace.body"
                  (js2-node-pos fn-node)
                  (- js2-ts-cursor (js2-node-pos fn-node)))
  (let ((pos js2-token-beg)         ; LC position
        (pn (make-js2-block-node))  ; starts at LC position
        tt
        end)
    (incf js2-nesting-of-function)
    (unwind-protect
        (while (not (or (= (setq tt (js2-peek-token)) js2-ERROR)
                        (= tt js2-EOF)
                        (= tt js2-RC)))
          (js2-block-node-push pn (if (/= tt js2-FUNCTION)
                                      (js2-parse-statement)
                                    (js2-consume-token)
                                    (js2-parse-function 'FUNCTION_STATEMENT))))
      (decf js2-nesting-of-function))
    (setq end js2-token-end)  ; assume no curly and leave at current token
    (if (js2-must-match js2-RC "msg.no.brace.after.body" pos)
        (setq end js2-token-end))
    (setf (js2-node-pos pn) pos
          (js2-node-len pn) (- end pos))
    (setf (js2-function-node-body fn-node) pn)
    (js2-node-add-children fn-node pn)
    pn))

(defun js2-define-destruct-symbols (node decl-type face &optional ignore-not-in-block)
  "Declare and fontify destructuring parameters inside NODE.
NODE is either `js2-array-node', `js2-object-node', or `js2-name-node'."
  (cond
   ((js2-name-node-p node)
    (let (leftpos)
      (js2-define-symbol decl-type (js2-name-node-name node)
                         node ignore-not-in-block)
      (when face
        (js2-set-face (setq leftpos (js2-node-abs-pos node))
                      (+ leftpos (js2-node-len node))
                      face 'record))))
   ((js2-object-node-p node)
    (dolist (elem (js2-object-node-elems node))
      (js2-define-destruct-symbols
       (if (js2-object-prop-node-p elem)
           (js2-object-prop-node-right elem)
         ;; abbreviated destructuring {a, b}
         elem)
       decl-type face ignore-not-in-block)))
   ((js2-array-node-p node)
    (dolist (elem (js2-array-node-elems node))
      (when elem
        (js2-define-destruct-symbols elem decl-type face ignore-not-in-block))))
   (t (js2-report-error "msg.no.parm" nil (js2-node-abs-pos node)
                        (js2-node-len node)))))

(defun js2-parse-function-params (fn-node pos)
  (if (js2-match-token js2-RP)
      (setf (js2-function-node-rp fn-node) (- js2-token-beg pos))
    (let (params len param)
      (loop for tt = (js2-peek-token)
            do
            (cond
             ;; destructuring param
             ((or (= tt js2-LB) (= tt js2-LC))
              (setq param (js2-parse-primary-expr-lhs))
              (js2-define-destruct-symbols param
                                           js2-LP
                                           'js2-function-param)
              (push param params))
             ;; simple name
             (t
              (js2-must-match js2-NAME "msg.no.parm")
              (js2-record-face 'js2-function-param)
              (setq param (js2-create-name-node))
              (js2-define-symbol js2-LP js2-ts-string param)
              (push param params)))
            while
            (js2-match-token js2-COMMA))
      (if (js2-must-match js2-RP "msg.no.paren.after.parms")
          (setf (js2-function-node-rp fn-node) (- js2-token-beg pos)))
      (dolist (p params)
        (js2-node-add-children fn-node p)
        (push p (js2-function-node-params fn-node))))))

(defun js2-check-inconsistent-return-warning (fn-node name)
  "Possibly show inconsistent-return warning.
Last token scanned is the close-curly for the function body."
  (when (and js2-mode-show-strict-warnings
             js2-strict-inconsistent-return-warning
             (not (js2-has-consistent-return-usage
                   (js2-function-node-body fn-node))))
    ;; Have it extend from close-curly to bol or beginning of block.
    (let ((pos (save-excursion
                 (goto-char js2-token-end)
                 (max (js2-node-abs-pos (js2-function-node-body fn-node))
                      (point-at-bol))))
          (end js2-token-end))
      (if (plusp (js2-name-node-length name))
          (js2-add-strict-warning "msg.no.return.value"
                                  (js2-name-node-name name) pos end)
        (js2-add-strict-warning "msg.anon.no.return.value" nil pos end)))))

(defun js2-parse-function (function-type)
  "Function parser.  FUNCTION-TYPE is a symbol."
  (let ((pos js2-token-beg)  ; start of 'function' keyword
        name name-beg name-end fn-node lp
        (synthetic-type function-type)
        member-expr-node)
    ;; parse function name, expression, or non-name (anonymous)
    (cond
     ;; function foo(...)
     ((js2-match-token js2-NAME)
      (setq name (js2-create-name-node t)
            name-beg js2-token-beg
            name-end js2-token-end)
      (unless (js2-match-token js2-LP)
        (when js2-allow-member-expr-as-function-name
          ;; function foo.bar(...)
          (setq member-expr-node name
                name nil
                member-expr-node (js2-parse-member-expr-tail
                                  nil member-expr-node)))
        (js2-must-match js2-LP "msg.no.paren.parms")))
     ((js2-match-token js2-LP)
      nil)  ; anonymous function:  leave name as null
     (t
      ;; function random-member-expr(...)
      (when js2-allow-member-expr-as-function-name
        ;; Note that memberExpr can not start with '(' like
        ;; in function (1+2).toString(), because 'function (' already
        ;; processed as anonymous function
        (setq member-expr-node (js2-parse-member-expr)))
      (js2-must-match js2-LP "msg.no.paren.parms")))
    (if (= js2-current-token js2-LP)  ; eventually matched LP?
        (setq lp js2-token-beg))
    (if member-expr-node
        (progn
          (setq synthetic-type 'FUNCTION_EXPRESSION)
          (js2-parse-highlight-member-expr-fn-name member-expr-node))
      (if name
          (js2-set-face name-beg name-end
                        'font-lock-function-name-face 'record)))
    (if (and (not (eq synthetic-type 'FUNCTION_EXPRESSION))
             (plusp (js2-name-node-length name)))
        ;; Function statements define a symbol in the enclosing scope
        (js2-define-symbol js2-FUNCTION (js2-name-node-name name) fn-node))
    (setf fn-node (make-js2-function-node :pos pos
                                          :name name
                                          :form function-type
                                          :lp (if lp (- lp pos))))
    (if (or (js2-inside-function) (plusp js2-nesting-of-with))
        ;; 1. Nested functions are not affected by the dynamic scope flag
        ;;    as dynamic scope is already a parent of their scope.
        ;; 2. Functions defined under the with statement also immune to
        ;;    this setup, in which case dynamic scope is ignored in favor
        ;;    of the with object.
        (setf (js2-function-node-ignore-dynamic fn-node) t))
    ;; dynamically bind all the per-function variables
    (let ((js2-current-script-or-fn fn-node)
          (js2-current-scope fn-node)
          (js2-nesting-of-with 0)
          (js2-end-flags 0)
          js2-label-set
          js2-loop-set
          js2-loop-and-switch-set)
      (js2-parse-function-params fn-node pos)
      (if (and (>= js2-language-version 180)
               (/= (js2-peek-token) js2-LC))
          (js2-parse-function-closure-body fn-node)
        (js2-parse-function-body fn-node))
      (if name
          (js2-node-add-children fn-node name))
      (js2-check-inconsistent-return-warning fn-node name)
      ;; Function expressions define a name only in the body of the
      ;; function, and only if not hidden by a parameter name
      (if (and name
               (eq synthetic-type 'FUNCTION_EXPRESSION)
               (null (js2-scope-get-symbol js2-current-scope
                                           (js2-name-node-name name))))
          (js2-define-symbol js2-FUNCTION
                             (js2-name-node-name name)
                             fn-node))
      (if (and name
               (not (eq function-type 'FUNCTION_EXPRESSION)))
          (js2-record-imenu-functions fn-node)))
    (setf (js2-node-len fn-node) (- js2-ts-cursor pos)
          (js2-function-node-member-expr fn-node) member-expr-node)  ; may be nil
    ;; Rhino doesn't do this, but we need it for finding undeclared vars.
    ;; We wait until after parsing the function to set its parent scope,
    ;; since `js2-define-symbol' needs the defining-scope check to stop
    ;; at the function boundary when checking for redeclarations.
    (setf (js2-scope-parent-scope fn-node) js2-current-scope)
    fn-node))

(defun js2-parse-statements (&optional parent)
  "Parse a statement list.  Last token consumed must be js2-LC.

PARENT can be a `js2-block-node', in which case the statements are
appended to PARENT.  Otherwise a new `js2-block-node' is created
and returned.

This function does not match the closing js2-RC: the caller
matches the RC so it can provide a suitable error message if not
matched.  This means it's up to the caller to set the length of
the node to include the closing RC.  The node start pos is set to
the absolute buffer start position, and the caller should fix it
up to be relative to the parent node.  All children of this block
node are given relative start positions and correct lengths."
  (let ((pn (or parent (make-js2-block-node)))
        tt)
    (setf (js2-node-pos pn) js2-token-beg)
    (while (and (> (setq tt (js2-peek-token)) js2-EOF)
                (/= tt js2-RC))
      (js2-block-node-push pn (js2-parse-statement)))
    pn))

(defun js2-parse-statement ()
  (let (tt pn beg end)
    ;; coarse-grained user-interrupt check - needs work
    (and js2-parse-interruptable-p
         (zerop (% (incf js2-parse-stmt-count)
                   js2-statements-per-pause))
         (input-pending-p)
         (throw 'interrupted t))
    (setq pn (js2-statement-helper))
    ;; no-side-effects warning check
    (unless (js2-node-has-side-effects pn)
      (setq end (js2-node-end pn))
      (save-excursion
        (goto-char end)
        (setq beg (max (js2-node-pos pn) (point-at-bol))))
      (js2-add-strict-warning "msg.no.side.effects" nil beg end))
    pn))

;; These correspond to the switch cases in Parser.statementHelper
(defconst js2-parsers
  (let ((parsers (make-vector js2-num-tokens
                                #'js2-parse-expr-stmt)))
    (aset parsers js2-BREAK     #'js2-parse-break)
    (aset parsers js2-CONST     #'js2-parse-const-var)
    (aset parsers js2-CONTINUE  #'js2-parse-continue)
    (aset parsers js2-DEBUGGER  #'js2-parse-debugger)
    (aset parsers js2-DEFAULT   #'js2-parse-default-xml-namespace)
    (aset parsers js2-DO        #'js2-parse-do)
    (aset parsers js2-FOR       #'js2-parse-for)
    (aset parsers js2-FUNCTION  #'js2-function-parser)
    (aset parsers js2-IF        #'js2-parse-if)
    (aset parsers js2-LC        #'js2-parse-block)
    (aset parsers js2-LET       #'js2-parse-let-stmt)
    (aset parsers js2-NAME      #'js2-parse-name-or-label)
    (aset parsers js2-RETURN    #'js2-parse-ret-yield)
    (aset parsers js2-SEMI      #'js2-parse-semi)
    (aset parsers js2-SWITCH    #'js2-parse-switch)
    (aset parsers js2-THROW     #'js2-parse-throw)
    (aset parsers js2-TRY       #'js2-parse-try)
    (aset parsers js2-VAR       #'js2-parse-const-var)
    (aset parsers js2-WHILE     #'js2-parse-while)
    (aset parsers js2-WITH      #'js2-parse-with)
    (aset parsers js2-YIELD     #'js2-parse-ret-yield)
    parsers)
  "A vector mapping token types to parser functions.")

(defun js2-parse-warn-missing-semi (beg end)
  (and js2-mode-show-strict-warnings
       js2-strict-missing-semi-warning
       (js2-add-strict-warning
        "msg.missing.semi" nil
        ;; back up to beginning of statement or line
        (max beg (save-excursion
                   (goto-char end)
                   (point-at-bol)))
        end)))

(defconst js2-no-semi-insertion
  (list js2-IF
        js2-SWITCH
        js2-WHILE
        js2-DO
        js2-FOR
        js2-TRY
        js2-WITH
        js2-LC
        js2-ERROR
        js2-SEMI
        js2-FUNCTION)
  "List of tokens that don't do automatic semicolon insertion.")

(defconst js2-autoinsert-semi-and-warn
  (list js2-ERROR js2-EOF js2-RC))

(defun js2-statement-helper ()
  (let* ((tt (js2-peek-token))
         (first-tt tt)
         (beg js2-token-beg)
         (parser (if (= tt js2-ERROR)
                     #'js2-parse-semi
                   (aref js2-parsers tt)))
         pn
         tt-flagged)
    ;; If the statement is set, then it's been told its label by now.
    (and js2-labeled-stmt
         (js2-labeled-stmt-node-stmt js2-labeled-stmt)
         (setq js2-labeled-stmt nil))
    (setq pn (funcall parser))
    ;; Don't do auto semi insertion for certain statement types.
    (unless (or (memq first-tt js2-no-semi-insertion)
                (js2-labeled-stmt-node-p pn))
      (js2-auto-insert-semicolon pn))
    pn))

(defun js2-auto-insert-semicolon (pn)
  (let* ((tt-flagged (js2-peek-flagged-token))
         (tt (logand tt-flagged js2-clear-ti-mask))
         (pos (js2-node-pos pn)))
      (cond
       ((= tt js2-SEMI)
        ;; Consume ';' as a part of expression
        (js2-consume-token)
        ;; extend the node bounds to include the semicolon.
        (setf (js2-node-len pn) (- js2-token-end pos)))
       ((memq tt js2-autoinsert-semi-and-warn)
        ;; Autoinsert ;
        (js2-parse-warn-missing-semi pos (js2-node-end pn)))
       (t
        (if (js2-flag-not-set-p tt-flagged js2-ti-after-eol)
            ;; Report error if no EOL or autoinsert ';' otherwise
            (js2-report-error "msg.no.semi.stmt")
          (js2-parse-warn-missing-semi pos (js2-node-end pn)))))))

(defun js2-parse-condition ()
  "Parse a parenthesized boolean expression, e.g. in an if- or while-stmt.
The parens are discarded and the expression node is returned.
The `pos' field of the return value is set to an absolute position
that must be fixed up by the caller.
Return value is a list (EXPR LP RP), with absolute paren positions."
  (let (pn lp rp)
    (if (js2-must-match js2-LP "msg.no.paren.cond")
        (setq lp js2-token-beg))
    (setq pn (js2-parse-expr))
    (if (js2-must-match js2-RP "msg.no.paren.after.cond")
        (setq rp js2-token-beg))
    ;; Report strict warning on code like "if (a = 7) ..."
    (if (and js2-strict-cond-assign-warning
             (js2-assign-node-p pn))
        (js2-add-strict-warning "msg.equal.as.assign" nil
                                (js2-node-pos pn)
                                (+ (js2-node-pos pn)
                                   (js2-node-len pn))))
    (list pn lp rp)))

(defun js2-parse-if ()
  "Parser for if-statement.  Last matched token must be js2-IF."
  (let ((pos js2-token-beg)
        cond if-true if-false else-pos end pn)
    (js2-consume-token)
    (setq cond (js2-parse-condition)
          if-true (js2-parse-statement)
          if-false (if (js2-match-token js2-ELSE)
                       (progn
                         (setq else-pos (- js2-token-beg pos))
                         (js2-parse-statement)))
          end (js2-node-end (or if-false if-true))
          pn (make-js2-if-node :pos pos
                               :len (- end pos)
                               :condition (car cond)
                               :then-part if-true
                               :else-part if-false
                               :else-pos else-pos
                               :lp (js2-relpos (second cond) pos)
                               :rp (js2-relpos (third cond) pos)))
    (js2-node-add-children pn (car cond) if-true if-false)
    pn))

(defun js2-parse-switch ()
  "Parser for if-statement.  Last matched token must be js2-SWITCH."
  (let ((pos js2-token-beg)
        tt pn discriminant has-default case-expr case-node
        case-pos cases stmt lp rp)
    (js2-consume-token)
    (if (js2-must-match js2-LP "msg.no.paren.switch")
        (setq lp js2-token-beg))
    (setq discriminant (js2-parse-expr)
          pn (make-js2-switch-node :discriminant discriminant
                                   :pos pos
                                   :lp (js2-relpos lp pos)))
    (js2-node-add-children pn discriminant)
    (js2-enter-switch pn)
    (unwind-protect
        (progn
          (if (js2-must-match js2-RP "msg.no.paren.after.switch")
              (setf (js2-switch-node-rp pn) (- js2-token-beg pos)))
          (js2-must-match js2-LC "msg.no.brace.switch")
          (catch 'break
            (while t
              (setq tt (js2-next-token)
                    case-pos js2-token-beg)
              (cond
               ((= tt js2-RC)
                (setf (js2-node-len pn) (- js2-token-end pos))
                (throw 'break nil))  ; done
               ((= tt js2-CASE)
                (setq case-expr (js2-parse-expr))
                (js2-must-match js2-COLON "msg.no.colon.case"))
               ((= tt js2-DEFAULT)
                (if has-default
                    (js2-report-error "msg.double.switch.default"))
                (setq has-default t
                      case-expr nil)
                (js2-must-match js2-COLON "msg.no.colon.case"))
               (t
                (js2-report-error "msg.bad.switch")
                (throw 'break nil)))
              (setq case-node (make-js2-case-node :pos case-pos
                                                  :len (- js2-token-end case-pos)
                                                  :expr case-expr))
              (js2-node-add-children case-node case-expr)
              (while (and (/= (setq tt (js2-peek-token)) js2-RC)
                          (/= tt js2-CASE)
                          (/= tt js2-DEFAULT)
                          (/= tt js2-EOF))
                (setf stmt (js2-parse-statement)
                      (js2-node-len case-node) (- (js2-node-end stmt) case-pos))
                (js2-block-node-push case-node stmt))
              (push case-node cases)))
          ;; add cases last, as pushing reverses the order to be correct
          (dolist (kid cases)
            (js2-node-add-children pn kid)
            (push kid (js2-switch-node-cases pn)))
          pn)  ; return value
      (js2-exit-switch))))

(defun js2-parse-while ()
  "Parser for while-statement.  Last matched token must be js2-WHILE."
  (let ((pos js2-token-beg)
        (pn (make-js2-while-node))
        cond body)
    (js2-consume-token)
    (js2-enter-loop pn)
    (unwind-protect
        (progn
          (setf cond (js2-parse-condition)
                (js2-while-node-condition pn) (car cond)
                body (js2-parse-statement)
                (js2-while-node-body pn) body
                (js2-node-len pn) (- (js2-node-end body) pos)
                (js2-while-node-lp pn) (js2-relpos (second cond) pos)
                (js2-while-node-rp pn) (js2-relpos (third cond) pos))
          (js2-node-add-children pn body (car cond)))
      (js2-exit-loop))
    pn))

(defun js2-parse-do ()
  "Parser for do-statement.  Last matched token must be js2-DO."
  (let ((pos js2-token-beg)
        (pn (make-js2-do-node))
        cond body end)
    (js2-consume-token)
    (js2-enter-loop pn)
    (unwind-protect
        (progn
          (setq body (js2-parse-statement))
          (js2-must-match js2-WHILE "msg.no.while.do")
          (setf (js2-do-node-while-pos pn) (- js2-token-beg pos)
                cond (js2-parse-condition)
                (js2-do-node-condition pn) (car cond)
                (js2-do-node-body pn) body
                end js2-ts-cursor
                (js2-do-node-lp pn) (js2-relpos (second cond) pos)
                (js2-do-node-rp pn) (js2-relpos (third cond) pos))
          (js2-node-add-children pn (car cond) body))
      (js2-exit-loop))
    ;; Always auto-insert semicolon to follow SpiderMonkey:
    ;; It is required by ECMAScript but is ignored by the rest of
    ;; world; see bug 238945
    (if (js2-match-token js2-SEMI)
        (setq end js2-ts-cursor))
    (setf (js2-node-len pn) (- end pos))
    pn))

(defun js2-parse-for ()
  "Parser for for-statement.  Last matched token must be js2-FOR.
Parses for, for-in, and for each-in statements."
  (let ((for-pos js2-token-beg)
        pn is-for-each is-for-in in-pos each-pos tmp-pos
        init  ; Node init is also foo in 'foo in object'
        cond  ; Node cond is also object in 'foo in object'
        incr  ; 3rd section of for-loop initializer
        body tt lp rp)
    (js2-consume-token)
    ;; See if this is a for each () instead of just a for ()
    (when (js2-match-token js2-NAME)
      (if (string= "each" js2-ts-string)
          (progn
            (setq is-for-each t
                  each-pos (- js2-token-beg for-pos)) ; relative
            (js2-record-face 'font-lock-keyword-face))
        (js2-report-error "msg.no.paren.for")))
    (if (js2-must-match js2-LP "msg.no.paren.for")
        (setq lp (- js2-token-beg for-pos)))
    (setq tt (js2-peek-token))
    ;; 'for' makes local scope
    (js2-push-scope (make-js2-scope))
    (unwind-protect
        ;; parse init clause
        (let ((js2-in-for-init t))  ; set as dynamic variable
          (cond
           ((= tt js2-SEMI)
            (setq init (make-js2-empty-expr-node)))
           ((or (= tt js2-VAR) (= tt js2-LET))
            (js2-consume-token)
            (setq init (js2-parse-variables tt js2-token-beg)))
           (t
            (setq init (js2-parse-expr)))))
      (if (js2-match-token js2-IN)
          (setq is-for-in t
                in-pos (- js2-token-beg for-pos)
                ;; scope of iteration target object is not the scope we've created above.
                ;; stash current scope temporary.
                cond (let ((js2-current-scope (js2-scope-parent-scope js2-current-scope)))
                       (js2-parse-expr)))  ; object over which we're iterating
        ;; else ordinary for loop - parse cond and incr
        (js2-must-match js2-SEMI "msg.no.semi.for")
        (setq cond (if (= (js2-peek-token) js2-SEMI)
                       (make-js2-empty-expr-node) ; no loop condition
                     (js2-parse-expr)))
        (js2-must-match js2-SEMI "msg.no.semi.for.cond")
        (setq tmp-pos js2-token-end
              incr (if (= (js2-peek-token) js2-RP)
                       (make-js2-empty-expr-node :pos tmp-pos)
                     (js2-parse-expr))))
      (if (js2-must-match js2-RP "msg.no.paren.for.ctrl")
          (setq rp (- js2-token-beg for-pos)))
      (if (not is-for-in)
          (setq pn (make-js2-for-node :init init
                                      :condition cond
                                      :update incr
                                      :lp lp
                                      :rp rp))
        ;; cond could be null if 'in obj' got eaten by the init node.
        (if (js2-infix-node-p init)
            ;; it was (foo in bar) instead of (var foo in bar)
            (setq cond (js2-infix-node-right init)
                  init (js2-infix-node-left init))
          (if (and (js2-var-decl-node-p init)
                   (> (length (js2-var-decl-node-kids init)) 1))
              (js2-report-error "msg.mult.index")))
        (setq pn (make-js2-for-in-node :iterator init
                                       :object cond
                                       :in-pos in-pos
                                       :foreach-p is-for-each
                                       :each-pos each-pos
                                       :lp lp
                                       :rp rp)))
      (unwind-protect
          (progn
            (js2-enter-loop pn)
            ;; We have to parse the body -after- creating the loop node,
            ;; so that the loop node appears in the js2-loop-set, allowing
            ;; break/continue statements to find the enclosing loop.
            (setf body (js2-parse-statement)
                  (js2-loop-node-body pn) body
                  (js2-node-pos pn) for-pos
                  (js2-node-len pn) (- (js2-node-end body) for-pos))
            (js2-node-add-children pn init cond incr body))
        ;; finally
        (js2-exit-loop))
      (js2-pop-scope))
    pn))

(defun js2-parse-try ()
  "Parser for try-statement.  Last matched token must be js2-TRY."
  (let ((try-pos js2-token-beg)
        try-end
        try-block
        catch-blocks
        finally-block
        saw-default-catch
        peek
        param
        catch-cond
        catch-node
        guard-kwd
        catch-pos
        finally-pos
        pn
        block
        lp
        rp)
    (js2-consume-token)
    (if (/= (js2-peek-token) js2-LC)
        (js2-report-error "msg.no.brace.try"))
    (setq try-block (js2-parse-statement)
          try-end (js2-node-end try-block)
          peek (js2-peek-token))
    (cond
     ((= peek js2-CATCH)
      (while (js2-match-token js2-CATCH)
        (setq catch-pos js2-token-beg
              guard-kwd nil
              catch-cond nil
              lp nil
              rp nil)
        (if saw-default-catch
            (js2-report-error "msg.catch.unreachable"))
        (if (js2-must-match js2-LP "msg.no.paren.catch")
            (setq lp (- js2-token-beg catch-pos)))
        (js2-push-scope (make-js2-scope))
        (let ((tt (js2-peek-token)))
          (cond
           ;; destructuring pattern
           ;;     catch ({ message, file }) { ... }
           ((or (= tt js2-LB) (= tt js2-LC))
            (setq param
                  (js2-define-destruct-symbols (js2-parse-primary-expr-lhs)
                                               js2-LET nil)))
           ;; simple name
           (t
            (js2-must-match js2-NAME "msg.bad.catchcond")
            (setq param (js2-create-name-node))
            (js2-define-symbol js2-LET js2-ts-string param))))
        ;; pattern guard
        (if (js2-match-token js2-IF)
            (setq guard-kwd (- js2-token-beg catch-pos)
                  catch-cond (js2-parse-expr))
          (setq saw-default-catch t))
        (if (js2-must-match js2-RP "msg.bad.catchcond")
            (setq rp (- js2-token-beg catch-pos)))
        (js2-must-match js2-LC "msg.no.brace.catchblock")
        (setq block (js2-parse-statements)
              try-end (js2-node-end block)
              catch-node (make-js2-catch-node :pos catch-pos
                                              :param param
                                              :guard-expr catch-cond
                                              :guard-kwd guard-kwd
                                              :block block
                                              :lp lp
                                              :rp rp))
        (js2-pop-scope)
        (if (js2-must-match js2-RC "msg.no.brace.after.body")
            (setq try-end js2-token-beg))
        (setf (js2-node-len block) (- try-end (js2-node-pos block))
              (js2-node-len catch-node) (- try-end catch-pos))
        (js2-node-add-children catch-node param catch-cond block)
        (push catch-node catch-blocks)))
     ((/= peek js2-FINALLY)
      (js2-must-match js2-FINALLY "msg.try.no.catchfinally"
                      (js2-node-pos try-block)
                      (- (setq try-end (js2-node-end try-block))
                         (js2-node-pos try-block)))))
    (when (js2-match-token js2-FINALLY)
      (setq finally-pos js2-token-beg
            block (js2-parse-statement)
            try-end (js2-node-end block)
            finally-block (make-js2-finally-node :pos finally-pos
                                                 :len (- try-end finally-pos)
                                                 :body block))
      (js2-node-add-children finally-block block))
    (setq pn (make-js2-try-node :pos try-pos
                                :len (- try-end try-pos)
                                :try-block try-block
                                :finally-block finally-block))
    (js2-node-add-children pn try-block finally-block)
    ;; push them onto the try-node, which reverses and corrects their order
    (dolist (cb catch-blocks)
      (js2-node-add-children pn cb)
      (push cb (js2-try-node-catch-clauses pn)))
    pn))

(defun js2-parse-throw ()
  "Parser for throw-statement.  Last matched token must be js2-THROW."
  (let ((pos js2-token-beg)
        expr pn)
    (js2-consume-token)
    (if (= (js2-peek-token-or-eol) js2-EOL)
        ;; ECMAScript does not allow new lines before throw expression,
        ;; see bug 256617
        (js2-report-error "msg.bad.throw.eol"))
    (setq expr (js2-parse-expr)
          pn (make-js2-throw-node :pos pos
                                  :len (- (js2-node-end expr) pos)
                                  :expr expr))
    (js2-node-add-children pn expr)
    pn))

(defun js2-match-jump-label-name (label-name)
  "If break/continue specified a label, return that label's labeled stmt.
Returns the corresponding `js2-labeled-stmt-node', or if LABEL-NAME
does not match an existing label, reports an error and returns nil."
  (let ((bundle (cdr (assoc label-name js2-label-set))))
    (if (null bundle)
        (js2-report-error "msg.undef.label"))
    bundle))

(defun js2-parse-break ()
  "Parser for break-statement.  Last matched token must be js2-BREAK."
  (let ((pos js2-token-beg)
        (end js2-token-end)
        break-target ; statement to break from
        break-label  ; in "break foo", name-node representing the foo
        labels       ; matching labeled statement to break to
        pn)
    (js2-consume-token)  ; `break'
    (when (eq (js2-peek-token-or-eol) js2-NAME)
      (js2-consume-token)
      (setq break-label (js2-create-name-node)
            end (js2-node-end break-label)
            ;; matchJumpLabelName only matches if there is one
            labels (js2-match-jump-label-name js2-ts-string)
            break-target (if labels (car (js2-labeled-stmt-node-labels labels)))))
    (unless (or break-target break-label)
      ;; no break target specified - try for innermost enclosing loop/switch
      (if (null js2-loop-and-switch-set)
          (unless break-label
            (js2-report-error "msg.bad.break" nil pos (length "break")))
        (setq break-target (car js2-loop-and-switch-set))))
    (setq pn (make-js2-break-node :pos pos
                                  :len (- end pos)
                                  :label break-label
                                  :target break-target))
    (js2-node-add-children pn break-label)  ; but not break-target
    pn))

(defun js2-parse-continue ()
  "Parser for continue-statement.  Last matched token must be js2-CONTINUE."
  (let ((pos js2-token-beg)
        (end js2-token-end)
        label   ; optional user-specified label, a `js2-name-node'
        labels  ; current matching labeled stmt, if any
        target  ; the `js2-loop-node' target of this continue stmt
        pn)
    (js2-consume-token)  ; `continue'
    (when (= (js2-peek-token-or-eol) js2-NAME)
      (js2-consume-token)
      (setq label (js2-create-name-node)
            end (js2-node-end label)
            ;; matchJumpLabelName only matches if there is one
            labels (js2-match-jump-label-name js2-ts-string)))
    (cond
     ((null labels)  ; no current label to go to
      (if (null js2-loop-set)  ; no loop to continue to
          (js2-report-error "msg.continue.outside" nil pos
                            (length "continue"))
        (setq target (car js2-loop-set))))  ; innermost enclosing loop
     (t
      (if (js2-loop-node-p (js2-labeled-stmt-node-stmt labels))
          (setq target (js2-labeled-stmt-node-stmt labels))
        (js2-report-error "msg.continue.nonloop" nil pos (- end pos)))))
    (setq pn (make-js2-continue-node :pos pos
                                     :len (- end pos)
                                     :label label
                                     :target target))
    (js2-node-add-children pn label)  ; but not target - it's not our child
    pn))

(defun js2-parse-with ()
  "Parser for with-statement.  Last matched token must be js2-WITH."
  (js2-consume-token)
  (let ((pos js2-token-beg)
        obj body pn lp rp)
    (if (js2-must-match js2-LP "msg.no.paren.with")
        (setq lp js2-token-beg))
    (setq obj (js2-parse-expr))
    (if (js2-must-match js2-RP "msg.no.paren.after.with")
        (setq rp js2-token-beg))
    (let ((js2-nesting-of-with (1+ js2-nesting-of-with)))
        (setq body (js2-parse-statement)))
    (setq pn (make-js2-with-node :pos pos
                                 :len (- (js2-node-end body) pos)
                                 :object obj
                                 :body body
                                 :lp (js2-relpos lp pos)
                                 :rp (js2-relpos rp pos)))
    (js2-node-add-children pn obj body)
    pn))

(defun js2-parse-const-var ()
  "Parser for var- or const-statement.
Last matched token must be js2-CONST or js2-VAR."
  (let ((tt (js2-peek-token))
        (pos js2-token-beg)
        expr pn)
    (js2-consume-token)
    (setq expr (js2-parse-variables tt js2-token-beg)
          pn (make-js2-expr-stmt-node :pos pos
                                      :len (- (js2-node-end expr) pos)
                                      :expr expr))
    (js2-node-add-children pn expr)
    pn))

(defun js2-wrap-with-expr-stmt (pos expr &optional add-child)
  (let ((pn (make-js2-expr-stmt-node :pos pos
                                     :len (js2-node-len expr)
                                     :type (if (js2-inside-function)
                                               js2-EXPR_VOID
                                             js2-EXPR_RESULT)
                                     :expr expr)))
    (if add-child
        (js2-node-add-children pn expr))
    pn))

(defun js2-parse-let-stmt ()
  "Parser for let-statement.  Last matched token must be js2-LET."
  (js2-consume-token)
  (let ((pos js2-token-beg)
        expr pn)
    (if (= (js2-peek-token) js2-LP)
        ;; let expression in statement context
        (setq expr (js2-parse-let pos 'statement)
              pn (js2-wrap-with-expr-stmt pos expr t))
      ;; else we're looking at a statement like let x=6, y=7;
      (setf expr (js2-parse-variables js2-LET pos)
            pn (js2-wrap-with-expr-stmt pos expr t)
            (js2-node-type pn) js2-EXPR_RESULT))
    pn))

(defun js2-parse-ret-yield ()
  (js2-parse-return-or-yield (js2-peek-token) nil))

(defconst js2-parse-return-stmt-enders
  (list js2-SEMI js2-RC js2-EOF js2-EOL js2-ERROR js2-RB js2-RP js2-YIELD))

(defsubst js2-now-all-set (before after mask)
  "Return whether or not the bits in the mask have changed to all set.
BEFORE is bits before change, AFTER is bits after change, and MASK is
the mask for bits.  Returns t if all the bits in the mask are set in AFTER
but not BEFORE."
  (and (/= (logand before mask) mask)
       (= (logand after mask) mask)))

(defun js2-parse-return-or-yield (tt expr-context)
  (let ((pos js2-token-beg)
        (end js2-token-end)
        (before js2-end-flags)
        (inside-function (js2-inside-function))
        e ret name)
    (unless inside-function
      (js2-report-error (if (eq tt js2-RETURN)
                            "msg.bad.return"
                          "msg.bad.yield")))
    (js2-consume-token)
    ;; This is ugly, but we don't want to require a semicolon.
    (unless (memq (js2-peek-token-or-eol) js2-parse-return-stmt-enders)
      (setq e (js2-parse-expr)
            end (js2-node-end e)))
    (cond
     ((eq tt js2-RETURN)
      (js2-set-flag js2-end-flags (if (null e)
                                      js2-end-returns
                                    js2-end-returns-value))
      (setq ret (make-js2-return-node :pos pos
                                      :len (- end pos)
                                      :retval e))
      (js2-node-add-children ret e)
      ;; See if we need a strict mode warning.
      ;; TODO:  The analysis done by `js2-has-consistent-return-usage' is
      ;; more thorough and accurate than this before/after flag check.
      ;; E.g. if there's a finally-block that always returns, we shouldn't
      ;; show a warning generated by inconsistent returns in the catch blocks.
      ;; Basically `js2-has-consistent-return-usage' needs to keep more state,
      ;; so we know which returns/yields to highlight, and we should get rid of
      ;; all the checking in `js2-parse-return-or-yield'.
      (if (and js2-strict-inconsistent-return-warning
               (js2-now-all-set before js2-end-flags
                                (logior js2-end-returns js2-end-returns-value)))
          (js2-add-strict-warning "msg.return.inconsistent" nil pos end)))
     (t
      (unless (js2-inside-function)
        (js2-report-error "msg.bad.yield"))
      (js2-set-flag js2-end-flags js2-end-yields)
      (setq ret (make-js2-yield-node :pos pos
                                     :len (- end pos)
                                     :value e))
      (js2-node-add-children ret e)
      (unless expr-context
        (setq e ret
              ret (js2-wrap-with-expr-stmt pos e t))
      (js2-set-requires-activation)
      (js2-set-is-generator))))
    ;; see if we are mixing yields and value returns.
    (when (and inside-function
               (js2-now-all-set before js2-end-flags
                                (logior js2-end-yields js2-end-returns-value)))
      (setq name (js2-function-name js2-current-script-or-fn))
      (if (zerop (length name))
          (js2-report-error "msg.anon.generator.returns" nil pos (- end pos))
        (js2-report-error "msg.generator.returns" name pos (- end pos))))
    ret))

(defun js2-parse-debugger ()
  (js2-consume-token)
  (make-js2-keyword-node :type js2-DEBUGGER))

(defun js2-parse-block ()
  "Parser for a curly-delimited statement block.
Last token matched must be `js2-LC'."
  (let ((pos js2-token-beg)
        (pn (make-js2-scope)))
    (js2-consume-token)
    (js2-push-scope pn)
    (unwind-protect
        (progn
          (js2-parse-statements pn)
          (js2-must-match js2-RC "msg.no.brace.block")
          (setf (js2-node-len pn) (- js2-token-end pos)))
      (js2-pop-scope))
    pn))

;; For `js2-ERROR' too, to have a node for error recovery to work on.
(defun js2-parse-semi ()
  "Parse a statement or handle an error.
Last matched token is `js2-SEMI' or `js2-ERROR'."
  (let ((tt (js2-peek-token)) pos len)
    (js2-consume-token)
    (if (eq tt js2-SEMI)
        (make-js2-empty-expr-node :len 1)
      (setq pos js2-token-beg
            len (- js2-token-beg pos))
      (js2-report-error "msg.syntax" nil pos len)
      (make-js2-error-node :pos pos :len len))))

(defun js2-parse-default-xml-namespace ()
  "Parse a `default xml namespace = <expr>' e4x statement."
  (let ((pos js2-token-beg)
        end len expr unary es)
    (js2-consume-token)
    (js2-must-have-xml)
    (js2-set-requires-activation)
    (setq len (- js2-ts-cursor pos))
    (unless (and (js2-match-token js2-NAME)
                 (string= js2-ts-string "xml"))
      (js2-report-error "msg.bad.namespace" nil pos len))
    (unless (and (js2-match-token js2-NAME)
                 (string= js2-ts-string "namespace"))
      (js2-report-error "msg.bad.namespace" nil pos len))
    (unless (js2-match-token js2-ASSIGN)
      (js2-report-error "msg.bad.namespace" nil pos len))
    (setq expr (js2-parse-expr)
          end (js2-node-end expr)
          unary (make-js2-unary-node :type js2-DEFAULTNAMESPACE
                                     :pos pos
                                     :len (- end pos)
                                     :operand expr))
    (js2-node-add-children unary expr)
    (make-js2-expr-stmt-node :pos pos
                             :len (- end pos)
                             :expr unary)))

(defun js2-record-label (label bundle)
  ;; current token should be colon that `js2-parse-primary-expr' left untouched
  (js2-consume-token)
  (let ((name (js2-label-node-name label))
        labeled-stmt
        dup)
    (when (setq labeled-stmt (cdr (assoc name js2-label-set)))
      ;; flag both labels if possible when used in editing mode
      (if (and js2-parse-ide-mode
               (setq dup (js2-get-label-by-name labeled-stmt name)))
          (js2-report-error "msg.dup.label" nil
                            (js2-node-abs-pos dup) (js2-node-len dup)))
      (js2-report-error "msg.dup.label" nil
                        (js2-node-pos label) (js2-node-len label)))
    (js2-labeled-stmt-node-add-label bundle label)
    (js2-node-add-children bundle label)
    ;; Add one reference to the bundle per label in `js2-label-set'
    (push (cons name bundle) js2-label-set)))

(defun js2-parse-name-or-label ()
  "Parser for identifier or label.  Last token matched must be js2-NAME.
Called when we found a name in a statement context.  If it's a label, we gather
up any following labels and the next non-label statement into a
`js2-labeled-stmt-node' bundle and return that.  Otherwise we parse an
expression and return it wrapped in a `js2-expr-stmt-node'."
  (let ((pos js2-token-beg)
        (end js2-token-end)
        expr stmt pn bundle
        (continue t))
    ;; set check for label and call down to `js2-parse-primary-expr'
    (js2-set-check-for-label)
    (setq expr (js2-parse-expr))
    (if (/= (js2-node-type expr) js2-LABEL)
        ;; Parsed non-label expression - wrap with expression stmt.
        (setq pn (js2-wrap-with-expr-stmt pos expr t))
      ;; else parsed a label
      (setq bundle (make-js2-labeled-stmt-node :pos pos))
      (js2-record-label expr bundle)
      ;; look for more labels
      (while (and continue (= (js2-peek-token) js2-NAME))
        (js2-set-check-for-label)
        (setq expr (js2-parse-expr))
        (if (/= (js2-node-type expr) js2-LABEL)
            (progn
              (setq stmt (js2-wrap-with-expr-stmt (js2-node-pos expr) expr t)
                    continue nil)
              (js2-auto-insert-semicolon stmt))
          (js2-record-label expr bundle)))
      ;; no more labels; now parse the labeled statement
      (unwind-protect
            (unless stmt
              (let ((js2-labeled-stmt bundle))  ; bind dynamically
                (setq stmt (js2-statement-helper))))
        ;; remove the labels for this statement from the global set
        (dolist (label (js2-labeled-stmt-node-labels bundle))
          (setq js2-label-set (remove label js2-label-set))))
      (setf (js2-labeled-stmt-node-stmt bundle) stmt
            (js2-node-len bundle) (- (js2-node-end stmt) pos))
      (js2-node-add-children bundle stmt)
      bundle)))

(defun js2-parse-expr-stmt ()
  "Default parser in statement context, if no recognized statement found."
  (js2-wrap-with-expr-stmt js2-token-beg (js2-parse-expr) t))

(defun js2-parse-variables (decl-type pos)
  "Parse a comma-separated list of variable declarations.
Could be a 'var', 'const' or 'let' expression, possibly in a for-loop initializer.

DECL-TYPE is a token value: either VAR, CONST, or LET depending on context.
For 'var' or 'const', the keyword should be the token last scanned.

POS is the position where the node should start. It's sometimes the
var/const/let keyword, and other times the beginning of the first token
in the first variable declaration.

Returns the parsed `js2-var-decl-node' expression node."
  (let* ((result (make-js2-var-decl-node :decl-type decl-type
                                         :pos pos))
         destructuring kid-pos tt init name end nbeg nend vi
         (continue t))
    ;; Example:
    ;; var foo = {a: 1, b: 2}, bar = [3, 4];
    ;; var {b: s2, a: s1} = foo, x = 6, y, [s3, s4] = bar;
    ;; var {a, b} = baz;
    (while continue
      (setq destructuring nil
            name nil
            tt (js2-peek-token)
            kid-pos js2-token-beg
            end js2-token-end
            init nil)
      (if (or (= tt js2-LB) (= tt js2-LC))
          ;; Destructuring assignment, e.g., var [a, b] = ...
          (setq destructuring (js2-parse-primary-expr-lhs)
                end (js2-node-end destructuring))
        ;; Simple variable name
        (when (js2-must-match js2-NAME "msg.bad.var")
          (setq name (js2-create-name-node)
                nbeg js2-token-beg
                nend js2-token-end
                end nend)
          (js2-define-symbol decl-type js2-ts-string name js2-in-for-init)))
      (when (js2-match-token js2-ASSIGN)
        (setq init (js2-parse-assign-expr)
              end (js2-node-end init))
        (js2-record-imenu-functions init name))
      (when name
        (js2-set-face nbeg nend (if (js2-function-node-p init)
                                    'font-lock-function-name-face
                                  'font-lock-variable-name-face)
                      'record))
      (setq vi (make-js2-var-init-node :pos kid-pos
                                       :len (- end kid-pos)
                                       :type decl-type))
      (if destructuring
          (progn
            (if (and (null init) (not js2-in-for-init))
                (js2-report-error "msg.destruct.assign.no.init"))
            (js2-define-destruct-symbols destructuring
                                         decl-type
                                         'font-lock-variable-name-face)
            (setf (js2-var-init-node-target vi) destructuring))
        (setf (js2-var-init-node-target vi) name))
      (setf (js2-var-init-node-initializer vi) init)
      (js2-node-add-children vi name destructuring init)
      (js2-block-node-push result vi)
      (unless (js2-match-token js2-COMMA)
        (setq continue nil)))
    (setf (js2-node-len result) (- end pos))
    result))

(defun js2-parse-let (pos &optional stmt-p)
  "Parse a let expression or statement.
A let-expression is of the form `let (vars) expr'.
A let-statment is of the form `let (vars) {statements}'.
The third form of let is a variable declaration list, handled
by `js2-parse-variables'."
  (let ((pn (make-js2-let-node :pos pos))
        beg vars body)
    (if (js2-must-match js2-LP "msg.no.paren.after.let")
        (setf (js2-let-node-lp pn) (- js2-token-beg pos)))
    (js2-push-scope pn)
    (unwind-protect
        (progn
          (setq vars (js2-parse-variables js2-LET js2-token-beg))
          (if (js2-must-match js2-RP "msg.no.paren.let")
              (setf (js2-let-node-rp pn) (- js2-token-beg pos)))
          (if (and stmt-p (eq (js2-peek-token) js2-LC))
              ;; let statement
              (progn
                (js2-consume-token)
                (setf beg js2-token-beg  ; position stmt at LC
                      body (js2-parse-statements))
                (js2-must-match js2-RC "msg.no.curly.let")
                (setf (js2-node-len body) (- js2-token-end beg)
                      (js2-node-len pn) (- js2-token-end pos)
                      (js2-let-node-body pn) body
                      (js2-node-type pn) js2-LET))
            ;; let expression
            (setf body (js2-parse-expr)
                  (js2-node-len pn) (- (js2-node-end body) pos)
                  (js2-let-node-body pn) body))
          (js2-node-add-children pn vars body))
      (js2-pop-scope))
    pn))

(defun js2-define-new-symbol (decl-type name node &optional scope)
  (js2-scope-put-symbol (or scope js2-current-scope)
                        name
                        (make-js2-symbol decl-type name node)))

(defun js2-define-symbol (decl-type name &optional node ignore-not-in-block)
  "Define a symbol in the current scope.
If NODE is non-nil, it is the AST node associated with the symbol."
  (let* ((defining-scope (js2-get-defining-scope js2-current-scope name))
         (symbol (if defining-scope
                     (js2-scope-get-symbol defining-scope name)))
         (sdt (if symbol (js2-symbol-decl-type symbol) -1)))
    (cond
     ((and symbol ; already defined
           (or (= sdt js2-CONST) ; old version is const
               (= decl-type js2-CONST) ; new version is const
               ;; two let-bound vars in this block have same name
               (and (= sdt js2-LET)
                    (eq defining-scope js2-current-scope))))
      (js2-report-error
       (cond
        ((= sdt js2-CONST) "msg.const.redecl")
        ((= sdt js2-LET) "msg.let.redecl")
        ((= sdt js2-VAR) "msg.var.redecl")
        ((= sdt js2-FUNCTION) "msg.function.redecl")
        (t "msg.parm.redecl"))
       name))
     ((= decl-type js2-LET)
      (if (and (not ignore-not-in-block)
               (or (= (js2-node-type js2-current-scope) js2-IF)
                   (js2-loop-node-p js2-current-scope)))
          (js2-report-error "msg.let.decl.not.in.block")
        (js2-define-new-symbol decl-type name node)))
     ((or (= decl-type js2-VAR)
          (= decl-type js2-CONST)
          (= decl-type js2-FUNCTION))
      (if symbol
          (if (and js2-strict-var-redeclaration-warning (= sdt js2-VAR))
              (js2-add-strict-warning "msg.var.redecl" name)
            (if (and js2-strict-var-hides-function-arg-warning (= sdt js2-LP))
                (js2-add-strict-warning "msg.var.hides.arg" name)))
        (js2-define-new-symbol decl-type name node
                               js2-current-script-or-fn)))
     ((= decl-type js2-LP)
      (if symbol
          ;; must be duplicate parameter. Second parameter hides the
          ;; first, so go ahead and add the second pararameter
          (js2-report-warning "msg.dup.parms" name))
      (js2-define-new-symbol decl-type name node))
     (t (js2-code-bug)))))

(defun js2-parse-expr (&optional oneshot)
  (let* ((pn (js2-parse-assign-expr))
         (pos (js2-node-pos pn))
         left
         right
         op-pos)
    (while (and (not oneshot)
                (js2-match-token js2-COMMA))
      (setq op-pos (- js2-token-beg pos))  ; relative
      (if (= (js2-peek-token) js2-YIELD)
          (js2-report-error "msg.yield.parenthesized"))
      (setq right (js2-parse-assign-expr)
            left pn
            pn (make-js2-infix-node :type js2-COMMA
                                    :pos pos
                                    :len (- js2-ts-cursor pos)
                                    :op-pos op-pos
                                    :left left
                                    :right right))
      (js2-node-add-children pn left right))
    pn))

(defun js2-parse-assign-expr ()
  (let ((tt (js2-peek-token))
        (pos js2-token-beg)
        pn left right op-pos)
    (if (= tt js2-YIELD)
        (js2-parse-return-or-yield tt t)
      ;; not yield - parse assignment expression
      (setq pn (js2-parse-cond-expr)
            tt (js2-peek-token))
      (when (and (<= js2-first-assign tt)
                 (<= tt js2-last-assign))
        ;; tt express assignment (=, |=, ^=, ..., %=)
        (js2-consume-token)
        (setq op-pos (- js2-token-beg pos)  ; relative
              left pn
              right (js2-parse-assign-expr)
              pn (make-js2-assign-node :type tt
                                       :pos pos
                                       :len (- (js2-node-end right) pos)
                                       :op-pos op-pos
                                       :left left
                                       :right right))
        (when js2-parse-ide-mode
          (js2-highlight-assign-targets pn left right)
          (js2-record-imenu-functions right left))
        ;; do this last so ide checks above can use absolute positions
        (js2-node-add-children pn left right))
      pn)))

(defun js2-parse-cond-expr ()
  (let ((pos js2-token-beg)
        (pn (js2-parse-or-expr))
        test-expr
        if-true
        if-false
        q-pos
        c-pos)
    (when (js2-match-token js2-HOOK)
      (setq q-pos (- js2-token-beg pos)
            if-true (js2-parse-assign-expr))
      (js2-must-match js2-COLON "msg.no.colon.cond")
      (setq c-pos (- js2-token-beg pos)
            if-false (js2-parse-assign-expr)
            test-expr pn
            pn (make-js2-cond-node :pos pos
                                   :len (- (js2-node-end if-false) pos)
                                   :test-expr test-expr
                                   :true-expr if-true
                                   :false-expr if-false
                                   :q-pos q-pos
                                   :c-pos c-pos))
      (js2-node-add-children pn test-expr if-true if-false))
    pn))

(defun js2-make-binary (type left parser)
  "Helper for constructing a binary-operator AST node.
LEFT is the left-side-expression, already parsed, and the
binary operator should have just been matched.
PARSER is a function to call to parse the right operand,
or a `js2-node' struct if it has already been parsed."
  (let* ((pos (js2-node-pos left))
         (op-pos (- js2-token-beg pos))
         (right (if (js2-node-p parser)
                    parser
                  (funcall parser)))
         (pn (make-js2-infix-node :type type
                                  :pos pos
                                  :len (- (js2-node-end right) pos)
                                  :op-pos op-pos
                                  :left left
                                  :right right)))
    (js2-node-add-children pn left right)
    pn))

(defun js2-parse-or-expr ()
  (let ((pn (js2-parse-and-expr)))
    (when (js2-match-token js2-OR)
      (setq pn (js2-make-binary js2-OR
                                pn
                                'js2-parse-or-expr)))
    pn))

(defun js2-parse-and-expr ()
  (let ((pn (js2-parse-bit-or-expr)))
    (when (js2-match-token js2-AND)
      (setq pn (js2-make-binary js2-AND
                                pn
                                'js2-parse-and-expr)))
    pn))

(defun js2-parse-bit-or-expr ()
  (let ((pn (js2-parse-bit-xor-expr)))
    (while (js2-match-token js2-BITOR)
      (setq pn (js2-make-binary js2-BITOR
                                pn
                                'js2-parse-bit-xor-expr)))
    pn))

(defun js2-parse-bit-xor-expr ()
  (let ((pn (js2-parse-bit-and-expr)))
    (while (js2-match-token js2-BITXOR)
      (setq pn (js2-make-binary js2-BITXOR
                                pn
                                'js2-parse-bit-and-expr)))
    pn))

(defun js2-parse-bit-and-expr ()
  (let ((pn (js2-parse-eq-expr)))
    (while (js2-match-token js2-BITAND)
      (setq pn (js2-make-binary js2-BITAND
                                pn
                                'js2-parse-eq-expr)))
    pn))

(defconst js2-parse-eq-ops
  (list js2-EQ js2-NE js2-SHEQ js2-SHNE))

(defun js2-parse-eq-expr ()
  (let ((pn (js2-parse-rel-expr))
        tt)
    (while (memq (setq tt (js2-peek-token)) js2-parse-eq-ops)
      (js2-consume-token)
      (setq pn (js2-make-binary tt
                                pn
                                'js2-parse-rel-expr)))
    pn))

(defconst js2-parse-rel-ops
  (list js2-IN js2-INSTANCEOF js2-LE js2-LT js2-GE js2-GT))

(defun js2-parse-rel-expr ()
  (let ((pn (js2-parse-shift-expr))
        (continue t)
        tt)
    (while continue
      (setq tt (js2-peek-token))
      (cond
       ((and js2-in-for-init (= tt js2-IN))
        (setq continue nil))
       ((memq tt js2-parse-rel-ops)
        (js2-consume-token)
        (setq pn (js2-make-binary tt pn 'js2-parse-shift-expr)))
       (t
        (setq continue nil))))
    pn))

(defconst js2-parse-shift-ops
  (list js2-LSH js2-URSH js2-RSH))

(defun js2-parse-shift-expr ()
  (let ((pn (js2-parse-add-expr))
        tt
        (continue t))
    (while continue
      (setq tt (js2-peek-token))
      (if (memq tt js2-parse-shift-ops)
          (progn
            (js2-consume-token)
            (setq pn (js2-make-binary tt pn 'js2-parse-add-expr)))
        (setq continue nil)))
    pn))

(defun js2-parse-add-expr ()
  (let ((pn (js2-parse-mul-expr))
        tt
        (continue t))
    (while continue
      (setq tt (js2-peek-token))
      (if (or (= tt js2-ADD) (= tt js2-SUB))
          (progn
            (js2-consume-token)
            (setq pn (js2-make-binary tt pn 'js2-parse-mul-expr)))
        (setq continue nil)))
    pn))

(defconst js2-parse-mul-ops
  (list js2-MUL js2-DIV js2-MOD))

(defun js2-parse-mul-expr ()
  (let ((pn (js2-parse-unary-expr))
        tt
        (continue t))
    (while continue
      (setq tt (js2-peek-token))
      (if (memq tt js2-parse-mul-ops)
          (progn
            (js2-consume-token)
            (setq pn (js2-make-binary tt pn 'js2-parse-unary-expr)))
        (setq continue nil)))
    pn))

(defun js2-make-unary (type parser &rest args)
  "Make a unary node of type TYPE.
PARSER is either a node (for postfix operators) or a function to call
to parse the operand (for prefix operators)."
  (let* ((pos js2-token-beg)
         (postfix (js2-node-p parser))
         (expr (if postfix
                   parser
                 (apply parser args)))
         end
         pn)
    (if postfix  ; e.g. i++
        (setq pos (js2-node-pos expr)
              end js2-token-end)
      (setq end (js2-node-end expr)))
    (setq pn (make-js2-unary-node :type type
                                  :pos pos
                                  :len (- end pos)
                                  :operand expr))
    (js2-node-add-children pn expr)
    pn))

(defconst js2-incrementable-node-types
  (list js2-NAME js2-GETPROP js2-GETELEM js2-GET_REF js2-CALL)
  "Node types that can be the operand of a ++ or -- operator.")

(defun js2-check-bad-inc-dec (tt beg end unary)
  (unless (memq (js2-node-type (js2-unary-node-operand unary))
                js2-incrementable-node-types)
    (js2-report-error (if (= tt js2-INC)
                          "msg.bad.incr"
                        "msg.bad.decr")
                      nil beg (- end beg))))

(defun js2-parse-unary-expr ()
  (let ((tt (js2-peek-token))
        pn expr beg end)
    (cond
     ((or (= tt js2-VOID)
          (= tt js2-NOT)
          (= tt js2-BITNOT)
          (= tt js2-TYPEOF))
      (js2-consume-token)
      (js2-make-unary tt 'js2-parse-unary-expr))
     ((= tt js2-ADD)
      (js2-consume-token)
      ;; Convert to special POS token in decompiler and parse tree
      (js2-make-unary js2-POS 'js2-parse-unary-expr))
     ((= tt js2-SUB)
      (js2-consume-token)
      ;; Convert to special NEG token in decompiler and parse tree
      (js2-make-unary js2-NEG 'js2-parse-unary-expr))
     ((or (= tt js2-INC)
          (= tt js2-DEC))
      (js2-consume-token)
      (prog1
          (setq beg js2-token-beg
                end js2-token-end
                expr (js2-make-unary tt 'js2-parse-member-expr t))
        (js2-check-bad-inc-dec tt beg end expr)))
     ((= tt js2-DELPROP)
      (js2-consume-token)
      (js2-make-unary js2-DELPROP 'js2-parse-unary-expr))
     ((= tt js2-ERROR)
      (js2-consume-token)
      (make-js2-error-node))  ; try to continue
     ((and (= tt js2-LT)
           js2-compiler-xml-available)
      ;; XML stream encountered in expression.
      (js2-consume-token)
      (js2-parse-member-expr-tail t (js2-parse-xml-initializer)))
     (t
      (setq pn (js2-parse-member-expr t)
            ;; Don't look across a newline boundary for a postfix incop.
            tt (js2-peek-token-or-eol))
      (when (or (= tt js2-INC) (= tt js2-DEC))
        (js2-consume-token)
        (setf expr pn
              pn (js2-make-unary tt expr))
        (js2-node-set-prop pn 'postfix t)
        (js2-check-bad-inc-dec tt js2-token-beg js2-token-end pn))
      pn))))

(defun js2-parse-xml-initializer ()
  "Parse an E4X XML initializer.
I'm parsing it the way Rhino parses it, but without the tree-rewriting.
Then I'll postprocess the result, depending on whether we're in IDE
mode or codegen mode, and generate the appropriate rewritten AST.
IDE mode uses a rich AST that models the XML structure.  Codegen mode
just concatenates everything and makes a new XML or XMLList out of it."
  (let ((tt (js2-get-first-xml-token))
        pn-xml pn expr kids expr-pos
        (continue t)
        (first-token t))
    (when (not (or (= tt js2-XML) (= tt js2-XMLEND)))
      (js2-report-error "msg.syntax"))
    (setq pn-xml (make-js2-xml-node))
    (while continue
      (if first-token
          (setq first-token nil)
        (setq tt (js2-get-next-xml-token)))
      (cond
       ;; js2-XML means we found a {expr} in the XML stream.
       ;; The js2-ts-string is the XML up to the left-curly.
       ((= tt js2-XML)
        (push (make-js2-string-node :pos js2-token-beg
                                    :len (- js2-ts-cursor js2-token-beg))
              kids)
        (js2-must-match js2-LC "msg.syntax")
        (setq expr-pos js2-ts-cursor
              expr (if (eq (js2-peek-token) js2-RC)
                       (make-js2-empty-expr-node :pos expr-pos)
                     (js2-parse-expr)))
        (js2-must-match js2-RC "msg.syntax")
        (setq pn (make-js2-xml-js-expr-node :pos (js2-node-pos expr)
                                            :len (js2-node-len expr)
                                            :expr expr))
        (js2-node-add-children pn expr)
        (push pn kids))
       ;; a js2-XMLEND token means we hit the final close-tag.
       ((= tt js2-XMLEND)
        (push (make-js2-string-node :pos js2-token-beg
                                    :len (- js2-ts-cursor js2-token-beg))
              kids)
        (dolist (kid (nreverse kids))
          (js2-block-node-push pn-xml kid))
        (setf (js2-node-len pn-xml) (- js2-ts-cursor
                                       (js2-node-pos pn-xml))
              continue nil))
       (t
        (js2-report-error "msg.syntax")
        (setq continue nil))))
    pn-xml))


(defun js2-parse-argument-list ()
  "Parse an argument list and return it as a Lisp list of nodes.
Returns the list in reverse order.  Consumes the right-paren token."
  (let (result)
    (unless (js2-match-token js2-RP)
      (loop do
            (if (= (js2-peek-token) js2-YIELD)
                (js2-report-error "msg.yield.parenthesized"))
            (push (js2-parse-assign-expr) result)
            while
            (js2-match-token js2-COMMA))
      (js2-must-match js2-RP "msg.no.paren.arg")
      result)))

(defun js2-parse-member-expr (&optional allow-call-syntax)
  (let ((tt (js2-peek-token))
        pn pos target args beg end init tail)
    (if (/= tt js2-NEW)
        (setq pn (js2-parse-primary-expr))
      ;; parse a 'new' expression
      (js2-consume-token)
      (setq pos js2-token-beg
            beg pos
            target (js2-parse-member-expr)
            end (js2-node-end target)
            pn (make-js2-new-node :pos pos
                                  :target target
                                  :len (- end pos)))
      (js2-node-add-children pn target)
      (when (js2-match-token js2-LP)
        ;; Add the arguments to pn, if any are supplied.
        (setf beg pos  ; start of "new" keyword
              pos js2-token-beg
              args (nreverse (js2-parse-argument-list))
              (js2-new-node-args pn) args
              end js2-token-end
              (js2-new-node-lp pn) (- pos beg)
              (js2-new-node-rp pn) (- end 1 beg))
        (apply #'js2-node-add-children pn args))
      (when (and js2-allow-rhino-new-expr-initializer
                 (js2-match-token js2-LC))
        (setf init (js2-parse-object-literal)
              end (js2-node-end init)
              (js2-new-node-initializer pn) init)
        (js2-node-add-children pn init))
        (setf (js2-node-len pn) (- end beg)))  ; end outer if
    (js2-parse-member-expr-tail allow-call-syntax pn)))

(defun js2-parse-member-expr-tail (allow-call-syntax pn)
  "Parse a chain of property/array accesses or function calls.
Includes parsing for E4X operators like `..' and `.@'.
If ALLOW-CALL-SYNTAX is nil, stops when we encounter a left-paren.
Returns an expression tree that includes PN, the parent node."
  (let ((beg (js2-node-pos pn))
        tt
        (continue t))
    (while continue
      (setq tt (js2-peek-token))
      (cond
       ((or (= tt js2-DOT) (= tt js2-DOTDOT))
        (setq pn (js2-parse-property-access tt pn)))
       ((= tt js2-DOTQUERY)
        (setq pn (js2-parse-dot-query pn)))
       ((= tt js2-LB)
        (setq pn (js2-parse-element-get pn)))
       ((= tt js2-LP)
        (if allow-call-syntax
            (setq pn (js2-parse-function-call pn))
          (setq continue nil)))
       (t
        (setq continue nil))))
    (if (>= js2-highlight-level 2)
        (js2-parse-highlight-member-expr-node pn))
    pn))

(defun js2-parse-dot-query (pn)
  "Parse a dot-query expression, e.g. foo.bar.(@name == 2)
Last token parsed must be `js2-DOTQUERY'."
  (let ((pos (js2-node-pos pn))
        op-pos expr end)
    (js2-consume-token)
    (js2-must-have-xml)
    (js2-set-requires-activation)
    (setq op-pos js2-token-beg
          expr (js2-parse-expr)
          end (js2-node-end expr)
          pn (make-js2-xml-dot-query-node :left pn
                                          :pos pos
                                          :op-pos op-pos
                                          :right expr))
    (js2-node-add-children pn
                           (js2-xml-dot-query-node-left pn)
                           (js2-xml-dot-query-node-right pn))
    (if (js2-must-match js2-RP "msg.no.paren")
        (setf (js2-xml-dot-query-node-rp pn) js2-token-beg
              end js2-token-end))
    (setf (js2-node-len pn) (- end pos))
    pn))

(defun js2-parse-element-get (pn)
  "Parse an element-get expression, e.g. foo[bar].
Last token parsed must be `js2-RB'."
  (let ((lb js2-token-beg)
        (pos (js2-node-pos pn))
        rb expr)
    (js2-consume-token)
    (setq expr (js2-parse-expr))
    (if (js2-must-match js2-RB "msg.no.bracket.index")
        (setq rb js2-token-beg))
    (setq pn (make-js2-elem-get-node :target pn
                                     :pos pos
                                     :element expr
                                     :lb (js2-relpos lb pos)
                                     :rb (js2-relpos rb pos)
                                     :len (- js2-token-end pos)))
    (js2-node-add-children pn
                           (js2-elem-get-node-target pn)
                           (js2-elem-get-node-element pn))
    pn))

(defun js2-parse-function-call (pn)
  (let (args
        (pos (js2-node-pos pn)))
    (js2-consume-token)
    (setq pn (make-js2-call-node :pos pos
                                 :target pn
                                 :lp (- js2-token-beg pos)))
    (js2-node-add-children pn (js2-call-node-target pn))
    ;; Add the arguments to pn, if any are supplied.
    (setf args (nreverse (js2-parse-argument-list))
          (js2-call-node-rp pn) (- js2-token-beg pos)
          (js2-call-node-args pn) args)
    (apply #'js2-node-add-children pn args)
    (setf (js2-node-len pn) (- js2-ts-cursor pos))
    pn))

(defun js2-parse-property-access (tt pn)
  "Parse a property access, XML descendants access, or XML attr access."
  (let ((member-type-flags 0)
        (dot-pos js2-token-beg)
        (dot-len (if (= tt js2-DOTDOT) 2 1))
        name
        ref  ; right side of . or .. operator
        result)
    (js2-consume-token)
    (when (= tt js2-DOTDOT)
      (js2-must-have-xml)
      (setq member-type-flags js2-descendants-flag))
    (if (not js2-compiler-xml-available)
        (progn
          (js2-must-match-prop-name "msg.no.name.after.dot")
          (setq name (js2-create-name-node t js2-GETPROP)
                result (make-js2-prop-get-node :left pn
                                               :pos js2-token-beg
                                               :right name
                                               :len (- js2-token-end
                                                       js2-token-beg)))
          (js2-node-add-children result pn name)
          result)
      ;; otherwise look for XML operators
      (setf result (if (= tt js2-DOT)
                       (make-js2-prop-get-node)
                     (make-js2-infix-node :type js2-DOTDOT))
            (js2-node-pos result) (js2-node-pos pn)
            (js2-infix-node-op-pos result) dot-pos
            (js2-infix-node-left result) pn  ; do this after setting position
            tt (js2-next-token))
      (cond
       ;; needed for generator.throw()
       ((= tt js2-THROW)
        (js2-save-name-token-data js2-token-beg "throw")
        (setq ref (js2-parse-property-name nil js2-ts-string member-type-flags)))
       ;; handles: name, ns::name, ns::*, ns::[expr]
       ((js2-valid-prop-name-token tt)
        (setq ref (js2-parse-property-name -1 js2-ts-string member-type-flags)))
       ;; handles: *, *::name, *::*, *::[expr]
       ((= tt js2-MUL)
        (js2-save-name-token-data js2-token-beg "*")
        (setq ref (js2-parse-property-name nil "*" member-type-flags)))
       ;; handles: '@attr', '@ns::attr', '@ns::*', '@ns::[expr]', etc.
       ((= tt js2-XMLATTR)
        (setq result (js2-parse-attribute-access)))
       (t
        (js2-report-error "msg.no.name.after.dot" nil dot-pos dot-len)))
      (if ref
          (setf (js2-node-len result) (- (js2-node-end ref)
                                         (js2-node-pos result))
                (js2-infix-node-right result) ref))
      (if (js2-infix-node-p result)
          (js2-node-add-children result
                                 (js2-infix-node-left result)
                                 (js2-infix-node-right result)))
      result)))

(defun js2-parse-attribute-access ()
  "Parse an E4X XML attribute expression.
This includes expressions of the forms:

  @attr      @ns::attr     @ns::*
  @*         @*::attr      @*::*
  @[expr]    @*::[expr]    @ns::[expr]

Called if we peeked an '@' token."
  (let ((tt (js2-next-token))
        (at-pos js2-token-beg))
    (cond
     ;; handles: @name, @ns::name, @ns::*, @ns::[expr]
     ((js2-valid-prop-name-token tt)
      (js2-parse-property-name at-pos js2-ts-string 0))
     ;; handles: @*, @*::name, @*::*, @*::[expr]
     ((= tt js2-MUL)
      (js2-save-name-token-data js2-token-beg "*")
      (js2-parse-property-name js2-token-beg "*" 0))
     ;; handles @[expr]
     ((= tt js2-LB)
      (js2-parse-xml-elem-ref at-pos))
     (t
      (js2-report-error "msg.no.name.after.xmlAttr")
      ;; Avoid cascaded errors that happen if we make an error node here.
      (js2-save-name-token-data js2-token-beg "")
      (js2-parse-property-name js2-token-beg "" 0)))))

(defun js2-parse-property-name (at-pos s member-type-flags)
  "Check if :: follows name in which case it becomes qualified name.

AT-POS is a natural number if we just read an '@' token, else nil.
S is the name or string that was matched:  an identifier, 'throw' or '*'.
MEMBER-TYPE-FLAGS is a bit set tracking whether we're a '.' or '..' child.

Returns a `js2-xml-ref-node' if it's an attribute access, a child of a '..'
operator, or the name is followed by ::.  For a plain name, returns a
`js2-name-node'.  Returns a `js2-error-node' for malformed XML expressions."
  (let ((pos (or at-pos js2-token-beg))
        colon-pos
        (name (js2-create-name-node t js2-current-token))
        ns tt ref pn)
    (catch 'return
      (when (js2-match-token js2-COLONCOLON)
        (setq ns name
              colon-pos js2-token-beg
              tt (js2-next-token))
        (cond
         ;; handles name::name
         ((js2-valid-prop-name-token tt)
          (setq name (js2-create-name-node)))
         ;; handles name::*
         ((= tt js2-MUL)
          (js2-save-name-token-data js2-token-beg "*")
          (setq name (js2-create-name-node)))
         ;; handles name::[expr]
         ((= tt js2-LB)
          (throw 'return (js2-parse-xml-elem-ref at-pos ns colon-pos)))
         (t
          (js2-report-error "msg.no.name.after.coloncolon"))))
      (if (and (null ns) (zerop member-type-flags))
          name
        (prog1
            (setq pn
                  (make-js2-xml-prop-ref-node :pos pos
                                              :len (- (js2-node-end name) pos)
                                              :at-pos at-pos
                                              :colon-pos colon-pos
                                              :propname name))
          (js2-node-add-children pn name))))))

(defun js2-parse-xml-elem-ref (at-pos &optional namespace colon-pos)
  "Parse the [expr] portion of an xml element reference.
For instance, @[expr], @*::[expr], or ns::[expr]."
  (let* ((lb js2-token-beg)
         (pos (or at-pos lb))
         rb
         (expr (js2-parse-expr))
         (end (js2-node-end expr))
         pn)
    (if (js2-must-match js2-RB "msg.no.bracket.index")
        (setq rb js2-token-beg
              end js2-token-end))
    (prog1
        (setq pn
              (make-js2-xml-elem-ref-node :pos pos
                                          :len (- end pos)
                                          :namespace namespace
                                          :colon-pos colon-pos
                                          :at-pos at-pos
                                          :expr expr
                                          :lb (js2-relpos lb pos)
                                          :rb (js2-relpos rb pos)))
      (js2-node-add-children pn namespace expr))))

(defun js2-parse-primary-expr-lhs ()
  (let ((js2-is-in-lhs t))
    (js2-parse-primary-expr)))

(defun js2-parse-primary-expr ()
  "Parse a literal (leaf) expression of some sort.
Includes complex literals such as functions, object-literals,
array-literals, array comprehensions and regular expressions."
  (let ((tt-flagged (js2-next-flagged-token))
        pn      ; parent node  (usually return value)
        tt
        px-pos  ; paren-expr pos
        len
        flags   ; regexp flags
        expr)
    (setq tt js2-current-token)
    (cond
     ((= tt js2-FUNCTION)
      (js2-parse-function 'FUNCTION_EXPRESSION))
     ((= tt js2-LB)
      (js2-parse-array-literal))
     ((= tt js2-LC)
      (js2-parse-object-literal))
     ((= tt js2-LET)
      (js2-parse-let js2-token-beg))
     ((= tt js2-LP)
      (setq px-pos js2-token-beg
            expr (js2-parse-expr))
      (js2-must-match js2-RP "msg.no.paren")
      (setq pn (make-js2-paren-node :pos px-pos
                                    :expr expr
                                    :len (- js2-token-end px-pos)))
      (js2-node-add-children pn (js2-paren-node-expr pn))
      pn)
     ((= tt js2-XMLATTR)
      (js2-must-have-xml)
      (js2-parse-attribute-access))
     ((= tt js2-NAME)
      (js2-parse-name tt-flagged tt))
     ((= tt js2-NUMBER)
      (make-js2-number-node))
     ((= tt js2-STRING)
      (prog1
          (make-js2-string-node)
        (js2-record-face 'font-lock-string-face)))
     ((or (= tt js2-DIV) (= tt js2-ASSIGN_DIV))
      ;; Got / or /= which in this context means a regexp literal
      (setq px-pos js2-token-beg)
      (js2-read-regexp tt)
      (setq flags js2-ts-regexp-flags
            js2-ts-regexp-flags nil)
      (prog1
          (make-js2-regexp-node :pos px-pos
                                :len (- js2-ts-cursor px-pos)
                                :value js2-ts-string
                                :flags flags)
        (js2-set-face px-pos js2-ts-cursor 'font-lock-string-face 'record)
        (js2-record-text-property px-pos js2-ts-cursor 'syntax-table '(2))))
     ((or (= tt js2-NULL)
          (= tt js2-THIS)
          (= tt js2-FALSE)
          (= tt js2-TRUE))
      (make-js2-keyword-node :type tt))
     ((= tt js2-RESERVED)
      (js2-report-error "msg.reserved.id")
      (make-js2-name-node))
     ((= tt js2-ERROR)
      ;; the scanner or one of its subroutines reported the error.
      (make-js2-error-node))
     ((= tt js2-EOF)
      (setq px-pos (point-at-bol)
            len (- js2-ts-cursor px-pos))
      (js2-report-error "msg.unexpected.eof" nil px-pos len)
      (make-js2-error-node :pos px-pos :len len))
     (t
      (js2-report-error "msg.syntax")
      (make-js2-error-node)))))

(defun js2-parse-name (tt-flagged tt)
  (let ((name js2-ts-string)
        (name-pos js2-token-beg)
        node)
    (if (and (js2-flag-set-p tt-flagged js2-ti-check-label)
             (= (js2-peek-token) js2-COLON))
        (prog1
            ;; Do not consume colon, it is used as unwind indicator
            ;; to return to statementHelper.
            (make-js2-label-node :pos name-pos
                                 :len (- js2-token-end name-pos)
                                 :name name)
          (js2-set-face name-pos
                        js2-token-end
                        'font-lock-variable-name-face 'record))
      ;; Otherwise not a label, just a name.  Unfortunately peeking
      ;; the next token to check for a colon has biffed js2-token-beg
      ;; and js2-token-end.  We store the name's bounds in buffer vars
      ;; and `js2-create-name-node' uses them.
      (js2-save-name-token-data name-pos name)
      (setq node (if js2-compiler-xml-available
                     (js2-parse-property-name nil name 0)
                   (js2-create-name-node 'check-activation)))
      (if js2-highlight-external-variables
          (js2-record-name-node node))
      node)))

(defun js2-parse-warn-trailing-comma (msg pos elems comma-pos)
  (js2-add-strict-warning
   msg nil
   ;; back up from comma to beginning of line or array/objlit
   (max (if elems
            (js2-node-pos (car elems))
          pos)
        (save-excursion
          (goto-char comma-pos)
          (back-to-indentation)
          (point)))
   comma-pos))

(defun js2-parse-array-literal ()
  (let ((pos js2-token-beg)
        (end js2-token-end)
        (after-lb-or-comma t)
        after-comma tt elems pn
        (continue t))
    (unless js2-is-in-lhs
        (js2-push-scope (make-js2-scope))) ; for array comp
    (while continue
      (setq tt (js2-peek-token))
      (cond
       ;; comma
       ((= tt js2-COMMA)
        (js2-consume-token)
        (setq after-comma js2-token-end)
        (if (not after-lb-or-comma)
            (setq after-lb-or-comma t)
          (push nil elems)))
       ;; end of array
       ((or (= tt js2-RB)
            (= tt js2-EOF))  ; prevent infinite loop
        (if (= tt js2-EOF)
            (js2-report-error "msg.no.bracket.arg" nil pos)
          (js2-consume-token))
        (setq continue nil
              end js2-token-end
              pn (make-js2-array-node :pos pos
                                      :len (- js2-ts-cursor pos)
                                      :elems (nreverse elems)))
        (apply #'js2-node-add-children pn (js2-array-node-elems pn))
        (when (and after-comma (not js2-is-in-lhs))
          (js2-parse-warn-trailing-comma "msg.array.trailing.comma"
                                         pos elems after-comma)))
       ;; destructuring binding
       (js2-is-in-lhs
        (push (if (or (= tt js2-LC)
                      (= tt js2-LB)
                      (= tt js2-NAME))
                  ;; [a, b, c] | {a, b, c} | {a:x, b:y, c:z} | a
                  (js2-parse-primary-expr-lhs)
                ;; invalid pattern
                (js2-consume-token)
                (js2-report-error "msg.bad.var")
                (make-js2-error-node))
              elems)
        (setq after-lb-or-comma nil
              after-comma nil))
       ;; array comp
       ((and (>= js2-language-version 170)
             (= tt js2-FOR)          ; check for array comprehension
             (not after-lb-or-comma) ; "for" can't follow a comma
             elems                   ; must have at least 1 element
             (not (cdr elems)))      ; but no 2nd element
        (setf continue nil
              pn (js2-parse-array-comprehension (car elems) pos)))

       ;; another element
       (t
        (unless after-lb-or-comma
          (js2-report-error "msg.no.bracket.arg"))
        (push (js2-parse-assign-expr) elems)
        (setq after-lb-or-comma nil
              after-comma nil))))
    (unless js2-is-in-lhs
      (js2-pop-scope))
    pn))

(defun js2-parse-array-comprehension (expr pos)
  "Parse a JavaScript 1.7 Array Comprehension.
EXPR is the first expression after the opening left-bracket.
POS is the beginning of the LB token preceding EXPR.
We should have just parsed the 'for' keyword before calling this function."
  (let (loops loop first prev filter if-pos result)
    (while (= (js2-peek-token) js2-FOR)
      (let ((prev (car loops))) ; rearrange scope chain
        (push (setq loop (js2-parse-array-comp-loop)) loops)
        (if prev ; each loop is parent scope to the next one
            (setf (js2-scope-parent-scope loop) prev)
          ; first loop takes expr scope's parent
          (setf (js2-scope-parent-scope (setq first loop))
                (js2-scope-parent-scope js2-current-scope)))))
    ;; set expr scope's parent to the last loop
    (setf (js2-scope-parent-scope js2-current-scope) (car loops))
    (when (= (js2-peek-token) js2-IF)
      (js2-consume-token)
      (setq if-pos (- js2-token-beg pos)  ; relative
            filter (js2-parse-condition)))
    (js2-must-match js2-RB "msg.no.bracket.arg" pos)
    (setq result (make-js2-array-comp-node :pos pos
                                           :len (- js2-ts-cursor pos)
                                           :result expr
                                           :loops (nreverse loops)
                                           :filter (car filter)
                                           :lp (js2-relpos (second filter) pos)
                                           :rp (js2-relpos (third filter) pos)
                                           :if-pos if-pos))
    (apply #'js2-node-add-children result expr (car filter)
           (js2-array-comp-node-loops result))
    (setq js2-current-scope first) ; pop to the first loop
    result))

(defun js2-parse-array-comp-loop ()
  "Parse a 'for [each] (foo in bar)' expression in an Array comprehension.
Last token peeked should be the initial FOR."
  (let ((pos js2-token-beg)
        (pn (make-js2-array-comp-loop-node))
        tt iter obj foreach-p in-pos each-pos lp rp)
    (assert (= (js2-next-token) js2-FOR))  ; consumes token
    (js2-push-scope pn)
    (unwind-protect
        (progn
          (when (js2-match-token js2-NAME)
            (if (string= js2-ts-string "each")
                (progn
                  (setq foreach-p t
                        each-pos (- js2-token-beg pos)) ; relative
                  (js2-record-face 'font-lock-keyword-face))
              (js2-report-error "msg.no.paren.for")))
          (if (js2-must-match js2-LP "msg.no.paren.for")
              (setq lp (- js2-token-beg pos)))
          (setq tt (js2-peek-token))
          (cond
           ((or (= tt js2-LB)
                (= tt js2-LC))
            ;; handle destructuring assignment
            (setq iter (js2-parse-primary-expr-lhs))
            (js2-define-destruct-symbols iter js2-LET
                                         'font-lock-variable-name-face t))
           ((js2-valid-prop-name-token tt)
            (js2-consume-token)
            (setq iter (js2-create-name-node)))
           (t
            (js2-report-error "msg.bad.var")))
          ;; Define as a let since we want the scope of the variable to
          ;; be restricted to the array comprehension
          (if (js2-name-node-p iter)
              (js2-define-symbol js2-LET (js2-name-node-name iter) pn t))
          (if (js2-must-match js2-IN "msg.in.after.for.name")
              (setq in-pos (- js2-token-beg pos)))
          (setq obj (js2-parse-expr))
          (if (js2-must-match js2-RP "msg.no.paren.for.ctrl")
              (setq rp (- js2-token-beg pos)))
          (setf (js2-node-pos pn) pos
                (js2-node-len pn) (- js2-ts-cursor pos)
                (js2-array-comp-loop-node-iterator pn) iter
                (js2-array-comp-loop-node-object pn) obj
                (js2-array-comp-loop-node-in-pos pn) in-pos
                (js2-array-comp-loop-node-each-pos pn) each-pos
                (js2-array-comp-loop-node-foreach-p pn) foreach-p
                (js2-array-comp-loop-node-lp pn) lp
                (js2-array-comp-loop-node-rp pn) rp)
          (js2-node-add-children pn iter obj))
      (js2-pop-scope))
    pn))

(defun js2-parse-object-literal ()
  (let ((pos js2-token-beg)
        tt elems result after-comma
        (continue t))
    (while continue
      (setq tt (js2-peek-token))
      (cond
       ;; {foo: ...}, {'foo': ...}, {foo, bar, ...},
       ;; {get foo() {...}}, or {set foo(x) {...}}
       ((or (js2-valid-prop-name-token tt)
            (= tt js2-STRING))
        (setq after-comma nil
              result (js2-parse-named-prop tt))
        (if (and (null result)
                 (not js2-recover-from-parse-errors))
            (setq continue nil)
          (push result elems)))
       ;; {12: x} or {10.7: x}
       ((= tt js2-NUMBER)
        (js2-consume-token)
        (setq after-comma nil)
        (push (js2-parse-plain-property (make-js2-number-node)) elems))
       ;; trailing comma
       ((= tt js2-RC)
        (setq continue nil)
        (if after-comma
            (js2-parse-warn-trailing-comma "msg.extra.trailing.comma"
                                           pos elems after-comma)))
       (t
        (js2-report-error "msg.bad.prop")
        (unless js2-recover-from-parse-errors
          (setq continue nil))))         ; end switch
      (if (js2-match-token js2-COMMA)
          (setq after-comma js2-token-end)
        (setq continue nil)))           ; end loop
    (js2-must-match js2-RC "msg.no.brace.prop")
    (setq result (make-js2-object-node :pos pos
                                       :len (- js2-ts-cursor pos)
                                       :elems (nreverse elems)))
    (apply #'js2-node-add-children result (js2-object-node-elems result))
    result))

(defun js2-parse-named-prop (tt)
  "Parse a name, string, or getter/setter object property.
When `js2-is-in-lhs' is t, forms like {a, b, c} will be permitted."
  (js2-consume-token)
  (let ((string-prop (and (= tt js2-STRING)
                          (make-js2-string-node)))
        expr
        (ppos js2-token-beg)
        (pend js2-token-end)
        (name (js2-create-name-node))
        (prop js2-ts-string))
    (cond
     ;; getter/setter prop
     ((and (= tt js2-NAME)
           (= (js2-peek-token) js2-NAME)
           (or (string= prop "get")
               (string= prop "set")))
      (js2-consume-token)
      (js2-set-face ppos pend 'font-lock-keyword-face 'record)  ; get/set
      (js2-record-face 'font-lock-function-name-face)      ; for peeked name
      (setq name (js2-create-name-node)) ; discard get/set & use peeked name
      (js2-parse-getter-setter-prop ppos name (string= prop "get")))
     ;; abbreviated destructuring bind e.g., {a, b} = c;
     ;; XXX: To be honest, the value of `js2-is-in-lhs' becomes t only when
     ;; patterns are appeared in variable declaration, function parameters, and catch-clause.
     ;; We have to set t to `js2-is-in-lhs' when the current expressions are part of any
     ;; assignment but it's difficult because it requires looking ahead of expression.
     ((and js2-is-in-lhs
           (= tt js2-NAME)
           (let ((ctk (js2-peek-token)))
             (or (= ctk js2-COMMA)
                 (= ctk js2-RC)
                 (js2-valid-prop-name-token ctk))))
      name)
     ;; regular prop
     (t
      (prog1
          (setq expr (js2-parse-plain-property (or string-prop name)))
        (js2-set-face ppos pend
                      (if (js2-function-node-p
                           (js2-object-prop-node-right expr))
                          'font-lock-function-name-face
                        'font-lock-variable-name-face)
                      'record))))))

(defun js2-parse-plain-property (prop)
  "Parse a non-getter/setter property in an object literal.
PROP is the node representing the property:  a number, name or string."
  (js2-must-match js2-COLON "msg.no.colon.prop")
  (let* ((pos (js2-node-pos prop))
        (colon (- js2-token-beg pos))
        (expr (js2-parse-assign-expr))
        (result (make-js2-object-prop-node
                 :pos pos
                 ;; don't include last consumed token in length
                 :len (- (+ (js2-node-pos expr)
                            (js2-node-len expr))
                         pos)
                 :left prop
                 :right expr
                 :op-pos colon)))
    (js2-node-add-children result prop expr)
    result))

(defun js2-parse-getter-setter-prop (pos prop get-p)
  "Parse getter or setter property in an object literal.
JavaScript syntax is:

  { get foo() {...}, set foo(x) {...} }

and expression closure style is also supported

  { get foo() x, set foo(x) _x = x }

POS is the start position of the `get' or `set' keyword.
PROP is the `js2-name-node' representing the property name.
GET-P is non-nil if the keyword was `get'."
  (let ((type (if get-p js2-GET js2-SET))
        result end
        (fn (js2-parse-function 'FUNCTION_EXPRESSION)))
    ;; it has to be an anonymous function, as we already parsed the name
    (if (/= (js2-node-type fn) js2-FUNCTION)
        (js2-report-error "msg.bad.prop")
      (if (plusp (length (js2-function-name fn)))
          (js2-report-error "msg.bad.prop")))
    (js2-node-set-prop fn 'GETTER_SETTER type)  ; for codegen
    (setq end (js2-node-end fn)
          result (make-js2-getter-setter-node :type type
                                              :pos pos
                                              :len (- end pos)
                                              :left prop
                                              :right fn))
    (js2-node-add-children result prop fn)
    result))

(defun js2-create-name-node (&optional check-activation-p token)
  "Create a name node using the token info from last scanned name.
In some cases we need to either synthesize a name node, or we lost
the name token information by peeking.  If the TOKEN parameter is
not `js2-NAME', then we use the token info saved in instance vars."
  (let ((beg js2-token-beg)
        (s js2-ts-string)
        name)
    (when (/= js2-current-token js2-NAME)
      (setq beg (or js2-prev-name-token-start js2-ts-cursor)
            s js2-prev-name-token-string
            js2-prev-name-token-start nil
            js2-prev-name-token-string nil))
    (setq name (make-js2-name-node :pos beg
                                   :name s
                                   :len (length s)))
    (if check-activation-p
        (js2-check-activation-name s (or token js2-NAME)))
    name))

;;; Indentation support

;; This indenter is based on Karl Landström's "javascript.el" indenter.
;; Karl cleverly deduces that the desired indentation level is often a
;; function of paren/bracket/brace nesting depth, which can be determined
;; quickly via the built-in `parse-partial-sexp' function.  His indenter
;; then does some equally clever checks to see if we're in the context of a
;; substatement of a possibly braceless statement keyword such as if, while,
;; or finally.  This approach yields pretty good results.

;; The indenter is often "wrong", however, and needs to be overridden.
;; The right long-term solution is probably to emulate (or integrate
;; with) cc-engine, but it's a nontrivial amount of coding.  Even when a
;; parse tree from `js2-parse' is present, which is not true at the
;; moment the user is typing, computing indentation is still thousands
;; of lines of code to handle every possible syntactic edge case.

;; In the meantime, the compromise solution is that we offer a "bounce
;; indenter", configured with `js2-bounce-indent-p', which cycles the
;; current line indent among various likely guess points.  This approach
;; is far from perfect, but should at least make it slightly easier to
;; move the line towards its desired indentation when manually
;; overriding Karl's heuristic nesting guesser.

;; I've made miscellaneous tweaks to Karl's code to handle some Ecma
;; extensions such as `let' and Array comprehensions.  Major kudos to
;; Karl for coming up with the initial approach, which packs a lot of
;; punch for so little code.

(defconst js2-possibly-braceless-keywords-re
  (concat "else[ \t]+if\\|for[ \t]+each\\|"
          (regexp-opt '("catch" "do" "else" "finally" "for" "if"
                        "try" "while" "with" "let")))
  "Regular expression matching keywords that are optionally
followed by an opening brace.")

(defconst js2-indent-operator-re
  (concat "[-+*/%<>=&^|?:.]\\([^-+*/]\\|$\\)\\|"
          (regexp-opt '("in" "instanceof") 'words))
  "Regular expression matching operators that affect indentation
of continued expressions.")

(defconst js2-declaration-keyword-re
  (regexp-opt '("var" "let" "const") 'words)
  "Regular expression matching variable declaration keywords.")

;; This function has horrible results if you're typing an array
;; such as [[1, 2], [3, 4], [5, 6]].  Bounce indenting -really- sucks
;; in conjunction with electric-indent, so just disabling it.
(defsubst js2-code-at-bol-p ()
  "Return t if the first character on line is non-whitespace."
  nil)

(defun js2-insert-and-indent (key)
  "Run command bound to KEY and indent current line.
Runs the command bound to KEY in the global keymap and indents
the current line."
  (interactive (list (this-command-keys)))
  (let ((cmd (lookup-key (current-global-map) key)))
    (if (commandp cmd)
        (call-interactively cmd)))
  ;; don't do the electric keys inside comments or strings,
  ;; and don't do bounce-indent with them.
  (let ((parse-state (syntax-ppss (point)))
        (js2-bounce-indent-p (js2-code-at-bol-p)))
    (unless (or (nth 3 parse-state)
                (nth 4 parse-state))
      (indent-according-to-mode))))

(defun js2-re-search-forward-inner (regexp &optional bound count)
  "Auxiliary function for `js2-re-search-forward'."
  (let (parse saved-point)
    (while (> count 0)
      (re-search-forward regexp bound)
      (setq parse (if saved-point
                      (parse-partial-sexp saved-point (point))
                    (syntax-ppss (point))))
      (cond ((nth 3 parse)
             (re-search-forward
              (concat "\\([^\\]\\|^\\)" (string (nth 3 parse)))
              (save-excursion (end-of-line) (point)) t))
            ((nth 7 parse)
             (forward-line))
            ((or (nth 4 parse)
                 (and (eq (char-before) ?\/) (eq (char-after) ?\*)))
             (re-search-forward "\\*/"))
            (t
             (setq count (1- count))))
      (setq saved-point (point))))
  (point))

(defun js2-re-search-forward (regexp &optional bound noerror count)
  "Search forward but ignore strings and comments.
Invokes `re-search-forward' but treats the buffer as if strings
and comments have been removed."
  (let ((saved-point (point))
        (search-expr
         (cond ((null count)
                '(js2-re-search-forward-inner regexp bound 1))
               ((< count 0)
                '(js2-re-search-backward-inner regexp bound (- count)))
               ((> count 0)
                '(js2-re-search-forward-inner regexp bound count)))))
    (condition-case err
        (eval search-expr)
      (search-failed
       (goto-char saved-point)
       (unless noerror
         (error (error-message-string err)))))))

(defun js2-re-search-backward-inner (regexp &optional bound count)
  "Auxiliary function for `js2-re-search-backward'."
  (let (parse)
    (while (> count 0)
      (re-search-backward regexp bound)
      (setq parse (syntax-ppss (point)))
      (cond ((nth 3 parse)
             (re-search-backward
              (concat "\\([^\\]\\|^\\)" (string (nth 3 parse)))
              (line-beginning-position) t))
            ((nth 7 parse)
             (goto-char (nth 8 parse)))
            ((or (nth 4 parse)
                 (and (eq (char-before) ?/) (eq (char-after) ?*)))
             (re-search-backward "/\\*"))
            (t
             (setq count (1- count))))))
  (point))

(defun js2-re-search-backward (regexp &optional bound noerror count)
  "Search backward but ignore strings and comments.
Invokes `re-search-backward' but treats the buffer as if strings
and comments have been removed."
  (let ((saved-point (point))
        (search-expr
         (cond ((null count)
                '(js2-re-search-backward-inner regexp bound 1))
               ((< count 0)
                '(js2-re-search-forward-inner regexp bound (- count)))
               ((> count 0)
                '(js2-re-search-backward-inner regexp bound count)))))
    (condition-case err
        (eval search-expr)
      (search-failed
       (goto-char saved-point)
       (unless noerror
         (error (error-message-string err)))))))

(defun js2-looking-at-operator-p ()
  "Return non-nil if text after point is a non-comma operator."
  (and (looking-at js2-indent-operator-re)
       (or (not (looking-at ":"))
           (save-excursion
             (and (js2-re-search-backward "[?:{]\\|\\<case\\>" nil t)
                  (looking-at "?"))))))

(defun js2-continued-expression-p ()
  "Return non-nil if the current line continues an expression."
  (save-excursion
    (back-to-indentation)
    (or (js2-looking-at-operator-p)
        (when (js2-re-search-backward "\n" nil t)  ;; skip comments
          (skip-chars-backward " \t")
          (unless (bolp) ;; previous line is empty
            (backward-char)
            (when (js2-looking-at-operator-p)
              (backward-char)
              (not (looking-at "\\*\\|++\\|--\\|/[/*]"))))))))

(defun js2-end-of-do-while-loop-p ()
  "Return non-nil if word after point is `while' of a do-while
statement, else returns nil. A braceless do-while statement
spanning several lines requires that the start of the loop is
indented to the same column as the current line."
  (interactive)
  (save-excursion
    (when (looking-at "\\s-*\\<while\\>")
      (if (save-excursion
            (skip-chars-backward "[ \t\n]*}")
            (looking-at "[ \t\n]*}"))
          (save-excursion
            (backward-list) (backward-word 1) (looking-at "\\<do\\>"))
        (js2-re-search-backward "\\<do\\>" (point-at-bol) t)
        (or (looking-at "\\<do\\>")
            (let ((saved-indent (current-indentation)))
              (while (and (js2-re-search-backward "^[ \t]*\\<" nil t)
                          (/= (current-indentation) saved-indent)))
              (and (looking-at "[ \t]*\\<do\\>")
                   (not (js2-re-search-forward
                         "\\<while\\>" (point-at-eol) t))
                   (= (current-indentation) saved-indent))))))))

(defun js2-multiline-decl-indentation ()
  "Returns the declaration indentation column if the current line belongs
to a multiline declaration statement.  See `js2-pretty-multiline-declarations'."
  (let (forward-sexp-function ; use Lisp version
        at-opening-bracket)
    (save-excursion
      (back-to-indentation)
      (when (not (looking-at js2-declaration-keyword-re))
        (when (looking-at js2-indent-operator-re)
          (goto-char (match-end 0))) ; continued expressions are ok
        (while (and (not at-opening-bracket)
                    (not (bobp))
                    (let ((pos (point)))
                      (save-excursion
                        (js2-backward-sws)
                        (or (eq (char-before) ?,)
                            (and (not (eq (char-before) ?\;))
                                 (and
                                  (prog2 (skip-chars-backward "[[:punct:]]")
                                      (looking-at js2-indent-operator-re)
                                    (js2-backward-sws))
                                  (not (eq (char-before) ?\;))))
                            (js2-same-line pos)))))
          (condition-case err
              (backward-sexp)
            (scan-error (setq at-opening-bracket t))))
        (when (looking-at js2-declaration-keyword-re)
          (- (1+ (match-end 0)) (point-at-bol)))))))

(defun js2-ctrl-statement-indentation ()
  "Return the proper indentation of current line if it is a control statement.
Returns an indentation if this line starts the body of a control
statement without braces, else returns nil."
  (let (forward-sexp-function)
    (save-excursion
      (back-to-indentation)
      (when (and (not (js2-same-line (point-min)))
                 (not (looking-at "{"))
                 (js2-re-search-backward "[[:graph:]]" nil t)
                 (not (looking-at "[{([]"))
                 (progn
                   (forward-char)
                   (when (= (char-before) ?\))
                     ;; scan-sexps sometimes throws an error
                     (ignore-errors (backward-sexp))
                     (skip-chars-backward " \t" (point-at-bol)))
                   (let ((pt (point)))
                     (back-to-indentation)
                     (and (looking-at js2-possibly-braceless-keywords-re)
                          (= (match-end 0) pt)
                          (not (js2-end-of-do-while-loop-p))))))
        (+ (current-indentation) js2-basic-offset)))))

(defun js2-indent-in-array-comp (parse-status)
  "Return non-nil if we think we're in an array comprehension.
In particular, return the buffer position of the first `for' kwd."
  (let ((bracket (nth 1 parse-status))
        (end (point)))
    (when bracket
      (save-excursion
        (goto-char bracket)
        (when (looking-at "\\[")
          (forward-char 1)
          (js2-forward-sws)
          (if (looking-at "[[{]")
              (let (forward-sexp-function) ; use Lisp version
                (forward-sexp)             ; skip destructuring form
                (js2-forward-sws)
                (if (and (/= (char-after) ?,) ; regular array
                         (looking-at "for"))
                    (match-beginning 0)))
            ;; to skip arbitrary expressions we need the parser,
            ;; so we'll just guess at it.
            (if (and (> end (point)) ; not empty literal
                     (re-search-forward "[^,]]* \\(for\\) " end t)
                     ;; not inside comment or string literal
                     (let ((state (parse-partial-sexp bracket (point))))
                       (not (or (nth 3 state) (nth 4 state)))))
                (match-beginning 1))))))))

(defun js2-array-comp-indentation (parse-status for-kwd)
  (if (js2-same-line for-kwd)
      ;; first continuation line
      (save-excursion
        (goto-char (nth 1 parse-status))
        (forward-char 1)
        (skip-chars-forward " \t")
        (current-column))
    (save-excursion
      (goto-char for-kwd)
      (current-column))))

(defun js2-proper-indentation (parse-status)
  "Return the proper indentation for the current line."
  (save-excursion
    (back-to-indentation)
    (let ((ctrl-stmt-indent (js2-ctrl-statement-indentation))
          (same-indent-p (looking-at "[]})]\\|\\<case\\>\\|\\<default\\>"))
          (continued-expr-p (js2-continued-expression-p))
          (declaration-indent (and js2-pretty-multiline-declarations
                                   (js2-multiline-decl-indentation)))
          (bracket (nth 1 parse-status))
          beg)
      (cond
       ;; indent array comprehension continuation lines specially
       ((and bracket
             (>= js2-language-version 170)
             (not (js2-same-line bracket))
             (setq beg (js2-indent-in-array-comp parse-status))
             (>= (point) (save-excursion
                           (goto-char beg)
                           (point-at-bol)))) ; at or after first loop?
        (js2-array-comp-indentation parse-status beg))

       (ctrl-stmt-indent)

       ((and declaration-indent continued-expr-p)
        (+ declaration-indent js2-basic-offset))

       (declaration-indent)

       (bracket
        (goto-char bracket)
        (cond
         ((looking-at "[({[][ \t]*\\(/[/*]\\|$\\)")
          (when (save-excursion (skip-chars-backward " \t)")
                                (looking-at ")"))
            (backward-list))
          (back-to-indentation)
          (and (eq js2-pretty-multiline-declarations 'all)
               (looking-at js2-declaration-keyword-re)
               (goto-char (1+ (match-end 0))))
          (cond (same-indent-p
                 (current-column))
                (continued-expr-p
                 (+ (current-column) (* 2 js2-basic-offset)))
                (t
                 (+ (current-column) js2-basic-offset))))
         (t
          (unless same-indent-p
            (forward-char)
            (skip-chars-forward " \t"))
          (current-column))))

       (continued-expr-p js2-basic-offset)

       (t 0)))))

(defun js2-lineup-comment (parse-status)
  "Indent a multi-line block comment continuation line."
  (let* ((beg (nth 8 parse-status))
         (first-line (js2-same-line beg))
         (offset (save-excursion
                   (goto-char beg)
                   (if (looking-at "/\\*")
                       (+ 1 (current-column))
                     0))))
    (unless first-line
      (indent-line-to offset))))

(defun js2-backward-sws ()
  "Move backward through whitespace and comments."
  (interactive)
  (while (forward-comment -1)))

(defun js2-forward-sws ()
  "Move forward through whitespace and comments."
  (interactive)
  (while (forward-comment 1)))

(defun js2-current-indent (&optional pos)
  "Return column of indentation on current line.
If POS is non-nil, go to that point and return indentation for that line."
  (save-excursion
    (if pos
        (goto-char pos))
    (back-to-indentation)
    (current-column)))

(defun js2-arglist-close ()
  "Return non-nil if we're on a line beginning with a close-paren/brace."
  (save-excursion
    (goto-char (point-at-bol))
    (js2-forward-sws)
    (looking-at "[])}]")))

(defun js2-indent-looks-like-label-p ()
  (goto-char (point-at-bol))
  (js2-forward-sws)
  (looking-at (concat js2-mode-identifier-re ":")))

(defun js2-indent-in-objlit-p (parse-status)
  "Return non-nil if this looks like an object-literal entry."
  (let ((start (nth 1 parse-status)))
    (and
     start
     (save-excursion
       (and (zerop (forward-line -1))
            (not (< (point) start))     ; crossed a {} boundary
            (js2-indent-looks-like-label-p)))
     (save-excursion
       (js2-indent-looks-like-label-p)))))

;; If prev line looks like foobar({ then we're passing an object
;; literal to a function call, and people pretty much always want to
;; de-dent back to the previous line, so move the 'basic-offset'
;; position to the front.
(defun js2-indent-objlit-arg-p (parse-status)
  (save-excursion
    (back-to-indentation)
    (js2-backward-sws)
    (and (eq (1- (point)) (nth 1 parse-status))
         (eq (char-before) ?{)
         (progn
           (forward-char -1)
           (skip-chars-backward " \t")
           (eq (char-before) ?\()))))

(defun js2-indent-case-block-p ()
  (save-excursion
    (back-to-indentation)
    (js2-backward-sws)
    (goto-char (point-at-bol))
    (skip-chars-forward " \t")
    (looking-at "case\\s-.+:")))

(defun js2-syntax-bol ()
  "Return the point at the first non-whitespace char on the line.
Returns `point-at-bol' if the line is empty."
  (save-excursion
    (beginning-of-line)
    (skip-chars-forward " \t")
    (point)))

(defun js2-bounce-indent (normal-col parse-status &optional backwards)
  "Cycle among alternate computed indentation positions.
PARSE-STATUS is the result of `parse-partial-sexp' from the beginning
of the buffer to the current point.  NORMAL-COL is the indentation
column computed by the heuristic guesser based on current paren,
bracket, brace and statement nesting.  If BACKWARDS, cycle positions
in reverse."
  (let ((cur-indent (js2-current-indent))
        (old-buffer-undo-list buffer-undo-list)
        ;; Emacs 21 only has `count-lines', not `line-number-at-pos'
        (current-line (save-excursion
                        (forward-line 0)  ; move to bol
                        (1+ (count-lines (point-min) (point)))))
        positions pos main-pos anchor arglist-cont same-indent
        prev-line-col basic-offset computed-pos)
    ;; temporarily don't record undo info, if user requested this
    (when js2-mode-indent-inhibit-undo
      (setq buffer-undo-list t))
    (unwind-protect
        (progn
          ;; First likely point:  indent from beginning of previous code line
          (push (setq basic-offset
                      (+ (save-excursion
                           (back-to-indentation)
                           (js2-backward-sws)
                           (back-to-indentation)
                           (setq prev-line-col (current-column)))
                         js2-basic-offset))
                positions)

          ;; (First + epsilon) likely point:  indent 2x from beginning of
          ;; previous code line.  Google does it this way.
          (push (setq basic-offset
                      (+ (save-excursion
                           (back-to-indentation)
                           (js2-backward-sws)
                           (back-to-indentation)
                           (setq prev-line-col (current-column)))
                         (* 2 js2-basic-offset)))
                positions)

          ;; Second likely point:  indent from assign-expr RHS.  This
          ;; is just a crude guess based on finding " = " on the previous
          ;; line containing actual code.
          (setq pos (save-excursion
                      (forward-line -1)
                      (goto-char (point-at-bol))
                      (when (re-search-forward "\\s-+\\(=\\)\\s-+"
                                               (point-at-eol) t)
                        (goto-char (match-end 1))
                        (skip-chars-forward " \t\r\n")
                        (current-column))))
          (when pos
            (incf pos js2-basic-offset)
            (push pos positions))

          ;; Third likely point:  same indent as previous line of code.
          ;; Make it the first likely point if we're not on an
          ;; arglist-close line and previous line ends in a comma, or
          ;; both this line and prev line look like object-literal
          ;; elements.
          (setq pos (save-excursion
                      (goto-char (point-at-bol))
                      (js2-backward-sws)
                      (back-to-indentation)
                      (prog1
                          (current-column)
                        ;; while we're here, look for trailing comma
                        (if (save-excursion
                              (goto-char (point-at-eol))
                              (js2-backward-sws)
                              (eq (char-before) ?,))
                            (setq arglist-cont (1- (point)))))))
          (when pos
            (if (and (or arglist-cont
                         (js2-indent-in-objlit-p parse-status))
                     (not (js2-arglist-close)))
                (setq same-indent pos))
            (push pos positions))

          ;; Fourth likely point:  first preceding code with less indentation.
          ;; than the immediately preceding code line.
          (setq pos (save-excursion
                      (back-to-indentation)
                      (js2-backward-sws)
                      (back-to-indentation)
                      (setq anchor (current-column))
                      (while (and (zerop (forward-line -1))
                                  (>= (progn
                                        (back-to-indentation)
                                        (current-column))
                                      anchor)))
                      (setq pos (current-column))))
          (push pos positions)

          ;; nesting-heuristic position, main by default
          (push (setq main-pos normal-col) positions)

          ;; delete duplicates and sort positions list
          (setq positions (sort (delete-dups positions) '<))

          ;; comma-list continuation lines:  prev line indent takes precedence
          (if same-indent
              (setq main-pos same-indent))

          ;; common special cases where we want to indent in from previous line
          (if (or (js2-indent-case-block-p)
                  (js2-indent-objlit-arg-p parse-status))
              (setq main-pos basic-offset))

          ;; if bouncing backwards, reverse positions list
          (if backwards
              (setq positions (reverse positions)))

          ;; record whether we're already sitting on one of the alternatives
          (setq pos (member cur-indent positions))

          (cond
           ;; case 0:  we're one one of the alternatives and this is the
           ;; first time they've pressed TAB on this line (best-guess).
           ((and js2-mode-indent-ignore-first-tab
                 pos
                 ;; first time pressing TAB on this line?
                 (not (eq js2-mode-last-indented-line current-line)))
            ;; do nothing
            (setq computed-pos nil))
           ;; case 1:  only one computed position => use it
           ((null (cdr positions))
            (setq computed-pos 0))
           ;; case 2:  not on any of the computed spots => use main spot
           ((not pos)
            (setq computed-pos (js2-position main-pos positions)))
           ;; case 3:  on last position:  cycle to first position
           ((null (cdr pos))
            (setq computed-pos 0))
           ;; case 4:  on intermediate position:  cycle to next position
           (t
            (setq computed-pos (js2-position (second pos) positions))))

          ;; see if any hooks want to indent; otherwise we do it
          (loop with result = nil
                for hook in js2-indent-hook
                while (null result)
                do
                (setq result (funcall hook positions computed-pos))
                finally do
                (unless (or result (null computed-pos))
                  (indent-line-to (nth computed-pos positions)))))

      ;; finally
      (if js2-mode-indent-inhibit-undo
          (setq buffer-undo-list old-buffer-undo-list))
      ;; see commentary for `js2-mode-last-indented-line'
      (setq js2-mode-last-indented-line current-line))))

(defun js2-indent-bounce-backwards ()
  "Calls `js2-indent-line'.  When `js2-bounce-indent-p',
cycles between the computed indentation positions in reverse order."
  (interactive)
  (js2-indent-line t))

(defun js2-1-line-comment-continuation-p ()
  "Return t if we're in a 1-line comment continuation.
If so, we don't ever want to use bounce-indent."
  (save-excursion
    (and (progn
           (forward-line 0)
           (looking-at "\\s-*//"))
         (progn
           (forward-line -1)
           (forward-line 0)
           (when (looking-at "\\s-*$")
             (js2-backward-sws)
             (forward-line 0))
           (looking-at "\\s-*//")))))

(defun js2-indent-line (&optional bounce-backwards)
  "Indent the current line as JavaScript source text."
  (interactive)
  (let (parse-status current-indent offset indent-col moved
        ;; Don't whine about errors/warnings when we're indenting.
        ;; This has to be set before calling parse-partial-sexp below.
        (inhibit-point-motion-hooks t))
    (setq parse-status (save-excursion
                          (syntax-ppss (point-at-bol)))
          offset (- (point) (save-excursion
                               (back-to-indentation)
                               (point))))
    (js2-with-underscore-as-word-syntax
     (if (nth 4 parse-status)
         (js2-lineup-comment parse-status)
       (setq indent-col (js2-proper-indentation parse-status))
       ;; See comments below about `js2-mode-last-indented-line'.
       (cond
        ;; bounce-indenting is disabled during electric-key indent.
        ;; It doesn't work well on first line of buffer.
        ((and js2-bounce-indent-p
              (not (js2-same-line (point-min)))
              (not (js2-1-line-comment-continuation-p)))
         (js2-bounce-indent indent-col parse-status bounce-backwards))
        ;; just indent to the guesser's likely spot
        (t (indent-line-to indent-col)))
       (when (plusp offset)
         (forward-char offset))))))

(defun js2-indent-region (start end)
  "Indent the region, but don't use bounce indenting."
  (let ((js2-bounce-indent-p nil)
        (indent-region-function nil)
        (after-change-functions (remq 'js2-mode-edit
                                      after-change-functions)))
    (indent-region start end nil) ; nil for byte-compiler
    (js2-mode-edit start end (- end start))))

(defvar js2-minor-mode-map
  (let ((map (make-sparse-keymap)))
    (define-key map (kbd "C-c C-`") #'js2-next-error)
    (define-key map [mouse-1] #'js2-mode-show-node)
    map)
  "Keymap used when `js2-minor-mode' is active.")

;;;###autoload
(define-minor-mode js2-minor-mode
  "Minor mode for running js2 as a background linter.
This allows you to use a different major mode for JavaScript editing,
such as `espresso-mode', while retaining the asynchronous error/warning
highlighting features of `js2-mode'."
  :group 'js2-mode
  :lighter " js-lint"
  (if js2-minor-mode
      (js2-minor-mode-enter)
    (js2-minor-mode-exit)))

(defun js2-minor-mode-enter ()
  "Initialization for `js2-minor-mode'."
  (set (make-local-variable 'max-lisp-eval-depth)
       (max max-lisp-eval-depth 3000))
  (setq next-error-function #'js2-next-error)
  (setq js2-default-externs
        (append js2-ecma-262-externs
                (if js2-include-browser-externs js2-browser-externs)
                (if js2-include-gears-externs js2-gears-externs)
                (if js2-include-rhino-externs js2-rhino-externs)))
  ;; Experiment:  make reparse-delay longer for longer files.
  (if (plusp js2-dynamic-idle-timer-adjust)
      (setq js2-idle-timer-delay
            (* js2-idle-timer-delay
               (/ (point-max) js2-dynamic-idle-timer-adjust))))
  (setq js2-mode-buffer-dirty-p t
        js2-mode-parsing nil)
  (set (make-local-variable 'js2-highlight-level) 0) ; no syntax highlighting
  (add-hook 'after-change-functions #'js2-minor-mode-edit nil t)
  (add-hook 'change-major-mode-hook #'js2-minor-mode-exit nil t)
  (js2-reparse))

(defun js2-minor-mode-exit ()
  "Turn off `js2-minor-mode'."
  (setq next-error-function nil)
  (remove-hook 'after-change-functions #'js2-mode-edit t)
  (remove-hook 'change-major-mode-hook #'js2-minor-mode-exit t)
  (when js2-mode-node-overlay
    (delete-overlay js2-mode-node-overlay)
    (setq js2-mode-node-overlay nil))
  (js2-remove-overlays)
  (setq js2-mode-ast nil))

(defvar js2-source-buffer nil "Linked source buffer for diagnostics view")
(make-variable-buffer-local 'js2-source-buffer)

(defun* js2-display-error-list ()
  "Display a navigable buffer listing parse errors/warnings."
  (interactive)
  (unless (js2-have-errors-p)
    (message "No errors")
    (return-from js2-display-error-list))
  (labels ((annotate-list
            (lst type)
            "Add diagnostic TYPE and line number to errs list"
            (mapcar (lambda (err)
                      (append err (list type
                                        (line-number-at-pos (nth 1 err)))))
                    lst)))
    (let* ((srcbuf (current-buffer))
           (errbuf (get-buffer-create "*js-lint*"))
           (errors (annotate-list
                    (when js2-mode-ast (js2-ast-root-errors js2-mode-ast))
                    'js2-error))  ; must be a valid face name
           (warnings (annotate-list
                      (when js2-mode-ast (js2-ast-root-warnings js2-mode-ast))
                      'js2-warning))  ; must be a valid face name
           (all-errs (sort (append errors warnings)
                           (lambda (e1 e2)
                             (funcall '< (nth 1 e1) (nth 1 e2))))))
      (with-current-buffer errbuf
        (let ((inhibit-read-only t))
          (erase-buffer)
          (dolist (err all-errs)
            (destructuring-bind (msg-key beg end type line) err
              (insert-text-button
               (format "line %d: %s" line (js2-get-msg msg-key))
               'face type
               'follow-link "\C-m"
               'action 'js2-error-buffer-jump
               'js2-msg (js2-get-msg msg-key)
               'js2-pos beg)
              (insert "\n"))))
        (js2-error-buffer-mode)
        (setq js2-source-buffer srcbuf)
        (pop-to-buffer errbuf)
        (goto-char (point-min))
        (unless (eobp)
          (js2-error-buffer-view))))))

(defvar js2-error-buffer-mode-map
  (let ((map (make-sparse-keymap)))
    (define-key map "n" #'js2-error-buffer-next)
    (define-key map "p" #'js2-error-buffer-prev)
    (define-key map (kbd "RET") #'js2-error-buffer-jump)
    (define-key map "o" #'js2-error-buffer-view)
    (define-key map "q" #'js2-error-buffer-quit)
    map)
  "Keymap used for js2 diagnostics buffers.")

(defun js2-error-buffer-mode ()
  "Major mode for js2 diagnostics buffers.
Selecting an error will jump it to the corresponding source-buffer error.
\\{js2-error-buffer-mode-map}"
  (interactive)
  (setq major-mode 'js2-error-buffer-mode
        mode-name "JS Lint Diagnostics")
  (use-local-map js2-error-buffer-mode-map)
  (setq truncate-lines t)
  (set-buffer-modified-p nil)
  (setq buffer-read-only t)
  (run-hooks 'js2-error-buffer-mode-hook))

(defun js2-error-buffer-next ()
  "Move to next error and view it."
  (interactive)
  (when (zerop (forward-line 1))
    (js2-error-buffer-view)))

(defun js2-error-buffer-prev ()
  "Move to previous error and view it."
  (interactive)
  (when (zerop (forward-line -1))
    (js2-error-buffer-view)))

(defun js2-error-buffer-quit ()
  "Kill the current buffer."
  (interactive)
  (kill-buffer))

(defun js2-error-buffer-jump (&rest ignored)
  "Jump cursor to current error in source buffer."
  (interactive)
  (when (js2-error-buffer-view)
    (pop-to-buffer js2-source-buffer)))

(defun js2-error-buffer-view ()
  "Scroll source buffer to show error at current line."
  (interactive)
  (cond
   ((not (eq major-mode 'js2-error-buffer-mode))
    (message "Not in a js2 errors buffer"))
   ((not (buffer-live-p js2-source-buffer))
    (message "Source buffer has been killed"))
   ((not (wholenump (get-text-property (point) 'js2-pos)))
    (message "There does not seem to be an error here"))
   (t
    (let ((pos (get-text-property (point) 'js2-pos))
          (msg (get-text-property (point) 'js2-msg)))
      (save-selected-window
        (pop-to-buffer js2-source-buffer)
        (goto-char pos)
        (message msg))))))

;;;###autoload
(define-derived-mode js2-mode prog-mode "Javascript-IDE"
  ;; FIXME: Should derive from js-mode.
  "Major mode for editing JavaScript code."
  (setq comment-start "//"  ; used by comment-region; don't change it
        comment-end "")
  (set (make-local-variable 'max-lisp-eval-depth)
       (max max-lisp-eval-depth 3000))
  (set (make-local-variable 'indent-line-function) #'js2-indent-line)
  (set (make-local-variable 'indent-region-function) #'js2-indent-region)
  (set (make-local-variable 'fill-paragraph-function) #'c-fill-paragraph)
  (set (make-local-variable 'comment-line-break-function) #'js2-line-break)
  (set (make-local-variable 'beginning-of-defun-function) #'js2-beginning-of-defun)
  (set (make-local-variable 'end-of-defun-function) #'js2-end-of-defun)
  ;; We un-confuse `parse-partial-sexp' by setting syntax-table properties
  ;; for characters inside regexp literals.
  (set (make-local-variable 'parse-sexp-lookup-properties) t)
  ;; this is necessary to make `show-paren-function' work properly
  (set (make-local-variable 'parse-sexp-ignore-comments) t)
  ;; needed for M-x rgrep, among other things
  (put 'js2-mode 'find-tag-default-function #'js2-mode-find-tag)

  (set (make-local-variable 'electric-indent-chars)
       (append '("{" "}" "(" ")" "[" "]" ":" ";" "," "*")
               electric-indent-chars))
  (set (make-local-variable 'electric-layout-rules)
       '((?\; . after) (?\{ . after) (?\} . before)))

  ;; some variables needed by cc-engine for paragraph-fill, etc.
  (setq c-comment-prefix-regexp js2-comment-prefix-regexp
        c-comment-start-regexp "/[*/]\\|\\s|"
        c-line-comment-starter "//"
        c-paragraph-start js2-paragraph-start
        c-paragraph-separate "$"
        comment-start-skip js2-comment-start-skip
        c-syntactic-ws-start js2-syntactic-ws-start
        c-syntactic-ws-end js2-syntactic-ws-end
        c-syntactic-eol js2-syntactic-eol)

  (let ((c-buffer-is-cc-mode t))
    ;; Copied from `js-mode'.  Also see Bug#6071.
    (make-local-variable 'paragraph-start)
    (make-local-variable 'paragraph-separate)
    (make-local-variable 'paragraph-ignore-fill-prefix)
    (make-local-variable 'adaptive-fill-mode)
    (make-local-variable 'adaptive-fill-regexp)
    (c-setup-paragraph-variables))

  (setq js2-default-externs
        (append js2-ecma-262-externs
                (if js2-include-browser-externs js2-browser-externs)
                (if js2-include-gears-externs js2-gears-externs)
                (if js2-include-rhino-externs js2-rhino-externs)))

  (setq font-lock-defaults '(nil t))

  ;; Experiment:  make reparse-delay longer for longer files.
  (when (plusp js2-dynamic-idle-timer-adjust)
    (setq js2-idle-timer-delay
          (* js2-idle-timer-delay
             (/ (point-max) js2-dynamic-idle-timer-adjust))))

  (add-hook 'change-major-mode-hook #'js2-mode-exit nil t)
  (add-hook 'after-change-functions #'js2-mode-edit nil t)
  (setq imenu-create-index-function #'js2-mode-create-imenu-index)
  (setq next-error-function #'js2-next-error)
  (imenu-add-to-menubar (concat "IM-" mode-name))
  (add-to-invisibility-spec '(js2-outline . t))
  (set (make-local-variable 'line-move-ignore-invisible) t)
  (set (make-local-variable 'forward-sexp-function) #'js2-mode-forward-sexp)

  (if (fboundp 'run-mode-hooks)
      (run-mode-hooks 'js2-mode-hook)
    (run-hooks 'js2-mode-hook))

  (setq js2-mode-functions-hidden nil
        js2-mode-comments-hidden nil
        js2-mode-buffer-dirty-p t
        js2-mode-parsing nil)
  (js2-reparse))

(defun js2-mode-exit ()
  "Exit `js2-mode' and clean up."
  (interactive)
  (when js2-mode-node-overlay
    (delete-overlay js2-mode-node-overlay)
    (setq js2-mode-node-overlay nil))
  (js2-remove-overlays)
  (setq js2-mode-ast nil)
  (remove-hook 'change-major-mode-hook #'js2-mode-exit t)
  (remove-from-invisibility-spec '(js2-outline . t))
  (js2-mode-show-all)
  (with-silent-modifications
    (js2-clear-face (point-min) (point-max))))

(defun js2-mode-reset-timer ()
  "Cancel any existing parse timer and schedule a new one."
  (if js2-mode-parse-timer
      (cancel-timer js2-mode-parse-timer))
  (setq js2-mode-parsing nil)
  (setq js2-mode-parse-timer
        (run-with-idle-timer js2-idle-timer-delay nil
                             #'js2-mode-idle-reparse (current-buffer))))

(defun js2-mode-idle-reparse (buffer)
  "Run `js2-reparse' if BUFFER is the current buffer, or schedule
it to be reparsed when the buffer is selected."
  (if (eq buffer (current-buffer))
      (js2-reparse)
    ;; reparse when the buffer is selected again
    (with-current-buffer buffer
      (add-hook 'window-configuration-change-hook
                #'js2-mode-idle-reparse-inner
                nil t))))

(defun js2-mode-idle-reparse-inner ()
  (remove-hook 'window-configuration-change-hook
               #'js2-mode-idle-reparse-inner
               t)
  (js2-reparse))

(defun js2-mode-edit (beg end len)
  "Schedule a new parse after buffer is edited.
Buffer edit spans from BEG to END and is of length LEN."
  (setq js2-mode-buffer-dirty-p t)
  (js2-mode-hide-overlay)
  (js2-mode-reset-timer))

(defun js2-minor-mode-edit (beg end len)
  "Callback for buffer edits in `js2-mode'.
Schedules a new parse after buffer is edited.
Buffer edit spans from BEG to END and is of length LEN."
  (setq js2-mode-buffer-dirty-p t)
  (js2-mode-hide-overlay)
  (js2-mode-reset-timer))

(defun js2-reparse (&optional force)
  "Re-parse current buffer after user finishes some data entry.
If we get any user input while parsing, including cursor motion,
we discard the parse and reschedule it.  If FORCE is nil, then the
buffer will only rebuild its `js2-mode-ast' if the buffer is dirty."
  (let (time
        interrupted-p
        (js2-compiler-strict-mode js2-mode-show-strict-warnings))
    (unless js2-mode-parsing
      (setq js2-mode-parsing t)
      (unwind-protect
          (when (or js2-mode-buffer-dirty-p force)
            (js2-remove-overlays)
            (with-silent-modifications
              (setq js2-mode-buffer-dirty-p nil
                    js2-mode-fontifications nil
                    js2-mode-deferred-properties nil)
              (if js2-mode-verbose-parse-p
                  (message "parsing..."))
              (setq time
                    (js2-time
                     (setq interrupted-p
                           (catch 'interrupted
                             (setq js2-mode-ast (js2-parse))
                             ;; if parsing is interrupted, comments and regex
                             ;; literals stay ignored by `parse-partial-sexp'
                             (remove-text-properties (point-min) (point-max)
                                                     '(syntax-table))
                             (js2-mode-apply-deferred-properties)
                             (js2-mode-remove-suppressed-warnings)
                             (js2-mode-show-warnings)
                             (js2-mode-show-errors)
                             (if (>= js2-highlight-level 1)
                                 (js2-highlight-jsdoc js2-mode-ast))
                             nil))))
              (if interrupted-p
                  (progn
                    ;; unfinished parse => try again
                    (setq js2-mode-buffer-dirty-p t)
                    (js2-mode-reset-timer))
                (if js2-mode-verbose-parse-p
                    (message "Parse time: %s" time)))))
        (setq js2-mode-parsing nil)
        (unless interrupted-p
          (setq js2-mode-parse-timer nil))))))

(defun js2-mode-show-node ()
  "Debugging aid:  highlight selected AST node on mouse click."
  (interactive)
  (let ((node (js2-node-at-point))
        beg end)
    (when js2-mode-show-overlay
      (if (null node)
          (message "No node found at location %s" (point))
        (setq beg (js2-node-abs-pos node)
              end (+ beg (js2-node-len node)))
        (if js2-mode-node-overlay
            (move-overlay js2-mode-node-overlay beg end)
          (setq js2-mode-node-overlay (make-overlay beg end))
          (overlay-put js2-mode-node-overlay 'font-lock-face 'highlight))
        (with-silent-modifications
          (put-text-property beg end 'point-left #'js2-mode-hide-overlay))
        (message "%s, parent: %s"
                 (js2-node-short-name node)
                 (if (js2-node-parent node)
                     (js2-node-short-name (js2-node-parent node))
                   "nil"))))))

(defun js2-mode-hide-overlay (&optional p1 p2)
  "Remove the debugging overlay when the point moves.
P1 and P2 are the old and new values of point, respectively."
  (when js2-mode-node-overlay
    (let ((beg (overlay-start js2-mode-node-overlay))
          (end (overlay-end js2-mode-node-overlay)))
      ;; Sometimes we're called spuriously.
      (unless (and p2
                   (>= p2 beg)
                   (<= p2 end))
        (with-silent-modifications
          (remove-text-properties beg end '(point-left nil)))
        (delete-overlay js2-mode-node-overlay)
        (setq js2-mode-node-overlay nil)))))

(defun js2-mode-reset ()
  "Debugging helper:  reset everything."
  (interactive)
  (js2-mode-exit)
  (js2-mode))

(defun js2-mode-show-warn-or-err (e face)
  "Highlight a warning or error E with FACE.
E is a list of ((MSG-KEY MSG-ARG) BEG END)."
  (let* ((key (first e))
         (beg (second e))
         (end (+ beg (third e)))
         ;; Don't inadvertently go out of bounds.
         (beg (max (point-min) (min beg (point-max))))
         (end (max (point-min) (min end (point-max))))
         (js2-highlight-level 3)    ; so js2-set-face is sure to fire
         (ovl (make-overlay beg end)))
    (overlay-put ovl 'font-lock-face face)
    (overlay-put ovl 'js2-error t)
    (put-text-property beg end 'help-echo (js2-get-msg key))
    (put-text-property beg end 'point-entered #'js2-echo-error)))

(defun js2-remove-overlays ()
  "Remove overlays from buffer that have a `js2-error' property."
  (let ((beg (point-min))
        (end (point-max)))
    (save-excursion
      (dolist (o (overlays-in beg end))
        (when (overlay-get o 'js2-error)
          (delete-overlay o))))))

(defun js2-error-at-point (&optional pos)
  "Return non-nil if there's an error overlay at POS.
Defaults to point."
  (loop with pos = (or pos (point))
        for o in (overlays-at pos)
        thereis (overlay-get o 'js2-error)))

(defun js2-mode-apply-deferred-properties ()
  "Apply fontifications and other text properties recorded during parsing."
  (when (plusp js2-highlight-level)
    ;; We defer clearing faces as long as possible to eliminate flashing.
    (js2-clear-face (point-min) (point-max))
    ;; Have to reverse the recorded fontifications list so that errors
    ;; and warnings overwrite the normal fontifications.
    (dolist (f (nreverse js2-mode-fontifications))
      (put-text-property (first f) (second f) 'font-lock-face (third f)))
    (setq js2-mode-fontifications nil))
  (dolist (p js2-mode-deferred-properties)
    (apply #'put-text-property p))
  (setq js2-mode-deferred-properties nil))

(defun js2-mode-show-errors ()
  "Highlight syntax errors."
  (when js2-mode-show-parse-errors
    (dolist (e (js2-ast-root-errors js2-mode-ast))
      (js2-mode-show-warn-or-err e 'js2-error))))

(defun js2-mode-remove-suppressed-warnings ()
  "Take suppressed warnings out of the AST warnings list.
This ensures that the counts and `next-error' are correct."
  (setf (js2-ast-root-warnings js2-mode-ast)
        (js2-delete-if
         (lambda (e)
           (let ((key (caar e)))
             (or
              (and (not js2-strict-trailing-comma-warning)
                   (string-match "trailing\\.comma" key))
              (and (not js2-strict-cond-assign-warning)
                   (string= key "msg.equal.as.assign"))
              (and js2-missing-semi-one-line-override
                   (string= key "msg.missing.semi")
                   (let* ((beg (second e))
                          (node (js2-node-at-point beg))
                          (fn (js2-mode-find-parent-fn node))
                          (body (and fn (js2-function-node-body fn)))
                          (lc (and body (js2-node-abs-pos body)))
                          (rc (and lc (+ lc (js2-node-len body)))))
                     (and fn
                          (or (null body)
                              (save-excursion
                                (goto-char beg)
                                (and (js2-same-line lc)
                                     (js2-same-line rc))))))))))
         (js2-ast-root-warnings js2-mode-ast))))

(defun js2-mode-show-warnings ()
  "Highlight strict-mode warnings."
  (when js2-mode-show-strict-warnings
    (dolist (e (js2-ast-root-warnings js2-mode-ast))
      (js2-mode-show-warn-or-err e 'js2-warning))))

(defun js2-echo-error (old-point new-point)
  "Called by point-motion hooks."
  (let ((msg (get-text-property new-point 'help-echo)))
    (when (and (stringp msg) (or (not (current-message))
                                 (string= (current-message) "Quit")))
      (message msg))))

(defalias #'js2-echo-help #'js2-echo-error)

(defun js2-line-break (&optional soft)
  "Break line at point."
  (let ((parse-status (syntax-ppss)))
    (cond
     ;; Check if we're inside a string.
     ((nth 3 parse-status)
<<<<<<< HEAD
      (js2-mode-split-string parse-status))
     ;; Check if inside a block comment.
=======
      (if js2-concat-multiline-strings
          (js2-mode-split-string parse-status)
        (insert "\n")))
     ;; check if inside a block comment
>>>>>>> 262bf9d4
     ((nth 4 parse-status)
      (js2-mode-extend-comment))
     (t
      (newline)))))

(defun js2-mode-split-string (parse-status)
  "Turn a newline in mid-string into a string concatenation.
PARSE-STATUS is as documented in `parse-partial-sexp'."
  (let* ((col (current-column))
         (quote-char (nth 3 parse-status))
         (quote-string (string quote-char))
         (string-beg (nth 8 parse-status))
<<<<<<< HEAD
         (indent (or
                  (save-excursion
                    (back-to-indentation)
                    (if (looking-at "\\+")
                        (current-column)))
                  (save-excursion
                    (goto-char string-beg)
                    (if (looking-back "\\+\\s-+")
                        (goto-char (match-beginning 0)))
                    (current-column)))))
    (insert quote-char "\n")
=======
         (at-eol (eq js2-concat-multiline-strings 'eol))
         (indent (save-match-data
                   (or
                    (save-excursion
                      (back-to-indentation)
                      (if (looking-at "\\+")
                          (current-column)))
                    (save-excursion
                      (goto-char string-beg)
                      (if (looking-back "\\+\\s-+")
                          (goto-char (match-beginning 0)))
                      (current-column))))))
    (insert quote-char)
    (if at-eol
        (insert " +\n")
      (insert "\n"))
    ;; FIXME: This does not match the behavior of `js2-indent-line'.
>>>>>>> 262bf9d4
    (indent-to indent)
    (unless at-eol
      (insert "+ "))
    (insert quote-string)
    (when (eolp)
      (insert quote-string)
      (backward-char 1))))

(defun js2-mode-extend-comment ()
  "Indent the line and, when inside a comment block, add comment prefix."
  (let (star single col first-line needs-close)
    (save-excursion
      (back-to-indentation)
      (cond
       ((looking-at "\\*[^/]")
        (setq star t
              col (current-column)))
       ((looking-at "/\\*")
        (setq star t
              first-line t
              col (1+ (current-column))))
       ((looking-at "//")
        (setq single t
              col (current-column)))))
    ;; Heuristic for whether we need to close the comment:
    ;; if we've got a parse error here, assume it's an unterminated
    ;; comment.
    (setq needs-close
          (or
           (eq (get-text-property (1- (point)) 'point-entered)
               'js2-echo-error)
           ;; The heuristic above doesn't work well when we're
           ;; creating a comment and there's another one downstream,
           ;; as our parser thinks this one ends at the end of the
           ;; next one.  (You can have a /* inside a js block comment.)
           ;; So just close it if the next non-ws char isn't a *.
           (and first-line
                (eolp)
                (save-excursion
                  (skip-chars-forward " \t\r\n")
                  (not (eq (char-after) ?*))))))
    (insert "\n")
    (cond
     (star
      (indent-to col)
      (insert "* ")
      (if (and first-line needs-close)
          (save-excursion
            (insert "\n")
            (indent-to col)
            (insert "*/"))))
     ((and single
           (save-excursion
              (and (zerop (forward-line 1))
                   (looking-at "\\s-*//"))))
      (indent-to col)
      (insert "// "))
     ;; don't need to extend the comment after all
     (js2-enter-indents-newline
      (js2-indent-line)))))

(defun js2-beginning-of-line ()
  "Toggles point between bol and first non-whitespace char in line.
Also moves past comment delimiters when inside comments."
  (interactive)
  (let (node beg)
    (cond
     ((bolp)
      (back-to-indentation))
     ((looking-at "//")
      (skip-chars-forward "/ \t"))
     ((and (eq (char-after) ?*)
           (setq node (js2-comment-at-point))
           (memq (js2-comment-node-format node) '(jsdoc block))
           (save-excursion
             (skip-chars-backward " \t")
             (bolp)))
      (skip-chars-forward "\* \t"))
     (t
      (goto-char (point-at-bol))))))

(defun js2-end-of-line ()
  "Toggles point between eol and last non-whitespace char in line."
  (interactive)
  (if (eolp)
      (skip-chars-backward " \t")
    (goto-char (point-at-eol))))

(defsubst js2-mode-inside-string ()
  "Return non-nil if inside a string.
Actually returns the quote character that begins the string."
  (nth 3 (syntax-ppss)))

(defun js2-mode-inside-comment-or-string ()
  "Return non-nil if inside a comment or string."
  (or
   (let ((comment-start
          (save-excursion
            (goto-char (point-at-bol))
            (if (re-search-forward "//" (point-at-eol) t)
                (match-beginning 0)))))
     (and comment-start
          (<= comment-start (point))))
   (let ((parse-state (syntax-ppss)))
     (or (nth 3 parse-state)
         (nth 4 parse-state)))))


(defun js2-insert-catch-skel (try-pos)
  "Complete a try/catch block after inserting a { following a try keyword.
Rationale is that a try always needs a catch or a finally, and the catch is
the more likely of the two.

TRY-POS is the buffer position of the try keyword.  The open-curly should
already have been inserted."
  (insert "{")
  (let ((try-col (save-excursion
                   (goto-char try-pos)
                   (current-column))))
    (insert "\n")
    (undo-boundary)
    (js2-indent-line) ;; indent the blank line where cursor will end up
    (save-excursion
      (insert "\n")
      (indent-to try-col)
      (insert "} catch (x) {\n\n")
      (indent-to try-col)
      (insert "}"))))


(defun js2-mode-wait-for-parse (callback)
  "Invoke CALLBACK when parsing is finished.
If parsing is already finished, calls CALLBACK immediately."
  (if (not js2-mode-buffer-dirty-p)
      (funcall callback)
    (push callback js2-mode-pending-parse-callbacks)
    (add-hook 'js2-parse-finished-hook #'js2-mode-parse-finished)))

(defun js2-mode-parse-finished ()
  "Invoke callbacks in `js2-mode-pending-parse-callbacks'."
  ;; We can't let errors propagate up, since it prevents the
  ;; `js2-parse' method from completing normally and returning
  ;; the ast, which makes things mysteriously not work right.
  (unwind-protect
      (dolist (cb js2-mode-pending-parse-callbacks)
        (condition-case err
            (funcall cb)
          (error (message "%s" err))))
    (setq js2-mode-pending-parse-callbacks nil)))

(defun js2-mode-flag-region (from to flag)
  "Hide or show text from FROM to TO, according to FLAG.
If FLAG is nil then text is shown, while if FLAG is t the text is hidden.
Returns the created overlay if FLAG is non-nil."
  (remove-overlays from to 'invisible 'js2-outline)
  (when flag
    (let ((o (make-overlay from to)))
      (overlay-put o 'invisible 'js2-outline)
      (overlay-put o 'isearch-open-invisible
                   'js2-isearch-open-invisible)
      o)))

;; Function to be set as an outline-isearch-open-invisible' property
;; to the overlay that makes the outline invisible (see
;; `js2-mode-flag-region').
(defun js2-isearch-open-invisible (overlay)
  ;; We rely on the fact that isearch places point on the matched text.
  (js2-mode-show-element))

(defun js2-mode-invisible-overlay-bounds (&optional pos)
  "Return cons cell of bounds of folding overlay at POS.
Returns nil if not found."
  (let ((overlays (overlays-at (or pos (point))))
        o)
    (while (and overlays
                (not o))
      (if (overlay-get (car overlays) 'invisible)
          (setq o (car overlays))
        (setq overlays (cdr overlays))))
    (if o
        (cons (overlay-start o) (overlay-end o)))))

(defun js2-mode-function-at-point (&optional pos)
  "Return the innermost function node enclosing current point.
Returns nil if point is not in a function."
  (let ((node (js2-node-at-point pos)))
    (while (and node (not (js2-function-node-p node)))
      (setq node (js2-node-parent node)))
    (if (js2-function-node-p node)
        node)))

(defun js2-mode-toggle-element ()
  "Hide or show the foldable element at the point."
  (interactive)
  (let (comment fn pos)
    (save-excursion
      (cond
       ;; /* ... */ comment?
       ((js2-block-comment-p (setq comment (js2-comment-at-point)))
        (if (js2-mode-invisible-overlay-bounds
             (setq pos (+ 3 (js2-node-abs-pos comment))))
            (progn
              (goto-char pos)
              (js2-mode-show-element))
          (js2-mode-hide-element)))
       ;; //-comment?
       ((save-excursion
          (back-to-indentation)
          (looking-at js2-mode-//-comment-re))
        (js2-mode-toggle-//-comment))
       ;; function?
       ((setq fn (js2-mode-function-at-point))
        (setq pos (and (js2-function-node-body fn)
                       (js2-node-abs-pos (js2-function-node-body fn))))
        (goto-char (1+ pos))
        (if (js2-mode-invisible-overlay-bounds)
            (js2-mode-show-element)
          (js2-mode-hide-element)))
       (t
        (message "Nothing at point to hide or show"))))))

(defun js2-mode-hide-element ()
  "Fold/hide contents of a block, showing ellipses.
Show the hidden text with \\[js2-mode-show-element]."
  (interactive)
  (if js2-mode-buffer-dirty-p
      (js2-mode-wait-for-parse #'js2-mode-hide-element))
  (let (node body beg end)
    (cond
     ((js2-mode-invisible-overlay-bounds)
      (message "already hidden"))
     (t
      (setq node (js2-node-at-point))
      (cond
       ((js2-block-comment-p node)
        (js2-mode-hide-comment node))
       (t
        (while (and node (not (js2-function-node-p node)))
          (setq node (js2-node-parent node)))
        (if (and node
                 (setq body (js2-function-node-body node)))
            (progn
              (setq beg (js2-node-abs-pos body)
                    end (+ beg (js2-node-len body)))
              (js2-mode-flag-region (1+ beg) (1- end) 'hide))
          (message "No collapsable element found at point"))))))))

(defun js2-mode-show-element ()
  "Show the hidden element at current point."
  (interactive)
  (let ((bounds (js2-mode-invisible-overlay-bounds)))
    (if bounds
        (js2-mode-flag-region (car bounds) (cdr bounds) nil)
      (message "Nothing to un-hide"))))

(defun js2-mode-show-all ()
  "Show all of the text in the buffer."
  (interactive)
  (js2-mode-flag-region (point-min) (point-max) nil))

(defun js2-mode-toggle-hide-functions ()
  (interactive)
  (if js2-mode-functions-hidden
      (js2-mode-show-functions)
    (js2-mode-hide-functions)))

(defun js2-mode-hide-functions ()
  "Hides all non-nested function bodies in the buffer.
Use \\[js2-mode-show-all] to reveal them, or \\[js2-mode-show-element]
to open an individual entry."
  (interactive)
  (if js2-mode-buffer-dirty-p
      (js2-mode-wait-for-parse #'js2-mode-hide-functions))
  (if (null js2-mode-ast)
      (message "Oops - parsing failed")
    (setq js2-mode-functions-hidden t)
    (js2-visit-ast js2-mode-ast #'js2-mode-function-hider)))

(defun js2-mode-function-hider (n endp)
  (when (not endp)
    (let ((tt (js2-node-type n))
          body beg end)
      (cond
       ((and (= tt js2-FUNCTION)
             (setq body (js2-function-node-body n)))
        (setq beg (js2-node-abs-pos body)
              end (+ beg (js2-node-len body)))
        (js2-mode-flag-region (1+ beg) (1- end) 'hide)
        nil)   ; don't process children of function
       (t
        t))))) ; keep processing other AST nodes

(defun js2-mode-show-functions ()
  "Un-hide any folded function bodies in the buffer."
  (interactive)
  (setq js2-mode-functions-hidden nil)
  (save-excursion
    (goto-char (point-min))
    (while (/= (goto-char (next-overlay-change (point)))
               (point-max))
      (dolist (o (overlays-at (point)))
        (when (and (overlay-get o 'invisible)
                   (not (overlay-get o 'comment)))
          (js2-mode-flag-region (overlay-start o) (overlay-end o) nil))))))

(defun js2-mode-hide-comment (n)
  (let* ((head (if (eq (js2-comment-node-format n) 'jsdoc)
                   3  ; /**
                 2))  ; /*
         (beg (+ (js2-node-abs-pos n) head))
         (end (- (+ beg (js2-node-len n)) head 2))
         (o (js2-mode-flag-region beg end 'hide)))
    (overlay-put o 'comment t)))

(defun js2-mode-toggle-hide-comments ()
  "Folds all block comments in the buffer.
Use \\[js2-mode-show-all] to reveal them, or \\[js2-mode-show-element]
to open an individual entry."
  (interactive)
  (if js2-mode-comments-hidden
      (js2-mode-show-comments)
    (js2-mode-hide-comments)))

(defun js2-mode-hide-comments ()
  (interactive)
  (if js2-mode-buffer-dirty-p
      (js2-mode-wait-for-parse #'js2-mode-hide-comments))
  (if (null js2-mode-ast)
      (message "Oops - parsing failed")
    (setq js2-mode-comments-hidden t)
    (dolist (n (js2-ast-root-comments js2-mode-ast))
      (let ((format (js2-comment-node-format n)))
        (when (js2-block-comment-p n)
          (js2-mode-hide-comment n))))
    (js2-mode-hide-//-comments)))

(defun js2-mode-extend-//-comment (direction)
  "Find start or end of a block of similar //-comment lines.
DIRECTION is -1 to look back, 1 to look forward.
INDENT is the indentation level to match.
Returns the end-of-line position of the furthest adjacent
//-comment line with the same indentation as the current line.
If there is no such matching line, returns current end of line."
  (let ((pos (point-at-eol))
        (indent (current-indentation)))
    (save-excursion
      (while (and (zerop (forward-line direction))
                  (looking-at js2-mode-//-comment-re)
                  (eq indent (length (match-string 1))))
        (setq pos (point-at-eol))
      pos))))

(defun js2-mode-hide-//-comments ()
  "Fold adjacent 1-line comments, showing only snippet of first one."
  (let (beg end)
    (save-excursion
      (goto-char (point-min))
      (while (re-search-forward js2-mode-//-comment-re nil t)
        (setq beg (point)
              end (js2-mode-extend-//-comment 1))
        (unless (eq beg end)
          (overlay-put (js2-mode-flag-region beg end 'hide)
                       'comment t))
        (goto-char end)
        (forward-char 1)))))

(defun js2-mode-toggle-//-comment ()
  "Fold or un-fold any multi-line //-comment at point.
Caller should have determined that this line starts with a //-comment."
  (let* ((beg (point-at-eol))
         (end beg))
    (save-excursion
      (goto-char end)
      (if (js2-mode-invisible-overlay-bounds)
          (js2-mode-show-element)
        ;; else hide the comment
        (setq beg (js2-mode-extend-//-comment -1)
              end (js2-mode-extend-//-comment 1))
        (unless (eq beg end)
          (overlay-put (js2-mode-flag-region beg end 'hide)
                       'comment t))))))

(defun js2-mode-show-comments ()
  "Un-hide any hidden comments, leaving other hidden elements alone."
  (interactive)
  (setq js2-mode-comments-hidden nil)
  (save-excursion
    (goto-char (point-min))
    (while (/= (goto-char (next-overlay-change (point)))
               (point-max))
      (dolist (o (overlays-at (point)))
        (when (overlay-get o 'comment)
          (js2-mode-flag-region (overlay-start o) (overlay-end o) nil))))))

(defun js2-mode-display-warnings-and-errors ()
  "Turn on display of warnings and errors."
  (interactive)
  (setq js2-mode-show-parse-errors t
        js2-mode-show-strict-warnings t)
  (js2-reparse 'force))

(defun js2-mode-hide-warnings-and-errors ()
  "Turn off display of warnings and errors."
  (interactive)
  (setq js2-mode-show-parse-errors nil
        js2-mode-show-strict-warnings nil)
  (js2-reparse 'force))

(defun js2-mode-toggle-warnings-and-errors ()
  "Toggle the display of warnings and errors.
Some users don't like having warnings/errors reported while they type."
  (interactive)
  (setq js2-mode-show-parse-errors (not js2-mode-show-parse-errors)
        js2-mode-show-strict-warnings (not js2-mode-show-strict-warnings))
  (if (called-interactively-p 'any)
      (message "warnings and errors %s"
               (if js2-mode-show-parse-errors
                   "enabled"
                 "disabled")))
  (js2-reparse 'force))

(defun js2-mode-customize ()
  (interactive)
  (customize-group 'js2-mode))

(defun js2-mode-forward-sexp (&optional arg)
  "Move forward across one statement or balanced expression.
With ARG, do it that many times.  Negative arg -N means
move backward across N balanced expressions."
  (interactive "p")
  (setq arg (or arg 1))
  (let (node end (start (point)))
    (cond
     ;; backward-sexp
     ;; could probably make this better for some cases:
     ;;  - if in statement block (e.g. function body), go to parent
     ;;  - infix exprs like (foo in bar) - maybe go to beginning
     ;;    of infix expr if in the right-side expression?
     ((and arg (minusp arg))
      (dotimes (i (- arg))
        (js2-backward-sws)
        (forward-char -1)  ; enter the node we backed up to
        (setq node (js2-node-at-point (point) t))
        (goto-char (if node
                       (js2-node-abs-pos node)
                     (point-min)))))
    (t
     ;; forward-sexp
     (js2-forward-sws)
     (dotimes (i arg)
       (js2-forward-sws)
       (setq node (js2-node-at-point (point) t)
             end (if node (+ (js2-node-abs-pos node)
                             (js2-node-len node))))
       (goto-char (or end (point-max))))))))

(defun js2-errors ()
  "Return a list of errors found."
  (and js2-mode-ast
       (js2-ast-root-errors js2-mode-ast)))

(defun js2-warnings ()
  "Return a list of warnings found."
  (and js2-mode-ast
       (js2-ast-root-warnings js2-mode-ast)))

(defun js2-have-errors-p ()
  "Return non-nil if any parse errors or warnings were found."
  (or (js2-errors) (js2-warnings)))

(defun js2-errors-and-warnings ()
  "Return a copy of the concatenated errors and warnings lists.
They are appended:  first the errors, then the warnings.
Entries are of the form (MSG BEG END)."
  (when js2-mode-ast
    (append (js2-ast-root-errors js2-mode-ast)
            (copy-sequence (js2-ast-root-warnings js2-mode-ast)))))

(defun js2-next-error (&optional arg reset)
  "Move to next parse error.
Typically invoked via \\[next-error].
ARG is the number of errors, forward or backward, to move.
RESET means start over from the beginning."
  (interactive "p")
  (if (not (or (js2-errors) (js2-warnings)))
      (message "No errors")
    (when reset
      (goto-char (point-min)))
    (let* ((errs (js2-errors-and-warnings))
           (continue t)
           (start (point))
           (count (or arg 1))
           (backward (minusp count))
           (sorter (if backward '> '<))
           (stopper (if backward '< '>))
           (count (abs count))
           all-errs err)
      ;; Sort by start position.
      (setq errs (sort errs (lambda (e1 e2)
                              (funcall sorter (second e1) (second e2))))
            all-errs errs)
      ;; Find nth error with pos > start.
      (while (and errs continue)
        (when (funcall stopper (cadar errs) start)
          (setq err (car errs))
          (if (zerop (decf count))
              (setq continue nil)))
        (setq errs (cdr errs)))
      (if err
          (goto-char (second err))
        ;; Wrap around to first error.
        (goto-char (second (car all-errs)))
        ;; If we were already on it, echo msg again.
        (if (= (point) start)
            (js2-echo-error (point) (point)))))))

(defun js2-down-mouse-3 ()
  "Make right-click move the point to the click location.
This makes right-click context menu operations a bit more intuitive.
The point will not move if the region is active, however, to avoid
destroying the region selection."
  (interactive)
  (when (and js2-move-point-on-right-click
             (not mark-active))
    (let ((e last-input-event))
      (ignore-errors
        (goto-char (cadadr e))))))

(defun js2-mode-create-imenu-index ()
  "Return an alist for `imenu--index-alist'."
  ;; This is built up in `js2-parse-record-imenu' during parsing.
  (when js2-mode-ast
    ;; if we have an ast but no recorder, they're requesting a rescan
    (unless js2-imenu-recorder
      (js2-reparse 'force))
    (prog1
        (js2-build-imenu-index)
      (setq js2-imenu-recorder nil
            js2-imenu-function-map nil))))

(defun js2-mode-find-tag ()
  "Replacement for `find-tag-default'.
`find-tag-default' returns a ridiculous answer inside comments."
  (let (beg end)
    (js2-with-underscore-as-word-syntax
      (save-excursion
        (if (and (not (looking-at "[A-Za-z0-9_$]"))
                 (looking-back "[A-Za-z0-9_$]"))
            (setq beg (progn (forward-word -1) (point))
                  end (progn (forward-word 1) (point)))
          (setq beg (progn (forward-word 1) (point))
                end (progn (forward-word -1) (point))))
        (replace-regexp-in-string
         "[\"']" ""
         (buffer-substring-no-properties beg end))))))

(defun js2-mode-forward-sibling ()
  "Move to the end of the sibling following point in parent.
Returns non-nil if successful, or nil if there was no following sibling."
  (let* ((node (js2-node-at-point))
         (parent (js2-mode-find-enclosing-fn node))
         sib)
    (when (setq sib (js2-node-find-child-after (point) parent))
      (goto-char (+ (js2-node-abs-pos sib)
                    (js2-node-len sib))))))

(defun js2-mode-backward-sibling ()
  "Move to the beginning of the sibling node preceding point in parent.
Parent is defined as the enclosing script or function."
  (let* ((node (js2-node-at-point))
         (parent (js2-mode-find-enclosing-fn node))
         sib)
    (when (setq sib (js2-node-find-child-before (point) parent))
      (goto-char (js2-node-abs-pos sib)))))

(defun js2-beginning-of-defun (&optional arg)
  "Go to line on which current function starts, and return t on success.
If we're not in a function or already at the beginning of one, go
to beginning of previous script-level element.
With ARG N, do that N times. If N is negative, move forward."
  (setq arg (or arg 1))
  (if (plusp arg)
      (let ((parent (js2-node-parent-script-or-fn (js2-node-at-point))))
        (when (cond
               ((js2-function-node-p parent)
                (goto-char (js2-node-abs-pos parent)))
               (t
                (js2-mode-backward-sibling)))
          (if (> arg 1)
              (js2-beginning-of-defun (1- arg))
            t)))
    (when (js2-end-of-defun)
      (if (>= arg -1)
          (js2-beginning-of-defun 1)
        (js2-beginning-of-defun (1+ arg))))))

(defun js2-end-of-defun ()
  "Go to the char after the last position of the current function
or script-level element."
  (let* ((node (js2-node-at-point))
         (parent (or (and (js2-function-node-p node) node)
                     (js2-node-parent-script-or-fn node)))
         script)
    (unless (js2-function-node-p parent)
      ;; Use current script-level node, or, if none, the next one.
      (setq script (or parent node)
            parent (js2-node-find-child-before (point) script))
      (when (or (null parent)
                (>= (point) (+ (js2-node-abs-pos parent)
                               (js2-node-len parent))))
        (setq parent (js2-node-find-child-after (point) script))))
    (when parent
      (goto-char (+ (js2-node-abs-pos parent)
                    (js2-node-len parent))))))

(defun js2-mark-defun (&optional allow-extend)
  "Put mark at end of this function, point at beginning.
The function marked is the one that contains point.

Interactively, if this command is repeated,
or (in Transient Mark mode) if the mark is active,
it marks the next defun after the ones already marked."
  (interactive "p")
  (let (extended)
    (when (and allow-extend
               (or (and (eq last-command this-command) (mark t))
                   (and transient-mark-mode mark-active)))
      (let ((sib (save-excursion
                   (goto-char (mark))
                   (if (js2-mode-forward-sibling)
                       (point))))
            node)
        (if sib
            (progn
              (set-mark sib)
              (setq extended t))
          ;; no more siblings - try extending to enclosing node
          (goto-char (mark t)))))
   (when (not extended)
     (let ((node (js2-node-at-point (point) t)) ; skip comments
           ast fn stmt parent beg end)
       (when (js2-ast-root-p node)
         (setq ast node
               node (or (js2-node-find-child-after (point) node)
                        (js2-node-find-child-before (point) node))))
       ;; only mark whole buffer if we can't find any children
       (if (null node)
           (setq node ast))
       (if (js2-function-node-p node)
           (setq parent node)
         (setq fn (js2-mode-find-enclosing-fn node)
               stmt (if (or (null fn)
                            (js2-ast-root-p fn))
                        (js2-mode-find-first-stmt node))
               parent (or stmt fn)))
       (setq beg (js2-node-abs-pos parent)
             end (+ beg (js2-node-len parent)))
       (push-mark beg)
       (goto-char end)
       (exchange-point-and-mark)))))

(defun js2-narrow-to-defun ()
  "Narrow to the function enclosing point."
  (interactive)
  (let* ((node (js2-node-at-point (point) t))  ; skip comments
         (fn (if (js2-script-node-p node)
                 node
               (js2-mode-find-enclosing-fn node)))
         (beg (js2-node-abs-pos fn)))
    (unless (js2-ast-root-p fn)
      (narrow-to-region beg (+ beg (js2-node-len fn))))))

(provide 'js2-mode)

;;; js2-mode.el ends here<|MERGE_RESOLUTION|>--- conflicted
+++ resolved
@@ -10562,15 +10562,10 @@
     (cond
      ;; Check if we're inside a string.
      ((nth 3 parse-status)
-<<<<<<< HEAD
-      (js2-mode-split-string parse-status))
-     ;; Check if inside a block comment.
-=======
       (if js2-concat-multiline-strings
           (js2-mode-split-string parse-status)
         (insert "\n")))
-     ;; check if inside a block comment
->>>>>>> 262bf9d4
+     ;; Check if inside a block comment.
      ((nth 4 parse-status)
       (js2-mode-extend-comment))
      (t
@@ -10583,7 +10578,7 @@
          (quote-char (nth 3 parse-status))
          (quote-string (string quote-char))
          (string-beg (nth 8 parse-status))
-<<<<<<< HEAD
+         (at-eol (eq js2-concat-multiline-strings 'eol))
          (indent (or
                   (save-excursion
                     (back-to-indentation)
@@ -10594,26 +10589,11 @@
                     (if (looking-back "\\+\\s-+")
                         (goto-char (match-beginning 0)))
                     (current-column)))))
-    (insert quote-char "\n")
-=======
-         (at-eol (eq js2-concat-multiline-strings 'eol))
-         (indent (save-match-data
-                   (or
-                    (save-excursion
-                      (back-to-indentation)
-                      (if (looking-at "\\+")
-                          (current-column)))
-                    (save-excursion
-                      (goto-char string-beg)
-                      (if (looking-back "\\+\\s-+")
-                          (goto-char (match-beginning 0)))
-                      (current-column))))))
     (insert quote-char)
     (if at-eol
         (insert " +\n")
       (insert "\n"))
     ;; FIXME: This does not match the behavior of `js2-indent-line'.
->>>>>>> 262bf9d4
     (indent-to indent)
     (unless at-eol
       (insert "+ "))
