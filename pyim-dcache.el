--- conflicted
+++ resolved
@@ -205,20 +205,9 @@
 内部函数会根据 CODE 来确定插入对应的 hash key.")
 
 ;; ** Dcache 删词功能
-(defun pyim-dcache-delete-word (word)
-  "将中文词条 WORD 从个人词库中删除"
-  (pyim-dcache-call-api 'delete-word word))
-
-<<<<<<< HEAD
-;; ** Dcache 检索功能
-(defun pyim-dcache-get (code &optional from)
-  "从 FROM 对应的 dcache 中搜索 CODE, 得到对应的词条.
-
-当词库文件加载完成后，pyim 就可以用这个函数从词库缓存中搜索某个
-code 对应的中文词条了."
-  (when code
-    (pyim-dcache-call-api 'get code from)))
-=======
+(cl-defgeneric pyim-dcache-delete-word (word)
+  "将中文词条 WORD 从个人词库中删除")
+
 ;; ** Dcache 更新功能接口
 (cl-defgeneric pyim-dcache-update (&optional force)
   "读取并加载所有相关词库 dcache, 如果 FORCE 为真，强制加载。")
@@ -260,7 +249,6 @@
 
 如果 FILE 为 nil, 提示用户指定导出文件位置, 如果 CONFIRM 为 non-nil，
 文件存在时将会提示用户是否覆盖，默认为覆盖模式。")
->>>>>>> 7288242a
 
 ;; * Footer
 (provide 'pyim-dcache)
