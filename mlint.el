;;; mlint.el --- run mlint in a MATLAB buffer -*- lexical-binding: t -*-

;; Author: Eric M. Ludlam <eludlam@mathworks.com>
;; Maintainer: Eric M. Ludlam <eludlam@mathworks.com>
;; Created: June 25, 2002

(defvar mlint-version "1.3.2"
  "The current version of mlint minor mode.")

;; Copyright (C) 2002-2024 Eric Ludlam
;;
;; This program is free software; you can redistribute it and/or modify
;; it under the terms of the GNU General Public License as published by
;; the Free Software Foundation; either version 3, or (at your option)
;; any later version.
;;
;; This program is distributed in the hope that it will be useful,
;; but WITHOUT ANY WARRANTY; without even the implied warranty of
;; MERCHANTABILITY or FITNESS FOR A PARTICULAR PURPOSE.  See the
;; GNU General Public License for more details.
;;
;; You should have received a copy of the GNU General Public License
;; along with GNU Emacs; see the file COPYING.  If not, write to
;; the Free Software Foundation, 675 Mass Ave, Cambridge, MA 02139, USA.

;;; Commentary:
;;
;; Run mlint, and highlight the problems in the buffer.
;;

(eval-and-compile
  (require 'matlab-compat))
(require 'matlab)
(require 'linemark)

(eval-when-compile
  (require 'font-lock))

;; If we can't find an mlint program this fcn will be needed.
(autoload 'matlab-mode-determine-matlabroot "matlab-shell" "\
Return the MATLABROOT for the \\='matlab-shell-command\\='.

\(fn)" nil nil)


;; `goto-line' is for interactive use only; use `forward-line' instead.
(defun mlint-goto-line (n)
  "Goto line N for mlint."
  (goto-char (point-min)) (forward-line (1- n)))

;;; Code:
(defvar mlint-platform
  ;; See
  ;;   >> lower(computer)
  ;;   MATLABROOT/bin/util/arch.sh (or arch.bat)
  (cond ((eq system-type 'darwin)
         (cond
          ((string-match "^arm" system-configuration) ;; e.g. arm-apple-darwin20.3.0
           "maca64")
          ((string-match "^x86_64" system-configuration)
           "maci64")
          ((string-match "^i386" system-configuration)
           (let ((mt (getenv "MACHTYPE")))
             (if (and (stringp mt) (string= "x86_32" mt))
                 ;; This hack is bad since an Emacs started from
                 ;; the doc doesn't have this variable, thus by defaulting
                 ;; to checking the 32 bit (not common anymore) version,
                 ;; we'll get the right answer most of the time.
                 "maci" "maci64")))
          (t
           "mac")))
        ((eq system-type 'gnu/linux)
         (cond ((string-match "64\\|i686" system-configuration)
                "glnxa64")
               (t "glnx86")))
        ((eq system-type 'solaris)
         "sol2")
        ((eq system-type 'hpux)
         "hpux")
        ((eq system-type 'windows-nt)
         ;; Thought about checking the env PROCESSOR_ARCHITEW6432,
         ;; but this said AMD on my Intel, which seemed suspicious.
         (let ((proc (getenv "PROCESSOR_IDENTIFIER")))
           (if (and (stringp proc) (string-match "64" proc))
               "win64"
             "win32")))
        (t "unknown"))
  "MATLAB platform we are running mlint on.  See >> lower(computer).")

(defcustom mlint-calculate-cyclic-complexity-flag nil
  "*Non-nil means to collect cyclic complexity values."
  :group 'mlint
  :type 'boolean)

(defvar mlint-symtab-info nil
  "Symbol Table collected from highlighting cross function variables.
Each entry in the symtab is at an index indicating the line it occurs on.
Each entry is of the form:
  ( \"FUNCTION-NAME\" PARENT-IDX ( LINENO . COLNO ) ...)
and ... is a list of cross-function variable usages.")
(make-variable-buffer-local 'mlint-symtab-info)

(defun mlint-programs-set-fcn (&optional symbol value)
  "The :set function for `matlab-programs'.
SYMBOL is the variable being set.  VALUE is the new value."
  (condition-case nil
      (custom-set-default symbol value)
    (error (set symbol value)))
  (mlint-reset-program))

(defvar mlint-program-selection-fcn nil
  "Function to specify the \\=`mlint-program\\=' for the current buffer.
For example,
  (eval-after-load \"mlint\"
   \\='(setq mlint-program-selection-fcn \\='my-function-to-select-mlint-program))
will setup \\=`my-function-to-select-mlint-program\\=' to pick
the mlint for a buffer.  After opening a *.m file,
\\=`my-function-to-select-mlint-program\\=' is called and the
appropriate mlint should be returned. If there's no mlint program
available, nil should be returned and mlint will not be
activated.")

(defvar mlint-program nil
  "Program to run for MLint.
This value can be automatically set by \\=`mlint-programs\\='.")

(defvar mlint-programs) ;; forward declaration to quiet compiler warning

(defun mlint-reset-program ()
  "Reset `mlint-program'."
  (setq mlint-program
        (let* ((root (matlab-mode-determine-matlabroot))
               (bin (expand-file-name "bin" root))
               (mlp mlint-programs)
               (ans nil))
          (while (and mlp (not ans))
            (cond ((null (car mlp))
                   nil)
                  ((file-executable-p (car mlp))
                   (setq ans (car mlp)))
                  ((executable-find (car mlp))
                   (setq ans (executable-find (car mlp))))
                  ;; Use the matlabroot found by matlab-shell
                  ((file-executable-p (expand-file-name (car mlp) bin))
                   (setq ans (expand-file-name (car mlp) bin)))
                  (t nil))
            (setq mlp (cdr mlp)))
          ans)))

(defcustom mlint-programs (list
                           "mlint"
                           (concat mlint-platform "/mlint"))
  "*List of possible locations of the mlint program."
  :group 'mlint
  :type '(repeat (file :tag "MLint Program: "))
  :set 'mlint-programs-set-fcn)

(defcustom mlint-flags '("-all" "-id") ; "-fix") % Need to support this output
  "*List of flags passed to mlint."
  :group 'mlint
  :type '(repeat (string :tag "Option: ")))

(defconst mlint-output-regex
  "^L \\([0-9]+\\) (C \\([-0-9]+\\)): \\(\\w+\\): \\([^\n]+\\)"
  "Regular expression for collecting mlint output.")

(defconst mlint-symtab-line-regex
  ;; serial number        name              parent
  (concat "^ *\\([0-9]+\\) +\\([a-zA-Z0-9_]+\\) +\\([0-9]+\\)"
          ;;   cross-function variable       function-line function-column
          " +\\(V +CH\\(Set\\|Used\\).*\\|F.* \\([0-9]+\\)/\\([0-9]+\\)\\)$")
  "Regular expression for mlint symbol table line.")

(defcustom mlint-verbose nil
  "*Non nil if command `mlint-minor-mode' should display messages while running."
  :group 'mlint
  :type 'boolean)

(defcustom mlint-scan-for-fixes-flag t
  "Non-nil means that we should scan mlint output for things to fix.
Scanning using `mlint-error-fix-alist' can slow things down, and may
be cause for being turned off in a buffer."
  :group 'mlint
  :type 'boolean)
(make-variable-buffer-local 'mlint-scan-for-fixes-flag)

(defvar mlint-error-id-fix-alist
  '(
    ( AND2  . mlint-lm-entry-logicals)
    ( OR2   . mlint-lm-entry-logicals)
    ( INUSD . mlint-lm-entry-unused-argument )
    ( NOPRT . mlint-lm-quiet )
    ( NOSEM . mlint-lm-delete-focus )
    ( NOCOM . mlint-lm-delete-focus )
    ( MSNU  . mlint-lm-delete-focus )
    ( ST2NM . mlint-lm-str2num )
    ( FDEPR . mlint-lm-entry-deprecated )
    ( ENDCT . mlint-lm-missing-end )
    ( ENDCT2 . mlint-lm-missing-end )
    ( FNDEF . mlint-lm-function-name )
    ( MCFIL . mlint-lm-function-name )
    ( MCSCC . mlint-lm-function-name )
    )
  "List of warning IDs and auto-fix functions.
If the CAR of an association matches an error id then the linemark entry
created is of the class in CDR.")

(defun mlint-column-output (string)
  "Convert the mlint column output to a cons pair.
\(COLSTART .  COLEND).
Argument STRING is the text to interpret."
  (save-match-data
    (if (string-match "\\([0-9]+\\)-\\([0-9]+\\)" string)
        (cons (string-to-number (match-string 1 string))
              (string-to-number (match-string 2 string)))
      (let ((i (string-to-number string)))
        (cons i i)))))

(defun mlint-run ()
  "Run mlint on BUFFER and return a list of issues."
  (when (and (file-exists-p (buffer-file-name)) mlint-program)
    (if (not (file-executable-p mlint-program))
        (progn
          (message "Unable to mlint, %s doesn't exist" mlint-program)
          (sit-for 2)
          nil)
      (let* ((fn (file-name-nondirectory (buffer-file-name (current-buffer))))
<<<<<<< HEAD
	     (dd default-directory)
	     (buffer-mlint-program mlint-program)
=======
             (buffer-mlint-program mlint-program)
>>>>>>> b4997454
             (dd default-directory)
             (show-mlint-warnings matlab-show-mlint-warnings)
             (highlight-cross-function-variables
              (and matlab-functions-have-end
                   matlab-highlight-cross-function-variables))
             (flags (let ((tmp (if matlab-show-mlint-warnings mlint-flags nil)))
                      (setq tmp
                            (if highlight-cross-function-variables
                                (cons "-edit" tmp)
                              tmp))
                      (setq tmp
                            (if mlint-calculate-cyclic-complexity-flag
                                (cons "-cyc" tmp)
                              tmp))
                      tmp))
             (errors nil)
             (n nil)
             (symtab nil))
        (with-current-buffer (get-buffer-create "*M-Lint*")
          (erase-buffer)
          (when mlint-verbose (message "Running mlint..."))

          (setq default-directory dd)

<<<<<<< HEAD
	  (setq default-directory dd)
	  
	  (apply 'call-process buffer-mlint-program nil (current-buffer) nil
	         (append flags (list fn)))
=======
          (apply 'call-process buffer-mlint-program nil (current-buffer) nil
                 (append flags (list fn)))
>>>>>>> b4997454

          (when mlint-verbose (message "Running mlint...done"))
          (goto-char (point-min))
          (when highlight-cross-function-variables
            (when (not (re-search-forward mlint-output-regex nil t))
              (goto-char (point-max)))
            (when (re-search-backward "^ *\\([0-9]+\\)" nil t)
              (goto-char (point-min))
              (setq n (1+ (string-to-number (match-string 1))))
              (setq symtab (make-vector n nil))
              (while (re-search-forward mlint-symtab-line-regex nil t)
                (let ((name (match-string 2))
                      (parent-index (string-to-number (match-string 3)))
                      (column (match-string 7)))
                  (if column ;; line defines a function
                      (aset symtab (string-to-number (match-string 1))
                            (list name
                                  (when (/= parent-index 0) parent-index)
                                  (cons (string-to-number (match-string 6))
                                        (string-to-number column))))
                    (let ((parent (cddr (aref symtab parent-index))))
                      (if parent
                          (rplacd parent (cons name (cdr parent))))))))))
          (when show-mlint-warnings
            (while (re-search-forward mlint-output-regex nil t)
              (setq errors (cons
                            (list (string-to-number (match-string 1))
                                  (mlint-column-output (match-string 2))
                                  (match-string 4)
                                  "" ; this was the warning code (level)
                                  (match-string 3)
                                  )
                            errors))))
          )
        (mlint-clear-nested-function-info-overlays)
        (setq mlint-symtab-info symtab)
        (when (and highlight-cross-function-variables (integerp n))
          ;; Then set up new overlays for cross-function variables
          ;; and nested functions.
          (save-excursion
            (while (> n 0)
              (setq n (1- n))
              (let ((entry (aref mlint-symtab-info n)))
                (if entry
                    (let ((where (caddr entry)))
                      (mlint-goto-line (car where))
                      (forward-char (1- (cdr where)))
                      (re-search-backward "function\\b")
                      (setq where (point))
                      (condition-case nil
                          (matlab-forward-sexp)
                        (error (goto-char (point-max))))
                      (if (cadr entry) ; nested
                          (overlay-put
                           (make-overlay where (point))
                           'nested-function t))
                      (if (cdddr entry)
                          (overlay-put
                           (make-overlay where (point))
                           'cross-function-variables
                           (concat
                            "\\b\\("
                            (mapconcat #'(lambda (x) x) (cdddr entry) "\\|")
                            "\\)\\b")))))))))
        errors
        ))))

(defclass mlint-lm-group (linemark-group)
  ()
  "Group of linemarks for mlint.")

(defclass mlint-lm-entry (linemark-entry)
  ((column :initarg :column
           :type integer
           :documentation
           "The column on which the warning occurs.")
   (column-end :initarg :column-end
               :type integer
               :documentation
               "The column on which the warning ends.")
   (coverlay :type overlay
             :documentation
             "Overlay used for the specific part of the line at issue.")
   (warning :initarg :warning
            :type string
            :documentation
            "The error message created by mlint on this line.")
   (warningid :initarg :warningid
              :type symbol
              :documentation
              "The error id provided by mlint.
Warning ID's won't change between releases, unlike the warning messages.")
   (warningcode :initarg :warningcode
                :type symbol
                :initform 'minor
                :documentation
                "mlint return code for this type of warning.")
   (fixable-p :initform nil
              :allocation :class
              :type boolean
              :documentation
              "Can this class auto-fix the problem?")
   (fix-description :initform nil
                    :allocation :class
                    :type (or string null)
                    :documentation
                    "Description of how the fix will effect the buffer.")
   )
  "A linemark entry.")

(defun mlint-linemark-create-group ()
  "Create a group object for tracking linemark entries.
Do not permit multiple groups with the same name."
  (let* ((name "mlint")
         (newgroup (mlint-lm-group name :face 'linemark-go-face))
         (foundgroup nil)
         (lmg linemark-groups))
    (while (and (not foundgroup) lmg)
      (if (string= name (eieio-object-name-string (car lmg)))
          (setq foundgroup (car lmg)))
      (setq lmg (cdr lmg)))
    (if foundgroup
        (setq newgroup foundgroup)
      (setq linemark-groups (cons newgroup linemark-groups))
      newgroup)))

(defvar mlint-mark-group (mlint-linemark-create-group)
  "Group of marked lines for mlint.")

(defun mlint-warningid->class (warningid)
  "For a given WARNINGID, return a class for that warning.
Different warnings are handled by different classes."
  (if mlint-scan-for-fixes-flag
      (let ((al mlint-error-id-fix-alist))
        (while (and al
                    (not (eq (car (car al)) warningid))
                    )
          (setq al (cdr al)))
        (or (cdr (car al)) 'mlint-lm-entry))
    'mlint-lm-entry))

(cl-defmethod linemark-new-entry ((g mlint-lm-group) &rest args)
  "Add a `linemark-entry' to G.
It will be at location FILE and LINE, and use optional FACE.
Call the new entry's activate method.
Optional ARGS specifies details about the entry."
  (ignore g)
  (let* ((f (plist-get args :filename))
         (l (plist-get args :line))
         ;; (wc (plist-get args :warningcode))
         (c (mlint-warningid->class (plist-get args :warningid)))
         )
    (when (stringp f) (setq f (file-name-nondirectory f)))
    (apply c (format "%s %d" f l) args)
    ))

(defun mlint-end-of-something ()
  "Move cursor to the end of whatever the cursor is on."
  (cond ((looking-at "\\w\\|\\s(")
         (forward-sexp 1))
        ((looking-at "\\s.")
         (skip-syntax-forward "."))
        (t (error nil))))

(defvar mlint-overlay-map) ;; quiet compiler warning with forward declaration

(cl-defmethod linemark-display ((e mlint-lm-entry) active-p)
  "Set object E to be active.
ACTIVE-P if it should be made visible."
  ;; A bug in linemark prevents individual entry colors.
  ;; Fix the color here.
  (let ((wc (oref e warningcode)))
    (oset e :face
          (cond ((eq wc 'major) 'linemark-stop-face)
                ((eq wc 'medium) 'linemark-caution-face)
                (t 'linemark-go-face))))
  ;; Call our parent method
  (cl-call-next-method)
  ;; Add highlight area
  (if active-p
      (when (and (not (slot-boundp e 'coverlay))
                 (slot-boundp e 'overlay)
                 (oref e overlay))
        (with-slots (overlay column column-end warning) e
          (let ((warntxt
                 (if (mlint-is-fixable e)
                     (concat warning "\nC-c , f to "
                             (oref e fix-description))
                   warning)))
            ;; We called super first, so this should be an active overlay.
            (overlay-put overlay 'local-map mlint-overlay-map)
            (overlay-put overlay 'help-echo warntxt)
            ;; Now, if we have some column data, lets put more highlighting on.
            (with-current-buffer (overlay-buffer overlay)
              (goto-char (overlay-start overlay))
              (condition-case nil
                  (forward-char (1- column))
                ;;(move-to-column (1- column))
                (error nil))
              (oset e coverlay (make-overlay
                                (point)
                                (progn
                                  (beginning-of-line)
                                  (forward-char column-end)
                                        ;(move-to-column column-end)
                                  (point))
                                (current-buffer)))
              (with-slots (coverlay) e
                (overlay-put coverlay 'face 'linemark-funny-face)
                (overlay-put coverlay 'obj e)
                (overlay-put coverlay 'tag 'mlint)
                (overlay-put coverlay 'help-echo warntxt)
                )
              ))))
    ;; Delete our spare overlay
    (when (slot-boundp e 'coverlay)
      (with-slots (coverlay) e
        (when coverlay
          (condition-case nil
              (delete-overlay coverlay)
            (error nil))
          (slot-makeunbound e 'coverlay)))
      )))

(cl-defmethod mlint-is-fixable ((e mlint-lm-entry))
  "Return non-nil if entry E can be automatically fixed."
  (oref-default e fixable-p))

(cl-defmethod mlint-fix-entry :after ((e mlint-lm-entry))
  "Stuff to do after a warning is considered fixed.
Subclasses fulfill the duty of actually fixing the code."
  (linemark-display e nil)
  (linemark-delete e))

(cl-defmethod mlint-fix-entry ((e mlint-lm-entry))
  "This entry E cannot fix warnings, so throw an error.
Subclasses fulfill the duty of actually fixing the code."
  (ignore e)
  (error "Don't know how to fix warning"))

;;; Specialized classes
;;

(defclass mlint-lm-delete-focus (mlint-lm-entry)
  ((fixable-p :initform t)
   (fix-description :initform "Delete the offending characters.")
   )
  "Specialized entry for deleting the highlighted entry.")

(cl-defmethod mlint-fix-entry ((ent mlint-lm-delete-focus))
  "Add semi-colon to end of this line ENT."
  (save-excursion
    (mlint-goto-line (oref ent line))
    (let* ((s (progn (move-to-column (1- (oref ent column))) (point)))
           (e (progn (move-to-column (oref ent column-end)) (point)))
           )
      (goto-char s)
      (delete-region (point) e)
      ;; If this happened to be at end of line, just delete all left over whitespace.
      (when (looking-at "\\s-*$") (delete-horizontal-space))
      (point)
      ))
  )

(defclass mlint-lm-replace-focus (mlint-lm-delete-focus)
  ((fix-description :initform "Replace the offending symbol with ")
   (new-text :initform "")
   )
  "Class which can replace the focus area."
  :abstract t)

(cl-defmethod initialize-instance :after ((this mlint-lm-replace-focus)
                                          &rest fields)
  "Calculate the new fix description for THIS.
Optional argument FIELDS are the initialization arguments."
  (ignore fields)
  ;; After basic initialization, update the fix description.
  (oset this fix-description
        (concat (oref-default this fix-description)
                (oref this new-text))))

(cl-defmethod mlint-fix-entry ((ent mlint-lm-replace-focus))
  "For ENT, replace the focus area with :new-text."
  (let ((pos (cl-call-next-method)))
    (ignore pos)
    (save-excursion
      (goto-char (point))
      (insert (oref ent new-text)))))

(defclass mlint-lm-str2num (mlint-lm-replace-focus)
  ((new-text :initform "str2double"))
  "Replace str2num with str2double.")

(defclass mlint-lm-entry-deprecated (mlint-lm-replace-focus)
  ()
  "Entry for anything that is deprecated.
Extracts the replacement for the deprecated symbol from the warning message.")

(cl-defmethod initialize-instance :after ((this mlint-lm-entry-deprecated)
                                          &rest fields)
  "Calculate the \\='new text\\=' for THIS instance.
Optional argument FIELDS are the initialization arguments."
  ;; After basic initialization, update the new text field.
  (ignore fields)
  (let* ((warn (oref this warning))
         (junk (string-match "Use \\(\\w+\\) instead" warn))
         (newfcn (when junk (downcase (substring warn (match-beginning 1) (match-end 1))))))
    (oset this new-text newfcn)
    ;; After basic initialization, update the fix description.
    (oset this fix-description
          (concat (oref-default this fix-description)
                  newfcn))
    ))

(defclass mlint-lm-function-name (mlint-lm-replace-focus)
  ()
  "When function name is missmatched with the file name."
  )

(cl-defmethod initialize-instance :after ((this mlint-lm-function-name) &rest fields)
  "Compute the \\='new text\\=' for THIS to be the file name from the message.
Optional arguments FIELDS are the initialization arguments."
  (ignore fields)
  (let* ((warn (oref this warning))
         (junk (or (string-match "file name: '\\([a-zA-z][a-zA-z0-9]+\\)'" warn)
                   (string-match "do not agree: '\\([a-zA-z][a-zA-z0-9]+\\)'" warn)
                   (string-match "of the subclass '\\([a-zA-z][a-zA-z0-9]+\\)'" warn))
               )
         (newfcn (when junk (match-string 1 warn))))
    (oset this new-text newfcn)
    ;; After basic initialization, update the fix description.
    (oset this fix-description
          (concat (oref-default this fix-description)
                  newfcn))
    ))

;;; Custom auto-fix entries
;;
(defclass mlint-lm-entry-logicals (mlint-lm-entry)
  ((fixable-p :initform t)
   (fix-description :initform "perform a replacement.")
   )
  "Specialized logical and/or class.")

(cl-defmethod mlint-fix-entry ((ent mlint-lm-entry-logicals))
  "For ENT, replace the single logical with double logical."
  (save-excursion
    (mlint-goto-line (oref ent line))
    (let* ((s (progn (move-to-column (1- (oref ent column))) (point)))
           (e (progn (move-to-column (oref ent column-end)) (point)))
           (txt (buffer-substring-no-properties s e)))
      (goto-char s)
      ;; All of these are replacing single logicals with double.
      (insert txt)))
  )

(defclass mlint-lm-entry-unused-argument (mlint-lm-entry)
  ((fixable-p :initform t)
   (fix-description :initform "remove this argument.")
   )
  "Specialized logical and/or class.")

(cl-defmethod mlint-fix-entry ((ent mlint-lm-entry-unused-argument))
  "For ENT, remove the arguments."
  (save-excursion
    (mlint-goto-line (oref ent line))
    (let* ((s (progn (move-to-column (1- (oref ent column))) (point)))
           (e (progn (move-to-column (oref ent column-end)) (point)))
           )
      (goto-char s)
      (if (not (looking-at "(\\|,"))
          (forward-char -1))
      (delete-region (point) e)
      ))
  )

(defclass mlint-lm-quiet (mlint-lm-entry)
  ((fixable-p :initform t)
   (fix-description :initform "Make sure this line prints no values.")
   )
  "Specialized logical and/or class.")


(cl-defmethod mlint-fix-entry ((ent mlint-lm-quiet))
  "For ENT, add semi-colon to end of this line."
  (ignore ent)
  (save-excursion
    (matlab-end-of-command)
    (insert ";"))
  )

(defclass mlint-lm-missing-end (mlint-lm-entry)
  ((fixable-p :initform t)
   (fix-description :initform "Add matching end for this line."))
  "Missing end with guess as to where it might go."
  )

(cl-defmethod mlint-fix-entry ((ent mlint-lm-missing-end))
  "For ENT, add semi-colon to end of this line."
  (save-excursion
    (let* ((msg (oref ent warning))
           line blockname)
      ;; Extract info about this.
      (when (string-match "(after line \\([0-9]+\\))" msg)
        (setq line (match-string 1 msg)))
      (when (string-match "possibly matching \\([A-Z]+\\)\\." msg)
        (setq blockname (match-string 1 msg)))

      ;; Did we get the right kind of warning
      (if line
          ;; We have a line number, just go for it there.
          (progn
            (mlint-goto-line (string-to-number line))
            ;; add the end and indent
            (indent-region (point) (save-excursion (insert "end\n") (point)))
            )
        (if (and blockname (string= blockname "FUNCTION"))
            ;; It is a function, but no line number.  Let's guess where this end
            ;; should go.
            (save-excursion
              (mlint-goto-line (oref ent line)) ;; go to the fcn
              (end-of-line)
              (if (re-search-forward "^function " nil t)
                  (progn
                    (beginning-of-line)
                    ;; skip over comments that might be headers to the found function.
                    (matlab-previous-command-begin
                     (matlab-compute-line-context 2)) ;;(matlab-find-prev-code-line)
                    (forward-line 1)
                    (save-excursion (insert "end\n\n"))
                    (matlab-indent-line))
                (goto-char (point-max))
                (save-excursion (insert "\nend\n\n"))
                (matlab-indent-line))))
        )
      ))
  )

;;; User functions
;;
(defun mlint-highlight (err)
  "Setup ERR, an mlint message to be marked."
  (save-excursion
    (linemark-add-entry mlint-mark-group
                        :line (nth 0 err)
                        :column (car (nth 1 err))
                        :column-end (cdr (nth 1 err))
                        :warning (nth 2 err)
                        ;; Old style did this lookup, but new versions of
                        ;; MLint replace the warning code with a warning
                        ;; ID which can instead be used for auto-fix.  In addition,
                        ;; just use the default warning code.

                        ;;:warningcode 'minor
                        ;; (cdr (assoc (nth 3 err) mlint-warningcode-alist))
                        :warningid (intern (nth 4 err))
                        )))

(defun mlint-clear-warnings ()
  "Unhighlight all existing mlint warnings."
  (interactive)
  (mapc (lambda (e)
          (if (string= (oref e filename) (buffer-file-name))
              (linemark-delete e)))
        (oref mlint-mark-group marks)))

(defun mlint-clear-nested-function-info-overlays ()
  "Clear out any previous overlays with nested function information.
This includes nested-function and cross-function-variables."
  (let ((overlays (overlays-in (point-min) (point-max))))
    (while overlays
      (let* ((overlay (car overlays)))
        (if (or (overlay-get overlay 'cross-function-variables)
                (overlay-get overlay 'nested-function))
            (delete-overlay overlay)))
      (setq overlays (cdr overlays)))))

(defun mlint-clear-cross-function-variable-highlighting ()
  "Remove cross-function-variable overlays and re-fontify buffer."
  (mlint-clear-nested-function-info-overlays)
  (if (and (boundp 'global-font-lock-mode) global-font-lock-mode
           (boundp 'font-lock-flush) (not font-lock-mode))
      (font-lock-flush (point-min) (point-max))))

(defun mlint-buffer ()
  "Run mlint on the current buffer.
Highlight problems and/or cross-function variables."
  (interactive)
  (when (and (buffer-file-name) mlint-program)
    ;; If buffer-file-truename is nil, then it's not safe to save the
    ;; buffer. magit pulls in the code into a buffer and saving during
    ;; a magit ediff will result in backing out changes.
    (if (and buffer-file-truename (buffer-modified-p)
             (y-or-n-p (format "Save %s before linting? "
                               (file-name-nondirectory (buffer-file-name)))))
        (save-buffer))
    (let ((errs (mlint-run))
          )
      (mlint-clear-warnings)
      (while errs
        (mlint-highlight (car errs))
        (setq errs (cdr errs))))))

(defun mlint-next-buffer ()
  "Move to the next warning in this buffer."
  (interactive)
  (let ((n (linemark-next-in-buffer mlint-mark-group 1 t)))
    (if n
        (progn (mlint-goto-line (oref n line))
               (message (oref n warning)))
      (ding))))

(defun mlint-prev-buffer ()
  "Move to the prev warning in this buffer."
  (interactive)
  (let ((n (linemark-next-in-buffer mlint-mark-group -1 t)))
    (if n
        (progn (mlint-goto-line (oref n line))
               (message (oref n warning)))
      (ding))))

(defun mlint-next-buffer-new ()
  "Move to the next new warning in this buffer."
  (interactive)
  (let ((p (linemark-at-point (point) mlint-mark-group))
        (n (linemark-next-in-buffer mlint-mark-group 1 t)))
    ;; Skip over messages that are the same as the one under point.
    (save-excursion
      (while (and n p (not (eq n p))
                  (string= (oref p warning) (oref n warning)))
        (mlint-goto-line (oref n line))
        (setq n (linemark-next-in-buffer mlint-mark-group 1 t))))
    (if n
        (progn (mlint-goto-line (oref n line))
               (message (oref n warning)))
      (ding))))

(defun mlint-prev-buffer-new ()
  "Move to the prev new warning in this buffer."
  (interactive)
  (let ((p (linemark-at-point (point) mlint-mark-group))
        (n (linemark-next-in-buffer mlint-mark-group -1 t)))
    ;; Skip over messages that are the same as the one under point.
    (save-excursion
      (while (and n p (not (eq n p))
                  (string= (oref p warning) (oref n warning)))
        (mlint-goto-line (oref n line))
        (setq n (linemark-next-in-buffer mlint-mark-group -1 t))))
    (if n
        (progn (mlint-goto-line (oref n line))
               (message (oref n warning)))
      (ding))))

(defun mlint-show-warning ()
  "Show the warning for the current mark."
  (interactive)
  (let ((n (linemark-at-point (point) mlint-mark-group)))
    (if (not n)
        (message "No warning at point.")
      (message (oref n warning)))))

(defun mlint-fix-warning ()
  "Show the warning for the current mark."
  (interactive)
  (let ((n (linemark-at-point (point) mlint-mark-group)))
    (if (not n)
        (message "No warning at point.")
      (if (not (mlint-is-fixable n))
          (message "No method for fixing this warning.")
        (mlint-fix-entry n)))))

(defun mlint-mark-ok ()
  "Mark this line as M-Lint Ok."
  (interactive)
  (let ((n (linemark-at-point (point) mlint-mark-group)))
    (if (not n)
        (message "No warning at point.")
      (let ((col (matlab-comment-on-line)))
        (if col
            (progn
              (goto-char col)
              (skip-chars-forward "% ")
              (insert "#ok "))
          (end-of-line)
          (insert " %#ok"))
        )
      ;; This causes inconsistencies.
      ;; (linemark-delete n)
      ))
  )


;;; Define an mlinting minor mode
;;
(defvar mlint-minor-mode-map
  (let ((map (make-sparse-keymap)))
    (define-key map "\C-c,n" 'mlint-next-buffer)
    (define-key map "\C-c,p" 'mlint-prev-buffer)
    (define-key map "\C-c,N" 'mlint-next-buffer-new)
    (define-key map "\C-c,P" 'mlint-prev-buffer-new)
    (define-key map "\C-c,g" 'mlint-buffer)
    (define-key map "\C-c,c" 'mlint-clear-warnings)
    (define-key map "\C-c, " 'mlint-show-warning)
    (define-key map "\C-c,f" 'mlint-fix-warning)
    (define-key map "\C-c,o" 'mlint-mark-ok)
    map)
  "Minor mode keymap used when mlinting a buffer.")

(easy-menu-define
  mlint-minor-menu mlint-minor-mode-map "M-Lint Minor Mode Menu."
  '("M-Lint"
    ["Get M-Lint Warnings" mlint-buffer t]
    ["Clear M-Lint Warnings" mlint-clear-warnings t]
    ["Show Warning" mlint-show-warning (linemark-at-point (point) mlint-mark-group)]
    ["Auto Fix Warning" mlint-fix-warning
     (let ((w (linemark-at-point (point) mlint-mark-group)))
       (and mlint-scan-for-fixes-flag w (mlint-is-fixable w))) ]
    ["Enable Auto-fix scanning"
     (setq mlint-scan-for-fixes-flag (not mlint-scan-for-fixes-flag))
     :style toggle :selected mlint-scan-for-fixes-flag ]
    ["This is Ok" mlint-mark-ok
     (linemark-at-point (point) mlint-mark-group) ]
    "--"
    ["Next Warning" mlint-next-buffer t]
    ["Previous Warning" mlint-prev-buffer t]
    ["Next New Warning" mlint-next-buffer-new t]
    ["Previous New Warning" mlint-prev-buffer-new t]
    ))

(defvar mlint-overlay-map
  (let ((map (make-sparse-keymap )))
    (define-key map [down-mouse-3] 'mlint-emacs-popup-kludge)
    (define-key map [(meta n)] 'mlint-next-buffer)
    (define-key map [(meta p)] 'mlint-prev-buffer)
    (define-key map [(control meta n)] 'mlint-next-buffer-new)
    (define-key map [(control meta p)] 'mlint-prev-buffer-new)
    (set-keymap-parent map matlab-mode-map)
    map)
  "Map used in overlays marking mlint warnings.")

(defun mlint-emacs-popup-kludge (e)
  "Pop up a menu related to the clicked on item.
Must be bound to event E."
  (interactive "e")
  (let ((repos nil)
        (ipos nil))
    (save-excursion
      (mouse-set-point e)
      (setq ipos (point))
      (popup-menu mlint-minor-menu)
      (if (/= (point) ipos) (setq repos (point)))
      )
    (when repos (goto-char repos))))

;;;###autoload
(define-minor-mode mlint-minor-mode
  "Toggle mlint minor mode, a mode for showing mlint errors.
With prefix ARG, turn mlint minor mode on iff ARG is positive.
\\{mlint-minor-mode-map\\}"
  :init-value nil
  :lighter " mlint"
  :keymap mlint-minor-mode-map
  (if (and mlint-minor-mode (not (eq major-mode 'matlab-mode)))
      (progn
        (mlint-minor-mode -1)
        (error "M-Lint minor mode is only for MATLAB Major mode")))
  (if (not mlint-minor-mode)
      (progn
        (mlint-clear-nested-function-info-overlays)
        (mlint-clear-warnings)
        (remove-hook 'after-save-hook 'mlint-buffer t))
    ;; activate mlint if possible
    (if mlint-program-selection-fcn
        (let ((ans (funcall mlint-program-selection-fcn)))
          (when ans
            (make-local-variable 'mlint-program)
            (setq mlint-program ans)))
      ;; else use global mlint-program for all *.m files
      (if (not mlint-program)
          (if (y-or-n-p "No MLINT program available.  Configure it? ")
              (customize-variable 'mlint-programs))))

    (if mlint-program
        (progn
          (add-hook 'after-save-hook 'mlint-buffer nil t)
          (mlint-buffer))
      ;; Remove the mlint menu. set mlint-minor-mode variable to nil, disable mlint keybindings
      (mlint-minor-mode -1))))

(defvar mlint-minor-mode-was-enabled-before nil
  "Non nil if mlint is off, and it was auto-disabled.")
(make-variable-buffer-local 'mlint-minor-mode-was-enabled-before)

(defun mlint-ediff-metabuffer-setup-hook ()
  "Hook run when EDiff is about to do stuff to a buffer.
That buffer will be current."
  (when (and (eq major-mode 'matlab-mode)
             mlint-minor-mode)
    (setq mlint-minor-mode-was-enabled-before mlint-minor-mode)
    (mlint-minor-mode -1)
    ))

(add-hook 'ediff-prepare-buffer-hook 'mlint-ediff-metabuffer-setup-hook)

(defun mlint-ediff-cleanup-hook ()
  "Re-enable mlint for buffers being ediffed.
The buffer that was originally \"setup\" is not current, so we need to
find it."
  (mapcar (lambda (b)
            (when (with-current-buffer b
                    (and (eq major-mode 'matlab-mode)
                         mlint-minor-mode-was-enabled-before))
              (with-current-buffer b
                (mlint-minor-mode 1)
                (setq mlint-minor-mode-was-enabled-before nil))))
          (buffer-list)))

(add-hook 'ediff-cleanup-hook 'mlint-ediff-cleanup-hook)

(provide 'mlint)

;;; mlint.el ends here

;; LocalWords:  el Ludlam eludlam compat linemark eieio fboundp defalias fn defun MACHTYPE stringp
;; LocalWords:  glnx hpux nt ARCHITEW defcustom symtab COLNO setq MLint mlp cdr defconst alist lm
;; LocalWords:  NOPRT NOSEM NOCOM FDEPR COLSTART COLEND cyc aset cddr rplacd integerp caddr sexp
;; LocalWords:  cadr cdddr mapconcat defclass linemarks initarg coverlay warningid ID's warningcode
;; LocalWords:  initform newgroup foundgroup lmg defmethod plist nondirectory oref oset boundp EDiff
;; LocalWords:  warntxt progn makeunbound ent newfcn downcase mapc fontify truename magit ediff prev
;; LocalWords:  mlinting keymap repos ipos startpos mmode funcall metabuffer ediffed mapcar<|MERGE_RESOLUTION|>--- conflicted
+++ resolved
@@ -225,12 +225,7 @@
           (sit-for 2)
           nil)
       (let* ((fn (file-name-nondirectory (buffer-file-name (current-buffer))))
-<<<<<<< HEAD
-	     (dd default-directory)
-	     (buffer-mlint-program mlint-program)
-=======
              (buffer-mlint-program mlint-program)
->>>>>>> b4997454
              (dd default-directory)
              (show-mlint-warnings matlab-show-mlint-warnings)
              (highlight-cross-function-variables
@@ -255,15 +250,8 @@
 
           (setq default-directory dd)
 
-<<<<<<< HEAD
-	  (setq default-directory dd)
-	  
-	  (apply 'call-process buffer-mlint-program nil (current-buffer) nil
-	         (append flags (list fn)))
-=======
           (apply 'call-process buffer-mlint-program nil (current-buffer) nil
                  (append flags (list fn)))
->>>>>>> b4997454
 
           (when mlint-verbose (message "Running mlint...done"))
           (goto-char (point-min))
