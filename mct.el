;;; mct.el --- Minibuffer and Completions in Tandem -*- lexical-binding: t -*-

;; Copyright (C) 2021  Free Software Foundation, Inc.

;; Author: Protesilaos Stavrou <info@protesilaos.com>
;; URL: https://gitlab.com/protesilaos/mct
;; Version: 0.3.0
;; Package-Requires: ((emacs "27.1"))

;; This file is NOT part of GNU Emacs.

;; This program is free software; you can redistribute it and/or modify
;; it under the terms of the GNU General Public License as published by
;; the Free Software Foundation, either version 3 of the License, or (at
;; your option) any later version.
;;
;; This program is distributed in the hope that it will be useful,
;; but WITHOUT ANY WARRANTY; without even the implied warranty of
;; MERCHANTABILITY or FITNESS FOR A PARTICULAR PURPOSE.  See the
;; GNU General Public License for more details.
;;
;; You should have received a copy of the GNU General Public License
;; along with this program.  If not, see <https://www.gnu.org/licenses/>.

;;; Commentary:
;;
;; MCT enhances the default Emacs completion.  It makes the minibuffer
;; and Completions' buffer work together and look like a vertical
;; completion UI.
;;
;; Read the documentation for basic usage and configuration.

;;; Code:

;;;; General utilities

(defgroup mct ()
  "Extensions for the minibuffer."
  :group 'minibuffer)

(defcustom mct-completion-windows-regexp
  "\\`\\*Completions.*\\*\\'"
  "Regexp to match window names with completion candidates.
Used by `mct--get-completion-window'."
  :type 'string
  :group 'mct)

(defcustom mct-remove-shadowed-file-names nil
  "Delete shadowed parts of file names.

For example, if the user types ~/ after a long path name,
everything preceding the ~/ is removed so the interactive
selection process starts again from the user's $HOME.

Only works when variable `file-name-shadow-mode' is non-nil."
  :type 'boolean
  :group 'mct)

(defcustom mct-hide-completion-mode-line nil
  "Do not show a mode line in the Completions' buffer."
  :type 'boolean
  :group 'mct)

(defcustom mct-show-completion-line-numbers nil
  "Display line numbers in the Completions' buffer."
  :type 'boolean
  :group 'mct)

(defcustom mct-apply-completion-stripes nil
  "Display alternating backgrounds the Completions' buffer."
  :type 'boolean
  :group 'mct)

(defcustom mct-live-completion t
  "Control auto-display and live-update of Completions' buffer.

When nil, the user has to manually request completions, using the
regular activating commands.  The Completions' buffer is never
updated live to match user input.  Updating has to be handled
manually.  This is like the out-of-the-box minibuffer completion
experience.

When set to the value `visible', the Completions' buffer is live
updated only if it is visible.  The actual display of the
completions is still handled manually.  For this reason, the
`visible' style does not read the `mct-minimum-input', meaning
that it will always try to live update the visible completions,
regardless of input length.

When non-nil (the default), the Completions' buffer is
automatically displayed once the `mct-minimum-input' is met and
is hidden if the input drops below that threshold.  While
visible, the buffer is updated live to match the user input.

Note that every function in the `mct-completion-passlist' ignores
this option altogether.  This means that every such command will
always show the Completions' buffer automatically and will always
update its contents live.  Same principle for every function
declared in the `mct-completion-blocklist', which will always
disable both the automatic display and live updating of the
Completions' buffer."
  :type '(choice
          (const :tag "Disable live-updating" nil)
          (const :tag "Enable live-updating" t)
          (const :tag "Live update only visible Completions" 'visible))
  :group 'mct)

(defcustom mct-minimum-input 3
  "Live update completions when input is >= N.

Setting this to a value greater than 1 can help reduce the total
number of candidates that are being computed."
  :type 'natnum
  :group 'mct)

(defcustom mct-live-update-delay 0.3
  "Delay in seconds before updating the Completions' buffer.

Set this to 0 to disable the delay."
  :type 'number
  :group 'mct)

(defcustom mct-completion-blocklist nil
  "Functions that disable live completions.
This means that they ignore `mct-live-completion'.  They do not
automatically display the Completions' buffer, nor do they update
it to match user input.

The Completions' buffer can still be accessed with commands that
place it in a window (such as `mct-list-completions-toggle',
`mct-switch-to-completions-top').

A less drastic measure is to set `mct-minimum-input' to an
appropriate value."
  :type '(repeat symbol)
  :group 'mct)

(defcustom mct-completion-passlist nil
  "Functions that do live updating of completions from the start.
This means that they ignore the value of `mct-live-completion'
and the `mct-minimum-input'.  They also bypass any possible delay
introduced by `mct-live-update-delay'."
  :type '(repeat symbol)
  :group 'mct)

(defcustom mct-display-buffer-action
  '((display-buffer-reuse-window display-buffer-at-bottom))
  "The action used to display the Completions' buffer.

The value has the form (FUNCTION . ALIST), where FUNCTIONS is
either an \"action function\" or a possibly empty list of action
functions.  ALIST is a possibly empty \"action alist\".

Sample configuration:

    (setq mct-display-buffer-action
          (quote ((display-buffer-reuse-window
                   display-buffer-in-side-window)
                  (side . left)
                  (slot . 99)
                  (window-width . 0.3))))

See Info node `(elisp) Displaying Buffers' for more details
and/or the documentation string of `display-buffer'."
  :type '(cons (choice (function :tag "Display Function")
                       (repeat :tag "Display Functions" function))
               alist)
  :group 'mct)

(defcustom mct-completions-format 'one-column
  "The appearance and sorting used by `mct-minibuffer-mode'.
See `completions-format' for possible values."
  :type '(choice (const horizontal) (const vertical) (const one-column))
  :group 'mct)

;;;; Completion metadata

(defun mct--completion-category ()
  "Return completion category."
  (when-let ((window (active-minibuffer-window)))
    (with-current-buffer (window-buffer window)
      (completion-metadata-get
       (completion-metadata (buffer-substring-no-properties
                             (minibuffer-prompt-end)
                             (max (minibuffer-prompt-end) (point)))
                            minibuffer-completion-table
                            minibuffer-completion-predicate)
       'category))))

;;;; Basics of intersection between minibuffer and Completions' buffer

(define-obsolete-variable-alias
  'mct-hl-line 'mct-highlight-candidate "0.3.0")

(defface mct-highlight-candidate
  '((default :extend t)
    (((class color) (min-colors 88) (background light))
     :background "#b0d8ff" :foreground "#000000")
    (((class color) (min-colors 88) (background dark))
     :background "#103265" :foreground "#ffffff")
    (t :inherit highlight))
  "Face for current candidate in the completions' buffer."
  :group 'mct)

(declare-function display-line-numbers-mode "display-line-numbers")

(defun mct--setup-line-numbers ()
  "Set up line numbers for the completions' buffer."
  (when (and (derived-mode-p 'completion-list-mode)
             mct-show-completion-line-numbers)
    (display-line-numbers-mode 1)))

(defun mct--first-line-completion-p ()
  "Return non-nil if first line contains completion candidates."
  (eq (line-number-at-pos (point-min))
      (line-number-at-pos (mct--first-completion-point))))

;; Thanks to Omar Antolín Camarena for recommending the use of
;; `cursor-sensor-functions' and the concomitant hook with
;; `cursor-censor-mode' instead of the dirty hacks I had before to
;; prevent the cursor from moving to that position where no completion
;; candidates could be found at point (e.g. it would break `embark-act'
;; as it could not read the topmost candidate when point was at the
;; beginning of the line, unless the point was moved forward).
(defun mct--setup-clean-completions ()
  "Keep only completion candidates in the Completions."
  (with-current-buffer standard-output
    (unless (mct--first-line-completion-p)
      (goto-char (point-min))
      (let ((inhibit-read-only t))
        (delete-region (point-at-bol) (1+ (point-at-eol)))
        (insert (propertize " "
                            'cursor-sensor-functions
                            (list
                             (lambda (_win prev dir)
                               (when (eq dir 'entered)
                                 (goto-char prev))))))
        (put-text-property (point-min) (point) 'invisible t)))))

(defun mct--fit-completions-window (&rest _args)
  "Fit Completions' buffer to its window."
  (when-let ((window (mct--get-completion-window)))
    (with-current-buffer (window-buffer window)
      (setq-local window-resize-pixelwise t))
    (fit-window-to-buffer window (floor (frame-height) 2) 1)))

(defun mct--minimum-input ()
  "Test for minimum requisite input for live completions.
See `mct-minimum-input'."
  (>= (- (point-max) (minibuffer-prompt-end)) mct-minimum-input))

;;;;; Live-updating Completions' buffer

;; Adapted from Omar Antolín Camarena's live-completions library:
;; <https://github.com/oantolin/live-completions>.
(defun mct--live-completions (&rest _)
  "Update the *Completions* buffer.
Meant to be added to `after-change-functions'."
  (when (minibufferp) ; skip if we've exited already
    (while-no-input
      (if (or (mct--minimum-input)
              (eq mct-live-completion 'visible))
          (condition-case nil
              (save-match-data
                (save-excursion
                  (goto-char (point-max))
                  (mct--show-completions)))
            (quit (abort-recursive-edit)))
        (minibuffer-hide-completions)))))

(defun mct--live-completions-timer (&rest _)
  "Update Completions with `mct-live-update-delay'."
  (let ((delay mct-live-update-delay))
    (when (>= delay 0)
      (run-with-idle-timer delay nil #'mct--live-completions))))

(defun mct--live-completions-visible-timer (&rest _)
  "Update visible Completions' buffer."
  (when (window-live-p (mct--get-completion-window))
    (mct--live-completions-timer)))

(defun mct--this-command ()
  "Return this command."
  (or (bound-and-true-p current-minibuffer-command) this-command))

(defun mct--setup-live-completions ()
  "Set up the completions' buffer."
  (cond
   ((memq (mct--this-command) mct-completion-passlist)
    (setq-local mct-minimum-input 0)
    (setq-local mct-live-update-delay 0)
    (mct--show-completions)
    (add-hook 'after-change-functions #'mct--live-completions nil t))
   ((null mct-live-completion))
   ((not (memq (mct--this-command) mct-completion-blocklist))
    (if (eq mct-live-completion 'visible)
        (add-hook 'after-change-functions #'mct--live-completions-visible-timer nil t)
      (add-hook 'after-change-functions #'mct--live-completions-timer nil t)))))

(defvar-local mct--active nil
  "Minibuffer local variable, t if Mct is active.")

(defun mct--active-p ()
  "Return t if Mct is active."
  (when-let* ((win (active-minibuffer-window))
              (buf (window-buffer win)))
      (buffer-local-value 'mct--active buf)))

;; TODO 2021-12-29: If we want to make a buffer-local variant, then we
;; need to review this.
(defun mct--region-p ()
  "Return non-nil if Mct is completing in region."
  (and (bound-and-true-p mct-region-mode) (mct--region-current-buffer)))

(defun mct--display-completion-list-advice (&rest app)
  "Prepare advice around `display-completion-list'.
Apply APP by first let binding the `completions-format' to
`mct-completions-format'."
  (if (or (mct--active-p) (mct--region-p))
      (let ((completions-format mct-completions-format))
        (apply app))
    (apply app)))

(defun mct--completing-read-advice (&rest app)
  "Prepare advice around `completing-read-default'.
Apply APP by first setting up the minibuffer to work with Mct."
  (minibuffer-with-setup-hook
      (lambda ()
        (setq-local resize-mini-windows t
                    completion-auto-help t)
        (setq mct--active t)
        (mct--setup-live-completions)
        (mct--setup-keymap)
        (mct--setup-shadow-files))
    (apply app)))

;;;;; Alternating backgrounds (else "stripes")

;; Based on `stripes.el' (maintained by Štěpán Němec) and the
;; `embark-collect-zebra-minor-mode' from Omar Antolín Camarena's
;; Embark:
;;
;; 1. <https://gitlab.com/stepnem/stripes-el>
;; 2. <https://github.com/oantolin/embark>
(defface mct-stripe
  '((default :extend t)
    (((class color) (min-colors 88) (background light))
     :background "#f0f0f0")
    (((class color) (min-colors 88) (background dark))
     :background "#191a1b"))
  "Face for alternating backgrounds in the Completions' buffer."
  :group 'mct)

(defun mct--remove-stripes ()
  "Remove `mct-stripe' overlays."
  (remove-overlays nil nil 'face 'mct-stripe))

(defun mct--add-stripes ()
  "Overlay alternate rows with the `mct-stripe' face."
  (when (derived-mode-p 'completion-list-mode)
    (mct--remove-stripes)
    (save-excursion
      (goto-char (point-min))
      (when (overlays-at (point)) (forward-line))
      (while (not (eobp))
        (condition-case nil
            (forward-line 1)
          (user-error (goto-char (point-max))))
        (unless (eobp)
          (let ((pt (point)))
            (condition-case nil
                (forward-line 1)
              (user-error (goto-char (point-max))))
            ;; We set the overlay this way and give it a low priority so
            ;; that `mct--highlight-overlay' and/or the active region
            ;; can override it.
            (let ((stripe (make-overlay pt (point))))
              (overlay-put stripe 'priority -100)
              (overlay-put stripe 'face 'mct-stripe))))))))

;;;; Commands and helper functions

;; TODO 2021-11-17: We must `autoload' instead of `declare-function' for
;; things to work on Emacs 27.  Perhaps we should keep the latter but
;; add (eval-when-compile (require 'text-property-search))?  That should
;; work for packages, but not if we just `eval-buffer', right?

(autoload 'text-property-search-backward "text-property-search")
(autoload 'text-property-search-forward "text-property-search")
(autoload 'prop-match-beginning "text-property-search")
(autoload 'prop-match-end "text-property-search")

;; (declare-function text-property-search-backward "text-property-search" (property &optional value predicate not-current))
;; (declare-function text-property-search-forward "text-property-search" (property &optional value predicate not-current))
;; (declare-function prop-match-beginning "text-property-search" (cl-x))
;; (declare-function prop-match-end "text-property-search" (cl-x))

;; We need this to make things work on Emacs 27.
(defun mct--one-column-p ()
  "Test if we have a one-column view available."
  (and (eq mct-completions-format 'one-column)
       (>= emacs-major-version 28)))

;;;;; Focus minibuffer and/or show completions

;;;###autoload
(defun mct-focus-minibuffer ()
  "Focus the active minibuffer."
  (interactive nil mct-minibuffer-mode)
  (when-let ((mini (active-minibuffer-window)))
    (select-window mini)))

(defun mct--get-completion-window ()
  "Find a live window showing completion candidates."
  (get-window-with-predicate
   (lambda (window)
     (string-match-p
      mct-completion-windows-regexp
      (buffer-name (window-buffer window))))))

(defun mct--show-completions ()
  "Show the completions' buffer."
  (let ((display-buffer-alist
         (cons (cons mct-completion-windows-regexp mct-display-buffer-action)
               display-buffer-alist))
        ;; don't ring the bell in `minibuffer-completion-help'
        ;; when <= 1 completion exists.
        (ring-bell-function #'ignore)
        (message-log-max nil)
        (inhibit-message t))
    (save-excursion
      (pcase (and completion-in-region-mode completion-in-region--data)
        (`(,start ,end ,collection . ,plist)
         (let ((minibuffer-completion-table collection)
               (minibuffer-completion-predicate (plist-get plist :predicate))
               (completion-extra-properties plist))
           (minibuffer-completion-help start end)))
        (_ (minibuffer-completion-help))))))

;;;###autoload
(defun mct-focus-mini-or-completions ()
  "Focus the active minibuffer or the completions' window.

If both the minibuffer and the Completions are present, this
command will first move per invocation to the former, then the
latter, and then continue to switch between the two.

The continuous switch is essentially the same as running
`mct-focus-minibuffer' and `switch-to-completions' in
succession.

What constitutes a completions' window is ultimately determined
by `mct-completion-windows-regexp'."
  (interactive nil mct-minibuffer-mode)
  (let* ((mini (active-minibuffer-window))
         (completions (mct--get-completion-window)))
    (cond
     ((and mini (not (minibufferp)))
      (select-window mini nil))
     ((and completions (not (eq (selected-window) completions)))
      (select-window completions nil)))))

;;;###autoload
(defun mct-list-completions-toggle ()
  "Toggle the presentation of the completions' buffer."
  (interactive nil mct-minibuffer-mode)
  (if (mct--get-completion-window)
      (minibuffer-hide-completions)
    (mct--show-completions)))

;;;;; Commands for file completion

;; Adaptation of `icomplete-fido-backward-updir'.
(defun mct-backward-updir ()
  "Delete char before point or go up a directory."
  (interactive nil mct-minibuffer-mode)
  (cond
   ((and (eq (char-before) ?/)
         (eq (mct--completion-category) 'file))
    (when (string-equal (minibuffer-contents) "~/")
      (delete-minibuffer-contents)
      (insert (expand-file-name "~/"))
      (goto-char (line-end-position)))
    (save-excursion
      (goto-char (1- (point)))
      (when (search-backward "/" (point-min) t)
        (delete-region (1+ (point)) (point-max)))))
   (t (call-interactively 'backward-delete-char))))

;;;;; Cyclic motions between minibuffer and completions' buffer

(defun mct--completions-completion-p ()
  "Return non-nil if there is a completion at point."
  (let ((point (point)))
    ;; The `or' is for Emacs 27 where there were no completion--string
    ;; properties.
    (or (get-text-property point 'completion--string)
        (get-text-property point 'mouse-face))))

(defun mct--first-completion-point ()
  "Return the `point' of the first completion."
  (save-excursion
    (goto-char (point-min))
    (next-completion 1)
    (point)))

(defun mct--last-completion-point ()
  "Return the `point' of the last completion."
  (save-excursion
    (goto-char (point-max))
    (next-completion -1)
    (point)))

(defun mct--completions-line-boundary (boundary)
  "Determine if current line has reached BOUNDARY.
BOUNDARY is a line position at the top or bottom of the
Completions' buffer.  See `mct--first-completion-point' or
`mct--last-completion-point'.

This check only applies when `completions-format' is not assigned
a `one-column' value."
  (and (= (line-number-at-pos) (line-number-at-pos boundary))
       (not (mct--one-column-p))))

(defun mct--completions-no-completion-line-p (arg)
  "Check if ARGth line has a completion candidate."
  (save-excursion
    (vertical-motion arg)
    (eq 'completions-group-separator (get-text-property (point) 'face))))

(defun mct--switch-to-completions ()
  "Subroutine for switching to the completions' buffer."
  (unless (mct--get-completion-window)
    (mct--show-completions))
  (switch-to-completions))

(defun mct--restore-old-point-in-grid (line)
  "Restore old point in window if LINE is on its line."
  (unless (mct--one-column-p)
    (let (old-line old-point)
      (when-let ((window (mct--get-completion-window)))
        (setq old-point (window-old-point window)
              old-line (line-number-at-pos old-point))
        (when (= (line-number-at-pos line) old-line)
          (if (eq old-point (point-min))
              (goto-char (mct--first-completion-point))
            (goto-char old-point)))))))

(defun mct-switch-to-completions-top ()
  "Switch to the top of the completions' buffer."
  (interactive nil mct-minibuffer-mode)
  (mct--switch-to-completions)
  (goto-char (mct--first-completion-point))
  (mct--restore-old-point-in-grid (point)))

(defun mct-switch-to-completions-bottom ()
  "Switch to the bottom of the completions' buffer."
  (interactive nil mct-minibuffer-mode)
  (mct--switch-to-completions)
  (goto-char (point-max))
  (next-completion -1)
  (goto-char (point-at-bol))
  (unless (mct--completions-completion-p)
    (next-completion 1))
  (mct--restore-old-point-in-grid (point))
  (recenter
   (- -1
      (min (max 0 scroll-margin)
           (truncate (/ (window-body-height) 4.0))))
   t))

(defun mct--bottom-of-completions-p (arg)
  "Test if point is at the notional bottom of the Completions.
ARG is a numeric argument for `next-completion', as described in
`mct-next-completion-or-mini'."
  (or (eobp)
      (mct--completions-line-boundary (mct--last-completion-point))
      (= (save-excursion (next-completion arg) (point)) (point-max))
      ;; The empty final line case...
      (save-excursion
        (goto-char (point-at-bol))
        (and (not (bobp))
	         (or (beginning-of-line (1+ arg)) t)
	         (save-match-data
	           (looking-at "[\s\t]*$"))))))

(defun mct--next-completion (arg)
  "Routine to move to the next ARGth completion candidate."
  (if (not (mct--one-column-p))
      ;; Retaining the column number ensures that things work
      ;; intuitively in a grid view.
      (let ((col (current-column)))
        ;; The `when' is meant to skip past lines that do not
        ;; contain completion candidates, such as those with
        ;; `completions-group-format'.
        (when (mct--completions-no-completion-line-p (or arg 1))
          (if arg
              (setq arg 2)
            (setq arg (1+ arg))))
        (vertical-motion (or arg 1))
        (unless (eq col (save-excursion (goto-char (point-at-bol)) (current-column)))
          (line-move-to-column col))
        (when (or (> (current-column) col)
                  (not (mct--completions-completion-p)))
          (next-completion -1)))
    (next-completion (or arg 1))))

(defun mct-next-completion-or-mini (&optional arg)
  "Move to the next completion or switch to the minibuffer.
This performs a regular motion for optional ARG candidates, but
when point can no longer move in that direction it switches to
the minibuffer."
  (interactive "p" mct-minibuffer-mode)
  (let ((count (or arg 1)))
    (cond
     ((mct--bottom-of-completions-p count)
      (mct-focus-minibuffer))
     (t
      (mct--next-completion count))
     (setq this-command 'next-line))))

(defun mct--top-of-completions-p (arg)
  "Test if point is at the notional top of the Completions.
ARG is a numeric argument for `previous-completion', as described in
`mct-previous-completion-or-mini'."
  (or (bobp)
      (mct--completions-line-boundary (mct--first-completion-point))
      (= (save-excursion (previous-completion arg) (point)) (point-min))
      ;; FIXME 2021-12-27: Why do we need this now?  Regression upstream?
      (eq (line-number-at-pos) 1)))

(defun mct--previous-completion (arg)
  "Routine to move to the previous ARGth completion candidate."
  (if (not (mct--one-column-p))
      ;; Retaining the column number ensures that things work
      ;; intuitively in a grid view.
      (let ((col (current-column)))
        ;; The `when' is meant to skip past lines that do not
        ;; contain completion candidates, such as those with
        ;; `completions-group-format'.
        (when (mct--completions-no-completion-line-p (or (- arg) -1))
          (if arg
              (setq arg 2)
            (setq arg (1+ arg))))
        (vertical-motion (or (- arg) -1))
        (unless (eq col (save-excursion (goto-char (point-at-bol)) (current-column)))
          (line-move-to-column col))
        (when (or (> (current-column) col)
                  (not (mct--completions-completion-p)))
          (next-completion -1)))
    (previous-completion (if (natnump arg) arg 1))))

(defun mct-previous-completion-or-mini (&optional arg)
  "Move to the previous completion or switch to the minibuffer.
This performs a regular motion for optional ARG candidates, but
when point can no longer move in that direction it switches to
the minibuffer."
  (interactive "p" mct-minibuffer-mode)
  (let ((count (if (natnump arg) arg 1)))
    (cond
     ((mct--top-of-completions-p count)
      (mct-focus-minibuffer))
     (t
      (mct--previous-completion count)))))

(defun mct-next-completion-group (&optional arg)
  "Move to the next completion group.
If ARG is supplied, move that many completion groups at a time."
  (interactive "p" mct-minibuffer-mode)
  (dotimes (_ (or arg 1))
    (when-let (group (save-excursion
                       (text-property-search-forward 'face
                                                     'completions-group-separator
                                                     t nil)))
      (let ((pos (prop-match-end group)))
        (unless (eq pos (point-max))
          (goto-char pos)
          (next-completion 1))))))

(defun mct-previous-completion-group (&optional arg)
  "Move to the previous completion group.
If ARG is supplied, move that many completion groups at a time."
  (interactive "p" mct-minibuffer-mode)
  (dotimes (_ (or arg 1))
    ;; skip back, so if we're at the top of a group, we go to the previous one...
    (forward-line -1)
    (if-let (group (save-excursion
                     (text-property-search-backward 'face
                                                    'completions-group-separator
                                                    t nil)))
        (let ((pos (prop-match-beginning group)))
          (unless (eq pos (point-min))
            (goto-char pos)
            (next-completion 1)))
      ;; ...and if there was a match, go back down, so the point doesn't
      ;; end in the group separator
      (forward-line 1))))

;;;;; Candidate selection

<<<<<<< HEAD
;; TODO review, is this not almost the same as choose-completion?
(defun mct-choose-completion-exit ()
  "Run `choose-completion' in the Completions buffer and exit."
  (interactive nil mct-minibuffer-mode)
  (when (active-minibuffer-window)
    (when-let* ((window (mct--get-completion-window))
              (buffer (window-buffer)))
    ;; TODO review, are we not always in the *Completions* buffer here?
    (with-current-buffer buffer
      (choose-completion)))
=======
;; The difference between this and choose-completion is that it will
;; exit even if a directory is selected in find-file, whereas
;; choose-completion expands the directory and continues the session.
(defun mct-choose-completion-exit ()
  "Run `choose-completion' in the Completions buffer and exit."
  (interactive nil mct-minibuffer-mode)
  (choose-completion)
  (when (active-minibuffer-window)
>>>>>>> 6279fa3e
    (minibuffer-force-complete-and-exit)))

(defun mct-choose-completion-no-exit ()
  "Run `choose-completion' in the Completions without exiting."
  (interactive nil mct-minibuffer-mode)
<<<<<<< HEAD
  (when-let ((mini (active-minibuffer-window)))
    (let ((completion-no-auto-exit t))
      (choose-completion))
    (select-window mini nil)))
=======
  (let ((completion-no-auto-exit t))
    (choose-completion)))
>>>>>>> 6279fa3e

(defvar display-line-numbers-mode)

(defun mct--line-completion (n)
  "Select completion on Nth line."
  (with-current-buffer (window-buffer (mct--get-completion-window))
    (goto-char (point-min))
    (forward-line (1- n))
    (mct-choose-completion-exit)))

(defun mct--line-bounds (n)
  "Test if Nth line is in the buffer."
  (with-current-buffer (window-buffer (mct--get-completion-window))
    (let ((bounds (count-lines (point-min) (point-max))))
      (unless (<= n bounds)
        (user-error "%d is not within the buffer bounds (%d)" n bounds)))))

(defun mct-goto-line ()
  "Go to line N in the Completions' buffer."
  (interactive nil mct-minibuffer-mode)
  (let ((n (read-number "Line number: ")))
    (mct--line-bounds n)
    (select-window (mct--get-completion-window))
    (mct--line-completion n)))

(defun mct--line-number-selection ()
  "Show line numbers and select one of them."
  (with-current-buffer (window-buffer (mct--get-completion-window))
    (let ((mct-show-completion-line-numbers t))
      (if (bound-and-true-p display-line-numbers-mode)
          (mct-goto-line)
        (unwind-protect
            (progn
              (mct--setup-line-numbers)
              (mct-goto-line))
          (display-line-numbers-mode -1))))))

(defun mct-choose-completion-number ()
  "Select completion candidate on a given line number.
Upon selecting the candidate, exit the minibuffer (i.e. confirm
the choice right away).

If the Completions' buffer is not visible, it is displayed.  Line
numbers are shown on the side for during the operation (unless
`mct-show-completion-line-numbers' is non-nil, in which case they
are always visible).

This command can be invoked from either the minibuffer or the
Completions' buffer."
  (interactive nil mct-minibuffer-mode)
  (if (not (mct--one-column-p))
      (user-error "Cannot select by line in grid view")
    (let ((mct-remove-shadowed-file-names t)
          (mct-live-update-delay most-positive-fixnum)
          (enable-recursive-minibuffers t))
      (unless (mct--get-completion-window)
        (mct--show-completions))
      (if (or (and (derived-mode-p 'completion-list-mode)
                   (active-minibuffer-window))
              (and (minibufferp)
                   (mct--get-completion-window)))
          (mct--line-number-selection)))))

(defvar crm-completion-table)
(defvar crm-separator)

(defun mct--regex-to-separator (regex)
  "Parse REGEX of `crm-separator' in `mct-choose-completion-dwim'."
  (save-match-data
    (cond
     ;; whitespace-delimited, like default & org-set-tag-command
     ((string-match (rx
                     bos "[" (1+ blank) "]*"
                     (group (1+ any))
                     "[" (1+ blank) "]*" eos)
                    regex)
      (match-string 1 regex))
     ;; literal character
     ((string= regex (regexp-quote regex))
      regex))))

(defun mct-choose-completion-dwim ()
  "Append to minibuffer when at `completing-read-multiple' prompt.
In any other prompt use `mct-choose-completion-no-exit'."
  (interactive nil mct-minibuffer-mode)
  (when-let* ((mini (active-minibuffer-window))
              (window (mct--get-completion-window))
              (buffer (window-buffer window)))
    (mct-choose-completion-no-exit)
    (with-current-buffer (window-buffer mini)
      (when crm-completion-table
        (let ((separator (or (mct--regex-to-separator crm-separator)
                             ",")))
          (insert separator))
        (let ((inhibit-message t))
          (switch-to-completions))))))

(defun mct-edit-completion ()
  "Edit the current completion candidate inside the minibuffer.

The current candidate is the one at point while inside the
Completions' buffer.

When point is in the minibuffer, the current candidate is
determined as follows:

+ The one at the last known position in the Completions'
  window (if the window is deleted and produced again, this value
  is reset).

+ The first candidate in the Completions' buffer.

A candidate is recognised for as long as point is not past its
last character."
  (interactive nil mct-minibuffer-mode)
  (when-let ((window (mct--get-completion-window))
             ((active-minibuffer-window)))
    (with-current-buffer (window-buffer window)
      (let* ((old-point (save-excursion
                          (select-window window)
                          (window-old-point)))
             (pos (if (= old-point (point-min))
                      (mct--first-completion-point)
                    old-point)))
        (goto-char pos)
        (mct-choose-completion-no-exit)))))

(defun mct-complete-and-exit ()
  "Complete current input and exit.

This is the same as with
\\<mct-minibuffer-local-completion-map>\\[mct-edit-completion],
followed by exiting the minibuffer with that candidate."
  (interactive nil mct-minibuffer-mode)
  (mct-edit-completion)
  (exit-minibuffer))

;;;;; Miscellaneous commands

;; This is needed to circumvent `mct--setup-clean-completions' with regard to
;; `cursor-sensor-functions'.
(defun mct-beginning-of-buffer ()
  "Go to the top of the Completions buffer."
  (interactive nil mct-minibuffer-mode)
  (goto-char (mct--first-completion-point)))

(defun mct-keyboard-quit-dwim ()
  "Control the exit behaviour for completions' buffers.

If in a completions' buffer and unless the region is active, run
`abort-recursive-edit'.  Otherwise run `keyboard-quit'.

If the region is active, deactivate it.  A second invocation of
this command is then required to abort the session."
  (interactive nil mct-minibuffer-mode)
  (when (derived-mode-p 'completion-list-mode)
    (if (use-region-p)
        (keyboard-quit)
      (abort-recursive-edit))))

;;;; Global minor mode setup

;;;;; Stylistic tweaks and refinements

;; Thanks to Omar Antolín Camarena for providing the messageless and
;; stealthily.  Source: <https://github.com/oantolin/emacs-config>.
(defun mct--messageless (&rest app)
  "Set `minibuffer-message-timeout' to 0 while applying APP."
  (let ((minibuffer-message-timeout 0))
    (apply app)))

;; Copied from Daniel Mendler's `vertico' library:
;; <https://github.com/minad/vertico>.
(defun mct--crm-indicator (args)
  "Add prompt indicator to `completing-read-multiple' filter ARGS."
  (cons (concat "[CRM] " (car args)) (cdr args)))

;; Adapted from Omar Antolín Camarena's live-completions library:
;; <https://github.com/oantolin/live-completions>.
(defun mct--honor-inhibit-message (&rest app)
  "Honor `inhibit-message' while applying APP."
  (unless inhibit-message
    (apply app)))

;; Note that this solves bug#45686:
;; <https://debbugs.gnu.org/cgi/bugreport.cgi?bug=45686>
(defun mct--stealthily (&rest app)
  "Prevent minibuffer default from counting as a modification.
Apply APP while inhibiting modification hooks."
  (let ((inhibit-modification-hooks t))
    (apply app)))

(defun mct--setup-appearance ()
  "Set up variables for the appearance of the Completions' buffer."
  (when mct-hide-completion-mode-line
    (setq-local mode-line-format nil))
  (if mct-apply-completion-stripes
      (mct--add-stripes)
    (mct--remove-stripes)))

;;;;; Shadowed path

;; Adapted from icomplete.el
(defun mct--shadow-filenames (&rest _)
  "Hide shadowed file names."
  (let ((saved-point (point)))
    (when (and
           mct-remove-shadowed-file-names
           (eq (mct--completion-category) 'file)
           rfn-eshadow-overlay (overlay-buffer rfn-eshadow-overlay)
           (eq (mct--this-command) 'self-insert-command)
           (= saved-point (point-max))
           (or (>= (- (point) (overlay-end rfn-eshadow-overlay)) 2)
               (eq ?/ (char-before (- (point) 2)))))
      (delete-region (overlay-start rfn-eshadow-overlay)
                     (overlay-end rfn-eshadow-overlay)))))

(defun mct--setup-shadow-files ()
  "Set up shadowed file name deletion."
  (add-hook 'after-change-functions #'mct--shadow-filenames nil t))

;;;;; Highlight current candidate

(defvar-local mct--highlight-overlay nil
  "Overlay to highlight candidate in the Completions' buffer.")

(defvar mct--overlay-priority -50
  "Priority used on the `mct--highlight-overlay'.
This value means that it takes precedence over lines that have
the `mct-stripe' face, while it is overriden by the active
region.")

;; This is for Emacs 27 which does not have a completion--string text
;; property.
(defun mct--completions-text-property-search ()
  "Search for text property of completion candidate."
  (or (text-property-search-forward 'completion--string)
      (text-property-search-forward 'mouse-face)))

;; The `if-let' is to prevent highlighting of empty space, such as by
;; clicking on it with the mouse.
(defun mct--completions-completion-beg ()
  "Return point of completion candidate at START and END."
  (if-let ((string (mct--completions-completion-p)))
      (save-excursion
        (prop-match-beginning (mct--completions-text-property-search)))
    (point)))

;; Same as above for the `if-let'.
(defun mct--completions-completion-end ()
  "Return end of completion candidate."
  (if-let ((string (mct--completions-completion-p)))
      (save-excursion
        (if (mct--one-column-p)
            (1+ (point-at-eol))
          (prop-match-end (mct--completions-text-property-search))))
    (point)))

(defun mct--overlay-make ()
  "Make overlay to highlight current candidate."
  (let ((ol (make-overlay (point) (point))))
    (overlay-put ol 'priority mct--overlay-priority)
    (overlay-put ol 'face 'mct-highlight-candidate)
    ol))

(defun mct--overlay-move (overlay)
  "Highlight the candidate at point with OVERLAY."
  (let* ((beg (mct--completions-completion-beg))
         (end (mct--completions-completion-end)))
	(move-overlay overlay beg end)))

(defun mct--completions-candidate-highlight ()
  "Activate `mct--highlight-overlay'."
  (unless (overlayp mct--highlight-overlay)
    (setq mct--highlight-overlay (mct--overlay-make)))
  (mct--overlay-move mct--highlight-overlay))

(defun mct--setup-highlighting ()
  "Highlight the current completion in the Completions' buffer."
  (add-hook 'post-command-hook #'mct--completions-candidate-highlight nil t))

;;;;; Keymaps

(defvar mct-completion-list-mode-map
  (let ((map (make-sparse-keymap)))
    (define-key map [remap keyboard-quit] #'mct-keyboard-quit-dwim)
    (define-key map [remap goto-line] #'mct-choose-completion-number)
    (define-key map [remap next-line] #'mct-next-completion-or-mini)
    (define-key map (kbd "n") #'mct-next-completion-or-mini)
    (define-key map [remap previous-line] #'mct-previous-completion-or-mini)
    (define-key map (kbd "p") #'mct-previous-completion-or-mini)
    (define-key map [remap backward-paragraph] #'mct-previous-completion-group)
    (define-key map [remap forward-paragraph] #'mct-next-completion-group)
    (define-key map (kbd "e") #'mct-focus-minibuffer)
    (define-key map (kbd "M-e") #'mct-edit-completion)
    (define-key map (kbd "TAB") #'mct-choose-completion-no-exit)
    (define-key map (kbd "RET") #'mct-choose-completion-exit)
    (define-key map (kbd "M-RET") #'mct-choose-completion-dwim)
    (define-key map [remap beginning-of-buffer] #'mct-beginning-of-buffer)
    map)
  "Derivative of `completion-list-mode-map'.")

(defvar mct-minibuffer-local-completion-map
  (let ((map (make-sparse-keymap)))
    (define-key map (kbd "C-j") #'exit-minibuffer)
    (define-key map [remap goto-line] #'mct-choose-completion-number)
    (define-key map [remap next-line] #'mct-switch-to-completions-top)
    (define-key map [remap next-line-or-history-element] #'mct-switch-to-completions-top)
    (define-key map [remap previous-line] #'mct-switch-to-completions-bottom)
    (define-key map [remap previous-line-or-history-element] #'mct-switch-to-completions-bottom)
    (define-key map (kbd "M-e") #'mct-edit-completion)
    (define-key map (kbd "C-<return>") #'mct-complete-and-exit)
    (define-key map (kbd "C-l") #'mct-list-completions-toggle)
    map)
  "Derivative of `minibuffer-local-completion-map'.")

(defvar mct-minibuffer-local-filename-completion-map
  (let ((map (make-sparse-keymap)))
    (define-key map (kbd "DEL") #'mct-backward-updir)
    map)
  "Derivative of `minibuffer-local-filename-completion-map'.")

(defun mct--setup-completion-list-keymap ()
  "Set up completion list keymap."
  (use-local-map
   (make-composed-keymap mct-completion-list-mode-map
                         (current-local-map))))

(defun mct--setup-keymap ()
  "Set up minibuffer keymaps."
  (use-local-map
   (make-composed-keymap mct-minibuffer-local-completion-map
                         (current-local-map)))
  (when (eq (mct--completion-category) 'file)
    (use-local-map
     (make-composed-keymap mct-minibuffer-local-filename-completion-map
                           (current-local-map)))))

(defun mct--setup-completion-list ()
  "Set up the completion-list for Mct."
  (when (mct--active-p)
    (setq-local completion-show-help nil
                truncate-lines t)
    (mct--setup-clean-completions)
    (mct--setup-appearance)
    (mct--setup-completion-list-keymap)
    (mct--setup-highlighting)
    (mct--setup-line-numbers)
    (cursor-sensor-mode)))

;;;;; mct-minibuffer-mode declaration

(declare-function minibuf-eldef-setup-minibuffer "minibuf-eldef")

;;;###autoload
(define-minor-mode mct-minibuffer-mode
  "Set up opinionated default completion UI."
  :global t
  :group 'mct
  (if mct-minibuffer-mode
      (progn
        (add-hook 'completion-list-mode-hook #'mct--setup-completion-list)
        (dolist (fn '(exit-minibuffer
                      choose-completion
                      minibuffer-force-complete
                      minibuffer-complete-and-exit
                      minibuffer-force-complete-and-exit))
          (advice-add fn :around #'mct--messageless))
        (advice-add #'completing-read-default :around #'mct--completing-read-advice)
        (advice-add #'completing-read-multiple :around #'mct--completing-read-advice)
        (advice-add #'completing-read-multiple :filter-args #'mct--crm-indicator)
        (advice-add #'display-completion-list :around #'mct--display-completion-list-advice)
        (advice-add #'minibuffer-completion-help :after #'mct--fit-completions-window)
        (advice-add #'minibuffer-message :around #'mct--honor-inhibit-message)
        (advice-add #'minibuf-eldef-setup-minibuffer :around #'mct--stealthily))
    (remove-hook 'completion-list-mode-hook #'mct--setup-completion-list)
    (dolist (fn '(exit-minibuffer
                  choose-completion
                  minibuffer-force-complete
                  minibuffer-complete-and-exit
                  minibuffer-force-complete-and-exit))
      (advice-remove fn #'mct--messageless))
    (advice-remove #'completing-read-default #'mct--completing-read-advice)
    (advice-remove #'completing-read-multiple #'mct--completing-read-advice)
    (advice-remove #'completing-read-multiple #'mct--crm-indicator)
    (advice-remove #'display-completion-list #'mct--display-completion-list-advice)
    (advice-remove #'minibuffer-completion-help #'mct--fit-completions-window)
    (advice-remove #'minibuffer-message #'mct--honor-inhibit-message)
    (advice-remove #'minibuf-eldef-setup-minibuffer #'mct--stealthily)))

(define-obsolete-function-alias 'mct-mode 'mct-minibuffer-mode "0.4.0")

;;;;; mct-region-mode declaration

;;;;;; Live completions

(defun mct--region-current-buffer ()
  "Return current buffer of completion in region."
  (and completion-in-region--data
       (marker-buffer (nth 0 completion-in-region--data))))

(defun mct--region-live-completions (&rest _)
  "Update the *Completions* buffer.
Meant to be added to `after-change-functions'."
  (when (mct--region-current-buffer)
    (while-no-input
      (condition-case nil
          (save-match-data
            (mct--show-completions))
        (quit (keyboard-quit))))))

(defun mct--region-live-update ()
  "Hook up `mct--region-live-completions'."
  (add-hook 'after-change-functions #'mct--region-live-completions nil t))

;;;;;; Minor mode specification

(defun mct--region-setup-completion-in-region ()
  "Set up Mct for `completion-in-region'."
  (if completion-in-region-mode
      (progn
        (mct--region-current-buffer)
        ;; NOTE: Ignore the predicate in order to support orderless style.
        ;; TODO: This override should be guarded by a customizable variable,
        ;; since it is intrusive. See also `corfu-quit-at-boundary'.
        (setq completion-in-region-mode--predicate (lambda () t))
        (mct--region-live-update))
    ;; Teardown
    (remove-hook 'after-change-functions #'mct--region-live-completions t)))

(defun mct-next-completion-or-quit (&optional arg)
  "Move to next completion or bury the Completions' buffer.

This performs a regular motion for optional ARG candidates, but
when point can no longer move in that direction it buries the
Completions' buffer.

This is a counterpart of `mct-next-completion-or-mini' that is
meant for the case of completion in region (i.e. not in the
minibuffer)."
  (interactive nil mct-region-mode)
  (let ((count (or arg 1)))
    (cond
     ((mct--bottom-of-completions-p count)
      (minibuffer-hide-completions))
     (t
      (mct--next-completion count)))))

(defun mct-previous-completion-or-quit (&optional arg)
  "Move to previous completion or bury the Completions' buffer.

This performs a regular motion for optional ARG candidates, but
when point can no longer move in that direction it buries the
Completions' buffer.

This is a counterpart of `mct-previous-completion-or-mini' that
is meant for the case of completion in region (i.e. not in the
minibuffer)."
  (interactive nil mct-region-mode)
  (let ((count (if (natnump arg) arg 1)))
    (cond
     ((mct--top-of-completions-p count)
      (minibuffer-hide-completions))
     (t
      (mct--previous-completion count)))))

(defvar mct-region-completion-list-mode-map
  (let ((map (make-sparse-keymap)))
    ;; TODO 2021-12-29: Maybe we can make this work in this context as
    ;; well.
    ;; (define-key map [remap goto-line] #'mct-choose-completion-number)
    (define-key map [remap next-line] #'mct-next-completion-or-quit)
    (define-key map [remap previous-line] #'mct-previous-completion-or-quit)
    (define-key map (kbd "n") #'mct-next-completion-or-quit)
    (define-key map (kbd "p") #'mct-previous-completion-or-quit)
    (define-key map (kbd "M-n") #'mct-next-completion-group)
    (define-key map (kbd "M-p") #'mct-previous-completion-group)
    (define-key map (kbd "TAB") #'choose-completion)
    (define-key map (kbd "RET") #'choose-completion)
    (define-key map [remap beginning-of-buffer] #'mct-beginning-of-buffer)
    map)
  "Derivative of `completion-list-mode-map'.")

(defun mct--region-setup-completion-list-keymap ()
  "Set up completion list keymap."
  (use-local-map
   (make-composed-keymap mct-region-completion-list-mode-map
                         (current-local-map))))

(defun debug-cir ()
  (message (if completion-in-region-mode "CIR START" "CIR END")))

(defun mct--region-setup-completion-list ()
  "Set up the completion-list for Mct."
  (when (mct--region-p)
    (setq-local completion-show-help nil
                truncate-lines t)
    ;; TODO: Remove this debugging later
    (add-hook 'completion-in-region-mode-hook #'debug-cir)
    (mct--setup-clean-completions)
    (mct--setup-appearance)
    (mct--region-setup-completion-list-keymap)
    (mct--setup-highlighting)
    (mct--setup-line-numbers)
    (cursor-sensor-mode)))

;;;###autoload
(define-minor-mode mct-region-mode
  "Set up interactivity over the default `completion-in-region'."
  ;; TODO the mct-region-mode should be buffer-local. One may want to use
  ;; different completion-in-region UIs depending on the major mode/buffer. Of
  ;; course it is only my preference to make this configurabe, but in principle
  ;; nothing is hindering us from offering mct-region-mode as a local mode. In
  ;; contrast, for mct-minibuffer-mode, offering a buffer-local mode does not
  ;; make sense.
  :global t
  (if mct-region-mode
      (progn
        (advice-add #'completion--done :around #'mct--region-completion-done)
        (add-hook 'completion-list-mode-hook #'mct--region-setup-completion-list)
        (add-hook 'completion-in-region-mode-hook #'mct--region-setup-completion-in-region)
        (advice-add #'minibuffer-completion-help :after #'mct--fit-completions-window)
        (advice-add #'display-completion-list :around #'mct--display-completion-list-advice)
        (advice-add #'minibuffer-message :around #'mct--honor-inhibit-message)
        ;; TODO 2021-12-03: Set up a keymap after we are sure things work.
        (let ((map completion-in-region-mode-map))
          (define-key map (kbd "C-n") #'mct-switch-to-completions-top)
          (define-key map (kbd "C-p") #'mct-switch-to-completions-bottom)))
    (advice-remove #'completion--done #'mct--region-completion-done)
    (remove-hook 'completion-list-mode-hook #'mct--region-setup-completion-list)
    (remove-hook 'completion-in-region-mode-hook #'mct--region-setup-completion-in-region)
    (advice-remove #'minibuffer-completion-help #'mct--fit-completions-window)
    (advice-remove #'display-completion-list #'mct--display-completion-list-advice)
    (advice-remove #'minibuffer-message #'mct--honor-inhibit-message)
    (let ((map completion-in-region-mode-map))
      (define-key map (kbd "C-n") nil)
      (define-key map (kbd "C-p") nil))))

(defun mct--region-completion-done (&rest app)
  (apply app)
  (completion-in-region-mode -1))

(provide 'mct)
;;; mct.el ends here<|MERGE_RESOLUTION|>--- conflicted
+++ resolved
@@ -698,18 +698,6 @@
 
 ;;;;; Candidate selection
 
-<<<<<<< HEAD
-;; TODO review, is this not almost the same as choose-completion?
-(defun mct-choose-completion-exit ()
-  "Run `choose-completion' in the Completions buffer and exit."
-  (interactive nil mct-minibuffer-mode)
-  (when (active-minibuffer-window)
-    (when-let* ((window (mct--get-completion-window))
-              (buffer (window-buffer)))
-    ;; TODO review, are we not always in the *Completions* buffer here?
-    (with-current-buffer buffer
-      (choose-completion)))
-=======
 ;; The difference between this and choose-completion is that it will
 ;; exit even if a directory is selected in find-file, whereas
 ;; choose-completion expands the directory and continues the session.
@@ -718,21 +706,13 @@
   (interactive nil mct-minibuffer-mode)
   (choose-completion)
   (when (active-minibuffer-window)
->>>>>>> 6279fa3e
     (minibuffer-force-complete-and-exit)))
 
 (defun mct-choose-completion-no-exit ()
   "Run `choose-completion' in the Completions without exiting."
   (interactive nil mct-minibuffer-mode)
-<<<<<<< HEAD
-  (when-let ((mini (active-minibuffer-window)))
-    (let ((completion-no-auto-exit t))
-      (choose-completion))
-    (select-window mini nil)))
-=======
   (let ((completion-no-auto-exit t))
     (choose-completion)))
->>>>>>> 6279fa3e
 
 (defvar display-line-numbers-mode)
 
