;;; nano-theme-support.el --- N Λ N O theme -*- lexical-binding: t -*-

;; Copyright (C) 2021,2022 Free Software Foundation, Inc.

;; Maintainer: Nicolas P. Rougier <Nicolas.Rougier@inria.fr>
;; URL: https://github.com/rougier/nano-theme
;; Version: 0.3.4
;; Package-Requires: ((emacs "27.1"))
;; Keywords: theme, dark, light

;; This file is not part of GNU Emacs.

;; This file is free software; you can redistribute it and/or modify
;; it under the terms of the GNU General Public License as published by
;; the Free Software Foundation; either version 3, or (at your option)
;; any later version.

;; This file is distributed in the hope that it will be useful,
;; but WITHOUT ANY WARRANTY; without even the implied warranty of
;; MERCHANTABILITY or FITNESS FOR A PARTICULAR PURPOSE.  See the
;; GNU General Public License for more details.

;; For a full copy of the GNU General Public License
;; see <https://www.gnu.org/licenses/>.

;;; Commentary:
;;
;; N Λ N O theme is a consistent theme that comes in two flavors:
;;  - a light theme that is based on Material (https://material.io/)
;;  - a dark theme that is based on Nord (https://www.nordtheme.com/).
;;
;; A theme is fully defined by a set of (1+6) faces as
;; explained in this paper https://arxiv.org/abs/2008.06030:
;;
;; - Default face is the face for regular information.
;;
;; - Critical face is for information that requires immediate action.
;;
;;     It should be of high constrast when compared to other
;;     faces. This can be realized (for example) by setting an intense
;;     background color, typically a shade of red. It must be used
;;     scarcely.
;;
;; - Popout face is used for information that needs attention.
;;
;;     To achieve such effect, the hue of the face has to be
;;     sufficiently different from other faces such that it attracts
;;     attention through the popout effect.
;;
;; - Strong face is used for information of a structural nature.
;;
;;     It has to be the same color as the default color and only the
;;     weight differs by one level (e.g., light/regular or
;;     regular/bold). IT is generally used for titles, keywords,
;;     directory, etc.
;;
;; - Salient face is used for information that are important.
;;
;;     To suggest the information is of the same nature but important,
;;     the face uses a different hue with approximately the same
;;     intensity as the default face. This is typically used for
;;     links.

;; - Faded face is for information that are less important.
;;
;;     It is made by using the same hue as the default but with a
;;     lesser intensity than the default. It can be used for comments,
;;     secondary information and also replace italic (which is
;;     generally abused anyway
;;
;; - Subtle face is used to suggest a physical area on the screen.
;;
;;     It is important to not disturb too strongly the reading of
;;     information and this can be made by setting a very light
;;     background color that is barely perceptible.
;;

;; Usage example:
;;
;; You can use the theme as a regular theme or you can call
;; (nano-light) / (nano-dark) explicitely to install the light or dark
;; version.
;;
;; With GUI, you can mix frames with light and dark mode. Just call
;; (nano-new-frame 'light) or (nano-new-frame 'dark)
;;
;; Optionally, you can use (nano-mode) to setup recommended settings for
;; the theme. Be careful since it will modify your configuration and
;; requires a set of specific fonts. This needs to be called before
;; setting the theme
;;
;; Recommended font is "Roboto Mono" or "Roboto Mono Nerd" if you want
;; to benefit from all the fancy glyphs. See https://www.nerdfonts.com.

;;; NEWS:

;; Version 0.3.3
;; - Removed debug message
;; - Minor changes in agenda

;; Version 0.3.2
;; - Fix magit diff whitespace
;; - Update mu4e faces (1.8.x release)
;; - Added rounded corners for emacs-plus@29

;; Version 0.3.1
;; - Modified vertico and org modes
;; - Added imenu-list, ansi-color and SHR faces

;; Version 0.3.0
;; - Added italic (Victor Mono)
;; - Less salient critical face
;; - Added orderles, marginalia & corfu faces

;; Version 0.2.1
;; - Added nano-modeline faces

;; Version 0.2
;; - Split light / dark themes properly
;; - Added a nano-new-frame function
;;
;; Version 0.1
;; - Submission to ELPA

;;; Code:
(require 'disp-table)
(require 'cl-macs)

(defgroup nano nil
  "N Λ N O"
  :group 'convenience)

(defgroup nano-theme nil
  "N Λ N O Theme"
  :group 'nano)

(defgroup nano-theme-light nil
  "Light color palette"
  :group 'nano-theme)

(defgroup nano-theme-dark nil
  "Dark color palette"
  :group 'nano-theme)

(defgroup nano-theme-fonts nil
  "Font stack"
  :group 'nano-theme)

(defcustom nano-fonts-use nil
  "Whether to use font stack"
  :type 'boolean :group 'nano-theme-fonts)

(defcustom nano-window-divider-show nil
  "Whether to show the vertical window-divider"
  :type 'boolean :group 'nano-theme)

(defface nano-mono
  '((t (:family "Roboto Mono"
        :height 140
        :weight light)))
  "Default monospaced font (Roboto Mono Light, 14pt)."
  :group 'nano-theme-fonts)

(defface nano-mono-alt
  '((t (:family "Fira Code"
        :height 140
        :weight light)))
  "Alternative monospaced font (Fira Code Light, 14pt)."
  :group 'nano-theme-fonts)

(defface nano-sans
  '((t (:family "Roboto"
        :height 140
        :weight light)))
  "Default proportional sans font (Roboto Light, 14pt)."
  :group 'nano-theme-fonts)

(defface nano-serif
  '((t (:family "Roboto Slab"
        :height 140
        :weight light)))
  "Default proportional serif font (Roboto Slab Light, 14pt)."
  :group 'nano-theme-fonts)

(defface nano-italic
  '((t (:family "Victor Mono"
        :slant italic
        :height 140
        :weight regular)))
  "Default italic font (Victor Mono Italic Light, 14pt)."
  :group 'nano-theme-fonts)

(defcustom nano-light-foreground "#37474F" ;; Blue Grey / L800
  "Default foreground color"
  :type 'color :group 'nano-theme-light)

(defcustom nano-light-background "#FFFFFF" ;; White
  "Default background color"
  :type 'color :group 'nano-theme-light)

(defcustom nano-light-highlight "#FAFAFA" ;; Very Light Grey
  "Highlight color is used to highlight part of the screen."
  :type 'color :group 'nano-theme-light)

(defcustom nano-light-subtle "#ECEFF1" ;; Blue Grey / L50
  "Subtle color is used to suggest a physical area on the screen."
  :type 'color :group 'nano-theme-light)

(defcustom nano-light-faded "#90A4AE" ;; Blue Grey / L300
  "Faded face is for information that are less important."
  :type 'color :group 'nano-theme-light)

(defcustom nano-light-salient "#673AB7" ;; Deep Purple / L500
  "Salient color is used for information that are important."
  :type 'color :group 'nano-theme-light)

(defcustom nano-light-strong "#263238" ;; Blue Grey / L900
  "Strong color is used for information of a structural nature."
  :type 'color :group 'nano-theme-light)

(defcustom nano-light-popout "#FFAB91" ;; Deep Orange / L200
  "Popout colour is used for information that needs attention."
  :type 'color :group 'nano-theme-light)

(defcustom nano-light-critical "#FF6F00" ;; Amber / L900
  "Critical face is for information that requires immediate action."
  :type 'color :group 'nano-theme-light)

(defcustom nano-dark-foreground "#ECEFF4" ;; Snow Storm 3  / nord  6
  "Default foreground color"
  :type 'color :group 'nano-theme-dark)

(defcustom nano-dark-background "#2E3440" ;; Polar Night 0 / nord  0
  "Default background color"
  :type 'color :group 'nano-theme-dark)

(defcustom nano-dark-highlight "#3B4252" ;; Polar Night 1 / nord  1
  "Highdark color is used to highdark part of the screen."
  :type 'color :group 'nano-theme-dark)

(defcustom nano-dark-subtle "#434C5E" ;; Polar Night 2 / nord  2
  "Subtle color is used to suggest a physical area on the screen."
  :type 'color :group 'nano-theme-dark)

(defcustom nano-dark-faded "#677691" ;;
  "Faded face is for information that are less important."
  :type 'color :group 'nano-theme-dark)

(defcustom nano-dark-salient "#81A1C1" ;; Frost         / nord  9
  "Salient color is used for information that are important."
  :type 'color :group 'nano-theme-dark)

(defcustom nano-dark-strong "#FFFFFF" ;; White
  "Strong color is used for information of a structural nature."
  :type 'color :group 'nano-theme-dark)

(defcustom nano-dark-popout "#D08770" ;; Aurora        / nord 12
  "Popout colour is used for information that needs attention."
  :type 'color :group 'nano-theme-dark)

(defcustom nano-dark-critical  "#EBCB8B" ;; Aurora        / nord 11
  "Critical face is for information that requires immediate action."
  :type 'color :group 'nano-theme-dark)

(defface nano-critical nil
  "Critical face is for information that requires immediate action.
It should be of high constrast when compared to other faces. This
can be realized (for example) by setting an intense background
color, typically a shade of red. It must be used scarcely."
  :group nil)

(defface nano-critical-i nil
  "Critical face inversed."
  :group nil)

(defface nano-popout nil
  "Popout face is used for information that needs attention.
To achieve such effect, the hue of the face has to be
sufficiently different from other faces such that it attracts
attention through the popout effect."
  :group nil)

(defface nano-popout-i nil
  "Popout face inversed."
  :group nil)

(defface nano-strong nil
  "Strong face is used for information of a structural nature.
It has to be the same color as the default color and only the
weight differs by one level (e.g., light/regular or
regular/bold). IT is generally used for titles, keywords,
directory, etc."
  :group nil)

(defface nano-strong-i nil
  "Strong face inversed."
  :group nil)

(defface nano-salient nil
  "Salient face is used for information that are important.
To suggest the information is of the same nature but important,
the face uses a different hue with approximately the same
intensity as the default face. This is typically used for links."
  :group nil)

(defface nano-salient-i nil
  "Strong face inversed."
  :group nil)

(defface nano-faded nil
  "Faded face is for information that are less important.
It is made by using the same hue as the default but with a lesser
intensity than the default. It can be used for comments,
secondary information and also replace italic (which is generally
abused anyway)."
  :group nil)

(defface nano-faded-i nil
  "Faded face inversed."
  :group nil)

(defface nano-subtle nil
  "Subtle face is used to suggest a physical area on the screen.
It is important to not disturb too strongly the reading of
information and this can be made by setting a very light
background color that is barely perceptible."
  :group nil)

(defface nano-subtle-i nil
  "Subtle face inversed."
  :group nil)

(defface nano-default nil
  "Default face."
  :group nil)

(defface nano-default-i nil
  "Default face inversed."
  :group nil)

(defun nano-mode ()
  "Defaults settings for nano (optional)"
  (interactive)

  ;; Use nano fonts
  (setq nano-fonts-use t)

  ;; No startup  screen
  (setq inhibit-startup-screen t)

  ;; No startup message
  (setq inhibit-startup-message t)
  (setq inhibit-startup-echo-area-message t)

  ;; No message in scratch buffer
  (setq initial-scratch-message nil)

  ;; Initial buffer
  (setq initial-buffer-choice nil)

  ;; No frame title
  (setq frame-title-format nil)

  ;; No file dialog
  (setq use-file-dialog nil)

  ;; No dialog box
  (setq use-dialog-box nil)

  ;; No popup windows
  (setq pop-up-windows nil)

  ;; No empty line indicators
  (setq indicate-empty-lines nil)

  ;; No cursor in inactive windows
  (setq cursor-in-non-selected-windows nil)

  ;; Text mode is initial mode
  (setq initial-major-mode 'text-mode)

  ;; Text mode is default major mode
  (setq default-major-mode 'text-mode)

  ;; Moderate font lock
  (setq font-lock-maximum-decoration t)

  ;; No limit on font lock (obsolete)
  ;; (setq font-lock-maximum-size nil)

  ;; No line break space points
  (setq auto-fill-mode nil)

  ;; Fill column at 80
  (setq fill-column 80)

  ;; Bar cursor
  (setq-default cursor-type '(hbar .  2))
  (setq-default cursor-in-non-selected-windows nil)
  (setq blink-cursor-mode nil)

  ;; No tooltips
  (tooltip-mode -1)

  ;; No scroll bars
  (scroll-bar-mode -1)

  ;; No toolbar
  (tool-bar-mode -1)

  ;; Default frame settings
  (setq default-frame-alist
        (append (list
                 '(min-height . 1)  '(height . 45)
                 '(min-width  . 1)  '(width  . 81)
                 '(vertical-scroll-bars . nil)
                 '(internal-border-width . 24)
                 '(left-fringe . 0)
                 '(right-fringe . 0)
                 '(undecorated-round . t) ;; emacs-plu@29 only
                 '(tool-bar-lines . 0)
                 '(menu-bar-lines . 0))))

  ;; Line spacing (in pixels)
  ;; (setq line-spacing 0)

  ;; Vertical window divider
  (setq window-divider-default-right-width 24)
  (setq window-divider-default-places 'right-only)
  (window-divider-mode 1)

  ;; Nicer glyphs for continuation and wrap
  (set-display-table-slot standard-display-table
                          'truncation (make-glyph-code ?… 'nano-faded))
  (set-display-table-slot standard-display-table
                          'wrap (make-glyph-code ?- 'nano-faded))

  ;; Nerd font for glyph icons
  (let ((roboto-nerd (font-spec :name "RobotoMono Nerd Font Mono")))
    (if (find-font roboto-nerd)
        (set-fontset-font t '(#xe000 . #xffdd) roboto-nerd)
      (message "Roboto Mono Nerd font has not been found on your system"))))


;; (defun inherit (face &optional inherit)
;;   "Extract face properties as a property list"

;;   (let ((tags (list :family :foundry :width :height :weight :slant :underline
;;                     :overline :strike-through :box :inverse-video :foreground
;;                     :background :stipple :extend :inherit))
;;  (properties))
;;     (if inherit
;;  `(:inherit ,face)
;;       (progn
;;  (dolist (tag tags)
;;    (let ((attribute (face-attribute face tag)))
;;     (when (not (eq attribute 'unspecified))
;;       (push attribute properties)
;;       (push tag properties)))))
;;       properties)))


(defun nano-new-frame (&optional mode)
  "This funcion creates a new frame in light or dark MODE."

  (interactive)
  (let ((mode (or mode (frame-parameter nil 'background-mode)))
        (background-mode frame-background-mode)
        (selected-frame (selected-frame))
        (nano-theme-frame-only (make-frame-command)))
    (nano-theme nil mode)))


(defun nano-frame-list-advice-selected (_frames)
  (list (selected-frame)))

(defun nano-frame-list-advice-normal (frames)
  (seq-filter (lambda (f) (not (frame-parameter f 'nano-theme-standalone))) frames))

(defun nano-frame-enable (mode)
  "Enable nano MODE for the current frame only."
  (let ((frame (selected-frame))
        (frame-background-mode mode))
    (set-frame-parameter frame 'nano-theme-standalone mode)
    (frame-set-background-mode frame)
    (advice-add 'frame-list :filter-return #'nano-frame-list-advice-selected)
    (enable-theme 'nano)
    (advice-remove 'frame-list #'nano-frame-list-advice-selected)))

(defun nano-frame-dark ()
  "Load the nano dark theme on current frame."
  (interactive)
  (nano-frame-enable 'dark))

(defun nano-frame-light ()
  "Load the nano light theme on current frame."
  (interactive)
  (nano-frame-enable 'light))

(defun nano-theme-frame-toggle ()
  "Toggle theme on current frame only."
  (interactive)
  (if (eq (or (frame-parameter (selected-frame) 'nano-theme-standalone) frame-background-mode) 'light)
      (nano-frame-dark)
    (nano-frame-light)))

(defun nano-enable (mode)
  "Enable nano MODE all other frames"
  (advice-add 'frame-list :filter-return #'nano-frame-list-advice-normal)
  (nano-theme 'nano mode)
  (enable-theme 'nano)
  (advice-remove 'frame-list #'nano-frame-list-advice-normal))

(defun nano-dark ()
  "Load the nano dark theme on current frame."
  (interactive)
  (nano-enable 'dark))

(defun nano-light ()
  "Load the nano light theme on current frame."
  (interactive)
  (nano-enable 'light))

(defun nano-theme-toggle ()
  "Toggle theme on all frames."
  (interactive)
  (if (eq frame-background-mode 'light)
      (nano-dark)
    (nano-light)))

(defun nano-theme (theme mode)
  "Apply the nano THEME according to MODE which can be 'dark or 'light."

  ;; (message (format "Theme applied: %s" mode))

  (advice-add 'frame-list :filter-return #'nano-frame-list-advice-normal)

  (let ((light     '((background light)))
        (dark      '((background dark))))


    (setq default-frame-alist
          (assq-delete-all 'foreground-color
                           (assq-delete-all 'background-color
                                            (assq-delete-all 'background-mode default-frame-alist))))
    (add-to-list 'default-frame-alist `(background-mode . ,mode))
    (add-to-list 'default-frame-alist `(background-color . ,(if (eq mode 'light)
                                                                nano-light-background
                                                              nano-dark-background)))
    (add-to-list 'default-frame-alist `(foreground-color . ,(if (eq mode 'light)
                                                                nano-light-foreground
                                                              nano-dark-foreground)))
    (custom-theme-set-variables theme '(widget-image-enable nil)
                                '(x-underline-at-descent-line t))
    (setq frame-background-mode mode)
    (mapc #'frame-set-background-mode (frame-list))

    (when nano-fonts-use
        (custom-theme-set-faces theme
         `(default ((,light (:foreground ,nano-light-foreground
                             :weight     ,(face-attribute 'nano-mono :weight)
                             :height     ,(face-attribute 'nano-mono :height)
                             :family     ,(face-attribute 'nano-mono :family)))
                    (,dark  (:foreground ,nano-dark-foreground
                             :weight     ,(face-attribute 'nano-mono :weight)
                             :height     ,(face-attribute 'nano-mono :height)
                             :family     ,(face-attribute 'nano-mono :family)))))
         `(italic ((,light (:foreground ,nano-light-foreground
                             :weight     ,(face-attribute 'nano-italic :weight)
                             :height     ,(face-attribute 'nano-italic :height)
                             :slant      ,(face-attribute 'nano-italic :slant)
                             :family     ,(face-attribute 'nano-italic :family)))
                    (,dark  (:foreground ,nano-dark-foreground
                             :weight     ,(face-attribute 'nano-italic :weight)
                             :height     ,(face-attribute 'nano-italic :height)
                             :slant      ,(face-attribute 'nano-italic :slant)
                             :family     ,(face-attribute 'nano-italic :family)))))
         `(nano-strong ((,light (:weight normal ))
                        (,dark  (:weight normal ))))
         `(variable-pitch  ((t (:weight ,(face-attribute 'nano-sans :weight)
                                :height ,(face-attribute 'nano-sans :height)
                                :family ,(face-attribute 'nano-sans :family)))))))

    (unless nano-fonts-use
        (custom-theme-set-faces theme
         `(default ((,light (:foreground ,nano-light-foreground))
                    (,dark  (:foreground ,nano-dark-foreground))))
         `(nano-strong ((,light (:weight bold :foreground ,nano-light-strong))
                        (,dark  (:weight bold :foreground ,nano-dark-strong))))))

    ;; --- Window divider ----------------------------------------------
    (if nano-window-divider-show
        (custom-theme-set-faces theme
         `(window-divider ((,light (:foreground ,nano-light-foreground))
                           (,dark  (:foreground ,nano-dark-foreground))))
         `(vertical-border ((,light (:foreground ,nano-light-foreground))
                            (,dark  (:foreground ,nano-dark-foreground)))))
      (custom-theme-set-faces theme
       `(window-divider ((,light (:foreground ,nano-light-background))
                         (,dark  (:foreground ,nano-dark-background))))
       `(vertical-border ((,light (:foreground ,nano-light-background))
                          (,dark  (:foreground ,nano-dark-background))))))
    (custom-theme-set-faces theme
     '(window-divider-first-pixel ((t (:inherit window-divider))))
     '(window-divider-last-pixel ((t (:inherit window-divider)))))


    (custom-theme-set-faces theme

   ;; --- Base ---------------------------------------------------------

   `(default ((,light  (:background ,nano-light-background
                        :foreground ,nano-light-foreground))
              (,dark  (:background ,nano-dark-background
                       :foreground ,nano-dark-foreground))))

   `(cursor ((,light (:foreground ,nano-light-background
                      :background ,nano-light-foreground))
             (,dark  (:foreground ,nano-dark-background
                      :background ,nano-dark-foreground))))

   `(mouse ((,light (:foreground ,nano-light-foreground
                     :background ,nano-light-background))
             (,dark  (:foreground ,nano-dark-foreground
                      :background ,nano-dark-background))))

   `(highlight ((,light (:background ,nano-light-highlight))
                (,dark  (:background ,nano-dark-highlight))))

   `(nano-subtle ((,light (:background ,nano-light-subtle))
                  (,dark  (:background ,nano-dark-subtle))))

   `(nano-subtle-i ((,light (:foreground ,nano-light-subtle))
                    (,dark  (:foreground ,nano-dark-subtle))))

   `(nano-faded ((,light  (:foreground ,nano-light-faded))
                 (,dark  (:foreground ,nano-dark-faded))))

   `(nano-faded-i ((,light (:foreground ,nano-light-background
                            :background ,nano-light-faded))
                    (,dark  (:foreground ,nano-dark-background
                             :background ,nano-dark-faded))))

   `(nano-default ((,light  (:foreground ,nano-light-foreground))
                   (,dark  (:foreground ,nano-dark-foreground))))

   `(nano-default-i ((,light (:foreground ,nano-light-background
                              :background ,nano-light-foreground))
                     (,dark  (:foreground ,nano-dark-background
                              :background ,nano-dark-foreground))))


   `(nano-salient ((,light (:foreground ,nano-light-salient))
                   (,dark  (:foreground ,nano-dark-salient))))

   `(nano-salient-i ((,light (:foreground ,nano-light-background
                              :background ,nano-light-salient))
                     (,dark  (:foreground ,nano-dark-background
                              :background ,nano-dark-salient))))



   `(nano-strong-i ((,light (:foreground ,nano-light-background
                             :background ,nano-light-strong
                             :weight normal))
                    (,dark  (:foreground ,nano-dark-background
                             :background ,nano-dark-strong
                             :weight normal))))

   `(nano-popout ((,light (:foreground ,nano-light-popout))
                  (,dark  (:foreground ,nano-dark-popout))))

   `(nano-popout-i ((,light (:foreground ,nano-light-background
                             :background ,nano-light-popout))
                    (,dark  (:foreground ,nano-dark-background
                             :background ,nano-dark-popout))))

   `(nano-critical ((,light (:foreground ,nano-light-critical
                             :weight normal))
                    (,dark  (:foreground ,nano-dark-critical
                             :weight normal))))

   `(nano-critical-i ((,light (:foreground ,nano-light-background
                               :background ,nano-light-critical
                               :weight normal))
                      (,dark  (:foreground ,nano-dark-background
                               :background ,nano-dark-critical
                               :weight normal))))

   ;; --- Header & mode line -------------------------------------------

   `(mode-line ((,light (:foreground ,nano-light-background
                         :background ,nano-light-foreground
                         :box (:line-width 3
                   :color ,nano-light-foreground
                   :style nil)))
        (,dark  (:foreground ,nano-dark-foreground
             :background ,nano-dark-faded
                         :box (:line-width 3
                   :color ,nano-dark-faded
                   :style nil)))))
   `(mode-line-highlight ((t (:inherit nano-popout))))
   `(mode-line-buffer-id ((t (:weight regular))))
   `(mode-line-emphasis  ((t (:weight regular))))

   `(mode-line-inactive ((,light (:foreground ,nano-light-background
                                  :background ,nano-light-faded
                                  :box (:line-width 3
                    :color ,nano-light-faded
                    :style nil)))
             (,dark  (:foreground ,nano-dark-faded
                                  :background ,nano-dark-subtle
                                  :box (:line-width 3
                    :color ,nano-dark-subtle
                    :style nil)))))

   `(header-line ((,light (:foreground ,nano-light-foreground
                           :background ,nano-light-subtle
                           :inherit nil
                           :box nil))
          (,dark  (:foreground ,nano-dark-foreground
                   :background ,nano-dark-subtle
                           :inherit nil
                           :box nil))))


   ;; --- Structural ---------------------------------------------------
   '(bold                        ((t (:inherit nano-strong))))
   ;; '(italic                      ((t (:slant italic))))
   '(italic                      ((t (:inherit nano-faded))))
   '(bold-italic                 ((t (:inherit nano-strong))))
   '(region                      ((t (:inherit nano-subtle :distant-foreground unspecified))))
   '(fringe                      ((t (:inherit (nano-faded)))))
   '(hl-line                     ((t (:inherit highlight))))
   '(link                        ((t (:inherit nano-salient))))
   '(fixed-pitch                 ((t (:inherit default))))
   '(fixed-pitch-serif           ((t (:inherit default))))

   ;; --- Semantic -----------------------------------------------------
   '(shadow                        ((t (:inherit nano-faded))))
   '(success                       ((t (:inherit nano-salient))))
   '(warning                       ((t (:inherit nano-popout))))
   '(error                         ((t (:inherit nano-critical))))
   '(match                         ((t (:inherit nano-popout))))

   ;; --- General ------------------------------------------------------
   '(buffer-menu-buffer            ((t (:inherit nano-strong))))
   '(minibuffer-prompt             ((t (:inherit nano-strong))))
   '(isearch                       ((t (:inherit nano-strong))))
   '(isearch-fail                  ((t (:inherit nano-faded))))
   '(show-paren-match              ((t (:inherit nano-strong))))
   '(show-paren-mismatch           ((t (:inherit nano-critical))))
   '(lazy-highlight                ((t (:inherit nano-subtle))))
   '(trailing-whitespace           ((t (:inherit nano-subtle))))
   '(secondary-selection           ((t (:inherit nano-subtle))))
   '(completions-annotations       ((t (:inherit nano-faded))))
   '(completions-common-part       ((t (:inherit nano-strong))))
   '(completions-first-difference  ((t (:inherit nano-default))))
   '(tooltip                       ((t (:inherit nano-subtle))))
   '(read-multiple-choice-face     ((t (:inherit nano-strong))))
   '(nobreak-hyphen                ((t (:inherit nano-popout))))
   '(nobreak-space                 ((t (:inherit nano-popout))))
   '(help-argument-name            ((t (:inherit nano-faded))))
   '(tabulated-list-fake-header    ((t (:inherit nano-strong))))
   '(tool-bar                      ((t (:inherit nano-faded-i))))

   ;; --- TTY faces ----------------------------------------------------
   '(tty-menu-disabled-face        ((t (:inherit nano-faded-i))))
   '(tty-menu-enabled-face         ((t (:inherit nano-default-i))))
   '(tty-menu-selected-face        ((t (:inherit nano-salient-i))))

<<<<<<< HEAD
   ;; --- Windows divider ----------------------------------------------
   `(window-divider                ((,light (:foreground ,nano-light-background))
                                    (,dark  (:foreground ,nano-dark-background))))
   '(window-divider-first-pixel    ((t (:inherit window-divider))))
   '(window-divider-last-pixel     ((t (:inherit window-divider))))
   `(vertical-border               ((,light (:foreground ,nano-light-background))
                                    (,dark  (:foreground ,nano-dark-background))))

=======
>>>>>>> 8d190055
   ;; --- Tab bar ------------------------------------------------------
   '(tab-bar                       ((t (:inherit default))))
   '(tab-bar-tab                   ((t (:inherit default))))
   '(tab-bar-tab-inactive          ((t (:inherit nano-faded))))
   '(tab-line                      ((t (:inherit default))))

   ;; --- Line numbers -------------------------------------------------
   '(line-number                  ((t (:inherit nano-faded))))
   '(line-number-current-line     ((t (:inherit nil))))
   `(line-number-major-tick       ((t (:inherit nano-faded))))
   '(line-number-minor-tick       ((t (:inherit nano-faded))))

   ;; --- Font lock ----------------------------------------------------
   '(font-lock-comment-face        ((t (:inherit nano-faded))))
   '(font-lock-doc-face            ((t (:inherit nano-faded))))
   '(font-lock-string-face         ((t (:inherit nano-faded))))
   '(font-lock-constant-face       ((t (:inherit nano-salient))))
   '(font-lock-warning-face        ((t (:inherit nano-popout))))
   '(font-lock-function-name-face  ((t (:inherit nano-strong))))
   '(font-lock-variable-name-face  ((t (:inherit (nano-strong nano-salient)))))
   '(font-lock-builtin-face        ((t (:inherit nano-salient))))
   '(font-lock-type-face           ((t (:inherit nano-salient))))
   '(font-lock-keyword-face        ((t (:inherit nano-salient))))

   ;; --- Custom edit --------------------------------------------------
   '(widget-field                  ((t (:inherit nano-subtle))))
   '(widget-button                 ((t (:inherit nano-strong))))
   '(widget-single-line-field      ((t (:inherit nano-subtle))))
   '(custom-group-subtitle         ((t (:inherit nano-strong))))
   '(custom-group-tag              ((t (:inherit nano-strong))))
   '(custom-group-tag-1            ((t (:inherit nano-strong))))
   '(custom-comment                ((t (:inherit nano-faded))))
   '(custom-comment-tag            ((t (:inherit nano-faded))))
   '(custom-changed                ((t (:inherit nano-salient))))
   '(custom-modified               ((t (:inherit nano-salient))))
   '(custom-face-tag               ((t (:inherit nano-strong))))
   '(custom-variable-tag           ((t (:inherit nano-strong))))
   '(custom-invalid                ((t (:inherit nano-popout))))
   '(custom-visibility             ((t (:inherit nano-salient))))
   '(custom-state                  ((t (:inherit nano-salient))))
   '(custom-link                   ((t (:inherit nano-salient))))
   '(custom-variable-obsolete      ((t (:inherit nano-faded))))

   ;; --- Company tooltip ----------------------------------------------
   '(company-tooltip                      ((t (:inherit nano-subtle))))
   '(company-tooltip-mouse                ((t (:inherit nano-faded-i))))
   '(company-tooltip-selection            ((t (:inherit nano-salient-i))))

   '(company-scrollbar-fg                 ((t (:inherit nano-default-i))))
   '(company-scrollbar-bg                 ((t (:inherit nano-faded-i))))

   '(company-tooltip-scrollbar-thumb      ((t (:inherit nano-default-i))))
   '(company-tooltip-scrollbar-track      ((t (:inherit nano-faded-i))))

   '(company-tooltip-common               ((t (:inherit nano-strong))))
   '(company-tooltip-common-selection     ((t (:inherit nano-salient-i
                                                :weight normal))))
   '(company-tooltip-annotation           ((t (:inherit nano-default))))
   '(company-tooltip-annotation-selection ((t (:inherit nano-subtle))))

   ;; --- Compilation --------------------------------------------------
   '(compilation-error ((t (:inherit nano-critical))))
   '(compilation-info ((t (:inherit nano-default))))
   '(compilation-warning ((t (:inherit nano-popout))))
   '(compilation-line-number ((t (:inherit nano-default))))
   '(compilation-column-number ((t (:inherit nano-default))))
   '(compilation-mode-line-run ((t (:inherit nano-default-i))))
   '(compilation-mode-line-exit ((t (:inherit nano-default-i))))
   '(compilation-mode-line-fail ((t (:inherit nano-critical))))

   ;; --- Buttons ------------------------------------------------------
   `(custom-button
     ((,light (:foreground ,nano-light-faded
               :background ,nano-light-highlight
               :box nil))
      (,dark (:foreground ,nano-dark-faded
              :background ,nano-dark-highlight
              :box nil))))

   `(custom-button-mouse
     ((,light (:foreground ,nano-light-foreground
           :background ,nano-light-subtle
               :box nil))
      (,dark (:foreground ,nano-dark-foreground
          :background ,nano-dark-subtle
              :box nil))))

   `(custom-button-pressed
     ((,light (:foreground ,nano-light-background
           :background ,nano-light-foreground
               :box nil))
      (,dark (:foreground ,nano-dark-background
          :background ,nano-dark-foreground
              :box nil))))

   ;; --- Packages -----------------------------------------------------
   '(package-description            ((t (:inherit nano-default))))
   '(package-help-section-name      ((t (:inherit nano-default))))
   '(package-name                   ((t (:inherit nano-salient))))
   '(package-status-avail-obso      ((t (:inherit nano-faded))))
   '(package-status-available       ((t (:inherit nano-default))))
   '(package-status-built-in        ((t (:inherit nano-salient))))
   '(package-status-dependency      ((t (:inherit nano-salient))))
   '(package-status-disabled        ((t (:inherit nano-faded))))
   '(package-status-external        ((t (:inherit nano-default))))
   '(package-status-held            ((t (:inherit nano-default))))
   '(package-status-incompat        ((t (:inherit nano-faded))))
   '(package-status-installed       ((t (:inherit nano-salient))))
   '(package-status-new             ((t (:inherit nano-default))))
   '(package-status-unsigned        ((t (:inherit nano-default))))

   ;; --- Info ---------------------------------------------------------
   '(info-node                      ((t (:inherit nano-strong))))
   '(info-menu-header               ((t (:inherit nano-strong))))
   '(info-header-node               ((t (:inherit nano-default))))
   '(info-index-match               ((t (:inherit nano-salient))))
   '(Info-quoted                    ((t (:inherit nano-faded))))
   '(info-title-1                   ((t (:inherit nano-strong))))
   '(info-title-2                   ((t (:inherit nano-strong))))
   '(info-title-3                   ((t (:inherit nano-strong))))
   '(info-title-4                   ((t (:inherit nano-strong))))

   ;; --- Helpful ------------------------------------------------------
   '(helpful-heading                ((t (:inherit nano-strong))))

   ;; --- Nano modeline ------------------------------------------------
   '(nano-modeline-active               ((t (:inherit nano-subtle))))
   '(nano-modeline-active-name          ((t (:inherit (nano-strong nano-modeline-active)))))
   '(nano-modeline-active-primary       ((t (:inherit (nano-default nano-modeline-active)))))
   '(nano-modeline-active-secondary     ((t (:inherit (nano-faded nano-modeline-active)))))
   '(nano-modeline-active-status-RO     ((t (:inherit (nano-subtle nano-strong)))))
   '(nano-modeline-active-status-RW     ((t (:inherit (nano-faded-i nano-strong)))))
   '(nano-modeline-active-status-**     ((t (:inherit (nano-popout-i nano-strong)))))

   '(nano-modeline-inactive             ((t (:inherit nano-subtle))))
   '(nano-modeline-inactive-name        ((t (:inherit (nano-faded nano-modeline-inactive)))))
   '(nano-modeline-inactive-primary     ((t (:inherit (nano-faded nano-modeline-inactive)))))
   '(nano-modeline-inactive-secondary   ((t (:inherit (nano-faded nano-modeline-inactive)))))
   '(nano-modeline-inactive-status-RO   ((t (:inherit (nano-faded
                                                       nano-strong nano-modeline-inactive)))))
   '(nano-modeline-inactive-status-RW   ((t (:inherit (nano-faded
                                                       nano-strong nano-modeline-inactive)))))
   '(nano-modeline-inactive-status-**   ((t (:inherit (nano-popout
                                                       nano-strong nano-modeline-inactive)))))

   ;; --- nano agenda ---------------------------------------------------------
   '(nano-agenda-button               ((t (:inherit (nano-faded)))))
   '(nano-agenda-day-name             ((t (:inherit (nano-faded)))))
   '(nano-agenda-default              ((t (:inherit (nano-default)))))
   '(nano-agenda-holidays             ((t (:inherit (nano-faded)))))
   '(nano-agenda-month-name           ((t (:inherit (nano-strong)))))
   '(nano-agenda-mouse                ((t (:inherit (nano-highlight)))))
   '(nano-agenda-outday               ((t (:inherit (nano-subtle-i)))))
   '(nano-agenda-selected             ((t (:inherit (nano-default-i)))))
   '(nano-agenda-selected-today       ((t (:inherit (nano-popout-i nano-strong)))))
   '(nano-agenda-today                ((t (:inherit (nano-popout nano-strong)))))
   '(nano-agenda-weekend              ((t (:inherit (nano-faded)))))

   ;; --- EPA ----------------------------------------------------------
   '(epa-field-body                 ((t (:inherit nano-default))))
   '(epa-field-name                 ((t (:inherit nano-strong))))
   '(epa-mark                       ((t (:inherit nano-salient))))
   '(epa-string                     ((t (:inherit nano-popout))))
   '(epa-validity-disabled          ((t (:inherit nano-faded))))
   '(epa-validity-high              ((t (:inherit nano-strong))))
   '(epa-validity-medium            ((t (:inherit nano-default))))
   '(epa-validity-low               ((t (:inherit nano-faded))))

   ;; --- Popup --------------------------------------------------------
   '(popup-face                       ((t (:inherit highlight))))
   '(popup-isearch-match              ((t (:inherit nano-popout))))
   '(popup-menu-face                  ((t (:inherit nano-subtle))))
   '(popup-menu-mouse-face            ((t (:inherit nano-faded-i))))
   '(popup-menu-selection-face        ((t (:inherit nano-salient-i))))
   '(popup-menu-summary-face          ((t (:inherit nano-faded))))
   '(popup-scroll-bar-background-face ((t (:inherit nano-subtle))))
   '(popup-scroll-bar-foreground-face ((t (:inherit nano-subtle))))
   '(popup-summary-face               ((t (:inherit nano-faded))))
   '(popup-tip-face                   ((t (:inherit nano-popout-i))))

   ;; --- Diff ---------------------------------------------------------
   '(diff-header                    ((t (:inherit nano-faded))))
   '(diff-file-header               ((t (:inherit nano-strong))))
   '(diff-context                   ((t (:inherit nano-default))))
   '(diff-removed                   ((t (:inherit nano-faded))))
   '(diff-changed                   ((t (:inherit nano-popout))))
   '(diff-added                     ((t (:inherit nano-salient))))
   '(diff-refine-added              ((t (:inherit (nano-salient
                                                   nano-strong)))))
   '(diff-refine-changed            ((t (:inherit nano-popout))))
   '(diff-refine-removed            ((t (:inherit nano-faded
                                         :strike-through t))))
   ;; --- Vertico --------------------------------------------------------
   '(vertico-current                       ((t (:inherit (nano-strong
                                                          nano-subtle)))))
   '(vertico-group-separator               ((t (:inherit nano-faded))))
   '(vertico-group-title                   ((t (:inherit nano-faded))))
   '(vertico-multiline                     ((t (:inherit nano-faded))))

   ;; --- Citar --------------------------------------------------------
   '(citar                          ((t (:inherit nano-faded))))
   '(citar-highlight                ((t (:inherit nano-default))))

   ;; --- Corfu --------------------------------------------------------
   '(corfu-annotations              ((t (:inherit nano-faded))))
   '(corfu-bar                      ((t (:inherit nano-default-i))))
   '(corfu-border                   ((t (:inherit nano-default-i))))
   '(corfu-current                  ((t (:inherit highlight))))
   '(corfu-default                  ((t (:inherit nano-subtle))))
   '(corfu-deprecated               ((t (:inherit nano-faded))))
   '(corfu-echo                     ((t (:inherit nano-faded))))

   ;; --- Orderless ----------------------------------------------------
   '(orderless-match-face-0         ((t (:inherit (nano-salient
                                                   nano-strong)))))
   '(orderless-match-face-1         ((t (:inherit (nano-strong)))))
   '(orderless-match-face-2         ((t (:inherit (nano-strong)))))
   '(orderless-match-face-3         ((t (:inherit (nano-strong)))))

   ;; --- Message ------------------------------------------------------
   '(message-cited-text-1           ((t (:inherit nano-faded))))
   '(message-cited-text-2           ((t (:inherit nano-faded))))
   '(message-cited-text-3           ((t (:inherit nano-faded))))
   '(message-cited-text-4           ((t (:inherit nano-faded))))
   '(message-cited-text             ((t (:inherit nano-faded))))
   '(message-header-cc              ((t (:inherit nano-default))))
   '(message-header-name            ((t (:inherit nano-strong))))
   '(message-header-newsgroups      ((t (:inherit nano-default))))
   '(message-header-other           ((t (:inherit nano-default))))
   '(message-header-subject         ((t (:inherit nano-salient))))
   '(message-header-to              ((t (:inherit nano-salient))))
   '(message-header-xheader         ((t (:inherit nano-default))))
   '(message-mml                    ((t (:inherit nano-popout))))
   '(message-separator              ((t (:inherit nano-faded))))

   ;; --- Outline ------------------------------------------------------
   '(outline-1                      ((t (:inherit nano-strong))))
   '(outline-2                      ((t (:inherit nano-strong))))
   '(outline-3                      ((t (:inherit nano-strong))))
   '(outline-4                      ((t (:inherit nano-strong))))
   '(outline-5                      ((t (:inherit nano-strong))))
   '(outline-6                      ((t (:inherit nano-strong))))
   '(outline-7                      ((t (:inherit nano-strong))))
   '(outline-8                      ((t (:inherit nano-strong))))

   ;; --- Fly spell ----------------------------------------------------
   '(flyspell-duplicate             ((t (:inherit nano-popout
                                         :underline t))))
   '(flyspell-incorrect             ((t (:inherit nano-popout
                                         :underline t))))

   ;; --- Org agenda ---------------------------------------------------
   '(org-agenda-calendar-event      ((t (:inherit nano-default))))
   '(org-agenda-calendar-sexp       ((t (:inherit nano-salient))))
   '(org-agenda-clocking            ((t (:inherit nano-faded))))
   '(org-agenda-column-dateline     ((t (:inherit nano-faded))))
   '(org-agenda-current-time        ((t (:inherit (nano-strong
                                                   nano-salient)))))
   '(org-agenda-date                ((t (:inherit nano-strong))))
   '(org-agenda-date-today          ((t (:inherit (nano-salient
                                                   nano-strong)))))
   '(org-agenda-date-weekend        ((t (:inherit nano-faded))))
   '(org-agenda-diary               ((t (:inherit nano-faded))))
   '(org-agenda-dimmed-todo-face    ((t (:inherit nano-faded))))
   '(org-agenda-done                ((t (:inherit nano-faded))))
   '(org-agenda-filter-category     ((t (:inherit nano-faded))))
   '(org-agenda-filter-effort       ((t (:inherit nano-faded))))
   '(org-agenda-filter-regexp       ((t (:inherit nano-faded))))
   '(org-agenda-filter-tags         ((t (:inherit nano-faded))))
   '(org-agenda-property-face       ((t (:inherit nano-faded))))
   '(org-agenda-restriction-lock    ((t (:inherit nano-faded))))
   '(org-agenda-structure           ((t (:inherit nano-strong))))

   ;; --- Org ----------------------------------------------------------
   '(org-archived                            ((t (:inherit nano-faded))))
   '(org-block                               ((t (:inherit highlight))))
   `(org-block-begin-line                    ((t (:inherit nano-faded
                                                 :underline ,(face-background 'nano-subtle)))))
   `(org-block-end-line                      ((t (:inherit nano-faded
                                                 :overline ,(face-background 'nano-subtle)))))
   '(org-checkbox                            ((t (:inherit nano-faded))))
   '(org-checkbox-statistics-done            ((t (:inherit nano-faded))))
   '(org-checkbox-statistics-todo            ((t (:inherit nano-faded))))
   '(org-clock-overlay                       ((t (:inherit nano-faded))))
   '(org-code                                ((t (:inherit nano-salient))))
   '(org-column                              ((t (:inherit nano-faded))))
   '(org-column-title                        ((t (:inherit nano-faded))))
   '(org-date                                ((t (:inherit nano-faded))))
   '(org-date-selected                       ((t (:inherit nano-faded))))
   '(org-default                             ((t (:inherit nano-faded))))
   '(org-document-info                       ((t (:inherit nano-faded))))
   '(org-document-info-keyword               ((t (:inherit nano-faded))))
   '(org-document-title                      ((t (:inherit nano-faded))))
   '(org-done                                ((t (:inherit nano-faded))))
   '(org-drawer                              ((t (:inherit nano-faded))))
   '(org-ellipsis                            ((t (:inherit nano-faded))))
   '(org-footnote                            ((t (:inherit nano-faded))))
   '(org-formula                             ((t (:inherit nano-faded))))
   '(org-headline-done                       ((t (:inherit nano-faded))))
   ;; '(org-hide                                ((t (:inherit nano-subtle-i))))
   ;; '(org-indent                              ((t (:inherit nano-subtle-i))))
   '(org-latex-and-related                   ((t (:inherit nano-faded))))
   '(org-level-1                             ((t (:inherit nano-strong))))
   '(org-level-2                             ((t (:inherit nano-strong))))
   '(org-level-3                             ((t (:inherit nano-strong))))
   '(org-level-4                             ((t (:inherit nano-strong))))
   '(org-level-5                             ((t (:inherit nano-strong))))
   '(org-level-6                             ((t (:inherit nano-strong))))
   '(org-level-7                             ((t (:inherit nano-strong))))
   '(org-level-8                             ((t (:inherit nano-strong))))
   '(org-link                                ((t (:inherit nano-salient))))
   '(org-list-dt                             ((t (:inherit nano-faded))))
   '(org-macro                               ((t (:inherit nano-faded))))
   '(org-meta-line                           ((t (:inherit nano-faded))))
   '(org-mode-line-clock                     ((t (:inherit nano-faded))))
   '(org-mode-line-clock-overrun             ((t (:inherit nano-faded))))
   '(org-priority                            ((t (:inherit nano-faded))))
   '(org-property-value                      ((t (:inherit nano-faded))))
   '(org-quote                               ((t (:inherit nano-faded))))
   '(org-scheduled                           ((t (:inherit nano-faded))))
   '(org-scheduled-previously                ((t (:inherit nano-faded))))
   '(org-scheduled-today                     ((t (:inherit nano-faded))))
   '(org-sexp-date                           ((t (:inherit nano-faded))))
   '(org-special-keyword                     ((t (:inherit nano-faded))))
   '(org-table                               ((t (:inherit nano-faded))))
   '(org-tag                                 ((t (:inherit nano-popout))))
   '(org-tag-group                           ((t (:inherit nano-faded))))
   '(org-target                              ((t (:inherit nano-faded))))
   '(org-time-grid                           ((t (:inherit nano-faded))))
   '(org-todo                                ((t (:inherit nano-salient))))
   '(org-upcoming-deadline                   ((t (:inherit nano-popout))))
   '(org-verbatim                            ((t (:inherit nano-popout))))
   '(org-verse                               ((t (:inherit nano-faded))))
   '(org-warning                             ((t (:inherit nano-popout))))

   ;; --- Mu4e ---------------------------------------------------------
   '(mu4e-attach-number-face                ((t (:inherit nano-strong))))
   '(mu4e-cited-1-face                       ((t (:inherit nano-faded))))
   '(mu4e-cited-2-face                       ((t (:inherit nano-faded))))
   '(mu4e-cited-3-face                       ((t (:inherit nano-faded))))
   '(mu4e-cited-4-face                       ((t (:inherit nano-faded))))
   '(mu4e-cited-5-face                       ((t (:inherit nano-faded))))
   '(mu4e-cited-6-face                       ((t (:inherit nano-faded))))
   '(mu4e-cited-7-face                       ((t (:inherit nano-faded))))
   '(mu4e-compose-header-face                ((t (:inherit nano-faded))))
   '(mu4e-compose-separator-face             ((t (:inherit nano-faded))))
   '(mu4e-contact-face                     ((t (:inherit nano-salient))))
   '(mu4e-context-face                       ((t (:inherit nano-faded))))
   '(mu4e-draft-face                         ((t (:inherit nano-faded))))
   '(mu4e-flagged-face                     ((t (:inherit nano-salient))))
   '(mu4e-footer-face                        ((t (:inherit nano-faded))))
   '(mu4e-forwarded-face                   ((t (:inherit nano-default))))
   '(mu4e-header-face                      ((t (:inherit nano-default))))
   '(mu4e-header-highlight-face               ((t (:inherit highlight))))
   '(mu4e-header-key-face                   ((t (:inherit nano-strong))))
   '(mu4e-header-marks-face                  ((t (:inherit nano-faded))))
   '(mu4e-header-title-face                 ((t (:inherit nano-strong))))
   '(mu4e-header-field-face                 ((t (:inherit nano-strong))))
   '(mu4e-header-value-face                ((t (:inherit nano-default))))
   '(mu4e-highlight-face                    ((t (:inherit nano-popout))))
   '(mu4e-link-face                        ((t (:inherit nano-salient))))
   '(mu4e-modeline-face                      ((t (:inherit nano-faded))))
   '(mu4e-moved-face                         ((t (:inherit nano-faded))))
   '(mu4e-ok-face                            ((t (:inherit nano-faded))))
   '(mu4e-region-code                        ((t (:inherit nano-faded))))
   '(mu4e-replied-face                     ((t (:inherit nano-default))))
   '(mu4e-special-header-value-face        ((t (:inherit nano-default))))
   '(mu4e-system-face                        ((t (:inherit nano-faded))))
   '(mu4e-related-face                       ((t (:inherit nano-faded))))
   '(mu4e-title-face                        ((t (:inherit nano-strong))))
   '(mu4e-trashed-face                       ((t (:inherit nano-faded))))
   '(mu4e-unread-face                       ((t (:inherit nano-strong))))
   '(mu4e-url-number-face                    ((t (:inherit nano-faded))))
   '(mu4e-view-body-face                   ((t (:inherit nano-default))))
   '(mu4e-warning-face                      ((t (:inherit nano-popout))))

   ;; --- GNUS ---------------------------------------------------------
   '(gnus-button                            ((t (:inherit nano-salient))))
   '(gnus-cite-1                            ((t (:inherit nano-faded))))
   '(gnus-cite-10                           ((t (:inherit nano-faded))))
   '(gnus-cite-11                           ((t (:inherit nano-faded))))
   '(gnus-cite-2                            ((t (:inherit nano-faded))))
   '(gnus-cite-3                            ((t (:inherit nano-faded))))
   '(gnus-cite-4                            ((t (:inherit nano-faded))))
   '(gnus-cite-5                            ((t (:inherit nano-faded))))
   '(gnus-cite-6                            ((t (:inherit nano-faded))))
   '(gnus-cite-7                            ((t (:inherit nano-faded))))
   '(gnus-cite-8                            ((t (:inherit nano-faded))))
   '(gnus-cite-9                            ((t (:inherit nano-faded))))
   '(gnus-cite-attribution                  ((t (:inherit nano-faded))))
   '(gnus-emphasis-bold                     ((t (:inherit nano-faded))))
   '(gnus-emphasis-bold-italic              ((t (:inherit nano-faded))))
   '(gnus-emphasis-highlight-words          ((t (:inherit nano-faded))))
   '(gnus-emphasis-italic                   ((t (:inherit nano-faded))))
   '(gnus-emphasis-strikethru               ((t (:inherit nano-faded))))
   '(gnus-emphasis-underline                ((t (:inherit nano-faded))))
   '(gnus-emphasis-underline-bold           ((t (:inherit nano-faded))))
   '(gnus-emphasis-underline-bold-italic    ((t (:inherit nano-faded))))
   '(gnus-emphasis-underline-italic         ((t (:inherit nano-faded))))
   '(gnus-group-mail-1                      ((t (:inherit nano-faded))))
   '(gnus-group-mail-1-empty                ((t (:inherit nano-faded))))
   '(gnus-group-mail-2                      ((t (:inherit nano-faded))))
   '(gnus-group-mail-2-empty                ((t (:inherit nano-faded))))
   '(gnus-group-mail-3                      ((t (:inherit nano-faded))))
   '(gnus-group-mail-3-empty                ((t (:inherit nano-faded))))
   '(gnus-group-mail-low                    ((t (:inherit nano-faded))))
   '(gnus-group-mail-low-empty              ((t (:inherit nano-faded))))
   '(gnus-group-news-1                      ((t (:inherit nano-faded))))
   '(gnus-group-news-1-empty                ((t (:inherit nano-faded))))
   '(gnus-group-news-2                      ((t (:inherit nano-faded))))
   '(gnus-group-news-2-empty                ((t (:inherit nano-faded))))
   '(gnus-group-news-3                      ((t (:inherit nano-faded))))
   '(gnus-group-news-3-empty                ((t (:inherit nano-faded))))
   '(gnus-group-news-4                      ((t (:inherit nano-faded))))
   '(gnus-group-news-4-empty                ((t (:inherit nano-faded))))
   '(gnus-group-news-5                      ((t (:inherit nano-faded))))
   '(gnus-group-news-5-empty                ((t (:inherit nano-faded))))
   '(gnus-group-news-6                      ((t (:inherit nano-faded))))
   '(gnus-group-news-6-empty                ((t (:inherit nano-faded))))
   '(gnus-group-news-low                    ((t (:inherit nano-faded))))
   '(gnus-group-news-low-empty              ((t (:inherit nano-faded))))

   '(gnus-header-content                    ((t (:inherit nano-faded))))
   '(gnus-header-from                       ((t (:inherit nano-strong))))
   '(gnus-header-name                       ((t (:inherit nano-strong))))
   '(gnus-header-newsgroups                 ((t (:inherit nano-faded))))
   '(gnus-header-subject                    ((t (:inherit nano-default))))

   '(gnus-signature                         ((t (:inherit nano-faded))))
   '(gnus-splash                            ((t (:inherit nano-faded))))
   '(gnus-summary-cancelled                 ((t (:inherit nano-faded))))
   '(gnus-summary-high-ancient              ((t (:inherit nano-faded))))
   '(gnus-summary-high-read                 ((t (:inherit nano-faded))))
   '(gnus-summary-high-ticked               ((t (:inherit nano-faded))))
   '(gnus-summary-high-undownloaded         ((t (:inherit nano-faded))))
   '(gnus-summary-high-unread               ((t (:inherit nano-faded))))
   '(gnus-summary-low-ancient               ((t (:inherit nano-faded))))
   '(gnus-summary-low-read                  ((t (:inherit nano-faded))))
   '(gnus-summary-low-ticked                ((t (:inherit nano-faded))))
   '(gnus-summary-low-undownloaded          ((t (:inherit nano-faded))))
   '(gnus-summary-low-unread                ((t (:inherit nano-faded))))
   '(gnus-summary-normal-ancient            ((t (:inherit nano-faded))))
   '(gnus-summary-normal-read               ((t (:inherit nano-faded))))
   '(gnus-summary-normal-ticked             ((t (:inherit nano-faded))))
   '(gnus-summary-normal-undownloaded       ((t (:inherit nano-faded))))
   '(gnus-summary-normal-unread             ((t (:inherit nano-faded))))
   '(gnus-summary-selected                  ((t (:inherit nano-faded))))

   ;; --- Marginalia ---------------------------------------------------
   '(marginalia-archive                     ((t (:inherit nano-faded))))
   '(marginalia-char                        ((t (:inherit nano-faded))))
   '(marginalia-date                        ((t (:inherit nano-faded))))
   '(marginalia-documentation               ((t (:inherit nano-faded))))
   '(marginalia-file-name                   ((t (:inherit nano-faded))))
   '(marginalia-file-owner                  ((t (:inherit nano-faded))))
   '(marginalia-file-priv-dir               ((t (:inherit nano-faded))))
   '(marginalia-file-priv-exec              ((t (:inherit nano-faded))))
   '(marginalia-file-priv-link              ((t (:inherit nano-faded))))
   '(marginalia-file-priv-no                ((t (:inherit nano-faded))))
   '(marginalia-file-priv-other             ((t (:inherit nano-faded))))
   '(marginalia-file-priv-rare              ((t (:inherit nano-faded))))
   '(marginalia-file-priv-read              ((t (:inherit nano-faded))))
   '(marginalia-file-priv-write             ((t (:inherit nano-faded))))
   '(marginalia-function                    ((t (:inherit nano-faded))))
   '(marginalia-installed                   ((t (:inherit nano-faded))))
   '(marginalia-key                         ((t (:inherit nano-faded))))
   '(marginalia-lighter                     ((t (:inherit nano-faded))))
   '(marginalia-list                        ((t (:inherit nano-faded))))
   '(marginalia-mode                        ((t (:inherit nano-faded))))
   '(marginalia-modified                    ((t (:inherit nano-faded))))
   '(marginalia-null                        ((t (:inherit nano-faded))))
   '(marginalia-number                      ((t (:inherit nano-faded))))
   '(marginalia-off                         ((t (:inherit nano-faded))))
   '(marginalia-on                          ((t (:inherit nano-faded))))
   '(marginalia-size                        ((t (:inherit nano-faded))))
   '(marginalia-string                      ((t (:inherit nano-faded))))
   '(marginalia-symbol                      ((t (:inherit nano-faded))))
   '(marginalia-true                        ((t (:inherit nano-faded))))
   '(marginalia-type                        ((t (:inherit nano-faded))))
   '(marginalia-value                       ((t (:inherit nano-faded))))
   '(marginalia-version                     ((t (:inherit nano-faded))))

   ;; --- Elfeed -------------------------------------------------------
    '(elfeed-log-date-face                    ((t (:inherit nano-faded))))
    '(elfeed-log-info-level-face            ((t (:inherit nano-default))))
    '(elfeed-log-debug-level-face           ((t (:inherit nano-default))))
    '(elfeed-log-warn-level-face             ((t (:inherit nano-popout))))
    '(elfeed-log-error-level-face            ((t (:inherit nano-popout))))
    '(elfeed-search-tag-face                  ((t (:inherit nano-faded))))
    '(elfeed-search-date-face                 ((t (:inherit nano-faded))))
    '(elfeed-search-feed-face               ((t (:inherit nano-salient))))
    '(elfeed-search-filter-face               ((t (:inherit nano-faded))))
    '(elfeed-search-last-update-face        ((t (:inherit nano-salient))))
    '(elfeed-search-title-face              ((t (:inherit nano-default))))
    '(elfeed-search-tag-face                  ((t (:inherit nano-faded))))
    '(elfeed-search-unread-count-face        ((t (:inherit nano-strong))))
    '(elfeed-search-unread-title-face        ((t (:inherit nano-strong))))

    ;; --- Deft --------------------------------------------------------
    '(deft-filter-string-error-face         ((t (:inherit nano-popout))))
    '(deft-filter-string-face              ((t (:inherit nano-default))))
    '(deft-header-face                     ((t (:inherit nano-salient))))
    '(deft-separator-face                    ((t (:inherit nano-faded))))
    '(deft-summary-face                      ((t (:inherit nano-faded))))
    '(deft-time-face                       ((t (:inherit nano-salient))))
    '(deft-title-face                       ((t (:inherit nano-strong))))

    ;; --- imenu-list ---------------------------------------------------
    '(imenu-list-entry-face                 ((t (:inherit nano-default))))
    '(imenu-list-entry-face-0                ((t (:inherit nano-strong))))
    '(imenu-list-entry-face-1               ((t ( ))))
    '(imenu-list-entry-face-2               ((t ( ))))
    '(imenu-list-entry-face-3               ((t ( ))))
    '(imenu-list-entry-subalist-face-0      ((t (:inherit nano-strong))))
    '(imenu-list-entry-subalist-face-1      ((t ( ))))
    '(imenu-list-entry-subalist-face-2      ((t ( ))))
    '(imenu-list-entry-subalist-face-3      ((t ( ))))

    ;; --- Restructured text -------------------------------------------
    '(rst-adornment                           ((t (:inherit nano-faded))))
    '(rst-block                             ((t (:inherit nano-default))))
    '(rst-comment                             ((t (:inherit nano-faded))))
    '(rst-definition                        ((t (:inherit nano-salient))))
    '(rst-directive                         ((t (:inherit nano-salient))))
    '(rst-emphasis1                           ((t (:inherit nano-faded))))
    '(rst-emphasis2                          ((t (:inherit nano-strong))))
    '(rst-external                          ((t (:inherit nano-salient))))
    '(rst-level-1                            ((t (:inherit nano-strong))))
    '(rst-level-2                            ((t (:inherit nano-strong))))
    '(rst-level-3                            ((t (:inherit nano-strong))))
    '(rst-level-4                            ((t (:inherit nano-strong))))
    '(rst-level-5                            ((t (:inherit nano-strong))))
    '(rst-level-6                            ((t (:inherit nano-strong))))
    '(rst-literal                           ((t (:inherit nano-salient))))
    '(rst-reference                         ((t (:inherit nano-salient))))
    '(rst-transition                        ((t (:inherit nano-default))))


    ;; ---SHR ---------------------------------------------------------
    '(shr-abbreviation                    ((t (:inherit nano-popout))))
    '(shr-h1                              ((t (:inherit nano-strong))))
    '(shr-h2                              ((t (:inherit nano-strong))))
    '(shr-h3                              ((t (:inherit nano-strong))))
    '(shr-h4                              ((t (:inherit nano-strong))))
    '(shr-h5                              ((t (:inherit nano-strong))))
    '(shr-h6                              ((t (:inherit nano-strong))))
    '(shr-link                           ((t (:inherit nano-salient))))
    '(shr-selected-link      ((t (:inherit (nano-salient nano-subtle)))))
    '(shr-strike-through                   ((t (:inherit nano-faded))))

    ;; --- Markdown ----------------------------------------------------
    '(markdown-blockquote-face              ((t (:inherit nano-default))))
    '(markdown-bold-face                     ((t (:inherit nano-strong))))
    '(markdown-code-face                    ((t (:inherit nano-default))))
    '(markdown-comment-face                   ((t (:inherit nano-faded))))
    '(markdown-footnote-marker-face         ((t (:inherit nano-default))))
    '(markdown-footnote-text-face           ((t (:inherit nano-default))))
    '(markdown-gfm-checkbox-face            ((t (:inherit nano-default))))
    '(markdown-header-delimiter-face          ((t (:inherit nano-faded))))
    '(markdown-header-face                   ((t (:inherit nano-strong))))
    '(markdown-header-face-1                 ((t (:inherit nano-strong))))
    '(markdown-header-face-2                 ((t (:inherit nano-strong))))
    '(markdown-header-face-3                 ((t (:inherit nano-strong))))
    '(markdown-header-face-4                 ((t (:inherit nano-strong))))
    '(markdown-header-face-5                 ((t (:inherit nano-strong))))
    '(markdown-header-face-6                ((t (:inherit nano-strong))))
    '(markdown-header-rule-face             ((t (:inherit nano-default))))
    '(markdown-highlight-face               ((t (:inherit nano-default))))
    '(markdown-hr-face                      ((t (:inherit nano-default))))
    '(markdown-html-attr-name-face          ((t (:inherit nano-default))))
    '(markdown-html-attr-value-face         ((t (:inherit nano-default))))
    '(markdown-html-entity-face             ((t (:inherit nano-default))))
    '(markdown-html-tag-delimiter-face      ((t (:inherit nano-default))))
    '(markdown-html-tag-name-face           ((t (:inherit nano-default))))
    '(markdown-inline-code-face              ((t (:inherit nano-popout))))
    '(markdown-italic-face                    ((t (:inherit nano-faded))))
    '(markdown-language-info-face           ((t (:inherit nano-default))))
    '(markdown-language-keyword-face        ((t (:inherit nano-default))))
    '(markdown-line-break-face              ((t (:inherit nano-default))))
    '(markdown-link-face                    ((t (:inherit nano-salient))))
    '(markdown-link-title-face              ((t (:inherit nano-default))))
    '(markdown-list-face                      ((t (:inherit nano-faded))))
    '(markdown-markup-face                    ((t (:inherit nano-faded))))
    '(markdown-math-face                    ((t (:inherit nano-default))))
    '(markdown-metadata-key-face              ((t (:inherit nano-faded))))
    '(markdown-metadata-value-face            ((t (:inherit nano-faded))))
    '(markdown-missing-link-face            ((t (:inherit nano-default))))
    '(markdown-plain-url-face               ((t (:inherit nano-default))))
    '(markdown-pre-face                     ((t (:inherit nano-default))))
    '(markdown-reference-face               ((t (:inherit nano-salient))))
    '(markdown-strike-through-face            ((t (:inherit nano-faded))))
    '(markdown-table-face                   ((t (:inherit nano-default))))
    '(markdown-url-face                     ((t (:inherit nano-salient))))

    ;; --- Magit (WIP) ---------------------------------------------------
    '(magit-blame-highlight                  ((t (:inherit (highlight)))))
    '(magit-diff-added-highlight             ((t (:inherit (highlight nano-salient nano-strong)))))
    '(magit-diff-base-highlight              ((t (:inherit (highlight)))))
    '(magit-diff-context-highlight           ((t (:inherit (highlight nano-faded)))))
    '(magit-diff-file-heading-highlight      ((t (:inherit (highlight nano-strong)))))
    '(magit-diff-hunk-heading-highlight      ((t (:inherit (nano-default)))))
    '(magit-diff-our-highlight               ((t (:inherit (highlight)))))
    '(magit-diff-removed-highlight           ((t (:inherit (highlight nano-popout nano-strong)))))
    '(magit-diff-revision-summary-highlight  ((t (:inherit ()))))
    '(magit-diff-their-highlight             ((t (:inherit (highlight)))))
    '(magit-section-highlight                ((t (:inherit (highlight)))))

    '(magit-blame-heading                    ((t (:inherit (nano-subtle nano-strong)))))
    '(magit-diff-conflict-heading            ((t (:inherit (nano-subtle nano-strong)))))
    '(magit-diff-file-heading                ((t (:inherit (nano-strong)))))
    '(magit-diff-hunk-heading                ((t (:inherit (nano-subtle nano-default)))))
    '(magit-diff-lines-heading               ((t (:inherit (nano-subtle nano-strong)))))
    '(magit-section-heading                  ((t (:inherit (nano-salient nano-strong)))))

    '(magit-bisect-bad                       ((t (:inherit nano-default))))
    '(magit-bisect-good                      ((t (:inherit nano-default))))
    '(magit-bisect-skip                      ((t (:inherit nano-default))))
    '(magit-blame-date                       ((t (:inherit nano-default))))
    '(magit-blame-dimmed                     ((t (:inherit nano-default))))
    '(magit-blame-hash                       ((t (:inherit nano-faded))))

    '(magit-blame-margin                     ((t (:inherit nano-default))))
    '(magit-blame-name                       ((t (:inherit nano-default))))
    '(magit-blame-summary                    ((t (:inherit nano-default))))

    '(magit-branch-current                   ((t (:inherit (nano-strong nano-salient)))))
    '(magit-branch-local                     ((t (:inherit nano-salient))))
    '(magit-branch-remote                    ((t (:inherit (nano-salient)))))
    '(magit-branch-remote-head               ((t (:inherit (nano-salient)))))
    '(magit-branch-upstream                  ((t (:inherit (nano-salient)))))

    '(magit-cherry-equivalent                ((t (:inherit nano-default))))
    '(magit-cherry-unmatched                 ((t (:inherit nano-default))))

    '(magit-diff-added                       ((t (:inherit (highlight nano-salient nano-strong)))))
    '(magit-diff-base                        ((t (:inherit nano-default))))
    '(magit-diff-context                     ((t (:inherit (highlight nano-faded)))))
    '(magit-diff-file-heading-selection      ((t (:inherit nano-default))))
    '(magit-diff-hunk-heading-selection      ((t (:inherit nano-default))))
    '(magit-diff-hunk-region                 ((t (:inherit nano-default))))
    '(magit-diff-lines-boundary              ((t (:inherit nano-default))))
    '(magit-diff-our                         ((t (:inherit nano-default))))
    '(magit-diff-removed                     ((t (:inherit (highlight nano-popout nano-strong)))))
    '(magit-diff-revision-summary            ((t (:inherit nano-popout))))
    '(magit-diff-their                       ((t (:inherit nano-default))))
    '(magit-diff-whitespace-warning          ((t (:inherit nano-subtle))))
    '(magit-diffstat-added                   ((t (:inherit nano-default))))
    '(magit-diffstat-removed                 ((t (:inherit nano-default))))

    '(magit-dimmed                           ((t (:inherit nano-faded))))
    '(magit-filename                         ((t (:inherit nano-default))))
    '(magit-hash                             ((t (:inherit nano-faded))))
    '(magit-head                             ((t (:inherit nano-default))))
    '(magit-header-line                      ((t (:inherit nano-default))))
    '(magit-header-line-key                  ((t (:inherit nano-default))))
    '(magit-header-line-log-select           ((t (:inherit nano-default))))

    '(magit-keyword                          ((t (:inherit nano-salient))))
    '(magit-keyword-squash                   ((t (:inherit nano-salient))))

    '(magit-log-author                       ((t (:inherit nano-default))))
    '(magit-log-date                         ((t (:inherit nano-default))))
    '(magit-log-graph                        ((t (:inherit nano-default))))

    '(magit-mode-line-process                ((t (:inherit nano-default))))
    '(magit-mode-line-process-error          ((t (:inherit nano-critical))))

    '(magit-process-ng                       ((t (:inherit nano-default))))
    '(magit-process-ok                       ((t (:inherit nano-default))))

    '(magit-reflog-amend                     ((t (:inherit nano-default))))
    '(magit-reflog-checkout                  ((t (:inherit nano-default))))
    '(magit-reflog-cherry-pick               ((t (:inherit nano-default))))
    '(magit-reflog-commit                    ((t (:inherit nano-default))))
    '(magit-reflog-merge                     ((t (:inherit nano-default))))
    '(magit-reflog-other                     ((t (:inherit nano-default))))
    '(magit-reflog-rebase                    ((t (:inherit nano-default))))
    '(magit-reflog-remote                    ((t (:inherit nano-default))))
    '(magit-reflog-reset                     ((t (:inherit nano-default))))
    '(magit-refname                          ((t (:inherit nano-default))))
    '(magit-refname-pullreq                  ((t (:inherit nano-default))))
    '(magit-refname-stash                    ((t (:inherit nano-default))))
    '(magit-refname-wip                      ((t (:inherit nano-default))))

    '(magit-section-heading-selection        ((t (:inherit nano-default))))
    '(magit-section-secondary-heading        ((t (:inherit nano-default))))
    '(magit-sequence-done                    ((t (:inherit nano-default))))
    '(magit-sequence-drop                    ((t (:inherit nano-default))))
    '(magit-sequence-exec                    ((t (:inherit nano-default))))
    '(magit-sequence-head                    ((t (:inherit nano-default))))
    '(magit-sequence-onto                    ((t (:inherit nano-default))))
    '(magit-sequence-part                    ((t (:inherit nano-default))))
    '(magit-sequence-pick                    ((t (:inherit nano-default))))
    '(magit-sequence-stop                    ((t (:inherit nano-default))))

    '(magit-signature-bad                    ((t (:inherit nano-default))))
    '(magit-signature-error                  ((t (:inherit nano-default))))
    '(magit-signature-expired                ((t (:inherit nano-default))))
    '(magit-signature-expired-key            ((t (:inherit nano-default))))
    '(magit-signature-good                   ((t (:inherit nano-default))))
    '(magit-signature-revoked                ((t (:inherit nano-default))))
    '(magit-signature-untrusted              ((t (:inherit nano-default))))

    '(magit-tag                              ((t (:inherit nano-strong))))

    ;; --- Transient ------------------------------------------------------
    ;; Set only faces that influence Magit.  See:
    ;; <https://github.com/rougier/nano-theme/issues/43>
    '(transient-value                        ((t (:inherit default))))

    ;; --- ANSI colors ----------------------------------------------------

    '(ansi-color-black                       ((t (:inherit nano-default))))
    '(ansi-color-bold                         ((t (:inherit nano-strong))))
    '(ansi-color-bright-black                 ((t (:inherit nano-strong))))
    '(ansi-color-faint                         ((t (:inherit nano-faded))))
    '(ansi-color-fast-blink                    ((t (:inherit nano-faded))))
    '(ansi-color-slow-blink                    ((t (:inherit nano-faded))))
    '(ansi-color-inverse                   ((t (:inherit nano-default-i))))
    '(ansi-color-italic                            ((t (:inherit italic))))
    '(ansi-color-underline                     ((t (:inherit nano-faded))))
    '(ansi-color-blue           ((t (:foreground "#42A5F5")))) ;; material color blue L400
    '(ansi-color-bright-blue    ((t (:background "#BBDEFB")))) ;; material color blue L100
    '(ansi-color-cyan           ((t (:foreground "#26C6DA")))) ;; material color cyan L400
    '(ansi-color-bright-cyan    ((t (:background "#B2EBF2")))) ;; material color cyan L100
    '(ansi-color-green          ((t (:foreground "#66BB6A")))) ;; material color green L400
    '(ansi-color-bright-green   ((t (:background "#C8E6C9")))) ;; material color green L100
    '(ansi-color-magenta        ((t (:foreground "#AB47BC")))) ;; material color purple L400
    '(ansi-color-bright-magenta ((t (:background "#E1BEE7")))) ;; material color purple L100
    '(ansi-color-red            ((t (:foreground "#EF5350")))) ;; material color red L400
    '(ansi-color-bright-red     ((t (:background "#FFCDD2")))) ;; material color red L100
    '(ansi-color-white          ((t (:inherit nano-subtle))))
    '(ansi-color-bright-white   ((t (:inherit default))))
    '(ansi-color-yellow         ((t (:foreground "#FFEE58")))) ;; material color yellow L400
    '(ansi-color-bright-yellow  ((t (:background "#FFF9C4")))) ;; material color yellow L100


    ;; --- Terminal ----------------------------------------------------
    '(term-bold        ((t (:inherit nano-strong))))
    '(term-color-black ((t (:inherit default))))
    '(term-color-blue ((t (:foreground "#42A5F5"        ;; material color blue L400
                           :background "#BBDEFB"))))    ;; material color blue L100
    '(term-color-cyan ((t (:foreground "#26C6DA"        ;; material color cyan L400
                           :background "#B2EBF2"))))    ;; material color cyan L100
    '(term-color-green ((t (:foreground "#66BB6A"       ;; material color green L400
                            :background "#C8E6C9"))))   ;; material color green L100
    '(term-color-magenta ((t (:foreground "#AB47BC"     ;; material color purple L400
                              :background "#E1BEE7")))) ;; material color purple L100
    '(term-color-red ((t (:foreground "#EF5350"         ;; material color red L400
                          :background "#FFCDD2"))))     ;; material color red L100
    '(term-color-yellow ((t (:foreground "#FFEE58"      ;; material color yellow L400
                             :background "#FFF9C4"))))  ;; material color yellow L100
    ))

  (dolist (buffer (list " *Minibuf-0*" " *Echo Area 0*"
                        " *Minibuf-1*" " *Echo Area 1*"))
    (when (get-buffer buffer)
      (with-current-buffer buffer
        (face-remap-add-relative 'default 'nano-faded))))
  (advice-remove 'frame-list #'nano-frame-list-advice-selected))

;;;###autoload
(when load-file-name
  (add-to-list 'custom-theme-load-path
               (file-name-as-directory (file-name-directory load-file-name))))

(provide 'nano-theme-support)
;;; nano-theme-support.el ends here<|MERGE_RESOLUTION|>--- conflicted
+++ resolved
@@ -769,17 +769,6 @@
    '(tty-menu-enabled-face         ((t (:inherit nano-default-i))))
    '(tty-menu-selected-face        ((t (:inherit nano-salient-i))))
 
-<<<<<<< HEAD
-   ;; --- Windows divider ----------------------------------------------
-   `(window-divider                ((,light (:foreground ,nano-light-background))
-                                    (,dark  (:foreground ,nano-dark-background))))
-   '(window-divider-first-pixel    ((t (:inherit window-divider))))
-   '(window-divider-last-pixel     ((t (:inherit window-divider))))
-   `(vertical-border               ((,light (:foreground ,nano-light-background))
-                                    (,dark  (:foreground ,nano-dark-background))))
-
-=======
->>>>>>> 8d190055
    ;; --- Tab bar ------------------------------------------------------
    '(tab-bar                       ((t (:inherit default))))
    '(tab-bar-tab                   ((t (:inherit default))))
