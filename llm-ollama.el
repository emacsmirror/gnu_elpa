--- conflicted
+++ resolved
@@ -97,13 +97,8 @@
 
 (cl-defmethod llm-embedding ((provider llm-ollama) string)
   (llm-ollama--embedding-extract-response
-<<<<<<< HEAD
-   (llm-request-plz-sync (format "http://localhost:%d/api/embeddings" (or (llm-ollama-port provider) 11434))
+   (llm-request-plz-sync (llm-ollama--url provider "embeddings")
                          :data (llm-ollama--embedding-request provider string))))
-=======
-   (llm-request-sync (llm-ollama--url provider "embeddings")
-                     :data (llm-ollama--embedding-request provider string))))
->>>>>>> aaa30e3b
 
 (defun llm-ollama--chat-request (provider prompt streaming)
   "From PROMPT, create the chat request data to send.
