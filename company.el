;;; company.el --- Modular text completion framework  -*- lexical-binding: t -*-

;; Copyright (C) 2009-2015  Free Software Foundation, Inc.

;; Author: Nikolaj Schumacher
;; Maintainer: Dmitry Gutov <dgutov@yandex.ru>
;; URL: http://company-mode.github.io/
<<<<<<< HEAD
;; Version: 0.9.0-cvs
=======
;; Version: 0.8.12
>>>>>>> e085a333
;; Keywords: abbrev, convenience, matching
;; Package-Requires: ((emacs "24.1") (cl-lib "0.5"))

;; This file is part of GNU Emacs.

;; GNU Emacs is free software: you can redistribute it and/or modify
;; it under the terms of the GNU General Public License as published by
;; the Free Software Foundation, either version 3 of the License, or
;; (at your option) any later version.

;; GNU Emacs is distributed in the hope that it will be useful,
;; but WITHOUT ANY WARRANTY; without even the implied warranty of
;; MERCHANTABILITY or FITNESS FOR A PARTICULAR PURPOSE.  See the
;; GNU General Public License for more details.

;; You should have received a copy of the GNU General Public License
;; along with GNU Emacs.  If not, see <http://www.gnu.org/licenses/>.

;;; Commentary:
;;
;; Company is a modular completion mechanism.  Modules for retrieving completion
;; candidates are called back-ends, modules for displaying them are front-ends.
;;
;; Company comes with many back-ends, e.g. `company-elisp'.  These are
;; distributed in separate files and can be used individually.
;;
;; Place company.el and the back-ends you want to use in a directory and add the
;; following to your .emacs:
;; (add-to-list 'load-path "/path/to/company")
;; (autoload 'company-mode "company" nil t)
;;
;; Enable company-mode with M-x company-mode.  For further information look at
;; the documentation for `company-mode' (C-h f company-mode RET)
;;
;; If you want to start a specific back-end, call it interactively or use
;; `company-begin-backend'.  For example:
;; M-x company-abbrev will prompt for and insert an abbrev.
;;
;; To write your own back-end, look at the documentation for `company-backends'.
;; Here is a simple example completing "foo":
;;
;; (defun company-my-backend (command &optional arg &rest ignored)
;;   (pcase command
;;     (`prefix (when (looking-back "foo\\>")
;;               (match-string 0)))
;;     (`candidates (list "foobar" "foobaz" "foobarbaz"))
;;     (`meta (format "This value is named %s" arg))))
;;
;; Sometimes it is a good idea to mix several back-ends together, for example to
;; enrich gtags with dabbrev-code results (to emulate local variables).
;; To do this, add a list with both back-ends as an element in company-backends.
;;
;;; Change Log:
;;
;; See NEWS.md in the repository.

;;; Code:

(require 'cl-lib)
(require 'newcomment)

;; FIXME: Use `user-error'.
(add-to-list 'debug-ignored-errors "^.* frontend cannot be used twice$")
(add-to-list 'debug-ignored-errors "^Echo area cannot be used twice$")
(add-to-list 'debug-ignored-errors "^No \\(document\\|loc\\)ation available$")
(add-to-list 'debug-ignored-errors "^Company not ")
(add-to-list 'debug-ignored-errors "^No candidate number ")
(add-to-list 'debug-ignored-errors "^Cannot complete at point$")
(add-to-list 'debug-ignored-errors "^No other back-end$")

;;; Compatibility
(eval-and-compile
  ;; `defvar-local' for Emacs 24.2 and below
  (unless (fboundp 'defvar-local)
    (defmacro defvar-local (var val &optional docstring)
      "Define VAR as a buffer-local variable with default value VAL.
Like `defvar' but additionally marks the variable as being automatically
buffer-local wherever it is set."
      (declare (debug defvar) (doc-string 3))
      `(progn
         (defvar ,var ,val ,docstring)
         (make-variable-buffer-local ',var)))))

(defgroup company nil
  "Extensible inline text completion mechanism"
  :group 'abbrev
  :group 'convenience
  :group 'matching)

(defface company-tooltip
  '((default :foreground "black")
    (((class color) (min-colors 88) (background light))
     (:background "cornsilk"))
    (((class color) (min-colors 88) (background dark))
     (:background "yellow")))
  "Face used for the tooltip.")

(defface company-tooltip-selection
  '((default :inherit company-tooltip)
    (((class color) (min-colors 88) (background light))
     (:background "light blue"))
    (((class color) (min-colors 88) (background dark))
     (:background "orange1"))
    (t (:background "green")))
  "Face used for the selection in the tooltip.")

(defface company-tooltip-search
  '((default :inherit company-tooltip-selection))
  "Face used for the search string in the tooltip.")

(defface company-tooltip-mouse
  '((default :inherit highlight))
  "Face used for the tooltip item under the mouse.")

(defface company-tooltip-common
  '((default :inherit company-tooltip)
    (((background light))
     :foreground "darkred")
    (((background dark))
     :foreground "red"))
  "Face used for the common completion in the tooltip.")

(defface company-tooltip-common-selection
  '((default :inherit company-tooltip-selection)
    (((background light))
     :foreground "darkred")
    (((background dark))
     :foreground "red"))
  "Face used for the selected common completion in the tooltip.")

(defface company-tooltip-annotation
  '((default :inherit company-tooltip)
    (((background light))
     :foreground "firebrick4")
    (((background dark))
     :foreground "red4"))
  "Face used for the annotation in the tooltip.")

(defface company-scrollbar-fg
  '((((background light))
     :background "darkred")
    (((background dark))
     :background "red"))
  "Face used for the tooltip scrollbar thumb.")

(defface company-scrollbar-bg
  '((default :inherit company-tooltip)
    (((background light))
     :background "wheat")
    (((background dark))
     :background "gold"))
  "Face used for the tooltip scrollbar background.")

(defface company-preview
  '((((background light))
     :inherit company-tooltip-selection)
    (((background dark))
     :background "blue4"
     :foreground "wheat"))
  "Face used for the completion preview.")

(defface company-preview-common
  '((((background light))
     :inherit company-tooltip-selection)
    (((background dark))
     :inherit company-preview
     :foreground "red"))
  "Face used for the common part of the completion preview.")

(defface company-preview-search
  '((((background light))
     :inherit company-tooltip-common-selection)
    (((background dark))
     :inherit company-preview
     :background "blue1"))
  "Face used for the search string in the completion preview.")

(defface company-echo nil
  "Face used for completions in the echo area.")

(defface company-echo-common
  '((((background dark)) (:foreground "firebrick1"))
    (((background light)) (:background "firebrick4")))
  "Face used for the common part of completions in the echo area.")

(defun company-frontends-set (variable value)
  ;; Uniquify.
  (let ((value (delete-dups (copy-sequence value))))
    (and (memq 'company-pseudo-tooltip-unless-just-one-frontend value)
         (memq 'company-pseudo-tooltip-frontend value)
         (error "Pseudo tooltip frontend cannot be used twice"))
    (and (memq 'company-preview-if-just-one-frontend value)
         (memq 'company-preview-frontend value)
         (error "Preview frontend cannot be used twice"))
    (and (memq 'company-echo value)
         (memq 'company-echo-metadata-frontend value)
         (error "Echo area cannot be used twice"))
    ;; Preview must come last.
    (dolist (f '(company-preview-if-just-one-frontend company-preview-frontend))
      (when (cdr (memq f value))
        (setq value (append (delq f value) (list f)))))
    (set variable value)))

(defcustom company-frontends '(company-pseudo-tooltip-unless-just-one-frontend
                               company-preview-if-just-one-frontend
                               company-echo-metadata-frontend)
  "The list of active front-ends (visualizations).
Each front-end is a function that takes one argument.  It is called with
one of the following arguments:

`show': When the visualization should start.

`hide': When the visualization should end.

`update': When the data has been updated.

`pre-command': Before every command that is executed while the
visualization is active.

`post-command': After every command that is executed while the
visualization is active.

The visualized data is stored in `company-prefix', `company-candidates',
`company-common', `company-selection', `company-point' and
`company-search-string'."
  :set 'company-frontends-set
  :type '(repeat (choice (const :tag "echo" company-echo-frontend)
                         (const :tag "echo, strip common"
                                company-echo-strip-common-frontend)
                         (const :tag "show echo meta-data in echo"
                                company-echo-metadata-frontend)
                         (const :tag "pseudo tooltip"
                                company-pseudo-tooltip-frontend)
                         (const :tag "pseudo tooltip, multiple only"
                                company-pseudo-tooltip-unless-just-one-frontend)
                         (const :tag "preview" company-preview-frontend)
                         (const :tag "preview, unique only"
                                company-preview-if-just-one-frontend)
                         (function :tag "custom function" nil))))

(defcustom company-tooltip-limit 10
  "The maximum number of candidates in the tooltip."
  :type 'integer)

(defcustom company-tooltip-minimum 6
  "The minimum height of the tooltip.
If this many lines are not available, prefer to display the tooltip above."
  :type 'integer)

(defcustom company-tooltip-minimum-width 0
  "The minimum width of the tooltip's inner area.
This doesn't include the margins and the scroll bar."
  :type 'integer
  :package-version '(company . "0.8.0"))

(defcustom company-tooltip-margin 1
  "Width of margin columns to show around the toolip."
  :type 'integer)

(defcustom company-tooltip-offset-display 'scrollbar
  "Method using which the tooltip displays scrolling position.
`scrollbar' means draw a scrollbar to the right of the items.
`lines' means wrap items in lines with \"before\" and \"after\" counters."
  :type '(choice (const :tag "Scrollbar" scrollbar)
                 (const :tag "Two lines" lines)))

(defcustom company-tooltip-align-annotations nil
  "When non-nil, align annotations to the right tooltip border."
  :type 'boolean
  :package-version '(company . "0.7.1"))

(defcustom company-tooltip-flip-when-above nil
  "Whether to flip the tooltip when it's above the current line."
  :type 'boolean
  :package-version '(company . "0.8.1"))

(defvar company-safe-backends
  '((company-abbrev . "Abbrev")
    (company-bbdb . "BBDB")
    (company-capf . "completion-at-point-functions")
    (company-clang . "Clang")
    (company-cmake . "CMake")
    (company-css . "CSS")
    (company-dabbrev . "dabbrev for plain text")
    (company-dabbrev-code . "dabbrev for code")
    (company-eclim . "Eclim (an Eclipse interface)")
    (company-elisp . "Emacs Lisp")
    (company-etags . "etags")
    (company-files . "Files")
    (company-gtags . "GNU Global")
    (company-ispell . "Ispell")
    (company-keywords . "Programming language keywords")
    (company-nxml . "nxml")
    (company-oddmuse . "Oddmuse")
    (company-pysmell . "PySmell")
    (company-ropemacs . "ropemacs")
    (company-semantic . "Semantic")
    (company-tempo . "Tempo templates")
    (company-xcode . "Xcode")))
(put 'company-safe-backends 'risky-local-variable t)

(defun company-safe-backends-p (backends)
  (and (consp backends)
       (not (cl-dolist (backend backends)
              (unless (if (consp backend)
                          (company-safe-backends-p backend)
                        (assq backend company-safe-backends))
                (cl-return t))))))

(defcustom company-backends `(,@(unless (version< "24.3.51" emacs-version)
                                  (list 'company-elisp))
                              company-bbdb
                              company-nxml company-css
                              company-eclim company-semantic company-clang
                              company-xcode company-ropemacs company-cmake
                              company-capf
                              (company-dabbrev-code company-gtags company-etags
                               company-keywords)
                              company-oddmuse company-files company-dabbrev)
  "The list of active back-ends (completion engines).

Only one back-end is used at a time.  The choice depends on the order of
the items in this list, and on the values they return in response to the
`prefix' command (see below).  But a back-end can also be a \"grouped\"
one (see below).

`company-begin-backend' can be used to start a specific back-end,
`company-other-backend' will skip to the next matching back-end in the list.

Each back-end is a function that takes a variable number of arguments.
The first argument is the command requested from the back-end.  It is one
of the following:

`prefix': The back-end should return the text to be completed.  It must be
text immediately before point.  Returning nil from this command passes
control to the next back-end.  The function should return `stop' if it
should complete but cannot (e.g. if it is in the middle of a string).
Instead of a string, the back-end may return a cons where car is the prefix
and cdr is used in `company-minimum-prefix-length' test.  It must be either
number or t, and in the latter case the test automatically succeeds.

`candidates': The second argument is the prefix to be completed.  The
return value should be a list of candidates that match the prefix.

Non-prefix matches are also supported (candidates that don't start with the
prefix, but match it in some backend-defined way).  Backends that use this
feature must disable cache (return t to `no-cache') and might also want to
respond to `match'.

Optional commands:

`sorted': Return t here to indicate that the candidates are sorted and will
not need to be sorted again.

`duplicates': If non-nil, company will take care of removing duplicates
from the list.

`no-cache': Usually company doesn't ask for candidates again as completion
progresses, unless the back-end returns t for this command.  The second
argument is the latest prefix.

`meta': The second argument is a completion candidate.  Return a (short)
documentation string for it.

`doc-buffer': The second argument is a completion candidate.  Return a
buffer with documentation for it.  Preferably use `company-doc-buffer',

`location': The second argument is a completion candidate.  Return the cons
of buffer and buffer location, or of file and line number where the
completion candidate was defined.

`annotation': The second argument is a completion candidate.  Return a
string to be displayed inline with the candidate in the popup.  If
duplicates are removed by company, candidates with equal string values will
be kept if they have different annotations.  For that to work properly,
backends should store the related information on candidates using text
properties.

`match': The second argument is a completion candidate.  Return the index
after the end of text matching `prefix' within the candidate string.  It
will be used when rendering the popup.  This command only makes sense for
backends that provide non-prefix completion.

`require-match': If this returns t, the user is not allowed to enter
anything not offered as a candidate.  Use with care!  The default value nil
gives the user that choice with `company-require-match'.  Return value
`never' overrides that option the other way around.

`init': Called once for each buffer. The back-end can check for external
programs and files and load any required libraries.  Raising an error here
will show up in message log once, and the back-end will not be used for
completion.

`post-completion': Called after a completion candidate has been inserted
into the buffer.  The second argument is the candidate.  Can be used to
modify it, e.g. to expand a snippet.

The back-end should return nil for all commands it does not support or
does not know about.  It should also be callable interactively and use
`company-begin-backend' to start itself in that case.

Grouped back-ends:

An element of `company-backends' can also itself be a list of back-ends,
then it's considered to be a \"grouped\" back-end.

When possible, commands taking a candidate as an argument are dispatched to
the back-end it came from.  In other cases, the first non-nil value among
all the back-ends is returned.

The latter is the case for the `prefix' command.  But if the group contains
the keyword `:with', the back-ends after it are ignored for this command.

The completions from back-ends in a group are merged (but only from those
that return the same `prefix').

Asynchronous back-ends:

The return value of each command can also be a cons (:async . FETCHER)
where FETCHER is a function of one argument, CALLBACK.  When the data
arrives, FETCHER must call CALLBACK and pass it the appropriate return
value, as described above.

True asynchronous operation is only supported for command `candidates', and
only during idle completion.  Other commands will block the user interface,
even if the back-end uses the asynchronous calling convention."
  :type `(repeat
          (choice
           :tag "Back-end"
           ,@(mapcar (lambda (b) `(const :tag ,(cdr b) ,(car b)))
                     company-safe-backends)
           (symbol :tag "User defined")
           (repeat :tag "Merged Back-ends"
                   (choice :tag "Back-end"
                           ,@(mapcar (lambda (b)
                                       `(const :tag ,(cdr b) ,(car b)))
                                     company-safe-backends)
                           (const :tag "With" :with)
                           (symbol :tag "User defined"))))))

(put 'company-backends 'safe-local-variable 'company-safe-backends-p)

(defcustom company-transformers nil
  "Functions to change the list of candidates received from backends.

Each function gets called with the return value of the previous one.
The first one gets passed the list of candidates, already sorted and
without duplicates."
  :type '(choice
          (const :tag "None" nil)
          (const :tag "Sort by occurrence" (company-sort-by-occurrence))
          (const :tag "Sort by back-end importance"
                 (company-sort-by-backend-importance))
          (repeat :tag "User defined" (function))))

(defcustom company-completion-started-hook nil
  "Hook run when company starts completing.
The hook is called with one argument that is non-nil if the completion was
started manually."
  :type 'hook)

(defcustom company-completion-cancelled-hook nil
  "Hook run when company cancels completing.
The hook is called with one argument that is non-nil if the completion was
aborted manually."
  :type 'hook)

(defcustom company-completion-finished-hook nil
  "Hook run when company successfully completes.
The hook is called with the selected candidate as an argument.

If you indend to use it to post-process candidates from a specific
back-end, consider using the `post-completion' command instead."
  :type 'hook)

(defcustom company-minimum-prefix-length 3
  "The minimum prefix length for idle completion."
  :type '(integer :tag "prefix length"))

(defcustom company-abort-manual-when-too-short nil
  "If enabled, cancel a manually started completion when the prefix gets
shorter than both `company-minimum-prefix-length' and the length of the
prefix it was started from."
  :type 'boolean
  :package-version '(company . "0.8.0"))

(defcustom company-require-match 'company-explicit-action-p
  "If enabled, disallow non-matching input.
This can be a function do determine if a match is required.

This can be overridden by the back-end, if it returns t or `never' to
`require-match'.  `company-auto-complete' also takes precedence over this."
  :type '(choice (const :tag "Off" nil)
                 (function :tag "Predicate function")
                 (const :tag "On, if user interaction took place"
                        'company-explicit-action-p)
                 (const :tag "On" t)))

(defcustom company-auto-complete nil
  "Determines when to auto-complete.
If this is enabled, all characters from `company-auto-complete-chars'
trigger insertion of the selected completion candidate.
This can also be a function."
  :type '(choice (const :tag "Off" nil)
                 (function :tag "Predicate function")
                 (const :tag "On, if user interaction took place"
                        'company-explicit-action-p)
                 (const :tag "On" t)))

(defcustom company-auto-complete-chars '(?\  ?\) ?.)
  "Determines which characters trigger auto-completion.
See `company-auto-complete'.  If this is a string, each string character
tiggers auto-completion.  If it is a list of syntax description characters (see
`modify-syntax-entry'), all characters with that syntax auto-complete.

This can also be a function, which is called with the new input and should
return non-nil if company should auto-complete.

A character that is part of a valid candidate never triggers auto-completion."
  :type '(choice (string :tag "Characters")
                 (set :tag "Syntax"
                      (const :tag "Whitespace" ?\ )
                      (const :tag "Symbol" ?_)
                      (const :tag "Opening parentheses" ?\()
                      (const :tag "Closing parentheses" ?\))
                      (const :tag "Word constituent" ?w)
                      (const :tag "Punctuation." ?.)
                      (const :tag "String quote." ?\")
                      (const :tag "Paired delimiter." ?$)
                      (const :tag "Expression quote or prefix operator." ?\')
                      (const :tag "Comment starter." ?<)
                      (const :tag "Comment ender." ?>)
                      (const :tag "Character-quote." ?/)
                      (const :tag "Generic string fence." ?|)
                      (const :tag "Generic comment fence." ?!))
                 (function :tag "Predicate function")))

(defcustom company-idle-delay .5
  "The idle delay in seconds until completion starts automatically.
The prefix still has to satisfy `company-minimum-prefix-length' before that
happens.  The value of nil means no idle completion."
  :type '(choice (const :tag "never (nil)" nil)
                 (const :tag "immediate (0)" 0)
                 (number :tag "seconds")))

(defcustom company-begin-commands '(self-insert-command
                                    org-self-insert-command
                                    orgtbl-self-insert-command
                                    c-scope-operator
                                    c-electric-colon
                                    c-electric-lt-gt
                                    c-electric-slash)
  "A list of commands after which idle completion is allowed.
If this is t, it can show completions after any command except a few from a
pre-defined list.  See `company-idle-delay'.

Alternatively, any command with a non-nil `company-begin' property is
treated as if it was on this list."
  :type '(choice (const :tag "Any command" t)
                 (const :tag "Self insert command" '(self-insert-command))
                 (repeat :tag "Commands" function))
  :package-version '(company . "0.8.4"))

(defcustom company-continue-commands '(not save-buffer save-some-buffers
                                           save-buffers-kill-terminal
                                           save-buffers-kill-emacs)
  "A list of commands that are allowed during completion.
If this is t, or if `company-begin-commands' is t, any command is allowed.
Otherwise, the value must be a list of symbols.  If it starts with `not',
the cdr is the list of commands that abort completion.  Otherwise, all
commands except those in that list, or in `company-begin-commands', or
commands in the `company-' namespace, abort completion."
  :type '(choice (const :tag "Any command" t)
                 (cons  :tag "Any except"
                        (const not)
                        (repeat :tag "Commands" function))
                 (repeat :tag "Commands" function)))

(defcustom company-show-numbers nil
  "If enabled, show quick-access numbers for the first ten candidates."
  :type '(choice (const :tag "off" nil)
                 (const :tag "on" t)))

(defcustom company-selection-wrap-around nil
  "If enabled, selecting item before first or after last wraps around."
  :type '(choice (const :tag "off" nil)
                 (const :tag "on" t)))

(defvar company-async-wait 0.03
  "Pause between checks to see if the value's been set when turning an
asynchronous call into synchronous.")

(defvar company-async-timeout 2
  "Maximum wait time for a value to be set during asynchronous call.")

;;; mode ;;;;;;;;;;;;;;;;;;;;;;;;;;;;;;;;;;;;;;;;;;;;;;;;;;;;;;;;;;;;;;;;;;;;;;;

(defvar company-mode-map (make-sparse-keymap)
  "Keymap used by `company-mode'.")

(defvar company-active-map
  (let ((keymap (make-sparse-keymap)))
    (define-key keymap "\e\e\e" 'company-abort)
    (define-key keymap "\C-g" 'company-abort)
    (define-key keymap (kbd "M-n") 'company-select-next)
    (define-key keymap (kbd "M-p") 'company-select-previous)
    (define-key keymap (kbd "<down>") 'company-select-next-or-abort)
    (define-key keymap (kbd "<up>") 'company-select-previous-or-abort)
    (define-key keymap [remap scroll-up-command] 'company-next-page)
    (define-key keymap [remap scroll-down-command] 'company-previous-page)
    (define-key keymap [down-mouse-1] 'ignore)
    (define-key keymap [down-mouse-3] 'ignore)
    (define-key keymap [mouse-1] 'company-complete-mouse)
    (define-key keymap [mouse-3] 'company-select-mouse)
    (define-key keymap [up-mouse-1] 'ignore)
    (define-key keymap [up-mouse-3] 'ignore)
    (define-key keymap [return] 'company-complete-selection)
    (define-key keymap (kbd "RET") 'company-complete-selection)
    (define-key keymap [tab] 'company-complete-common)
    (define-key keymap (kbd "TAB") 'company-complete-common)
    (define-key keymap (kbd "<f1>") 'company-show-doc-buffer)
    (define-key keymap (kbd "C-h") 'company-show-doc-buffer)
    (define-key keymap "\C-w" 'company-show-location)
    (define-key keymap "\C-s" 'company-search-candidates)
    (define-key keymap "\C-\M-s" 'company-filter-candidates)
    (dotimes (i 10)
      (define-key keymap (read-kbd-macro (format "M-%d" i)) 'company-complete-number))
     keymap)
  "Keymap that is enabled during an active completion.")

(defvar company--disabled-backends nil)

(defun company-init-backend (backend)
  (and (symbolp backend)
       (not (fboundp backend))
       (ignore-errors (require backend nil t)))
  (cond
   ((symbolp backend)
    (condition-case err
        (progn
          (funcall backend 'init)
          (put backend 'company-init t))
      (error
       (put backend 'company-init 'failed)
       (unless (memq backend company--disabled-backends)
         (message "Company back-end '%s' could not be initialized:\n%s"
                  backend (error-message-string err)))
       (cl-pushnew backend company--disabled-backends)
       nil)))
   ;; No initialization for lambdas.
   ((functionp backend) t)
   (t ;; Must be a list.
    (cl-dolist (b backend)
      (unless (keywordp b)
        (company-init-backend b))))))

(defcustom company-lighter-base "company"
  "Base string to use for the `company-mode' lighter."
  :type 'string
  :package-version '(company . "0.8.10"))

(defvar company-lighter '(" "
                          (company-backend
                           (:eval
                            (if (consp company-backend)
                                (company--group-lighter (nth company-selection
                                                             company-candidates)
                                                        company-lighter-base)
                              (symbol-name company-backend)))
                           company-lighter-base))
  "Mode line lighter for Company.

The value of this variable is a mode line template as in
`mode-line-format'.")

(put 'company-lighter 'risky-local-variable t)

;;;###autoload
(define-minor-mode company-mode
  "\"complete anything\"; is an in-buffer completion framework.
Completion starts automatically, depending on the values
`company-idle-delay' and `company-minimum-prefix-length'.

Completion can be controlled with the commands:
`company-complete-common', `company-complete-selection', `company-complete',
`company-select-next', `company-select-previous'.  If these commands are
called before `company-idle-delay', completion will also start.

Completions can be searched with `company-search-candidates' or
`company-filter-candidates'.  These can be used while completion is
inactive, as well.

The completion data is retrieved using `company-backends' and displayed
using `company-frontends'.  If you want to start a specific back-end, call
it interactively or use `company-begin-backend'.

regular keymap (`company-mode-map'):

\\{company-mode-map}
keymap during active completions (`company-active-map'):

\\{company-active-map}"
  nil company-lighter company-mode-map
  (if company-mode
      (progn
        (when (eq company-idle-delay t)
          (setq company-idle-delay 0)
          (warn "Setting `company-idle-delay' to t is deprecated.  Set it to 0 instead."))
        (add-hook 'pre-command-hook 'company-pre-command nil t)
        (add-hook 'post-command-hook 'company-post-command nil t)
        (mapc 'company-init-backend company-backends))
    (remove-hook 'pre-command-hook 'company-pre-command t)
    (remove-hook 'post-command-hook 'company-post-command t)
    (company-cancel)
    (kill-local-variable 'company-point)))

(defcustom company-global-modes t
  "Modes for which `company-mode' mode is turned on by `global-company-mode'.
If nil, means no modes.  If t, then all major modes have it turned on.
If a list, it should be a list of `major-mode' symbol names for which
`company-mode' should be automatically turned on.  The sense of the list is
negated if it begins with `not'.  For example:
 (c-mode c++-mode)
means that `company-mode' is turned on for buffers in C and C++ modes only.
 (not message-mode)
means that `company-mode' is always turned on except in `message-mode' buffers."
  :type '(choice (const :tag "none" nil)
                 (const :tag "all" t)
                 (set :menu-tag "mode specific" :tag "modes"
                      :value (not)
                      (const :tag "Except" not)
                      (repeat :inline t (symbol :tag "mode")))))

;;;###autoload
(define-globalized-minor-mode global-company-mode company-mode company-mode-on)

(defun company-mode-on ()
  (when (and (not (or noninteractive (eq (aref (buffer-name) 0) ?\s)))
             (cond ((eq company-global-modes t)
                    t)
                   ((eq (car-safe company-global-modes) 'not)
                    (not (memq major-mode (cdr company-global-modes))))
                   (t (memq major-mode company-global-modes))))
    (company-mode 1)))

(defsubst company-assert-enabled ()
  (unless company-mode
    (company-uninstall-map)
    (error "Company not enabled")))

;;; keymaps ;;;;;;;;;;;;;;;;;;;;;;;;;;;;;;;;;;;;;;;;;;;;;;;;;;;;;;;;;;;;;;;;;;;;

(defvar-local company-my-keymap nil)

(defvar company-emulation-alist '((t . nil)))

(defsubst company-enable-overriding-keymap (keymap)
  (company-uninstall-map)
  (setq company-my-keymap keymap))

(defun company-ensure-emulation-alist ()
  (unless (eq 'company-emulation-alist (car emulation-mode-map-alists))
    (setq emulation-mode-map-alists
          (cons 'company-emulation-alist
                (delq 'company-emulation-alist emulation-mode-map-alists)))))

(defun company-install-map ()
  (unless (or (cdar company-emulation-alist)
              (null company-my-keymap))
    (setf (cdar company-emulation-alist) company-my-keymap)))

(defun company-uninstall-map ()
  (setf (cdar company-emulation-alist) nil))

;; Hack:
;; Emacs calculates the active keymaps before reading the event.  That means we
;; cannot change the keymap from a timer.  So we send a bogus command.
;; XXX: Even in Emacs 24.4, seems to be needed in the terminal.
(defun company-ignore ()
  (interactive)
  (setq this-command last-command))

(global-set-key '[company-dummy-event] 'company-ignore)

(defun company-input-noop ()
  (push 'company-dummy-event unread-command-events))

(defun company--posn-col-row (posn)
  (let ((col (car (posn-col-row posn)))
        ;; `posn-col-row' doesn't work well with lines of different height.
        ;; `posn-actual-col-row' doesn't handle multiple-width characters.
        (row (cdr (posn-actual-col-row posn))))
    (when (and header-line-format (version< emacs-version "24.3.93.3"))
      ;; http://debbugs.gnu.org/18384
      (cl-decf row))
    (cons (+ col (window-hscroll)) row)))

(defun company--col-row (&optional pos)
  (company--posn-col-row (posn-at-point pos)))

(defun company--row (&optional pos)
  (cdr (company--col-row pos)))

;;; backends ;;;;;;;;;;;;;;;;;;;;;;;;;;;;;;;;;;;;;;;;;;;;;;;;;;;;;;;;;;;;;;;;;;;

(defvar-local company-backend nil)

(defun company-grab (regexp &optional expression limit)
  (when (looking-back regexp limit)
    (or (match-string-no-properties (or expression 0)) "")))

(defun company-grab-line (regexp &optional expression)
  (company-grab regexp expression (point-at-bol)))

(defun company-grab-symbol ()
  (if (looking-at "\\_>")
      (buffer-substring (point) (save-excursion (skip-syntax-backward "w_")
                                                (point)))
    (unless (and (char-after) (memq (char-syntax (char-after)) '(?w ?_)))
      "")))

(defun company-grab-word ()
  (if (looking-at "\\>")
      (buffer-substring (point) (save-excursion (skip-syntax-backward "w")
                                                (point)))
    (unless (and (char-after) (eq (char-syntax (char-after)) ?w))
      "")))

(defun company-grab-symbol-cons (idle-begin-after-re &optional max-len)
  (let ((symbol (company-grab-symbol)))
    (when symbol
      (save-excursion
        (forward-char (- (length symbol)))
        (if (looking-back idle-begin-after-re (if max-len
                                                  (- (point) max-len)
                                                (line-beginning-position)))
            (cons symbol t)
          symbol)))))

(defun company-in-string-or-comment ()
  (let ((ppss (syntax-ppss)))
    (or (car (setq ppss (nthcdr 3 ppss)))
        (car (setq ppss (cdr ppss)))
        (nth 3 ppss))))

(defun company-call-backend (&rest args)
  (company--force-sync #'company-call-backend-raw args company-backend))

(defun company--force-sync (fun args backend)
  (let ((value (apply fun args)))
    (if (not (eq (car-safe value) :async))
        value
      (let ((res 'trash)
            (start (time-to-seconds)))
        (funcall (cdr value)
                 (lambda (result) (setq res result)))
        (while (eq res 'trash)
          (if (> (- (time-to-seconds) start) company-async-timeout)
              (error "Company: Back-end %s async timeout with args %s"
                     backend args)
            (sleep-for company-async-wait)))
        res))))

(defun company-call-backend-raw (&rest args)
  (condition-case-unless-debug err
      (if (functionp company-backend)
          (apply company-backend args)
        (apply #'company--multi-backend-adapter company-backend args))
    (error (error "Company: Back-end %s error \"%s\" with args %s"
                  company-backend (error-message-string err) args))))

(defun company--multi-backend-adapter (backends command &rest args)
  (let ((backends (cl-loop for b in backends
                           when (not (and (symbolp b)
                                          (eq 'failed (get b 'company-init))))
                           collect b)))
    (setq backends
          (if (eq command 'prefix)
              (butlast backends (length (member :with backends)))
            (delq :with backends)))
    (pcase command
      (`candidates
       (company--multi-backend-adapter-candidates backends (car args)))
      (`sorted nil)
      (`duplicates t)
      ((or `prefix `ignore-case `no-cache `require-match)
       (let (value)
         (cl-dolist (backend backends)
           (when (setq value (company--force-sync
                              backend (cons command args) backend))
             (cl-return value)))))
      (_
       (let ((arg (car args)))
         (when (> (length arg) 0)
           (let ((backend (or (get-text-property 0 'company-backend arg)
                              (car backends))))
             (apply backend command args))))))))

(defun company--multi-backend-adapter-candidates (backends prefix)
  (let ((pairs (cl-loop for backend in (cdr backends)
                        when (equal (company--prefix-str
                                     (funcall backend 'prefix))
                                    prefix)
                        collect (cons (funcall backend 'candidates prefix)
                                      (let ((b backend))
                                        (lambda (candidates)
                                          (mapcar
                                           (lambda (str)
                                             (propertize str 'company-backend b))
                                           candidates)))))))
    (when (equal (company--prefix-str (funcall (car backends) 'prefix)) prefix)
      ;; Small perf optimization: don't tag the candidates received
      ;; from the first backend in the group.
      (push (cons (funcall (car backends) 'candidates prefix)
                  'identity)
            pairs))
    (company--merge-async pairs (lambda (values) (apply #'append values)))))

(defun company--merge-async (pairs merger)
  (let ((async (cl-loop for pair in pairs
                        thereis
                        (eq :async (car-safe (car pair))))))
    (if (not async)
        (funcall merger (cl-loop for (val . mapper) in pairs
                                 collect (funcall mapper val)))
      (cons
       :async
       (lambda (callback)
         (let* (lst
                (pending (mapcar #'car pairs))
                (finisher (lambda ()
                            (unless pending
                              (funcall callback
                                       (funcall merger
                                                (nreverse lst)))))))
           (dolist (pair pairs)
             (push nil lst)
             (let* ((cell lst)
                    (val (car pair))
                    (mapper (cdr pair))
                    (this-finisher (lambda (res)
                                     (setq pending (delq val pending))
                                     (setcar cell (funcall mapper res))
                                     (funcall finisher))))
               (if (not (eq :async (car-safe val)))
                   (funcall this-finisher val)
                 (let ((fetcher (cdr val)))
                   (funcall fetcher this-finisher)))))))))))

(defun company--prefix-str (prefix)
  (or (car-safe prefix) prefix))

;;; completion mechanism ;;;;;;;;;;;;;;;;;;;;;;;;;;;;;;;;;;;;;;;;;;;;;;;;;;;;;;;

(defvar-local company-prefix nil)

(defvar-local company-candidates nil)

(defvar-local company-candidates-length nil)

(defvar-local company-candidates-cache nil)

(defvar-local company-candidates-predicate nil)

(defvar-local company-common nil)

(defvar-local company-selection 0)

(defvar-local company-selection-changed nil)

(defvar-local company--manual-action nil
  "Non-nil, if manual completion took place.")

(defvar-local company--manual-prefix nil)

(defvar company--auto-completion nil
  "Non-nil when current candidate is being inserted automatically.
Controlled by `company-auto-complete'.")

(defvar-local company--point-max nil)

(defvar-local company-point nil)

(defvar company-timer nil)

(defsubst company-strip-prefix (str)
  (substring str (length company-prefix)))

(defun company--insert-candidate (candidate)
  (setq candidate (substring-no-properties candidate))
  ;; XXX: Return value we check here is subject to change.
  (if (eq (company-call-backend 'ignore-case) 'keep-prefix)
      (insert (company-strip-prefix candidate))
    (unless (equal company-prefix candidate)
      (delete-region (- (point) (length company-prefix)) (point))
      (insert candidate))))

(defmacro company-with-candidate-inserted (candidate &rest body)
  "Evaluate BODY with CANDIDATE temporarily inserted.
This is a tool for back-ends that need candidates inserted before they
can retrieve meta-data for them."
  (declare (indent 1))
  `(let ((inhibit-modification-hooks t)
         (inhibit-point-motion-hooks t)
         (modified-p (buffer-modified-p)))
     (company--insert-candidate ,candidate)
     (unwind-protect
         (progn ,@body)
       (delete-region company-point (point))
       (set-buffer-modified-p modified-p))))

(defun company-explicit-action-p ()
  "Return whether explicit completion action was taken by the user."
  (or company--manual-action
      company-selection-changed))

(defun company-reformat (candidate)
  ;; company-ispell needs this, because the results are always lower-case
  ;; It's mory efficient to fix it only when they are displayed.
  ;; FIXME: Adopt the current text's capitalization instead?
  (if (eq (company-call-backend 'ignore-case) 'keep-prefix)
      (concat company-prefix (substring candidate (length company-prefix)))
    candidate))

(defun company--should-complete ()
  (and (eq company-idle-delay 'now)
       (not (or buffer-read-only overriding-terminal-local-map
                overriding-local-map))
       ;; Check if in the middle of entering a key combination.
       (or (equal (this-command-keys-vector) [])
           (not (keymapp (key-binding (this-command-keys-vector)))))
       (not (and transient-mark-mode mark-active))))

(defun company--should-continue ()
  (or (eq t company-begin-commands)
      (eq t company-continue-commands)
      (if (eq 'not (car company-continue-commands))
          (not (memq this-command (cdr company-continue-commands)))
        (or (memq this-command company-begin-commands)
            (memq this-command company-continue-commands)
            (and (symbolp this-command)
                 (string-match-p "\\`company-" (symbol-name this-command)))))))

(defun company-call-frontends (command)
  (dolist (frontend company-frontends)
    (condition-case-unless-debug err
        (funcall frontend command)
      (error (error "Company: Front-end %s error \"%s\" on command %s"
                    frontend (error-message-string err) command)))))

(defun company-set-selection (selection &optional force-update)
  (setq selection
        (if company-selection-wrap-around
            (mod selection company-candidates-length)
          (max 0 (min (1- company-candidates-length) selection))))
  (when (or force-update (not (equal selection company-selection)))
    (setq company-selection selection
          company-selection-changed t)
    (company-call-frontends 'update)))

(defun company--group-lighter (candidate base)
  (let ((backend (or (get-text-property 0 'company-backend candidate)
                     (car company-backend))))
    (when (and backend (symbolp backend))
      (let ((name (replace-regexp-in-string "company-\\|-company" ""
                                            (symbol-name backend))))
        (format "%s-<%s>" base name)))))

(defun company-update-candidates (candidates)
  (setq company-candidates-length (length candidates))
  (if company-selection-changed
      ;; Try to restore the selection
      (let ((selected (nth company-selection company-candidates)))
        (setq company-selection 0
              company-candidates candidates)
        (when selected
          (catch 'found
            (while candidates
              (let ((candidate (pop candidates)))
                (when (and (string= candidate selected)
                           (equal (company-call-backend 'annotation candidate)
                                  (company-call-backend 'annotation selected)))
                  (throw 'found t)))
              (cl-incf company-selection))
            (setq company-selection 0
                  company-selection-changed nil))))
    (setq company-selection 0
          company-candidates candidates))
  ;; Calculate common.
  (let ((completion-ignore-case (company-call-backend 'ignore-case)))
    ;; We want to support non-prefix completion, so filtering is the
    ;; responsibility of each respective backend, not ours.
    ;; On the other hand, we don't want to replace non-prefix input in
    ;; `company-complete-common', unless there's only one candidate.
    (setq company-common
          (if (cdr company-candidates)
              (let ((common (try-completion "" company-candidates)))
                (when (string-prefix-p company-prefix common
                                       completion-ignore-case)
                  common))
            (car company-candidates)))))

(defun company-calculate-candidates (prefix)
  (let ((candidates (cdr (assoc prefix company-candidates-cache)))
        (ignore-case (company-call-backend 'ignore-case)))
    (or candidates
        (when company-candidates-cache
          (let ((len (length prefix))
                (completion-ignore-case ignore-case)
                prev)
            (cl-dotimes (i (1+ len))
              (when (setq prev (cdr (assoc (substring prefix 0 (- len i))
                                           company-candidates-cache)))
                (setq candidates (all-completions prefix prev))
                (cl-return t)))))
        (progn
          ;; No cache match, call the backend.
          (setq candidates (company--preprocess-candidates
                            (company--fetch-candidates prefix)))
          ;; Save in cache.
          (push (cons prefix candidates) company-candidates-cache)))
    ;; Only now apply the predicate and transformers.
    (setq candidates (company--postprocess-candidates candidates))
    (when candidates
      (if (or (cdr candidates)
              (not (eq t (compare-strings (car candidates) nil nil
                                          prefix nil nil ignore-case))))
          candidates
        ;; Already completed and unique; don't start.
        t))))

(defun company--fetch-candidates (prefix)
  (let ((c (if company--manual-action
               (company-call-backend 'candidates prefix)
             (company-call-backend-raw 'candidates prefix)))
        res)
    (if (not (eq (car c) :async))
        c
      (let ((buf (current-buffer))
            (win (selected-window))
            (tick (buffer-chars-modified-tick))
            (pt (point))
            (backend company-backend))
        (funcall
         (cdr c)
         (lambda (candidates)
           (if (not (and candidates (eq res 'done)))
               ;; There's no completions to display,
               ;; or the fetcher called us back right away.
               (setq res candidates)
             (setq company-backend backend
                   company-candidates-cache
                   (list (cons prefix
                               (company--preprocess-candidates candidates))))
             (company-idle-begin buf win tick pt)))))
      ;; FIXME: Relying on the fact that the callers
      ;; will interpret nil as "do nothing" is shaky.
      ;; A throw-catch would be one possible improvement.
      (or res
          (progn (setq res 'done) nil)))))

(defun company--preprocess-candidates (candidates)
  (unless (company-call-backend 'sorted)
    (setq candidates (sort candidates 'string<)))
  (when (company-call-backend 'duplicates)
    (company--strip-duplicates candidates))
  candidates)

(defun company--postprocess-candidates (candidates)
  (when (or company-candidates-predicate company-transformers)
    (setq candidates (copy-sequence candidates)))
  (when company-candidates-predicate
    (setq candidates (cl-delete-if-not company-candidates-predicate candidates)))
  (company--transform-candidates candidates))

(defun company--strip-duplicates (candidates)
  (let ((c2 candidates)
        (annos 'unk))
    (while c2
      (setcdr c2
              (let ((str (pop c2)))
                (while (let ((str2 (car c2)))
                         (if (not (equal str str2))
                             (progn
                               (setq annos 'unk)
                               nil)
                           (when (eq annos 'unk)
                             (setq annos (list (company-call-backend
                                                'annotation str))))
                           (let ((anno2 (company-call-backend
                                         'annotation str2)))
                             (if (member anno2 annos)
                                 t
                               (push anno2 annos)
                               nil))))
                  (pop c2))
                c2)))))

(defun company--transform-candidates (candidates)
  (let ((c candidates))
    (dolist (tr company-transformers)
      (setq c (funcall tr c)))
    c))

(defcustom company-occurrence-weight-function
  #'company-occurrence-prefer-closest-above
  "Function to weigh matches in `company-sort-by-occurrence'.
It's called with three arguments: cursor position, the beginning and the
end of the match."
  :type '(choice
          (const :tag "First above point, then below point"
                 company-occurrence-prefer-closest-above)
          (const :tag "Prefer closest in any direction"
                 company-occurrence-prefer-any-closest)))

(defun company-occurrence-prefer-closest-above (pos match-beg match-end)
  "Give priority to the matches above point, then those below point."
  (if (< match-beg pos)
      (- pos match-end)
    (- match-beg (window-start))))

(defun company-occurrence-prefer-any-closest (pos _match-beg match-end)
  "Give priority to the matches closest to the point."
  (abs (- pos match-end)))

(defun company-sort-by-occurrence (candidates)
  "Sort CANDIDATES according to their occurrences.
Searches for each in the currently visible part of the current buffer and
prioritizes the matches according to `company-occurrence-weight-function'.
The rest of the list is appended unchanged.
Keywords and function definition names are ignored."
  (let* ((w-start (window-start))
         (w-end (window-end))
         (start-point (point))
         occurs
         (noccurs
          (save-excursion
            (cl-delete-if
             (lambda (candidate)
               (when (catch 'done
                       (goto-char w-start)
                       (while (search-forward candidate w-end t)
                         (when (and (not (eq (point) start-point))
                                    (save-match-data
                                      (company--occurrence-predicate)))
                           (throw 'done t))))
                 (push
                  (cons candidate
                        (funcall company-occurrence-weight-function
                                 start-point
                                 (match-beginning 0)
                                 (match-end 0)))
                  occurs)
                 t))
             candidates))))
    (nconc
     (mapcar #'car (sort occurs (lambda (e1 e2) (<= (cdr e1) (cdr e2)))))
     noccurs)))

(defun company--occurrence-predicate ()
  (let ((beg (match-beginning 0))
        (end (match-end 0)))
    (save-excursion
      (goto-char end)
      (and (not (memq (get-text-property (1- (point)) 'face)
                      '(font-lock-function-name-face
                        font-lock-keyword-face)))
           (let ((prefix (company--prefix-str
                          (company-call-backend 'prefix))))
             (and (stringp prefix)
                  (= (length prefix) (- end beg))))))))

(defun company-sort-by-backend-importance (candidates)
  "Sort CANDIDATES as two priority groups.
If `company-backend' is a function, do nothing.  If it's a list, move
candidates from back-ends before keyword `:with' to the front.  Candidates
from the rest of the back-ends in the group, if any, will be left at the end."
  (if (functionp company-backend)
      candidates
    (let ((low-priority (cdr (memq :with company-backend))))
      (if (null low-priority)
          candidates
        (sort candidates
              (lambda (c1 c2)
                (and
                 (let ((b2 (get-text-property 0 'company-backend c2)))
                   (and b2 (memq b2 low-priority)))
                 (let ((b1 (get-text-property 0 'company-backend c1)))
                   (or (not b1) (not (memq b1 low-priority)))))))))))

(defun company-idle-begin (buf win tick pos)
  (and (eq buf (current-buffer))
       (eq win (selected-window))
       (eq tick (buffer-chars-modified-tick))
       (eq pos (point))
       (when (company-auto-begin)
         (company-input-noop)
         (let ((this-command 'company-idle-begin))
           (company-post-command)))))

(defun company-auto-begin ()
  (and company-mode
       (not company-candidates)
       (let ((company-idle-delay 'now))
         (condition-case-unless-debug err
             (progn
               (company--perform)
               ;; Return non-nil if active.
               company-candidates)
           (error (message "Company: An error occurred in auto-begin")
                  (message "%s" (error-message-string err))
                  (company-cancel))
           (quit (company-cancel))))))

(defun company-manual-begin ()
  (interactive)
  (company-assert-enabled)
  (setq company--manual-action t)
  (unwind-protect
      (let ((company-minimum-prefix-length 0))
        (or company-candidates
            (company-auto-begin)))
    (unless company-candidates
      (setq company--manual-action nil))))

(defun company-other-backend (&optional backward)
  (interactive (list current-prefix-arg))
  (company-assert-enabled)
  (let* ((after (if company-backend
                    (cdr (member company-backend company-backends))
                  company-backends))
         (before (cdr (member company-backend (reverse company-backends))))
         (next (if backward
                   (append before (reverse after))
                 (append after (reverse before)))))
    (company-cancel)
    (cl-dolist (backend next)
      (when (ignore-errors (company-begin-backend backend))
        (cl-return t))))
  (unless company-candidates
    (error "No other back-end")))

(defun company-require-match-p ()
  (let ((backend-value (company-call-backend 'require-match)))
    (or (eq backend-value t)
        (and (not (eq backend-value 'never))
             (if (functionp company-require-match)
                 (funcall company-require-match)
               (eq company-require-match t))))))

(defun company-auto-complete-p (input)
  "Return non-nil, if input starts with punctuation or parentheses."
  (and (if (functionp company-auto-complete)
           (funcall company-auto-complete)
         company-auto-complete)
       (if (functionp company-auto-complete-chars)
           (funcall company-auto-complete-chars input)
         (if (consp company-auto-complete-chars)
             (memq (char-syntax (string-to-char input))
                   company-auto-complete-chars)
           (string-match (substring input 0 1) company-auto-complete-chars)))))

(defun company--incremental-p ()
  (and (> (point) company-point)
       (> (point-max) company--point-max)
       (not (eq this-command 'backward-delete-char-untabify))
       (equal (buffer-substring (- company-point (length company-prefix))
                                company-point)
              company-prefix)))

(defun company--continue-failed (new-prefix)
  (let ((input (buffer-substring-no-properties (point) company-point)))
    (cond
     ((company-auto-complete-p input)
      ;; auto-complete
      (save-excursion
        (goto-char company-point)
        (let ((company--auto-completion t))
          (company-complete-selection))
        nil))
     ((and (or (not (company-require-match-p))
               ;; Don't require match if the new prefix
               ;; doesn't continue the old one, and the latter was a match.
               (not (stringp new-prefix))
               (<= (length new-prefix) (length company-prefix)))
           (member company-prefix company-candidates))
      ;; Last input was a success,
      ;; but we're treating it as an abort + input anyway,
      ;; like the `unique' case below.
      (company-cancel 'non-unique))
     ((company-require-match-p)
      ;; Wrong incremental input, but required match.
      (delete-char (- (length input)))
      (ding)
      (message "Matching input is required")
      company-candidates)
     (t (company-cancel)))))

(defun company--good-prefix-p (prefix)
  (and (stringp (company--prefix-str prefix)) ;excludes 'stop
       (or (eq (cdr-safe prefix) t)
           (let ((len (or (cdr-safe prefix) (length prefix))))
             (if company--manual-prefix
                 (or (not company-abort-manual-when-too-short)
                     ;; Must not be less than minimum or initial length.
                     (>= len (min company-minimum-prefix-length
                                  (length company--manual-prefix))))
               (>= len company-minimum-prefix-length))))))

(defun company--continue ()
  (when (company-call-backend 'no-cache company-prefix)
    ;; Don't complete existing candidates, fetch new ones.
    (setq company-candidates-cache nil))
  (let* ((new-prefix (company-call-backend 'prefix))
         (c (when (and (company--good-prefix-p new-prefix)
                       (setq new-prefix (company--prefix-str new-prefix))
                       (= (- (point) (length new-prefix))
                          (- company-point (length company-prefix))))
              (company-calculate-candidates new-prefix))))
    (cond
     ((eq c t)
      ;; t means complete/unique.
      ;; Handle it like completion was aborted, to differentiate from user
      ;; calling one of Company's commands to insert the candidate,
      ;; not to trigger template expansion, etc.
      (company-cancel 'unique))
     ((consp c)
      ;; incremental match
      (setq company-prefix new-prefix)
      (company-update-candidates c)
      c)
     ((not (company--incremental-p))
      (company-cancel))
     (t (company--continue-failed new-prefix)))))

(defun company--begin-new ()
  (let (prefix c)
    (cl-dolist (backend (if company-backend
                            ;; prefer manual override
                            (list company-backend)
                          company-backends))
      (setq prefix
            (if (or (symbolp backend)
                    (functionp backend))
                (when (or (not (symbolp backend))
                          (eq t (get backend 'company-init))
                          (unless (get backend 'company-init)
                            (company-init-backend backend)))
                  (funcall backend 'prefix))
              (company--multi-backend-adapter backend 'prefix)))
      (when prefix
        (when (company--good-prefix-p prefix)
          (setq company-prefix (company--prefix-str prefix)
                company-backend backend
                c (company-calculate-candidates company-prefix))
          ;; t means complete/unique.  We don't start, so no hooks.
          (if (not (consp c))
              (when company--manual-action
                (message "No completion found"))
            (when company--manual-action
              (setq company--manual-prefix prefix))
            (company-update-candidates c)
            (run-hook-with-args 'company-completion-started-hook
                                (company-explicit-action-p))
            (company-call-frontends 'show)))
        (cl-return c)))))

(defun company--perform ()
  (or (and company-candidates (company--continue))
      (and (company--should-complete) (company--begin-new)))
  (if (not company-candidates)
      (setq company-backend nil)
    (setq company-point (point)
          company--point-max (point-max))
    (company-ensure-emulation-alist)
    (company-enable-overriding-keymap company-active-map)
    (company-call-frontends 'update)))

(defun company-cancel (&optional result)
  (unwind-protect
      (when company-prefix
        (if (stringp result)
            (progn
              (company-call-backend 'pre-completion result)
              (run-hook-with-args 'company-completion-finished-hook result)
              (company-call-backend 'post-completion result))
          (run-hook-with-args 'company-completion-cancelled-hook result)))
    (setq company-backend nil
          company-prefix nil
          company-candidates nil
          company-candidates-length nil
          company-candidates-cache nil
          company-candidates-predicate nil
          company-common nil
          company-selection 0
          company-selection-changed nil
          company--manual-action nil
          company--manual-prefix nil
          company--point-max nil
          company-point nil)
    (when company-timer
      (cancel-timer company-timer))
    (company-search-mode 0)
    (company-call-frontends 'hide)
    (company-enable-overriding-keymap nil))
  ;; Make return value explicit.
  nil)

(defun company-abort ()
  (interactive)
  (company-cancel 'abort))

(defun company-finish (result)
  (company--insert-candidate result)
  (company-cancel result))

(defsubst company-keep (command)
  (and (symbolp command) (get command 'company-keep)))

(defun company-pre-command ()
  (unless (company-keep this-command)
    (condition-case-unless-debug err
        (when company-candidates
          (company-call-frontends 'pre-command)
          (unless (company--should-continue)
            (company-abort)))
      (error (message "Company: An error occurred in pre-command")
             (message "%s" (error-message-string err))
             (company-cancel))))
  (when company-timer
    (cancel-timer company-timer)
    (setq company-timer nil))
  (company-uninstall-map))

(defun company-post-command ()
  (when (null this-command)
    ;; Happens when the user presses `C-g' while inside
    ;; `flyspell-post-command-hook', for example.
    ;; Or any other `post-command-hook' function that can call `sit-for',
    ;; or any quittable timer function.
    (company-abort)
    (setq this-command 'company-abort))
  (unless (company-keep this-command)
    (condition-case-unless-debug err
        (progn
          (unless (equal (point) company-point)
            (let (company-idle-delay) ; Against misbehavior while debugging.
              (company--perform)))
          (if company-candidates
              (company-call-frontends 'post-command)
            (and (numberp company-idle-delay)
                 (company--should-begin)
                 (setq company-timer
                       (run-with-timer company-idle-delay nil
                                       'company-idle-begin
                                       (current-buffer) (selected-window)
                                       (buffer-chars-modified-tick) (point))))))
      (error (message "Company: An error occurred in post-command")
             (message "%s" (error-message-string err))
             (company-cancel))))
  (company-install-map))

(defvar company--begin-inhibit-commands '(company-abort
                                          company-complete-mouse
                                          company-complete
                                          company-complete-common
                                          company-complete-selection
                                          company-complete-number)
  "List of commands after which idle completion is (still) disabled when
`company-begin-commands' is t.")

(defun company--should-begin ()
  (if (eq t company-begin-commands)
      (not (memq this-command company--begin-inhibit-commands))
    (or
     (memq this-command company-begin-commands)
     (and (symbolp this-command) (get this-command 'company-begin)))))

;;; search ;;;;;;;;;;;;;;;;;;;;;;;;;;;;;;;;;;;;;;;;;;;;;;;;;;;;;;;;;;;;;;;;;;;;;

(defvar-local company-search-string "")

(defvar company-search-lighter '(" "
                                 (company-search-filtering "Filter" "Search")
                                 ": \""
                                 company-search-string
                                 "\""))

(defvar-local company-search-filtering nil
  "Non-nil to filter the completion candidates by the search string")

(defvar-local company--search-old-selection 0)

(defvar-local company--search-old-changed nil)

(defun company--search (text lines)
  (let ((quoted (regexp-quote text))
        (i 0))
    (cl-dolist (line lines)
      (when (string-match quoted line (length company-prefix))
        (cl-return i))
      (cl-incf i))))

(defun company-search-keypad ()
  (interactive)
  (let* ((name (symbol-name last-command-event))
         (last-command-event (aref name (1- (length name)))))
    (company-search-printing-char)))

(defun company-search-printing-char ()
  (interactive)
  (company--search-assert-enabled)
  (let ((ss (concat company-search-string (string last-command-event))))
    (when company-search-filtering
      (company--search-update-predicate ss))
    (company--search-update-string ss)))

(defun company--search-update-predicate (&optional ss)
  (let* ((company-candidates-predicate
          (and (not (string= ss ""))
               company-search-filtering
               (lambda (candidate) (string-match ss candidate))))
         (cc (company-calculate-candidates company-prefix)))
    (unless cc (error "No match"))
    (company-update-candidates cc)))

(defun company--search-update-string (new)
  (let* ((pos (company--search new (nthcdr company-selection company-candidates))))
    (if (null pos)
        (ding)
      (setq company-search-string new)
      (company-set-selection (+ company-selection pos) t))))

(defun company--search-assert-input ()
  (company--search-assert-enabled)
  (when (string= company-search-string "")
    (error "Empty search string")))

(defun company-search-repeat-forward ()
  "Repeat the incremental search in completion candidates forward."
  (interactive)
  (company--search-assert-input)
  (let ((pos (company--search company-search-string
                              (cdr (nthcdr company-selection
                                           company-candidates)))))
    (if (null pos)
        (ding)
      (company-set-selection (+ company-selection pos 1) t))))

(defun company-search-repeat-backward ()
  "Repeat the incremental search in completion candidates backwards."
  (interactive)
  (company--search-assert-input)
  (let ((pos (company--search company-search-string
                              (nthcdr (- company-candidates-length
                                         company-selection)
                                      (reverse company-candidates)))))
    (if (null pos)
        (ding)
      (company-set-selection (- company-selection pos 1) t))))

(defun company-search-toggle-filtering ()
  "Toggle `company-search-filtering'."
  (interactive)
  (company--search-assert-enabled)
  (setq company-search-filtering (not company-search-filtering))
  (let ((ss company-search-string))
    (company--search-update-predicate ss)
    (company--search-update-string ss)))

(defun company-search-abort ()
  "Abort searching the completion candidates."
  (interactive)
  (company--search-assert-enabled)
  (company-search-mode 0)
  (company-set-selection company--search-old-selection t)
  (setq company-selection-changed company--search-old-changed))

(defun company-search-other-char ()
  (interactive)
  (company--search-assert-enabled)
  (company-search-mode 0)
  (company--unread-last-input))

(defun company-search-delete-char ()
  (interactive)
  (company--search-assert-enabled)
  (if (string= company-search-string "")
      (ding)
    (let ((ss (substring company-search-string 0 -1)))
      (when company-search-filtering
        (company--search-update-predicate ss))
      (company--search-update-string ss))))

(defvar company-search-map
  (let ((i 0)
        (keymap (make-keymap)))
    (if (fboundp 'max-char)
        (set-char-table-range (nth 1 keymap) (cons #x100 (max-char))
                              'company-search-printing-char)
      (with-no-warnings
        ;; obsolete in Emacs 23
        (let ((l (generic-character-list))
              (table (nth 1 keymap)))
          (while l
            (set-char-table-default table (car l) 'company-search-printing-char)
            (setq l (cdr l))))))
    (define-key keymap [t] 'company-search-other-char)
    (while (< i ?\s)
      (define-key keymap (make-string 1 i) 'company-search-other-char)
      (cl-incf i))
    (while (< i 256)
      (define-key keymap (vector i) 'company-search-printing-char)
      (cl-incf i))
    (dotimes (i 10)
      (define-key keymap (read (format "[kp-%s]" i)) 'company-search-keypad))
    (let ((meta-map (make-sparse-keymap)))
      (define-key keymap (char-to-string meta-prefix-char) meta-map)
      (define-key keymap [escape] meta-map))
    (define-key keymap (vector meta-prefix-char t) 'company-search-other-char)
    (define-key keymap (kbd "M-n") 'company-select-next)
    (define-key keymap (kbd "M-p") 'company-select-previous)
    (define-key keymap (kbd "<down>") 'company-select-next-or-abort)
    (define-key keymap (kbd "<up>") 'company-select-previous-or-abort)
    (define-key keymap "\e\e\e" 'company-search-other-char)
    (define-key keymap [escape escape escape] 'company-search-other-char)
    (define-key keymap (kbd "DEL") 'company-search-delete-char)
    (define-key keymap [backspace] 'company-search-delete-char)
    (define-key keymap "\C-g" 'company-search-abort)
    (define-key keymap "\C-s" 'company-search-repeat-forward)
    (define-key keymap "\C-r" 'company-search-repeat-backward)
    (define-key keymap "\C-o" 'company-search-toggle-filtering)
    (dotimes (i 10)
      (define-key keymap (read-kbd-macro (format "M-%d" i)) 'company-complete-number))
    keymap)
  "Keymap used for incrementally searching the completion candidates.")

(define-minor-mode company-search-mode
  "Search mode for completion candidates.
Don't start this directly, use `company-search-candidates' or
`company-filter-candidates'."
  nil company-search-lighter nil
  (if company-search-mode
      (if (company-manual-begin)
          (progn
            (setq company--search-old-selection company-selection
                  company--search-old-changed company-selection-changed)
            (company-call-frontends 'update)
            (company-enable-overriding-keymap company-search-map))
        (setq company-search-mode nil))
    (kill-local-variable 'company-search-string)
    (kill-local-variable 'company-search-filtering)
    (kill-local-variable 'company--search-old-selection)
    (kill-local-variable 'company--search-old-changed)
    (when company-backend
      (company--search-update-predicate "")
      (company-call-frontends 'update))
    (company-enable-overriding-keymap company-active-map)))

(defun company--search-assert-enabled ()
  (company-assert-enabled)
  (unless company-search-mode
    (company-uninstall-map)
    (error "Company not in search mode")))

(defun company-search-candidates ()
  "Start searching the completion candidates incrementally.

\\<company-search-map>Search can be controlled with the commands:
- `company-search-repeat-forward' (\\[company-search-repeat-forward])
- `company-search-repeat-backward' (\\[company-search-repeat-backward])
- `company-search-abort' (\\[company-search-abort])
- `company-search-delete-char' (\\[company-search-delete-char])

Regular characters are appended to the search string.

The command `company-search-toggle-filtering' (\\[company-search-toggle-filtering])
uses the search string to filter the completion candidates."
  (interactive)
  (company-search-mode 1))

(defvar company-filter-map
  (let ((keymap (make-keymap)))
    (define-key keymap [remap company-search-printing-char]
      'company-filter-printing-char)
    (set-keymap-parent keymap company-search-map)
    keymap)
  "Keymap used for incrementally searching the completion candidates.")

(defun company-filter-candidates ()
  "Start filtering the completion candidates incrementally.
This works the same way as `company-search-candidates' immediately
followed by `company-search-toggle-filtering'."
  (interactive)
  (company-search-mode 1)
  (setq company-search-filtering t))

;;;;;;;;;;;;;;;;;;;;;;;;;;;;;;;;;;;;;;;;;;;;;;;;;;;;;;;;;;;;;;;;;;;;;;;;;;;;;;;;

(defun company-select-next ()
  "Select the next candidate in the list."
  (interactive)
  (when (company-manual-begin)
    (company-set-selection (1+ company-selection))))

(defun company-select-previous ()
  "Select the previous candidate in the list."
  (interactive)
  (when (company-manual-begin)
    (company-set-selection (1- company-selection))))

(defun company-select-next-or-abort ()
  "Select the next candidate if more than one, else abort
and invoke the normal binding."
  (interactive)
  (if (> company-candidates-length 1)
      (company-select-next)
    (company-abort)
    (company--unread-last-input)))

(defun company-select-previous-or-abort ()
  "Select the previous candidate if more than one, else abort
and invoke the normal binding."
  (interactive)
  (if (> company-candidates-length 1)
      (company-select-previous)
    (company-abort)
    (company--unread-last-input)))

(defun company-next-page ()
  "Select the candidate one page further."
  (interactive)
  (when (company-manual-begin)
    (company-set-selection (+ company-selection
                              company-tooltip-limit))))

(defun company-previous-page ()
  "Select the candidate one page earlier."
  (interactive)
  (when (company-manual-begin)
    (company-set-selection (- company-selection
                              company-tooltip-limit))))

(defvar company-pseudo-tooltip-overlay)

(defvar company-tooltip-offset)

(defun company--inside-tooltip-p (event-col-row row height)
  (let* ((ovl company-pseudo-tooltip-overlay)
         (column (overlay-get ovl 'company-column))
         (width (overlay-get ovl 'company-width))
         (evt-col (car event-col-row))
         (evt-row (cdr event-col-row)))
    (and (>= evt-col column)
         (< evt-col (+ column width))
         (if (> height 0)
             (and (> evt-row row)
                  (<= evt-row (+ row height) ))
           (and (< evt-row row)
                (>= evt-row (+ row height)))))))

(defun company--event-col-row (event)
  (company--posn-col-row (event-start event)))

(defun company-select-mouse (event)
  "Select the candidate picked by the mouse."
  (interactive "e")
  (let ((event-col-row (company--event-col-row event))
        (ovl-row (company--row))
        (ovl-height (and company-pseudo-tooltip-overlay
                         (min (overlay-get company-pseudo-tooltip-overlay
                                           'company-height)
                              company-candidates-length))))
    (if (and ovl-height
             (company--inside-tooltip-p event-col-row ovl-row ovl-height))
        (progn
          (company-set-selection (+ (cdr event-col-row)
                                    (1- company-tooltip-offset)
                                    (if (and (eq company-tooltip-offset-display 'lines)
                                             (not (zerop company-tooltip-offset)))
                                        -1 0)
                                    (- ovl-row)
                                    (if (< ovl-height 0)
                                        (- 1 ovl-height)
                                      0)))
          t)
      (company-abort)
      (company--unread-last-input)
      nil)))

(defun company-complete-mouse (event)
  "Insert the candidate picked by the mouse."
  (interactive "e")
  (when (company-select-mouse event)
    (company-complete-selection)))

(defun company-complete-selection ()
  "Insert the selected candidate."
  (interactive)
  (when (company-manual-begin)
    (let ((result (nth company-selection company-candidates)))
      (company-finish result))))

(defun company-complete-common ()
  "Insert the common part of all candidates."
  (interactive)
  (when (company-manual-begin)
    (if (and (not (cdr company-candidates))
             (equal company-common (car company-candidates)))
        (company-complete-selection)
      (when company-common
        (company--insert-candidate company-common)))))

(defun company-complete-common-or-cycle ()
  "Insert the common part of all candidates, or select the next one."
  (interactive)
  (when (company-manual-begin)
    (let ((tick (buffer-chars-modified-tick)))
      (call-interactively 'company-complete-common)
      (when (eq tick (buffer-chars-modified-tick))
        (let ((company-selection-wrap-around t))
          (call-interactively 'company-select-next))))))

(defun company-complete ()
  "Insert the common part of all candidates or the current selection.
The first time this is called, the common part is inserted, the second
time, or when the selection has been changed, the selected candidate is
inserted."
  (interactive)
  (when (company-manual-begin)
    (if (or company-selection-changed
            (eq last-command 'company-complete-common))
        (call-interactively 'company-complete-selection)
      (call-interactively 'company-complete-common)
      (setq this-command 'company-complete-common))))

(defun company-complete-number (n)
  "Insert the Nth candidate visible in the tooltip.
To show the number next to the candidates in some back-ends, enable
`company-show-numbers'.  When called interactively, uses the last typed
character, stripping the modifiers.  That character must be a digit."
  (interactive
   (list (let* ((type (event-basic-type last-command-event))
                (char (if (characterp type)
                          ;; Number on the main row.
                          type
                        ;; Keypad number, if bound directly.
                        (car (last (string-to-list (symbol-name type))))))
                (n (- char ?0)))
           (if (zerop n) 10 n))))
  (when (company-manual-begin)
    (and (or (< n 1) (> n (- company-candidates-length
                             company-tooltip-offset)))
         (error "No candidate number %d" n))
    (cl-decf n)
    (company-finish (nth (+ n company-tooltip-offset)
                         company-candidates))))

;;;;;;;;;;;;;;;;;;;;;;;;;;;;;;;;;;;;;;;;;;;;;;;;;;;;;;;;;;;;;;;;;;;;;;;;;;;;;;;;

(defconst company-space-strings-limit 100)

(defconst company-space-strings
  (let (lst)
    (dotimes (i company-space-strings-limit)
      (push (make-string (- company-space-strings-limit 1 i) ?\  ) lst))
    (apply 'vector lst)))

(defun company-space-string (len)
  (if (< len company-space-strings-limit)
      (aref company-space-strings len)
    (make-string len ?\ )))

(defun company-safe-substring (str from &optional to)
  (if (> from (string-width str))
      ""
    (with-temp-buffer
      (insert str)
      (move-to-column from)
      (let ((beg (point)))
        (if to
            (progn
              (move-to-column to)
              (concat (buffer-substring beg (point))
                      (let ((padding (- to (current-column))))
                        (when (> padding 0)
                          (company-space-string padding)))))
          (buffer-substring beg (point-max)))))))

;;;;;;;;;;;;;;;;;;;;;;;;;;;;;;;;;;;;;;;;;;;;;;;;;;;;;;;;;;;;;;;;;;;;;;;;;;;;;;;;

(defvar-local company-last-metadata nil)

(defun company-fetch-metadata ()
  (let ((selected (nth company-selection company-candidates)))
    (unless (eq selected (car company-last-metadata))
      (setq company-last-metadata
            (cons selected (company-call-backend 'meta selected))))
    (cdr company-last-metadata)))

(defun company-doc-buffer (&optional string)
  (with-current-buffer (get-buffer-create "*company-documentation*")
    (erase-buffer)
    (when string
      (save-excursion
        (insert string)))
    (current-buffer)))

(defvar company--electric-commands
  '(scroll-other-window scroll-other-window-down mwheel-scroll)
  "List of Commands that won't break out of electric commands.")

(defmacro company--electric-do (&rest body)
  (declare (indent 0) (debug t))
  `(when (company-manual-begin)
     (save-window-excursion
       (let ((height (window-height))
             (row (company--row))
             cmd)
         ,@body
         (and (< (window-height) height)
              (< (- (window-height) row 2) company-tooltip-limit)
              (recenter (- (window-height) row 2)))
         (while (memq (setq cmd (key-binding (read-key-sequence-vector nil)))
                      company--electric-commands)
           (condition-case err
               (call-interactively cmd)
             ((beginning-of-buffer end-of-buffer)
              (message (error-message-string err)))))
         (company--unread-last-input)))))

(defun company--unread-last-input ()
  (when last-input-event
    (clear-this-command-keys t)
    (setq unread-command-events (list last-input-event))))

(defun company-show-doc-buffer ()
  "Temporarily show the documentation buffer for the selection."
  (interactive)
  (let (other-window-scroll-buffer)
    (company--electric-do
      (let* ((selected (nth company-selection company-candidates))
             (doc-buffer (or (company-call-backend 'doc-buffer selected)
                             (error "No documentation available"))))
        (setq other-window-scroll-buffer (get-buffer doc-buffer))
        (with-current-buffer doc-buffer
          (goto-char (point-min)))
        (display-buffer doc-buffer t)))))
(put 'company-show-doc-buffer 'company-keep t)

(defun company-show-location ()
  "Temporarily display a buffer showing the selected candidate in context."
  (interactive)
  (let (other-window-scroll-buffer)
    (company--electric-do
      (let* ((selected (nth company-selection company-candidates))
             (location (company-call-backend 'location selected))
             (pos (or (cdr location) (error "No location available")))
             (buffer (or (and (bufferp (car location)) (car location))
                         (find-file-noselect (car location) t))))
        (setq other-window-scroll-buffer (get-buffer buffer))
        (with-selected-window (display-buffer buffer t)
          (save-restriction
            (widen)
            (if (bufferp (car location))
                (goto-char pos)
              (goto-char (point-min))
              (forward-line (1- pos))))
          (set-window-start nil (point)))))))
(put 'company-show-location 'company-keep t)

;;; package functions ;;;;;;;;;;;;;;;;;;;;;;;;;;;;;;;;;;;;;;;;;;;;;;;;;;;;;;;;;;

(defvar-local company-callback nil)

(defun company-remove-callback (&optional ignored)
  (remove-hook 'company-completion-finished-hook company-callback t)
  (remove-hook 'company-completion-cancelled-hook 'company-remove-callback t)
  (remove-hook 'company-completion-finished-hook 'company-remove-callback t))

(defun company-begin-backend (backend &optional callback)
  "Start a completion at point using BACKEND."
  (interactive (let ((val (completing-read "Company back-end: "
                                           obarray
                                           'functionp nil "company-")))
                 (when val
                   (list (intern val)))))
  (when (setq company-callback callback)
    (add-hook 'company-completion-finished-hook company-callback nil t))
  (add-hook 'company-completion-cancelled-hook 'company-remove-callback nil t)
  (add-hook 'company-completion-finished-hook 'company-remove-callback nil t)
  (setq company-backend backend)
  ;; Return non-nil if active.
  (or (company-manual-begin)
      (error "Cannot complete at point")))

(defun company-begin-with (candidates
                           &optional prefix-length require-match callback)
  "Start a completion at point.
CANDIDATES is the list of candidates to use and PREFIX-LENGTH is the length
of the prefix that already is in the buffer before point.
It defaults to 0.

CALLBACK is a function called with the selected result if the user
successfully completes the input.

Example: \(company-begin-with '\(\"foo\" \"foobar\" \"foobarbaz\"\)\)"
  (let ((begin-marker (copy-marker (point) t)))
    (company-begin-backend
     (lambda (command &optional arg &rest ignored)
       (pcase command
         (`prefix
          (when (equal (point) (marker-position begin-marker))
            (buffer-substring (- (point) (or prefix-length 0)) (point))))
         (`candidates
          (all-completions arg candidates))
         (`require-match
          require-match)))
     callback)))

(defun company-version (&optional show-version)
  "Get the Company version as string.

If SHOW-VERSION is non-nil, show the version in the echo area."
  (interactive (list t))
  (with-temp-buffer
    (insert-file-contents (find-library-name "company"))
    (require 'lisp-mnt)
    (if show-version
        (message "Company version: %s" (lm-version))
      (lm-version))))

(defun company-diag ()
  (interactive)
  "Pop a buffer with information about completions at point."
  (let* ((bb company-backends)
         backend
         (prefix (cl-loop for b in bb
                          thereis (let ((company-backend b))
                                    (setq backend b)
                                    (company-call-backend 'prefix))))
         cc annotations)
    (when (stringp prefix)
      (let ((company-backend backend))
        (setq cc (company-call-backend 'candidates prefix)
              annotations
              (mapcar
               (lambda (c) (cons c (company-call-backend 'annotation c)))
               cc))))
    (pop-to-buffer (get-buffer-create "*company-diag*"))
    (setq buffer-read-only nil)
    (erase-buffer)
    (insert (format "Emacs %s (%s) of %s on %s"
                    emacs-version system-configuration
                    (format-time-string "%Y-%m-%d" emacs-build-time)
                    emacs-build-system))
    (insert "\nCompany " (company-version) "\n\n")
    (insert "company-backends: " (pp-to-string bb))
    (insert "\n")
    (insert "Used backend: " (pp-to-string backend))
    (insert "\n")
    (insert "Prefix: " (pp-to-string prefix))
    (insert "\n")
    (insert (message  "Completions:"))
    (unless cc (insert " none"))
    (save-excursion
      (dolist (c annotations)
        (insert "\n  " (prin1-to-string (car c)))
        (when (cdr c)
          (insert " " (prin1-to-string (cdr c))))))
    (special-mode)))

;;; pseudo-tooltip ;;;;;;;;;;;;;;;;;;;;;;;;;;;;;;;;;;;;;;;;;;;;;;;;;;;;;;;;;;;;;

(defvar-local company-pseudo-tooltip-overlay nil)

(defvar-local company-tooltip-offset 0)

(defun company-tooltip--lines-update-offset (selection num-lines limit)
  (cl-decf limit 2)
  (setq company-tooltip-offset
        (max (min selection company-tooltip-offset)
             (- selection -1 limit)))

  (when (<= company-tooltip-offset 1)
    (cl-incf limit)
    (setq company-tooltip-offset 0))

  (when (>= company-tooltip-offset (- num-lines limit 1))
    (cl-incf limit)
    (when (= selection (1- num-lines))
      (cl-decf company-tooltip-offset)
      (when (<= company-tooltip-offset 1)
        (setq company-tooltip-offset 0)
        (cl-incf limit))))

  limit)

(defun company-tooltip--simple-update-offset (selection _num-lines limit)
  (setq company-tooltip-offset
        (if (< selection company-tooltip-offset)
            selection
          (max company-tooltip-offset
               (- selection limit -1)))))

;;; propertize

(defsubst company-round-tab (arg)
  (* (/ (+ arg tab-width) tab-width) tab-width))

(defun company-plainify (str)
  (let ((prefix (get-text-property 0 'line-prefix str)))
    (when prefix ; Keep the original value unmodified, for no special reason.
      (setq str (concat prefix str))
      (remove-text-properties 0 (length str) '(line-prefix) str)))
  (let* ((pieces (split-string str "\t"))
         (copy pieces))
    (while (cdr copy)
      (setcar copy (company-safe-substring
                    (car copy) 0 (company-round-tab (string-width (car copy)))))
      (pop copy))
    (apply 'concat pieces)))

(defun company-fill-propertize (value annotation width selected left right)
  (let* ((margin (length left))
         (common (or (company-call-backend 'match value)
                     (if company-common
                         (string-width company-common)
                       0)))
         (ann-ralign company-tooltip-align-annotations)
         (ann-truncate (< width
                          (+ (length value) (length annotation)
                             (if ann-ralign 1 0))))
         (ann-start (+ margin
                       (if ann-ralign
                           (if ann-truncate
                               (1+ (length value))
                             (- width (length annotation)))
                         (length value))))
         (ann-end (min (+ ann-start (length annotation)) (+ margin width)))
         (line (concat left
                       (if (or ann-truncate (not ann-ralign))
                           (company-safe-substring
                            (concat value
                                    (when (and annotation ann-ralign) " ")
                                    annotation)
                            0 width)
                         (concat
                          (company-safe-substring value 0
                                                  (- width (length annotation)))
                          annotation))
                       right)))
    (setq common (+ (min common width) margin))
    (setq width (+ width margin (length right)))

    (add-text-properties 0 width '(face company-tooltip
                                   mouse-face company-tooltip-mouse)
                         line)
    (add-text-properties margin common
                         '(face company-tooltip-common
                           mouse-face company-tooltip-mouse)
                         line)
    (when (< ann-start ann-end)
      (add-text-properties ann-start ann-end
                           '(face company-tooltip-annotation
                             mouse-face company-tooltip-mouse)
                           line))
    (when selected
      (if (and (not (string= company-search-string ""))
               (string-match (regexp-quote company-search-string) value
                             (length company-prefix)))
          (let ((beg (+ margin (match-beginning 0)))
                (end (+ margin (match-end 0)))
                (width (- width (length right))))
            (when (< beg width)
              (add-text-properties beg (min end width)
                                   '(face company-tooltip-search)
                                   line)))
        (add-text-properties 0 width '(face company-tooltip-selection
                                       mouse-face company-tooltip-selection)
                             line)
        (add-text-properties margin common
                             '(face company-tooltip-common-selection
                               mouse-face company-tooltip-selection)
                             line)))
    line))

(defun company--clean-string (str)
  (replace-regexp-in-string
   "\\([^[:graph:] ]\\)\\|\\(\ufeff\\)\\|[[:multibyte:]]"
   (lambda (match)
     (cond
      ((match-beginning 1)
       ;; FIXME: Better char for 'non-printable'?
       ;; We shouldn't get any of these, but sometimes we might.
       "\u2017")
      ((match-beginning 2)
       ;; Zero-width non-breakable space.
       "")
      ((> (string-width match) 1)
       (concat
        (make-string (1- (string-width match)) ?\ufeff)
        match))
      (t match)))
   str))

;;; replace

(defun company-buffer-lines (beg end)
  (goto-char beg)
  (let (lines lines-moved)
    (while (and (not (eobp)) ; http://debbugs.gnu.org/19553
                (> (setq lines-moved (vertical-motion 1)) 0)
                (<= (point) end))
      (let ((bound (min end (1- (point)))))
        ;; A visual line can contain several physical lines (e.g. with outline's
        ;; folding overlay).  Take only the first one.
        (push (buffer-substring beg
                                (save-excursion
                                  (goto-char beg)
                                  (re-search-forward "$" bound 'move)
                                  (point)))
              lines))
      ;; One physical line can be displayed as several visual ones as well:
      ;; add empty strings to the list, to even the count.
      (dotimes (_ (1- lines-moved))
        (push "" lines))
      (setq beg (point)))
    (unless (eq beg end)
      (push (buffer-substring beg end) lines))
    (nreverse lines)))

(defun company-modify-line (old new offset)
  (concat (company-safe-substring old 0 offset)
          new
          (company-safe-substring old (+ offset (length new)))))

(defsubst company--length-limit (lst limit)
  (if (nthcdr limit lst)
      limit
    (length lst)))

(defsubst company--window-height ()
  (if (fboundp 'window-screen-lines)
      (floor (window-screen-lines))
    (window-body-height)))

(defun company--window-width ()
  (let ((ww (window-body-width)))
    ;; Account for the line continuation column.
    (when (zerop (cadr (window-fringes)))
      (cl-decf ww))
    (unless (or (display-graphic-p)
                (version< "24.3.1" emacs-version))
      ;; Emacs 24.3 and earlier included margins
      ;; in window-width when in TTY.
      (cl-decf ww
               (let ((margins (window-margins)))
                 (+ (or (car margins) 0)
                    (or (cdr margins) 0)))))
    (when (and word-wrap
               (version< emacs-version "24.4.51.5"))
      ;; http://debbugs.gnu.org/18384
      (cl-decf ww))
    ww))

(defun company--replacement-string (lines old column nl &optional align-top)
  (cl-decf column company-tooltip-margin)

  (when (and align-top company-tooltip-flip-when-above)
    (setq lines (reverse lines)))

  (let ((width (length (car lines)))
        (remaining-cols (- (+ (company--window-width) (window-hscroll))
                           column)))
    (when (> width remaining-cols)
      (cl-decf column (- width remaining-cols))))

  (let ((offset (and (< column 0) (- column)))
        new)
    (when offset
      (setq column 0))
    (when align-top
      ;; untouched lines first
      (dotimes (_ (- (length old) (length lines)))
        (push (pop old) new)))
    ;; length into old lines.
    (while old
      (push (company-modify-line (pop old)
                                 (company--offset-line (pop lines) offset)
                                 column)
            new))
    ;; Append whole new lines.
    (while lines
      (push (concat (company-space-string column)
                    (company--offset-line (pop lines) offset))
            new))

    (let ((str (concat (when nl " ")
                       "\n"
                       (mapconcat 'identity (nreverse new) "\n")
                       "\n")))
      (font-lock-append-text-property 0 (length str) 'face 'default str)
      (when nl (put-text-property 0 1 'cursor t str))
      str)))

(defun company--offset-line (line offset)
  (if (and offset line)
      (substring line offset)
    line))

(defun company--create-lines (selection limit)
  (let ((len company-candidates-length)
        (window-width (company--window-width))
        lines
        width
        lines-copy
        items
        previous
        remainder
        scrollbar-bounds)

    ;; Maybe clear old offset.
    (when (< len (+ company-tooltip-offset limit))
      (setq company-tooltip-offset 0))

    ;; Scroll to offset.
    (if (eq company-tooltip-offset-display 'lines)
        (setq limit (company-tooltip--lines-update-offset selection len limit))
      (company-tooltip--simple-update-offset selection len limit))

    (cond
     ((eq company-tooltip-offset-display 'scrollbar)
      (setq scrollbar-bounds (company--scrollbar-bounds company-tooltip-offset
                                                        limit len)))
     ((eq company-tooltip-offset-display 'lines)
      (when (> company-tooltip-offset 0)
        (setq previous (format "...(%d)" company-tooltip-offset)))
      (setq remainder (- len limit company-tooltip-offset)
            remainder (when (> remainder 0)
                        (setq remainder (format "...(%d)" remainder))))))

    (cl-decf selection company-tooltip-offset)
    (setq width (max (length previous) (length remainder))
          lines (nthcdr company-tooltip-offset company-candidates)
          len (min limit len)
          lines-copy lines)

    (cl-decf window-width (* 2 company-tooltip-margin))
    (when scrollbar-bounds (cl-decf window-width))

    (dotimes (_ len)
      (let* ((value (pop lines-copy))
             (annotation (company-call-backend 'annotation value)))
        (setq value (company--clean-string (company-reformat value)))
        (when annotation
          (when company-tooltip-align-annotations
            ;; `lisp-completion-at-point' adds a space.
            (setq annotation (comment-string-strip annotation t nil)))
          (setq annotation (company--clean-string annotation)))
        (push (cons value annotation) items)
        (setq width (max (+ (length value)
                            (if (and annotation company-tooltip-align-annotations)
                                (1+ (length annotation))
                              (length annotation)))
                         width))))

    (setq width (min window-width
                     (max company-tooltip-minimum-width
                          (if company-show-numbers
                              (+ 2 width)
                            width))))

    (let ((items (nreverse items))
          (numbered (if company-show-numbers 0 99999))
          new)
      (when previous
        (push (company--scrollpos-line previous width) new))

      (dotimes (i len)
        (let* ((item (pop items))
               (str (car item))
               (annotation (cdr item))
               (right (company-space-string company-tooltip-margin))
               (width width))
          (when (< numbered 10)
            (cl-decf width 2)
            (cl-incf numbered)
            (setq right (concat (format " %d" (mod numbered 10)) right)))
          (push (concat
                 (company-fill-propertize str annotation
                                          width (equal i selection)
                                          (company-space-string
                                           company-tooltip-margin)
                                          right)
                 (when scrollbar-bounds
                   (company--scrollbar i scrollbar-bounds)))
                new)))

      (when remainder
        (push (company--scrollpos-line remainder width) new))

      (nreverse new))))

(defun company--scrollbar-bounds (offset limit length)
  (when (> length limit)
    (let* ((size (ceiling (* limit (float limit)) length))
           (lower (floor (* limit (float offset)) length))
           (upper (+ lower size -1)))
      (cons lower upper))))

(defun company--scrollbar (i bounds)
  (propertize " " 'face
              (if (and (>= i (car bounds)) (<= i (cdr bounds)))
                  'company-scrollbar-fg
                'company-scrollbar-bg)))

(defun company--scrollpos-line (text width)
  (propertize (concat (company-space-string company-tooltip-margin)
                      (company-safe-substring text 0 width)
                      (company-space-string company-tooltip-margin))
              'face 'company-tooltip))

;; show

(defun company--pseudo-tooltip-height ()
  "Calculate the appropriate tooltip height.
Returns a negative number if the tooltip should be displayed above point."
  (let* ((lines (company--row))
         (below (- (company--window-height) 1 lines)))
    (if (and (< below (min company-tooltip-minimum company-candidates-length))
             (> lines below))
        (- (max 3 (min company-tooltip-limit lines)))
      (max 3 (min company-tooltip-limit below)))))

(defun company-pseudo-tooltip-show (row column selection)
  (company-pseudo-tooltip-hide)
  (save-excursion

    (let* ((height (company--pseudo-tooltip-height))
           above)

      (when (< height 0)
        (setq row (+ row height -1)
              above t))

      (let* ((nl (< (move-to-window-line row) row))
             (beg (point))
             (end (save-excursion
                    (move-to-window-line (+ row (abs height)))
                    (point)))
             (ov (make-overlay (if nl beg (1- beg)) end nil t))
             (args (list (mapcar 'company-plainify
                                 (company-buffer-lines beg end))
                         column nl above)))

        (setq company-pseudo-tooltip-overlay ov)
        (overlay-put ov 'company-replacement-args args)

        (let ((lines (company--create-lines selection (abs height))))
          (overlay-put ov 'company-display
                       (apply 'company--replacement-string lines args))
          (overlay-put ov 'company-width (string-width (car lines))))

        (overlay-put ov 'company-column column)
        (overlay-put ov 'company-height height)))))

(defun company-pseudo-tooltip-show-at-point (pos column-offset)
  (let* ((col-row (company--col-row pos))
         (col (- (car col-row) column-offset)))
    (when (< col 0) (setq col 0))
    (company-pseudo-tooltip-show (1+ (cdr col-row)) col company-selection)))

(defun company-pseudo-tooltip-edit (selection)
  (let* ((height (overlay-get company-pseudo-tooltip-overlay 'company-height))
         (lines  (company--create-lines selection (abs height))))
    (overlay-put company-pseudo-tooltip-overlay 'company-width
                 (string-width (car lines)))
    (overlay-put company-pseudo-tooltip-overlay 'company-display
                 (apply 'company--replacement-string
                        lines
                        (overlay-get company-pseudo-tooltip-overlay
                                     'company-replacement-args)))))

(defun company-pseudo-tooltip-hide ()
  (when company-pseudo-tooltip-overlay
    (delete-overlay company-pseudo-tooltip-overlay)
    (setq company-pseudo-tooltip-overlay nil)))

(defun company-pseudo-tooltip-hide-temporarily ()
  (when (overlayp company-pseudo-tooltip-overlay)
    (overlay-put company-pseudo-tooltip-overlay 'invisible nil)
    (overlay-put company-pseudo-tooltip-overlay 'after-string nil)))

(defun company-pseudo-tooltip-unhide ()
  (when company-pseudo-tooltip-overlay
    (let* ((ov company-pseudo-tooltip-overlay)
           (disp (overlay-get ov 'company-display)))
      ;; Beat outline's folding overlays, at least.
      (overlay-put ov 'priority 1)
      ;; `display' could be better (http://debbugs.gnu.org/18285), but it
      ;; doesn't work when the overlay is empty, which is what happens at eob.
      ;; It also seems to interact badly with `cursor'.
      ;; We deal with priorities by having the overlay start before the newline.
      (overlay-put ov 'after-string disp)
      (overlay-put ov 'invisible t)
      (overlay-put ov 'window (selected-window)))))

(defun company-pseudo-tooltip-guard ()
  (cons
   (save-excursion (beginning-of-visual-line))
   (let ((ov company-pseudo-tooltip-overlay)
         (overhang (save-excursion (end-of-visual-line)
                                   (- (line-end-position) (point)))))
     (when (>= (overlay-get ov 'company-height) 0)
       (cons
        (buffer-substring-no-properties (point) (overlay-start ov))
        (when (>= overhang 0) overhang))))))

(defun company-pseudo-tooltip-frontend (command)
  "`company-mode' front-end similar to a tooltip but based on overlays."
  (cl-case command
    (pre-command (company-pseudo-tooltip-hide-temporarily))
    (post-command
     (unless (when (overlayp company-pseudo-tooltip-overlay)
              (let* ((ov company-pseudo-tooltip-overlay)
                     (old-height (overlay-get ov 'company-height))
                     (new-height (company--pseudo-tooltip-height)))
                (and
                 (>= (* old-height new-height) 0)
                 (>= (abs old-height) (abs new-height))
                 (equal (company-pseudo-tooltip-guard)
                        (overlay-get ov 'company-guard)))))
       ;; Redraw needed.
       (company-pseudo-tooltip-show-at-point (point) (length company-prefix))
       (overlay-put company-pseudo-tooltip-overlay
                    'company-guard (company-pseudo-tooltip-guard)))
     (company-pseudo-tooltip-unhide))
    (hide (company-pseudo-tooltip-hide)
          (setq company-tooltip-offset 0))
    (update (when (overlayp company-pseudo-tooltip-overlay)
              (company-pseudo-tooltip-edit company-selection)))))

(defun company-pseudo-tooltip-unless-just-one-frontend (command)
  "`company-pseudo-tooltip-frontend', but not shown for single candidates."
  (unless (and (eq command 'post-command)
               (company--show-inline-p))
    (company-pseudo-tooltip-frontend command)))

;;; overlay ;;;;;;;;;;;;;;;;;;;;;;;;;;;;;;;;;;;;;;;;;;;;;;;;;;;;;;;;;;;;;;;;;;;;

(defvar-local company-preview-overlay nil)

(defun company-preview-show-at-point (pos)
  (company-preview-hide)

  (let ((completion (nth company-selection company-candidates)))
    (setq completion (propertize completion 'face 'company-preview))
    (add-text-properties 0 (length company-common)
                         '(face company-preview-common) completion)

    ;; Add search string
    (and company-search-string
         (string-match (regexp-quote company-search-string) completion)
         (add-text-properties (match-beginning 0)
                              (match-end 0)
                              '(face company-preview-search)
                              completion))

    (setq completion (company-strip-prefix completion))

    (and (equal pos (point))
         (not (equal completion ""))
         (add-text-properties 0 1 '(cursor 1) completion))

    (let* ((beg pos)
           (pto company-pseudo-tooltip-overlay)
           (ptf-workaround (and
                            pto
                            (char-before pos)
                            (eq pos (overlay-start pto)))))
      ;; Try to accomodate for the pseudo-tooltip overlay,
      ;; which may start at the same position if it's at eol.
      (when ptf-workaround
        (cl-decf beg)
        (setq completion (concat (buffer-substring beg pos) completion)))

      (setq company-preview-overlay (make-overlay beg pos))

      (let ((ov company-preview-overlay))
        (overlay-put ov (if ptf-workaround 'display 'after-string)
                     completion)
        (overlay-put ov 'window (selected-window))))))

(defun company-preview-hide ()
  (when company-preview-overlay
    (delete-overlay company-preview-overlay)
    (setq company-preview-overlay nil)))

(defun company-preview-frontend (command)
  "`company-mode' front-end showing the selection as if it had been inserted."
  (pcase command
    (`pre-command (company-preview-hide))
    (`post-command (company-preview-show-at-point (point)))
    (`hide (company-preview-hide))))

(defun company-preview-if-just-one-frontend (command)
  "`company-preview-frontend', but only shown for single candidates."
  (when (or (not (eq command 'post-command))
            (company--show-inline-p))
    (company-preview-frontend command)))

(defun company--show-inline-p ()
  (and (not (cdr company-candidates))
       company-common
       (or (eq (company-call-backend 'ignore-case) 'keep-prefix)
           (string-prefix-p company-prefix company-common))))

;;; echo ;;;;;;;;;;;;;;;;;;;;;;;;;;;;;;;;;;;;;;;;;;;;;;;;;;;;;;;;;;;;;;;;;;;;;;;

(defvar-local company-echo-last-msg nil)

(defvar company-echo-timer nil)

(defvar company-echo-delay .01)

(defun company-echo-show (&optional getter)
  (when getter
    (setq company-echo-last-msg (funcall getter)))
  (let ((message-log-max nil))
    (if company-echo-last-msg
        (message "%s" company-echo-last-msg)
      (message ""))))

(defun company-echo-show-soon (&optional getter)
  (when company-echo-timer
    (cancel-timer company-echo-timer))
  (setq company-echo-timer (run-with-timer 0 nil 'company-echo-show getter)))

(defsubst company-echo-show-when-idle (&optional getter)
  (when (sit-for company-echo-delay)
    (company-echo-show getter)))

(defun company-echo-format ()

  (let ((limit (window-body-width (minibuffer-window)))
        (len -1)
        ;; Roll to selection.
        (candidates (nthcdr company-selection company-candidates))
        (i (if company-show-numbers company-selection 99999))
        comp msg)

    (while candidates
      (setq comp (company-reformat (pop candidates))
            len (+ len 1 (length comp)))
      (if (< i 10)
          ;; Add number.
          (progn
            (setq comp (propertize (format "%d: %s" i comp)
                                   'face 'company-echo))
            (cl-incf len 3)
            (cl-incf i)
            (add-text-properties 3 (+ 3 (length company-common))
                                 '(face company-echo-common) comp))
        (setq comp (propertize comp 'face 'company-echo))
        (add-text-properties 0 (length company-common)
                             '(face company-echo-common) comp))
      (if (>= len limit)
          (setq candidates nil)
        (push comp msg)))

    (mapconcat 'identity (nreverse msg) " ")))

(defun company-echo-strip-common-format ()

  (let ((limit (window-body-width (minibuffer-window)))
        (len (+ (length company-prefix) 2))
        ;; Roll to selection.
        (candidates (nthcdr company-selection company-candidates))
        (i (if company-show-numbers company-selection 99999))
        msg comp)

    (while candidates
      (setq comp (company-strip-prefix (pop candidates))
            len (+ len 2 (length comp)))
      (when (< i 10)
        ;; Add number.
        (setq comp (format "%s (%d)" comp i))
        (cl-incf len 4)
        (cl-incf i))
      (if (>= len limit)
          (setq candidates nil)
        (push (propertize comp 'face 'company-echo) msg)))

    (concat (propertize company-prefix 'face 'company-echo-common) "{"
            (mapconcat 'identity (nreverse msg) ", ")
            "}")))

(defun company-echo-hide ()
  (unless (equal company-echo-last-msg "")
    (setq company-echo-last-msg "")
    (company-echo-show)))

(defun company-echo-frontend (command)
  "`company-mode' front-end showing the candidates in the echo area."
  (pcase command
    (`post-command (company-echo-show-soon 'company-echo-format))
    (`hide (company-echo-hide))))

(defun company-echo-strip-common-frontend (command)
  "`company-mode' front-end showing the candidates in the echo area."
  (pcase command
    (`post-command (company-echo-show-soon 'company-echo-strip-common-format))
    (`hide (company-echo-hide))))

(defun company-echo-metadata-frontend (command)
  "`company-mode' front-end showing the documentation in the echo area."
  (pcase command
    (`post-command (company-echo-show-when-idle 'company-fetch-metadata))
    (`hide (company-echo-hide))))

(provide 'company)
;;; company.el ends here<|MERGE_RESOLUTION|>--- conflicted
+++ resolved
@@ -5,11 +5,7 @@
 ;; Author: Nikolaj Schumacher
 ;; Maintainer: Dmitry Gutov <dgutov@yandex.ru>
 ;; URL: http://company-mode.github.io/
-<<<<<<< HEAD
 ;; Version: 0.9.0-cvs
-=======
-;; Version: 0.8.12
->>>>>>> e085a333
 ;; Keywords: abbrev, convenience, matching
 ;; Package-Requires: ((emacs "24.1") (cl-lib "0.5"))
 
