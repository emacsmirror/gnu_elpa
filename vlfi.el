;;; vlfi.el --- View Large Files Improved  -*- lexical-binding: t -*-

;; Copyright (C) 2006, 2012, 2013  Free Software Foundation, Inc.

;; Version: 0.8
;; Keywords: large files, utilities
;; Authors: 2006 Mathias Dahl <mathias.dahl@gmail.com>
;;          2012 Sam Steingold <sds@gnu.org>
;;          2013 Andrey Kotlarski <m00naticus@gmail.com>

;; This file is free software; you can redistribute it and/or modify
;; it under the terms of the GNU General Public License as published by
;; the Free Software Foundation; either version 2, or (at your option)
;; any later version.

;; This file is distributed in the hope that it will be useful,
;; but WITHOUT ANY WARRANTY; without even the implied warranty of
;; MERCHANTABILITY or FITNESS FOR A PARTICULAR PURPOSE.  See the
;; GNU General Public License for more details.

;; You should have received a copy of the GNU General Public License
;; along with GNU Emacs; see the file COPYING.  If not, write to
;; the Free Software Foundation, Inc., 59 Temple Place - Suite 330,
;; Boston, MA 02111-1307, USA.

;;; Commentary:

;; This package provides the M-x vlfi command, which visits part of a
;; large file without loading the entire file.
;; The buffer uses VLFI mode, which defines several commands for
;; moving around, searching and editing selected part of file.

;; This package is upgraded version of the vlf.el package.

;;; Code:

(defgroup vlfi nil
  "View Large Files in Emacs."
  :prefix "vlfi-"
  :group 'files)

(defcustom vlfi-batch-size 1024
  "Defines how large each batch of file data is (in bytes)."
  :type 'integer
  :group 'vlfi)

;;; Keep track of file position.
(defvar vlfi-start-pos 0
  "Absolute position of the visible chunk start.")
<<<<<<< HEAD
(defvar vlfi-end-pos 0
  "Absolute position of the visible chunk end.")
=======
(defvar vlfi-end-pos 0 "Absolute position of the visible chunk end.")
>>>>>>> 67732485
(defvar vlfi-file-size 0 "Total size of presented file.")

(defvar vlfi-mode-map
  (let ((map (make-sparse-keymap)))
    (define-key map [M-next] 'vlfi-next-batch)
    (define-key map [M-prior] 'vlfi-prev-batch)
    (define-key map "+" 'vlfi-change-batch-size)
    (define-key map "-"
      (lambda () "Decrease vlfi batch size by factor of 2."
        (interactive)
        (vlfi-change-batch-size t)))
    (define-key map "s" 'vlfi-re-search-forward)
    (define-key map "r" 'vlfi-re-search-backward)
    (define-key map "o" 'vlfi-occur)
    (define-key map "[" 'vlfi-beginning-of-file)
    (define-key map "]" 'vlfi-end-of-file)
    (define-key map "e" 'vlfi-edit-mode)
    (define-key map "j" 'vlfi-jump-to-chunk)
    (define-key map "l" 'vlfi-goto-line)
    map)
  "Keymap for `vlfi-mode'.")

(define-derived-mode vlfi-mode special-mode "VLFI"
  "Mode to browse large files in."
  (setq buffer-read-only t)
  (set-buffer-modified-p nil)
  (buffer-disable-undo)
  (make-local-variable 'write-file-functions)
  (add-hook 'write-file-functions 'vlfi-write)
  (make-local-variable 'revert-buffer-function)
  (setq revert-buffer-function 'vlfi-revert)
  (make-local-variable 'vlfi-batch-size)
  (put 'vlfi-batch-size 'permanent-local t)
  (make-local-variable 'vlfi-start-pos)
  (put 'vlfi-start-pos 'permanent-local t)
  (make-local-variable 'vlfi-end-pos)
  (put 'vlfi-end-pos 'permanent-local t)
  (make-local-variable 'vlfi-file-size)
  (put 'vlfi-file-size 'permanent-local t))

;;;###autoload
(defun vlfi (file)
  "View Large FILE.
Batches of the file data from FILE will be displayed in a read-only
buffer.  You can customize number of bytes displayed by customizing
`vlfi-batch-size'."
  (interactive "fFile to open: ")
  (with-current-buffer (generate-new-buffer "*vlfi*")
    (vlfi-mode)
    (setq buffer-file-name file
          vlfi-file-size (vlfi-get-file-size file))
    (vlfi-insert-file)
    (switch-to-buffer (current-buffer))))

;;;;;;;;;;;;;;;;;;;;;;;;;;;;;;;;;;;;;;;;;;;;;;;;;;;;;;;;;;;;;;;;;;;;;;
;;; integration with other packages

;;;###autoload
(defun dired-vlfi ()
  "In Dired, visit the file on this line in VLFI mode."
  (interactive)
  (vlfi (dired-get-file-for-visit)))

;;;###autoload
(eval-after-load "dired"
  '(define-key dired-mode-map "V" 'dired-vlfi))

;;;###autoload
(defun vlfi-if-file-too-large (size op-type &optional filename)
  "If file SIZE larger than `large-file-warning-threshold', \
allow user to view file with `vlfi', open it normally or abort.
OP-TYPE specifies the file operation being performed over FILENAME."
  (and large-file-warning-threshold size
       (> size large-file-warning-threshold)
       (let ((char nil))
         (while (not (memq (setq char
                                 (read-event
                                  (propertize
                                   (format
                                    "File %s is large (%s): \
%s normally (o), %s with vlfi (v) or abort (a)"
                                    (if filename
                                        (file-name-nondirectory filename)
                                      "")
                                    (file-size-human-readable size)
                                    op-type op-type)
                                   'face 'minibuffer-prompt)))
                           '(?o ?O ?v ?V ?a ?A))))
         (cond ((memq char '(?o ?O)))
               ((memq char '(?v ?V))
                (vlfi filename)
                (error ""))
               ((memq char '(?a ?A))
                (error "Aborted"))))))

;; hijack `abort-if-file-too-large'
;;;###autoload
(fset 'abort-if-file-too-large 'vlfi-if-file-too-large)

;; scroll auto batching
(defadvice scroll-up (around vlfi-scroll-up
                             activate compile)
  "Slide to next batch if at end of buffer in `vlfi-mode'."
  (if (and (eq major-mode 'vlfi-mode)
           (eobp))
      (progn (vlfi-next-batch 1)
             (goto-char (point-min)))
    ad-do-it))

(defadvice scroll-down (around vlfi-scroll-down
                               activate compile)
  "Slide to previous batch if at beginning of buffer  in `vlfi-mode'."
  (if (and (eq major-mode 'vlfi-mode)
           (bobp))
      (progn (vlfi-prev-batch 1)
             (goto-char (point-max)))
    ad-do-it))

;; non-recent Emacs
(unless (fboundp 'file-size-human-readable)
  (defun file-size-human-readable (file-size)
    "Print FILE-SIZE in MB."
    (format "%.1fMB" (/ file-size 1048576.0))))

;;;;;;;;;;;;;;;;;;;;;;;;;;;;;;;;;;;;;;;;;;;;;;;;;;;;;;;;;;;;;;;;;;;;;;
;;; utilities

(defun vlfi-change-batch-size (decrease)
  "Change the buffer-local value of `vlfi-batch-size'.
Normally, the value is doubled;
with the prefix argument DECREASE it is halved."
  (interactive "P")
  (or (assq 'vlfi-batch-size (buffer-local-variables))
      (error "%s is not local in this buffer" 'vlfi-batch-size))
  (setq vlfi-batch-size (if decrease
                            (/ vlfi-batch-size 2)
                          (* vlfi-batch-size 2)))
  (vlfi-move-to-batch vlfi-start-pos))

(defun vlfi-format-buffer-name ()
  "Return format for vlfi buffer name."
  (format "%s(%s)[%d/%d](%d)"
          (file-name-nondirectory buffer-file-name)
          (file-size-human-readable vlfi-file-size)
          (/ vlfi-end-pos vlfi-batch-size)
          (/ vlfi-file-size vlfi-batch-size)
          vlfi-batch-size))

(defun vlfi-update-buffer-name ()
  "Update the current buffer name."
  (rename-buffer (vlfi-format-buffer-name) t))

(defmacro vlfi-get-file-size (file)
  "Get size in bytes of FILE."
  `(nth 7 (file-attributes ,file)))

(defun vlfi-insert-file (&optional from-end)
  "Insert first chunk of current file contents in current buffer.
With FROM-END prefix, start from the back."
  (let ((start 0)
        (end vlfi-batch-size))
    (if from-end
        (setq start (- vlfi-file-size vlfi-batch-size)
              end vlfi-file-size)
      (setq end (min vlfi-batch-size vlfi-file-size)))
    (vlfi-move-to-chunk start end)))

(defun vlfi-beginning-of-file ()
  "Jump to beginning of file content."
  (interactive)
  (vlfi-insert-file))

(defun vlfi-end-of-file ()
  "Jump to end of file content."
  (interactive)
  (vlfi-insert-file t))

(defun vlfi-revert (&optional ignore-auto noconfirm)
  "Revert current chunk.  Ignore IGNORE-AUTO.
Ask for confirmation if NOCONFIRM is nil."
  (ignore ignore-auto)
  (or noconfirm
      (yes-or-no-p (format "Revert buffer from file %s? "
                           buffer-file-name))
      (vlfi-move-to-chunk vlfi-start-pos vlfi-end-pos)))

(defun vlfi-jump-to-chunk (n)
  "Go to to chunk N."
  (interactive "nGoto to chunk: ")
  (vlfi-move-to-batch (* (1- n) vlfi-batch-size)))

;;;;;;;;;;;;;;;;;;;;;;;;;;;;;;;;;;;;;;;;;;;;;;;;;;;;;;;;;;;;;;;;;;;;;;
;;; batch movement

(defun vlfi-next-batch (append)
  "Display the next batch of file data.
When prefix argument is supplied and positive
 jump over APPEND number of batches.
When prefix argument is negative
 append next APPEND number of batches to the existing buffer."
  (interactive "p")
  (or (verify-visited-file-modtime (current-buffer))
      (setq vlfi-file-size (vlfi-get-file-size buffer-file-name)))
  (let* ((end (min (+ vlfi-end-pos (* vlfi-batch-size
                                      (abs append)))
                   vlfi-file-size))
         (start (if (< append 0)
                    vlfi-start-pos
                  (- end vlfi-batch-size))))
    (vlfi-move-to-chunk start end)))

(defun vlfi-prev-batch (prepend)
  "Display the previous batch of file data.
When prefix argument is supplied and positive
 jump over PREPEND number of batches.
When prefix argument is negative
 append previous PREPEND number of batches to the existing buffer."
  (interactive "p")
  (if (zerop vlfi-start-pos)
      (error "Already at BOF"))
  (let* ((start (max 0 (- vlfi-start-pos (* vlfi-batch-size
                                            (abs prepend)))))
         (end (if (< prepend 0)
                  vlfi-end-pos
                (+ start vlfi-batch-size))))
    (vlfi-move-to-chunk start end)))

(defun vlfi-move-to-batch (start &optional minimal)
  "Move to batch determined by START.
Adjust according to file start/end and show `vlfi-batch-size' bytes.
When given MINIMAL flag, skip non important operations."
  (or (verify-visited-file-modtime (current-buffer))
      (setq vlfi-file-size (vlfi-get-file-size buffer-file-name)))
  (let ((start (max 0 start))
        (end (min (+ vlfi-start-pos vlfi-batch-size)
                  vlfi-file-size)))
    (if (= vlfi-file-size end)          ; re-adjust start
        (setq start (max 0 (- end vlfi-batch-size))))
    (vlfi-move-to-chunk start end minimal)))

(defun vlfi-move-to-chunk (start end &optional minimal)
  "Move to chunk determined by START END.
When given MINIMAL flag, skip non important operations."
  (catch 'abort
    (let ((changed (not (verify-visited-file-modtime
                         (current-buffer))))
          (modified (buffer-modified-p))
          (inhibit-read-only t)
          (start (max 0 start))
          (end (min end vlfi-file-size)))
      (if changed
          (setq vlfi-file-size (vlfi-get-file-size buffer-file-name)))
      (if (or changed
              (<= vlfi-end-pos start)
              (<= end vlfi-start-pos))
          (progn                        ; full chunk renewal
            (if (and modified
                     (not (y-or-n-p
                           "Buffer modified, are you sure? ")))
                (throw 'abort nil))
            (setq vlfi-start-pos start
                  vlfi-end-pos end)
            (let ((pos (position-bytes (point))))
              (erase-buffer)
              (insert-file-contents-literally
               buffer-file-name nil vlfi-start-pos vlfi-end-pos)
              (setq pos (+ pos (vlfi-prepare-chunk)))
              (decode-coding-region (point-min) (point-max)
                                    buffer-file-coding-system)
              (goto-char (or (byte-to-position pos)
                             (point-max))))
            (set-buffer-modified-p nil))
        (if (and modified
                 (or (< end vlfi-end-pos)
                     (< 3 (- start vlfi-start-pos)))
                 (not (y-or-n-p "Buffer modified, are you sure? ")))
            (throw 'abort nil))
        (let* ((pos (+ (position-bytes (point))
                      vlfi-start-pos))
               (adjust-chunk (< start vlfi-start-pos))
               (adjust-encoding (or adjust-chunk
                                    (< vlfi-end-pos end))))
          (if adjust-encoding
              (encode-coding-region (point-min) (point-max)
                                    buffer-file-coding-system))
          (cond ((< end vlfi-end-pos)       ; adjust ends
                 (let ((offset (- end vlfi-start-pos)))
                   (if adjust-encoding
                       (progn (delete-region offset (point-max))
                              (setq vlfi-end-pos end)))
                   (setq offset (byte-to-position offset))
                   (delete-region offset (point-max))
                   (setq vlfi-end-pos (+ vlfi-start-pos
                                         (position-bytes
                                          (1- offset))))))
                ((< vlfi-end-pos end)
                 (goto-char (point-max))
                 (insert-file-contents-literally
                  buffer-file-name nil vlfi-end-pos end)
                 (setq vlfi-end-pos end)))
          (cond ((< start vlfi-start-pos)   ; adjust start
                 (goto-char (point-min))
                 (insert-file-contents-literally
                  buffer-file-name nil start vlfi-start-pos)
                 (setq vlfi-start-pos start))
                ((< 3 (- start vlfi-start-pos))
                 (let ((offset (- start vlfi-start-pos)))
                   (if adjust-encoding
                       (progn (delete-region (point-min) offset)
                              (setq vlfi-start-pos start))
                     (setq offset (byte-to-position offset))
                     (setq vlfi-start-pos (+ vlfi-start-pos
                                             (position-bytes
                                              (1+ offset))))
                     (delete-region (point-min) offset)))
                 (setq vlfi-start-pos start)))
          (when adjust-encoding
            (if adjust-chunk
                (vlfi-prepare-chunk))
            (decode-coding-region (point-min) (point-max)
                                  buffer-file-coding-system))
          (or modified (set-buffer-modified-p nil))
          (goto-char
           (cond ((< pos vlfi-start-pos) (point-min))
                 ((< vlfi-end-pos pos) (point-max))
                 (t (or (byte-to-position (- pos vlfi-start-pos))
                        (point-min)))))))
      (if changed (set-visited-file-modtime)))
    (or minimal (vlfi-update-buffer-name))))

;;;;;;;;;;;;;;;;;;;;;;;;;;;;;;;;;;;;;;;;;;;;;;;;;;;;;;;;;;;;;;;;;;;;;;
;;; encoding

(defun vlfi-prepare-chunk ()
  "Apply proper decoding and adjust chunk start if needed.
Return number of bytes moved back for this to happen."
<<<<<<< HEAD
  (let ((status (vlfi-adjust-chunk 'utf-8)))
    (unless (car status)          ; no success with utf-8, auto-detect
      (delete-region (point-min) (+ (point-min) (cdr status)))
      (setq vlfi-start-pos (+ vlfi-start-pos (cdr status))
            status (vlfi-adjust-chunk)))
    (cdr status)))

(defun vlfi-adjust-chunk (&optional encoding)
  "Adjust chunk beginning until content can be properly decoded.
Try with explicit ENCODING if given, otherwise auto-detect.
Return cons \(success-status . number-of-bytes-moved-back\)."
  (setq buffer-file-coding-system
        (or encoding
            (detect-coding-region (point-min) (point-max) t)))
  (let ((shift 0)
        (success nil)
        (chunk-size (- vlfi-end-pos vlfi-start-pos)))
    (while (and (< shift 4)
                (not (setq success (vlfi-decode-status chunk-size)))
                (not (zerop vlfi-start-pos)))
      (goto-char (point-min))
      (insert-file-contents-literally   ; insert 1 byte
       buffer-file-name nil (1- vlfi-start-pos) vlfi-start-pos)
      (setq shift (1+ shift)
            chunk-size (1+ chunk-size)
            vlfi-start-pos (1- vlfi-start-pos)
            buffer-file-coding-system
            (or encoding
                (detect-coding-region (point-min) (point-max) t))))
    (cons success shift)))

(defun vlfi-decode-status (size)
  "Check if decoding followed by encoding results in SIZE bytes."
  (= size (length (encode-coding-string
                   (decode-coding-region (point-min) (point-max)
                                         buffer-file-coding-system t)
                   buffer-file-coding-system t))))
=======
  (let ((shift 0)
        (chunk-size (- vlfi-end-pos vlfi-start-pos)))
    (while (and (not (zerop vlfi-start-pos))
                (< shift 4)
                (/= chunk-size
                    (length (encode-coding-region
                             (point-min) (point-max)
                             buffer-file-coding-system t))))
      (setq shift (1+ shift)
            vlfi-start-pos (1- vlfi-start-pos)
            chunk-size (1+ chunk-size))
      (let ((inhibit-read-only t))
        (erase-buffer)
        (insert-file-contents buffer-file-name nil
                              vlfi-start-pos vlfi-end-pos)))
    (set-buffer-modified-p nil)
    shift))
>>>>>>> 67732485

;;;;;;;;;;;;;;;;;;;;;;;;;;;;;;;;;;;;;;;;;;;;;;;;;;;;;;;;;;;;;;;;;;;;;;
;;; search

(defun vlfi-re-search (regexp count backward batch-step)
  "Search for REGEXP COUNT number of times forward or BACKWARD.
BATCH-STEP is amount of overlap between successive chunks."
  (let* ((match-chunk-start vlfi-start-pos)
         (match-chunk-end vlfi-end-pos)
         (match-start-pos (+ vlfi-start-pos (position-bytes (point))))
         (match-end-pos match-start-pos)
         (to-find count)
         (reporter (make-progress-reporter
                    (concat "Searching for " regexp "...")
                    (if backward
                        (- vlfi-file-size vlfi-end-pos)
                      vlfi-start-pos)
                    vlfi-file-size)))
    (unwind-protect
        (catch 'end-of-file
          (if backward
              (while (not (zerop to-find))
                (cond ((re-search-backward regexp nil t)
                       (setq to-find (1- to-find)
                             match-chunk-start vlfi-start-pos
                             match-chunk-end vlfi-end-pos
                             match-start-pos (+ vlfi-start-pos
                                                (position-bytes
                                                 (match-beginning 0)))
                             match-end-pos (+ vlfi-start-pos
                                              (position-bytes
                                               (match-end 0)))))
                      ((zerop vlfi-start-pos)
                       (throw 'end-of-file nil))
                      (t (let ((batch-move (- vlfi-start-pos
                                              (- vlfi-batch-size
                                                 batch-step))))
                           (vlfi-move-to-batch
                            (if (< match-start-pos batch-move)
                                (- match-start-pos vlfi-batch-size)
                              batch-move) t))
                         (goto-char (if (< match-start-pos
                                           vlfi-end-pos)
                                        (or (byte-to-position
                                             (- match-start-pos
                                                vlfi-start-pos))
                                            (point-max))
                                      (point-max)))
                         (progress-reporter-update
                          reporter (- vlfi-file-size
                                      vlfi-start-pos)))))
            (while (not (zerop to-find))
              (cond ((re-search-forward regexp nil t)
                     (setq to-find (1- to-find)
                           match-chunk-start vlfi-start-pos
                           match-chunk-end vlfi-end-pos
                           match-start-pos (+ vlfi-start-pos
                                              (position-bytes
                                               (match-beginning 0)))
                           match-end-pos (+ vlfi-start-pos
                                            (position-bytes
                                             (match-end 0)))))
                    ((= vlfi-end-pos vlfi-file-size)
                     (throw 'end-of-file nil))
                    (t (let ((batch-move (- vlfi-end-pos batch-step)))
                         (vlfi-move-to-batch
                          (if (< batch-move match-end-pos)
                              match-end-pos
                            batch-move) t))
                       (goto-char (if (< vlfi-start-pos match-end-pos)
                                      (or (byte-to-position
                                           (- match-end-pos
                                              vlfi-start-pos))
                                          (point-min))
                                    (point-min)))
                       (progress-reporter-update reporter
                                                 vlfi-end-pos)))))
          (progress-reporter-done reporter))
      (if backward
          (vlfi-goto-match match-chunk-start match-chunk-end
                           match-end-pos match-start-pos
                           count to-find)
        (vlfi-goto-match match-chunk-start match-chunk-end
                         match-start-pos match-end-pos
                         count to-find)))))

(defun vlfi-goto-match (match-chunk-start match-chunk-end
                                          match-pos-start
                                          match-pos-end
                                          count to-find)
  "Move to MATCH-CHUNK-START MATCH-CHUNK-END surrounding \
MATCH-POS-START and MATCH-POS-END.
According to COUNT and left TO-FIND, show if search has been
successful.  Return nil if nothing found."
  (if (= count to-find)
      (progn (vlfi-move-to-chunk match-chunk-start match-chunk-end)
             (goto-char (or (byte-to-position (- match-pos-start
                                                 vlfi-start-pos))
                            (point-max)))
             (message "Not found")
             nil)
    (let ((success (zerop to-find)))
      (if success
          (vlfi-update-buffer-name)
        (vlfi-move-to-chunk match-chunk-start match-chunk-end))
      (let* ((match-end (or (byte-to-position (- match-pos-end
                                                 vlfi-start-pos))
                            (point-max)))
             (overlay (make-overlay (byte-to-position
                                     (- match-pos-start
                                        vlfi-start-pos))
                                    match-end)))
        (overlay-put overlay 'face 'match)
        (unless success
          (goto-char match-end)
          (message "Moved to the %d match which is last"
                   (- count to-find)))
        (sit-for 0.1)
        (delete-overlay overlay)
        t))))

(defun vlfi-re-search-forward (regexp count)
  "Search forward for REGEXP prefix COUNT number of times.
Search is performed chunk by chunk in `vlfi-batch-size' memory."
  (interactive (list (read-regexp "Search whole file"
                                  (if regexp-history
                                      (car regexp-history)))
                     (or current-prefix-arg 1)))
  (vlfi-re-search regexp count nil (/ vlfi-batch-size 8)))

(defun vlfi-re-search-backward (regexp count)
  "Search backward for REGEXP prefix COUNT number of times.
Search is performed chunk by chunk in `vlfi-batch-size' memory."
  (interactive (list (read-regexp "Search whole file backward"
                                  (if regexp-history
                                      (car regexp-history)))
                     (or current-prefix-arg 1)))
  (vlfi-re-search regexp count t (/ vlfi-batch-size 8)))

(defun vlfi-goto-line (n)
  "Go to line N."
  (interactive "nGo to line: ")
  (let ((start-pos vlfi-start-pos)
        (end-pos vlfi-end-pos)
        (pos (point))
        (success nil))
    (unwind-protect
        (progn (vlfi-beginning-of-file)
               (goto-char (point-min))
               (setq success (vlfi-re-search "[\n\C-m]" (1- n)
                                             nil 0)))
      (unless success
        (vlfi-move-to-chunk start-pos end-pos)
        (goto-char pos)))))

;;;;;;;;;;;;;;;;;;;;;;;;;;;;;;;;;;;;;;;;;;;;;;;;;;;;;;;;;;;;;;;;;;;;;;
;;; occur

(defvar vlfi-occur-mode-map
  (let ((map (make-sparse-keymap)))
    (define-key map "n" 'vlfi-occur-next-match)
    (define-key map "p" 'vlfi-occur-prev-match)
    (define-key map "\C-m" 'vlfi-occur-visit)
    (define-key map [mouse-1] 'vlfi-occur-visit)
    (define-key map "o" 'vlfi-occur-show)
    map)
  "Keymap for command `vlfi-occur-mode'.")

(define-derived-mode vlfi-occur-mode special-mode "VLFI[occur]"
  "Major mode for showing occur matches of VLFI opened files.")

(defun vlfi-occur-next-match ()
  "Move cursor to next match."
  (interactive)
  (if (eq (get-char-property (point) 'face) 'match)
      (goto-char (next-single-property-change (point) 'face)))
  (goto-char (or (text-property-any (point) (point-max) 'face 'match)
                 (text-property-any (point-min) (point)
                                    'face 'match))))

(defun vlfi-occur-prev-match ()
  "Move cursor to previous match."
  (interactive)
  (if (eq (get-char-property (point) 'face) 'match)
      (goto-char (previous-single-property-change (point) 'face)))
  (while (not (eq (get-char-property (point) 'face) 'match))
    (goto-char (or (previous-single-property-change (point) 'face)
                   (point-max)))))

(defun vlfi-occur-show (&optional event)
  "Visit current `vlfi-occur' link in a vlfi buffer but stay in the \
occur buffer.  If original VLFI buffer has been killed,
open new VLFI session each time.
EVENT may hold details of the invocation."
  (interactive (list last-nonmenu-event))
  (let ((occur-buffer (if event
                          (window-buffer (posn-window
                                          (event-end event)))
                        (current-buffer))))
    (vlfi-occur-visit event)
    (pop-to-buffer occur-buffer)))

(defun vlfi-occur-visit (&optional event)
  "Visit current `vlfi-occur' link in a vlfi buffer.
If original VLFI buffer has been killed,
open new VLFI session each time.
EVENT may hold details of the invocation."
  (interactive (list last-nonmenu-event))
  (when event
    (set-buffer (window-buffer (posn-window (event-end event))))
    (goto-char (posn-point (event-end event))))
  (let* ((pos (point))
         (pos-relative (- pos (line-beginning-position) 1))
         (file (get-char-property pos 'file)))
    (if file
        (let ((chunk-start (get-char-property pos 'chunk-start))
              (chunk-end (get-char-property pos 'chunk-end))
              (buffer (get-char-property pos 'buffer))
              (match-pos (+ (get-char-property pos 'line-pos)
                            pos-relative)))
          (or (buffer-live-p buffer)
              (let ((occur-buffer (current-buffer)))
                (setq buffer (vlfi file))
                (switch-to-buffer occur-buffer)))
          (pop-to-buffer buffer)
          (vlfi-move-to-chunk chunk-start chunk-end)
          (goto-char match-pos)))))

(defun vlfi-occur (regexp)
  "Make whole file occur style index for REGEXP.
Prematurely ending indexing will still show what's found so far."
  (interactive (list (read-regexp "List lines matching regexp"
                                  (if regexp-history
                                      (car regexp-history)))))
  (let ((start-pos vlfi-start-pos)
        (end-pos vlfi-end-pos)
        (pos (point)))
    (vlfi-beginning-of-file)
    (goto-char (point-min))
    (vlfi-build-occur regexp)
    (vlfi-move-to-chunk start-pos end-pos)
    (goto-char pos)))

(defun vlfi-build-occur (regexp)
  "Build occur style index for REGEXP."
  (let ((line 1)
        (last-match-line 0)
        (last-line-pos (point-min))
        (file buffer-file-name)
        (total-matches 0)
        (match-end-pos (+ vlfi-start-pos (position-bytes (point))))
        (occur-buffer (generate-new-buffer
                       (concat "*VLFI-occur " (file-name-nondirectory
                                               buffer-file-name)
                               "*")))
        (line-regexp (concat "\\(?5:[\n\C-m]\\)\\|\\(?10:"
                             regexp "\\)"))
        (batch-step (/ vlfi-batch-size 8))
        (end-of-file nil)
        (reporter (make-progress-reporter
                   (concat "Building index for " regexp "...")
                   vlfi-start-pos vlfi-file-size)))
    (unwind-protect
        (progn
          (while (not end-of-file)
            (if (re-search-forward line-regexp nil t)
                (progn
                  (setq match-end-pos (+ vlfi-start-pos
                                         (position-bytes
                                          (match-end 0))))
                  (if (match-string 5)
                      (setq line (1+ line) ; line detected
                            last-line-pos (point))
                    (let* ((chunk-start vlfi-start-pos)
                           (chunk-end vlfi-end-pos)
                           (vlfi-buffer (current-buffer))
                           (line-pos (line-beginning-position))
                           (line-text (buffer-substring
                                       line-pos (line-end-position))))
                      (with-current-buffer occur-buffer
                        (unless (= line last-match-line) ;new match line
                          (insert "\n:") ; insert line number
                          (let* ((overlay-pos (1- (point)))
                                 (overlay (make-overlay
                                           overlay-pos
                                           (1+ overlay-pos))))
                            (overlay-put overlay 'before-string
                                         (propertize
                                          (number-to-string line)
                                          'face 'shadow)))
                          (insert (propertize line-text ; insert line
                                              'file file
                                              'buffer vlfi-buffer
                                              'chunk-start chunk-start
                                              'chunk-end chunk-end
                                              'mouse-face '(highlight)
                                              'line-pos line-pos
                                              'help-echo
                                              (format "Move to line %d"
                                                      line))))
                        (setq last-match-line line
                              total-matches (1+ total-matches))
                        (let ((line-start (1+
                                           (line-beginning-position)))
                              (match-pos (match-beginning 10)))
                          (add-text-properties ; mark match
                           (+ line-start match-pos (- last-line-pos))
                           (+ line-start (match-end 10)
                              (- last-line-pos))
                           (list 'face 'match
                                 'help-echo
                                 (format "Move to match %d"
                                         total-matches))))))))
              (setq end-of-file (= vlfi-end-pos vlfi-file-size))
              (unless end-of-file
                (let ((batch-move (- vlfi-end-pos batch-step)))
                  (vlfi-move-to-batch (if (< batch-move match-end-pos)
                                          match-end-pos
                                        batch-move) t))
                (goto-char (if (< vlfi-start-pos match-end-pos)
                               (or (byte-to-position (- match-end-pos
                                                        vlfi-start-pos))
                                   (point-min))
                             (point-min)))
                (setq last-match-line 0
                      last-line-pos (line-beginning-position))
                (progress-reporter-update reporter vlfi-end-pos))))
          (progress-reporter-done reporter))
      (if (zerop total-matches)
          (progn (with-current-buffer occur-buffer
                   (set-buffer-modified-p nil))
                 (kill-buffer occur-buffer)
                 (message "No matches for \"%s\"" regexp))
        (with-current-buffer occur-buffer
          (goto-char (point-min))
          (insert (propertize
                   (format "%d matches from %d lines for \"%s\" \
in file: %s" total-matches line regexp file)
                   'face 'underline))
          (set-buffer-modified-p nil)
          (forward-char 2)
          (vlfi-occur-mode))
        (display-buffer occur-buffer)))))

;;;;;;;;;;;;;;;;;;;;;;;;;;;;;;;;;;;;;;;;;;;;;;;;;;;;;;;;;;;;;;;;;;;;;;
;;; editing

(defvar vlfi-edit-mode-map
  (let ((map (make-sparse-keymap)))
    (set-keymap-parent map text-mode-map)
    (define-key map "\C-c\C-c" 'vlfi-write)
    (define-key map "\C-c\C-q" 'vlfi-discard-edit)
    (define-key map "\C-v" vlfi-mode-map)
    map)
  "Keymap for command `vlfi-edit-mode'.")

(define-derived-mode vlfi-edit-mode vlfi-mode "VLFI[edit]"
  "Major mode for editing large file chunks."
  (setq buffer-read-only nil)
  (buffer-enable-undo)
  (message (substitute-command-keys
            "Editing: Type \\[vlfi-write] to write chunk \
or \\[vlfi-discard-edit] to discard changes.")))

(defun vlfi-discard-edit ()
  "Discard edit and refresh chunk from file."
  (interactive)
  (set-buffer-modified-p nil)
  (vlfi-move-to-chunk vlfi-start-pos vlfi-end-pos)
  (vlfi-mode)
  (message "Switched to VLFI mode."))

;;;;;;;;;;;;;;;;;;;;;;;;;;;;;;;;;;;;;;;;;;;;;;;;;;;;;;;;;;;;;;;;;;;;;;
;;; saving

(defun vlfi-write ()
  "Write current chunk to file.  Always return true to disable save.
If changing size of chunk shift remaining file content."
  (interactive)
  (when (and (buffer-modified-p)
             (or (verify-visited-file-modtime (current-buffer))
                 (y-or-n-p "File has changed since visited or saved.  \
Save anyway? ")))
    (let ((pos (point))
          (size-change (- vlfi-end-pos vlfi-start-pos
                          (length (encode-coding-region
                                   (point-min) (point-max)
                                   buffer-file-coding-system t)))))
      (cond ((zerop size-change)
             (write-region nil nil buffer-file-name vlfi-start-pos t))
            ((< 0 size-change)
             (vlfi-file-shift-back size-change))
            (t (vlfi-file-shift-forward (- size-change))))
      (vlfi-move-to-chunk vlfi-start-pos vlfi-end-pos)
      (goto-char pos))
    (vlfi-mode)
    t))

(defun vlfi-file-shift-back (size-change)
  "Shift file contents SIZE-CHANGE bytes back."
  (write-region nil nil buffer-file-name vlfi-start-pos t)
  (buffer-disable-undo)
  (let ((read-start-pos vlfi-end-pos)
        (coding-system-for-write 'no-conversion)
        (reporter (make-progress-reporter "Adjusting file content..."
                                          vlfi-end-pos
                                          vlfi-file-size)))
    (while (vlfi-shift-batch read-start-pos (- read-start-pos
                                               size-change))
      (setq read-start-pos (+ read-start-pos vlfi-batch-size))
      (progress-reporter-update reporter read-start-pos))
    ;; pad end with space
    (erase-buffer)
    (insert-char 32 size-change)
    (write-region nil nil buffer-file-name (- vlfi-file-size
                                              size-change) t)
    (progress-reporter-done reporter)))

(defun vlfi-shift-batch (read-pos write-pos)
  "Read `vlfi-batch-size' bytes from READ-POS and write them \
back at WRITE-POS.  Return nil if EOF is reached, t otherwise."
  (erase-buffer)
  (or (verify-visited-file-modtime (current-buffer))
      (setq vlfi-file-size (vlfi-get-file-size buffer-file-name)))
  (let ((read-end (+ read-pos vlfi-batch-size)))
    (insert-file-contents-literally buffer-file-name nil
                                    read-pos
                                    (min vlfi-file-size read-end))
    (write-region nil nil buffer-file-name write-pos 0)
    (< read-end vlfi-file-size)))

(defun vlfi-file-shift-forward (size-change)
  "Shift file contents SIZE-CHANGE bytes forward.
Done by saving content up front and then writing previous batch."
  (buffer-disable-undo)
  (let ((size (+ vlfi-batch-size size-change))
        (read-pos vlfi-end-pos)
        (write-pos vlfi-start-pos)
        (reporter (make-progress-reporter "Adjusting file content..."
                                          vlfi-start-pos
                                          vlfi-file-size)))
    (when (vlfi-shift-batches size read-pos write-pos t)
      (setq write-pos (+ read-pos size-change)
            read-pos (+ read-pos size))
      (progress-reporter-update reporter write-pos)
      (let ((coding-system-for-write 'no-conversion))
        (while (vlfi-shift-batches size read-pos write-pos nil)
          (setq write-pos (+ read-pos size-change)
                read-pos (+ read-pos size))
          (progress-reporter-update reporter write-pos))))
    (progress-reporter-done reporter)))

(defun vlfi-shift-batches (size read-pos write-pos hide-read)
  "Append SIZE bytes of file starting at READ-POS.
Then write initial buffer content to file at WRITE-POS.
If HIDE-READ is non nil, temporarily hide literal read content.
Return nil if EOF is reached, t otherwise."
  (or (verify-visited-file-modtime (current-buffer))
      (setq vlfi-file-size (vlfi-get-file-size buffer-file-name)))
  (let ((read-more (< read-pos vlfi-file-size))
        (start-write-pos (point-min))
        (end-write-pos (point-max)))
    (when read-more
      (goto-char end-write-pos)
      (insert-file-contents-literally buffer-file-name nil read-pos
                                      (min vlfi-file-size (+ read-pos
                                                             size))))
    ;; write
    (if hide-read ; hide literal region if user has to choose encoding
        (narrow-to-region start-write-pos end-write-pos))
    (write-region start-write-pos end-write-pos
                  buffer-file-name write-pos 0)
    (delete-region start-write-pos end-write-pos)
    (if hide-read (widen))
    read-more))

(provide 'vlfi)

;;; vlfi.el ends here<|MERGE_RESOLUTION|>--- conflicted
+++ resolved
@@ -47,12 +47,7 @@
 ;;; Keep track of file position.
 (defvar vlfi-start-pos 0
   "Absolute position of the visible chunk start.")
-<<<<<<< HEAD
-(defvar vlfi-end-pos 0
-  "Absolute position of the visible chunk end.")
-=======
 (defvar vlfi-end-pos 0 "Absolute position of the visible chunk end.")
->>>>>>> 67732485
 (defvar vlfi-file-size 0 "Total size of presented file.")
 
 (defvar vlfi-mode-map
@@ -389,7 +384,6 @@
 (defun vlfi-prepare-chunk ()
   "Apply proper decoding and adjust chunk start if needed.
 Return number of bytes moved back for this to happen."
-<<<<<<< HEAD
   (let ((status (vlfi-adjust-chunk 'utf-8)))
     (unless (car status)          ; no success with utf-8, auto-detect
       (delete-region (point-min) (+ (point-min) (cdr status)))
@@ -427,25 +421,6 @@
                    (decode-coding-region (point-min) (point-max)
                                          buffer-file-coding-system t)
                    buffer-file-coding-system t))))
-=======
-  (let ((shift 0)
-        (chunk-size (- vlfi-end-pos vlfi-start-pos)))
-    (while (and (not (zerop vlfi-start-pos))
-                (< shift 4)
-                (/= chunk-size
-                    (length (encode-coding-region
-                             (point-min) (point-max)
-                             buffer-file-coding-system t))))
-      (setq shift (1+ shift)
-            vlfi-start-pos (1- vlfi-start-pos)
-            chunk-size (1+ chunk-size))
-      (let ((inhibit-read-only t))
-        (erase-buffer)
-        (insert-file-contents buffer-file-name nil
-                              vlfi-start-pos vlfi-end-pos)))
-    (set-buffer-modified-p nil)
-    shift))
->>>>>>> 67732485
 
 ;;;;;;;;;;;;;;;;;;;;;;;;;;;;;;;;;;;;;;;;;;;;;;;;;;;;;;;;;;;;;;;;;;;;;;
 ;;; search
