#+TITLE: Ement.el

#+PROPERTY: LOGGING nil

# Export options.
#+OPTIONS: broken-links:t *:t

# Info export options.
#+EXPORT_FILE_NAME: ement.texi
#+TEXINFO_DIR_CATEGORY: Emacs
#+TEXINFO_DIR_TITLE: Ement: (ement)
#+TEXINFO_DIR_DESC: Matrix client for Emacs

# Note: This readme works with the org-make-toc <https://github.com/alphapapa/org-make-toc> package, which automatically updates the table of contents.

#+HTML: <img src="images/logo-128px.png" align="right">

# ELPA badge image.
[[https://elpa.gnu.org/packages/ement.html][https://elpa.gnu.org/packages/ement.svg]]

Ement.el is a Matrix client for Emacs.  It aims to be simple, fast, featureful, and reliable.

Feel free to join us in the chat room: [[https://matrix.to/#/#ement.el:matrix.org][https://img.shields.io/matrix/ement.el:matrix.org.svg?label=%23ement.el:matrix.org]]

* Contents                                                         :noexport:
:PROPERTIES:
:TOC:      :include siblings
:END:
:CONTENTS:
- [[#installation][Installation]]
- [[#usage][Usage]]
  - [[#bindings][Bindings]]
  - [[#tips][Tips]]
  - [[#encrypted-room-support-through-pantalaimon][Encrypted room support through Pantalaimon]]
- [[#rationale][Rationale]]
- [[#changelog][Changelog]]
- [[#development][Development]]
:END:

* Screenshots                                                      :noexport:
:PROPERTIES:
:ID:       d818f690-5f22-4eb0-83e1-4d8ce16c9e5b
:END:

The default formatting style resembles IRC clients, with each message being prefixed by the username (which enables powerful Emacs features, like using Occur to show all messages from or mentioning a user).  Alternative, built-in styles include an Element-like one with usernames above groups of messages, as well as a classic, no-margins IRC style.  Messages may be optionally displayed with unique colors for each user (with customizeable contrast), making it easier to follow conversations.  Timestamp headers are optionally displayed where a certain amount of time passes between events, as well as where the date changes.

[[images/ement-for-twim.png]]

/Two rooms shown in side-by-side buffers, showing inline images, reactions, date/time headings, room avatars, and messages colored by user (using the modus-vivendi Emacs theme)./

[[images/emacs-with-fully-read-line.png]]

/#emacs:libera.chat showing colored text from IRC users, replies with quoted parts, messages colored by user, addressed usernames colored by their user color, highlighted mentions, and the fully-read marker line (using the modus-vivendi Emacs theme)./

[[images/screenshot5.png]]

/Four rooms shown at once, with messages colored by user, in the default Emacs theme./

[[images/screenshot2.png]]

/A room at the top in the "Elemental" display style, with sender names displayed over groups of messages, and only self-messages in an alternate color.  The lower window shows an earlier version of the rooms list./

[[images/reactions.png]]

/Reactions displayed as color emojis (may need [[#displaying-symbols-and-emojis][proper Emacs configuration]])./

* Installation
:PROPERTIES:
:TOC:      :depth 0
:END:

** GNU ELPA

Ement.el is published in [[http://elpa.gnu.org/][GNU ELPA]], so it may be installed in Emacs with the command ~M-x package-install RET ement RET~.  This is the recommended way to install Ement.el, as it will install the current stable release.

** GNU Guix

Ement.el is also available in [[https://guix.gnu.org/][GNU Guix]] as ~emacs-ement~.

** Debian

Ement.el is also available in Debian as [[https://packages.debian.org/elpa-ement][elpa-ement]].

** Git master

The ~master~ branch of the Git repository is intended to be usable at all times; only minor bugs are expected to be found in it before a new stable release is made.  To install from this, it is recommended to use [[https://github.com/quelpa/quelpa-use-package][quelpa-use-package]], like this:

#+BEGIN_SRC elisp
  ;; Install and load `quelpa-use-package'.
  (package-install 'quelpa-use-package)
  (require 'quelpa-use-package)

  ;; Install Ement.
  (use-package ement
    :quelpa (ement :fetcher github :repo "alphapapa/ement.el"))
#+END_SRC

One might also use systems like [[https://github.com/radian-software/straight.el][Straight]] (which is also used by [[https://github.com/doomemacs/doomemacs][DOOM]]) to install from Git, but the author cannot offer support for them.

** Manual

Ement.el is intended to be installed with Emacs's package system, which will ensure that the required autoloads are generated, etc.  If you choose to install it manually, you're on your own.

* Usage
:PROPERTIES:
:TOC:      :include descendants :depth 1
:END:
:CONTENTS:
- [[#bindings][Bindings]]
- [[#tips][Tips]]
- [[#encrypted-room-support-through-pantalaimon][Encrypted room support through Pantalaimon]]
:END:

1.  Call command ~ement-connect~ to connect.  Multiple sessions are supported, so you may call the command again to connect to another account.
2.  Wait for initial sync to complete (which can take a few moments--initial sync JSON requests can be large).
3.  Use these commands:
      -  ~ement-list-rooms~ to view the list of joined rooms.
      -  ~ement-view-room~ to view a room's buffer, selected with completion.
      -  ~ement-create-room~ to create a new room.
      -  ~ement-invite-user~ to invite a user to a room.
      -  ~ement-join-room~ to join a room.
      -  ~ement-leave-room~ to leave a room.
      -  ~ement-forget-room~ to forget a room.
      -  ~ement-tag-room~ to add (or with interactive prefix, remove) a tag on a room (including favorite/low-priority status).
      -  ~ement-list-members~ to list members in a room.
      -  ~ement-send-direct-message~ to send a direct message to a user (in an existing direct room, or creating a new one automatically).
      -  ~ement-room-edit-message~ to edit a message at point.
      -  ~ement-room-send-file~ to send a file.
      -  ~ement-room-send-image~ to send an image.
      -  ~ement-room-set-topic~ to set a room's topic.
      -  ~ement-room-occur~ to search in a room's known events.
      -  ~ement-ignore-user~ to ignore a user (or with interactive prefix, un-ignore).
      -  ~ement-room-set-message-format~ to set a room's message format buffer-locally.
      -  ~ement-directory~ to view a room directory.
      -  ~ement-directory-search~ to search a room directory.
4.  Use these special buffers to see events from multiple rooms (you can also reply to messages from these buffers!):
      -  See all new events that mention you in the =*Ement Mentions*= buffer.
      -  See all new events in rooms that have open buffers in the =*Ement Notifications*= buffer.

** Bindings

These bindings are common to all of the following buffer types:

+  Switch to a room buffer: ~M-g M-r~
+  Switch to the room list buffer: ~M-g M-l~
+  Switch to the mentions buffer: ~M-g M-m~
+  Switch to the notifications buffer: ~M-g M-n~

*** Room buffers

+  Show command menu: ~?~

[[images/transient.png]]

*Movement*

+ Next event: ~TAB~
+ Previous event: ~<backtab>~
+ Scroll up and mark read: ~SPC~
+ Scroll down: ~S-SPC~
+ Jump to fully-read marker: ~M-SPC~
+ Load older messages: at top of buffer, scroll contents up (i.e. ~S-SPC~, ~M-v~ or ~mwheel-scroll~)

*Switching*

+ List rooms: ~M-g M-l~
+ Switch to other room: ~M-g M-r~
+ Switch to mentions buffer: ~M-g M-m~
+ Switch to notifications buffer: ~M-g M-n~
+ Quit window: ~q~

*Messages*

+ Write message: ~RET~
+ Write reply to event at point (when region is active, only quote marked text) : ~S-RET~
+ Compose message in buffer: ~M-RET~ (while writing in minibuffer: ~C-c ')~ (Use command ~ement-room-compose-org~ to activate Org mode in the compose buffer.)
+ Edit message: ~<insert>~
+ Delete message: ~C-k~
+ Send reaction to event at point, or send same reaction at point: ~s r~
+ Send emote: ~s e~
+ Send file: ~s f~
+ Send image: ~s i~
+ View event source: ~v~
+ Complete members and rooms at point: ~C-M-i~ (standard ~completion-at-point~ command).

*Images*

+  Toggle scale of image (between fit-to-window and thumbnail): ~mouse-1~
+  Show image in new buffer at full size: ~double-mouse-1~

*Users*

+ Send direct message: ~u RET~
+ Invite user: ~u i~
+ Ignore user: ~u I~

*Room*

+ Occur search in room: ~M-s o~
+ List members: ~r m~
+ Set topic: ~r t~
+ Set message format: ~r f~
+ Set notification rules: ~r n~
+ Tag/untag room: ~r T~

*Room membership*

+ Create room: ~R c~
+ Join room: ~R j~
+ Leave room: ~R l~
+ Forget room: ~R F~

*Other*

+  Sync new messages (not necessary if auto sync is enabled; with prefix to force new sync): ~g~

*** Room list buffer

+  Show buffer of room at point: ~RET~
+  Show buffer of next unread room: ~SPC~
+  Move between room names: ~TAB~ / ~<backtab>~

*** Directory buffers

+ View/join a room: ~RET~ / ~mouse-1~
+ Load next batch of rooms: ~+~

*** Mentions/notifications buffers

+  Move between events: ~TAB~ / ~<backtab>~
+  Go to event at point in its room buffer: ~RET~
+  Write reply to event at point (shows the event in its room while writing) : ~S-RET~

** Tips

# TODO: Show sending messages in Org format.

+  Desktop notifications are enabled by default for events that mention the local user.  They can also be shown for all events in rooms with open buffers.
+  Send messages in Org mode format by customizing the option ~ement-room-send-message-filter~ (which enables Org format by default), or by calling ~ement-room-compose-org~ in a compose buffer (which enables it for a single message).  Then Org-formatted messages are automatically converted and sent as HTML-formatted messages (with the Org syntax as the plain-text fallback).  You can send syntax such as:
     -  Bold, italic, underline, strikethrough
     -  Links
     -  Tables
     -  Source blocks (including results with ~:exports both~)
     -  Footnotes (okay, that might be pushing it, but you can!)
     -  And, generally, anything that Org can export to HTML
+  Starting in the room list buffer, by pressing ~SPC~ repeatedly, you can cycle through and read all rooms with unread buffers.  (If a room doesn't have a buffer, it will not be included.)
+  Room buffers and the room-list buffer can be bookmarked in Emacs, i.e. using =C-x r m=.  This is especially useful with [[https://github.com/alphapapa/burly.el][Burly]]: you can arrange an Emacs frame with several room buffers displayed at once, use =burly-bookmark-windows= to bookmark the layout, and then you can restore that layout and all of the room buffers by opening the bookmark, rather than having to manually arrange them every time you start Emacs or change the window configuration.
+  Images and other files can be uploaded to rooms using drag-and-drop.
+  You can customize settings in the ~ement~ group.
     -  *Note:* ~setq~ should not be used for certain options, because it will not call the associated setter function.  Users who have an aversion to the customization system may experience problems.

*** Displaying symbols and emojis

Emacs may not display certain symbols and emojis well by default.  Based on [[https://emacs.stackexchange.com/questions/62049/override-the-default-font-for-emoji-characters][this question and answer]], you may find that the simplest way to fix this is to install an appropriate font, like [[https://www.google.com/get/noto/#emoji-zsye][Noto Emoji]], and then use this Elisp code:

#+BEGIN_SRC elisp
  (setf use-default-font-for-symbols nil)
  (set-fontset-font t 'unicode "Noto Emoji" nil 'append)
#+END_SRC

** Encrypted room support through Pantalaimon

Ement.el doesn't support encrypted rooms natively, but it can be used transparently with the E2EE-aware reverse proxy daemon [[https://github.com/matrix-org/pantalaimon/][Pantalaimon]].  After configuring it according to its documentation, call ~ement-connect~ with the appropriate hostname and port, like:

#+BEGIN_SRC elisp
  (ement-connect :uri-prefix "http://localhost:8009")
#+END_SRC

* Rationale

Why write a new Emacs Matrix client when there is already [[https://github.com/alphapapa/matrix-client.el][matrix-client.el]], by the same author, no less?  A few reasons:

-  ~matrix-client~ uses an older version of the Matrix spec, r0.3.0, with a few elements of r0.4.0 grafted in.  Bringing it up to date with the current version of the spec, r0.6.1, would be more work than to begin with the current version.  Ement.el targets r0.6.1 from the beginning.
-  ~matrix-client~ does not use Matrix's lazy-loading feature (which was added to the specification later), so initial sync requests can take a long time for the server to process and can be large (sometimes tens of megabytes of JSON for the client to process!).  Ement.el uses lazy-loading, which significantly improves performance.
-  ~matrix-client~ automatically makes buffers for every room a user has joined, even if the user doesn't currently want to watch a room.  Ement.el opens room buffers on-demand, improving performance by not having to insert events into buffers for rooms the user isn't watching.
-  ~matrix-client~ was developed without the intention of publishing it to, e.g. MELPA or ELPA.  It has several dependencies, and its code does not always install or compile cleanly due to macro-expansion issues (apparently depending on the user's Emacs config).  Ement.el is designed to have minimal dependencies outside of Emacs (currently only one, ~plz~, which could be imported into the project), and every file is linted and compiles cleanly using [[https://github.com/alphapapa/makem.sh][makem.sh]].
-  ~matrix-client~ uses EIEIO, probably unnecessarily, since few, if any, of the benefits of EIEIO are realized in it.  Ement.el uses structs instead.
-  ~matrix-client~ uses bespoke code for inserting messages into buffers, which works pretty well, but has a few minor bugs which are difficult to track down.  Ement.el uses Emacs's built-in (and perhaps little-known) ~ewoc~ library, which makes it much simpler and more reliable to insert and update messages in buffers, and enables the development of advanced UI features more easily.
-  ~matrix-client~ was, to a certain extent, designed to imitate other messaging apps.  The result is, at least when used with the ~matrix-client-frame~ command, fairly pleasing to use, but isn't especially "Emacsy."  Ement.el is intended to better fit into Emacs's paradigms.
-  ~matrix-client~'s long name makes for long symbol names, which makes for tedious, verbose code.  ~ement~ is easy to type and makes for concise, readable code.
-  The author has learned much since writing ~matrix-client~ and hopes to write simpler, more readable, more maintainable code in Ement.el.  It's hoped that this will enable others to contribute more easily.

Note that, while ~matrix-client~ remains usable, and probably will for some time to come, Ement.el has now surpassed it in every way.  The only reason to choose ~matrix-client~ instead is if one is using an older version of Emacs that isn't supported by Ement.el.

* Changelog
:PROPERTIES:
:TOC:      :depth 0
:END:

<<<<<<< HEAD
** 0.6-pre

*Changes*
+ Improve ~ement-describe-room~ command (formatting, bindings).
=======
** 0.5.2

*Fixes*
+ Apply ~ement-initial-sync-timeout~ properly (important for when the homeserver is slow to respond).
>>>>>>> 58ea59e8

** 0.5.1

*Fixes*
+ Autoload ~ement-directory~ commands.
+ Faces in ~ement-directory~ listings.

** 0.5

*Additions*
+ Present "joined-and-left" and "rejoined-and-left" membership event pairs as such.
+ Process and show rooms' canonical alias events.

*Changes*
+ The [[https://github.com/alphapapa/taxy.el][taxy.el]]-based room list, with programmable, smart grouping, is now the default ~ement-room-list~.  (The old, ~tabulated-list-mode~-based room list is available as ~ement-tabulated-room-list~.)
+ When selecting a room to view with completion, don't offer spaces.
+ When selecting a room with completion, empty aliases and topics are omitted instead of being displayed as nil.

*Fixes*
+ Use of send-message filter when replying.
+ Replies may be written in compose buffers.

** 0.4.1

*Fixes*
+ Don't show "curl process interrupted" message when updating a read marker's position again.

** 0.4

*Additions*
+ Option ~ement-room-unread-only-counts-notifications~, now enabled by default, causes rooms' unread status to be determined only by their notification counts (which are set by the server and depend on rooms' notification settings).
+ Command ~ement-room-set-notification-state~ sets a room's notification state (imitating Element's user-friendly presets).
+ Room buffers' Transient menus show the room's notification state (imitating Element's user-friendly presets).
+ Command ~ement-set-display-name~ sets the user's global displayname.
+ Command ~ement-room-set-display-name~ sets the user's displayname in a room (which is also now displayed in the room's Transient menu).
+ Column ~Notifications~ in the ~ement-taxy-room-list~ buffer shows rooms' notification state.
+ Option ~ement-interrupted-sync-hook~ allows customization of how sync interruptions are handled.  (Now, by default, a warning is displayed instead of merely a message.)

*Changes*
+ When a room's read receipt is updated, the room's buffer is also marked as unmodified.  (In concert with the new option, this makes rooms' unread status more intuitive.)

*Fixes*
+ Binding of command ~ement-forget-room~ in room buffers.
+ Highlighting of ~@room~ mentions.

** 0.3.1

*Fixes*
+ Room unread status (when the last event in a room is sent by the local user, the room is considered read).

** 0.3

*Additions*
+ Command ~ement-directory~ shows a server's room directory.
+ Command ~ement-directory-search~ searches a server's room directory.
+ Command ~ement-directory-next~ fetches the next batch of rooms in a directory.
+ Command ~ement-leave-room~ accepts a ~FORCE-P~ argument (interactively, with prefix) to leave a room without prompting.
+ Command ~ement-forget-room~ accepts a ~FORCE-P~ argument (interactively, with prefix) to also leave the room, and to forget it without prompting.
+ Option ~ement-notify-mark-frame-urgent-predicates~ marks the frame as urgent when (by default) a message mentions the local user or "@room" and the message's room has an open buffer.

*Changes*
+ Minor improvements to date/time headers.

*Fixes*
+ Command ~ement-describe-room~ for rooms without topics.
+ Improve insertion of old messages around existing timestamp headers.
+ Reduce D-Bus notification system check timeout to 2 seconds (from the default of 25).
+ Compatibility with Emacs 27.

** 0.2.1

*Fixes*
+ Info manual export filename.

** 0.2

*Changes*
+ Read receipts are re-enabled.  (They're now implemented with a global idle timer rather than ~window-scroll-functions~, which sometimes caused a strange race condition that could cause Emacs to become unresponsive or crash.)
+ When determining whether a room is considered unread, non-message events like membership changes, reactions, etc. are ignored.  This fixes a bug that caused certain rooms that had no message events (like some bridged rooms) to appear as unread when they shouldn't have.  But it's unclear whether this is always preferable (e.g. one might want a member leaving a room to cause it to be marked unread), so this is classified as a change rather than simply a fix, and more improvements may be made to this in the future.  (Fixes [[https://github.com/alphapapa/ement.el/issues/97][#97]].  Thanks to [[https://github.com/MrRoy][Julien Roy]] for reporting and testing.)
+ The ~ement-taxy-room-list~ view no longer automatically refreshes the list if the region is active in the buffer.  (This allows the user to operate on multiple rooms without the contents of the buffer changing before completing the process.)

*Fixes*
+ Links to only rooms (as opposed to links to events in rooms) may be activated to join them.
+ Read receipts mark the last completely visible event (rather than one that's only partially displayed).
+ Prevent error when a room avatar image fails to load.

** 0.1.4

*Fixed*
+ Info manual directory headers.

** 0.1.3

*Fixed*
# + Read receipt-sending function was called too many times when scrolling.
# + Send read receipts even when the last receipt is outside the range of retrieved events.
+ Temporarily disable sending of read receipts due to an unusual bug that could cause Emacs to become unresponsive.  (The feature will be re-enabled in a future release.)

** 0.1.2

*Fixed*
+ Function ~ement-room-sync~ correctly updates room-list buffers.  (Thanks to [[https://github.com/vizs][Visuwesh]].)
+ Only send D-Bus notifications when supported.  (Fixes [[https://github.com/alphapapa/ement.el/issues/83][#83]].  Thanks to [[https://github.com/tsdh][Tassilo Horn]].)

** 0.1.1

*Fixed*
+ Function ~ement-room-scroll-up-mark-read~ selects the correct room window.
+ Option ~ement-room-list-avatars~ defaults to what function ~display-images-p~ returns.

** 0.1

After almost two years of development, the first tagged release.  Submitted to GNU ELPA.

* Development
:PROPERTIES:
:TOC:      :include this :ignore descendants
:END:

Bug reports, feature requests, suggestions — /oh my/!

** Copyright Assignment
:PROPERTIES:
:TOC:      :ignore (this)
:END:

Ement.el is published in GNU ELPA and is considered part of GNU Emacs.  Therefore, cumulative contributions of more than 15 lines of code require that the author assign copyright of such contributions to the FSF.  Authors who are interested in doing so may contact [[mailto:assign@gnu.org][assign@gnu.org]] to request the appropriate form.

** Matrix spec in Org format
:PROPERTIES:
:TOC:      :ignore (this)
:END:

An Org-formatted version of the Matrix spec is available in the [[https://github.com/alphapapa/ement.el/tree/meta/spec][meta/spec]] branch.

* License
:PROPERTIES:
:TOC:      :ignore (this)
:END:

GPLv3

* COMMENT Config                                                   :noexport:
:PROPERTIES:
:TOC:      :ignore (this descendants)
:END:

# NOTE: The #+OPTIONS: and other keywords did not take effect when in this section (perhaps due to file size or to changes in Org), so they were moved to the top of the file.

** File-local variables

# Local Variables:
# eval: (require 'org-make-toc)
# before-save-hook: org-make-toc
# org-export-with-properties: ()
# org-export-with-title: t
# End:
<|MERGE_RESOLUTION|>--- conflicted
+++ resolved
@@ -287,17 +287,15 @@
 :TOC:      :depth 0
 :END:
 
-<<<<<<< HEAD
 ** 0.6-pre
 
 *Changes*
 + Improve ~ement-describe-room~ command (formatting, bindings).
-=======
+
 ** 0.5.2
 
 *Fixes*
 + Apply ~ement-initial-sync-timeout~ properly (important for when the homeserver is slow to respond).
->>>>>>> 58ea59e8
 
 ** 0.5.1
 
