;;; ivy.el --- Incremental Vertical completYon -*- lexical-binding: t -*-

;; Copyright (C) 2015-2021 Free Software Foundation, Inc.

;; Author: Oleh Krehel <ohwoeowho@gmail.com>
;; URL: https://github.com/abo-abo/swiper
<<<<<<< HEAD
;; Version: 0.13.1
=======
;; Version: 0.13.2
>>>>>>> e005666d
;; Package-Requires: ((emacs "24.5"))
;; Keywords: matching

;; This file is part of GNU Emacs.

;; This file is free software; you can redistribute it and/or modify
;; it under the terms of the GNU General Public License as published by
;; the Free Software Foundation; either version 3, or (at your option)
;; any later version.

;; This program is distributed in the hope that it will be useful,
;; but WITHOUT ANY WARRANTY; without even the implied warranty of
;; MERCHANTABILITY or FITNESS FOR A PARTICULAR PURPOSE.  See the
;; GNU General Public License for more details.

;; For a full copy of the GNU General Public License
;; see <https://www.gnu.org/licenses/>.

;;; Commentary:

;; This package provides `ivy-read' as an alternative to
;; `completing-read' and similar functions.
;;
;; There's no intricate code to determine the best candidate.
;; Instead, the user can navigate to it with `ivy-next-line' and
;; `ivy-previous-line'.
;;
;; The matching is done by splitting the input text by spaces and
;; re-building it into a regex.
;; So "for example" is transformed into "\\(for\\).*\\(example\\)".

;;; Code:

(require 'colir)
(require 'ivy-overlay)
(require 'ivy-faces)

(require 'cl-lib)
(require 'ring)

(eval-when-compile
  (require 'subr-x))

;;* Customization
(defgroup ivy nil
  "Incremental vertical completion."
  :group 'convenience)

(defcustom ivy-height 10
  "Number of lines for the minibuffer window.

See also `ivy-height-alist'."
  :type 'integer)

(defcustom ivy-count-format "%-4d "
  "The style to use for displaying the current candidate count for `ivy-read'.
Set this to \"\" to suppress the count visibility.
Set this to \"(%d/%d) \" to display both the index and the count."
  :type '(choice
          (const :tag "Count disabled" "")
          (const :tag "Count matches" "%-4d ")
          (const :tag "Count matches and show current match" "(%d/%d) ")
          string))

(defcustom ivy-pre-prompt-function nil
  "When non-nil, add strings before the `ivy-read' prompt."
  :type '(choice
          (const :tag "Do nothing" nil)
          (function :tag "Custom function")))

(defcustom ivy-add-newline-after-prompt nil
  "When non-nil, add a newline after the `ivy-read' prompt."
  :type 'boolean)

(defcustom ivy-wrap nil
  "When non-nil, wrap around after the first and the last candidate."
  :type 'boolean)

(defcustom ivy-display-style 'fancy
  "The style for formatting the minibuffer.

By default, the matched strings are copied as is.

The fancy display style highlights matching parts of the regexp,
a behavior similar to `swiper'."
  :type '(choice
          (const :tag "Plain" nil)
          (const :tag "Fancy" fancy)))

(defcustom ivy-on-del-error-function #'abort-recursive-edit
  "Function to call when deletion fails during completion.
The usual reason for `ivy-backward-delete-char' to fail is when
there is no text left to delete, i.e., when it is called at the
beginning of the minibuffer.
The default setting provides a quick exit from completion.
Another common option is `ignore', which does nothing."
  :type '(choice
          (const :tag "Exit completion" abort-recursive-edit)
          (const :tag "Do nothing" ignore)
          (function :tag "Custom function")))

(defcustom ivy-extra-directories '("../" "./")
  "Add this to the front of the list when completing file names.
Only \"./\" and \"../\" apply here.  They appear in reverse order."
  :type '(repeat :tag "Dirs"
          (choice
           (const :tag "Parent Directory" "../")
           (const :tag "Current Directory" "./"))))

(defcustom ivy-use-virtual-buffers nil
  "When non-nil, add recent files and/or bookmarks to `ivy-switch-buffer'.
The value `recentf' includes only recent files to the virtual
buffers list, whereas the value `bookmarks' does the same for
bookmarks.  Any other non-nil value includes both."
  :type '(choice
          (const :tag "Don't use virtual buffers" nil)
          (const :tag "Recent files" recentf)
          (const :tag "Bookmarks" bookmarks)
          (const :tag "All virtual buffers" t)))

(defvar ivy--display-function nil
  "The display-function is used in current.")

(defvar ivy-display-functions-props
  '((ivy-display-function-overlay :cleanup ivy-overlay-cleanup))
  "Map Ivy display functions to their property lists.
Examples of properties include associated `:cleanup' functions.")

(defcustom ivy-display-functions-alist
  '((ivy-completion-in-region . ivy-display-function-overlay)
    (t . nil))
  "An alist for customizing where to display the candidates.

Each key is a caller symbol.  When the value is nil (the default),
the candidates are shown in the minibuffer.  Otherwise, the value
is a function which takes a string argument comprising the
current matching candidates and displays it somewhere.

See also `https://github.com/abo-abo/swiper/wiki/ivy-display-function'."
  :type '(alist
          :key-type symbol
          :value-type (choice
                       (const :tag "Minibuffer" nil)
                       (const :tag "LV" ivy-display-function-lv)
                       (const :tag "Popup" ivy-display-function-popup)
                       (const :tag "Overlay" ivy-display-function-overlay)
                       (function :tag "Custom function"))))

(defvar ivy-completing-read-dynamic-collection nil
  "Run `ivy-completing-read' with `:dynamic-collection t`.")

(defcustom ivy-completing-read-handlers-alist
  '((tmm-menubar . completing-read-default)
    (tmm-shortcut . completing-read-default)
    (bbdb-create . ivy-completing-read-with-empty-string-def)
    (auto-insert . ivy-completing-read-with-empty-string-def)
    (Info-on-current-buffer . ivy-completing-read-with-empty-string-def)
    (Info-follow-reference . ivy-completing-read-with-empty-string-def)
    (Info-menu . ivy-completing-read-with-empty-string-def)
    (Info-index . ivy-completing-read-with-empty-string-def)
    (Info-virtual-index . ivy-completing-read-with-empty-string-def)
    (info-display-manual . ivy-completing-read-with-empty-string-def))
  "An alist of handlers to replace `completing-read' in `ivy-mode'."
  :type '(alist :key-type symbol :value-type function))

(defcustom ivy-height-alist nil
  "An alist to customize `ivy-height'.

It is a list of (CALLER . HEIGHT).  CALLER is a caller of
`ivy-read' and HEIGHT is the number of lines displayed.
HEIGHT can also be a function that returns the number of lines."
  :type '(alist
          :key-type function
          :value-type (choice integer function)))

(defvar ivy-completing-read-ignore-handlers-depth -1
  "Used to avoid infinite recursion.

If `(minibuffer-depth)' equals this, `ivy-completing-read' will
act as if `ivy-completing-read-handlers-alist' is empty.")

(defvar ivy-highlight-grep-commands nil
  "List of grep-like commands.")

(defvar ivy--actions-list nil
  "A list of extra actions per command.")

(defun ivy-set-actions (cmd actions)
  "Set CMD extra exit points to ACTIONS."
  (setq ivy--actions-list
        (plist-put ivy--actions-list cmd actions)))

(defun ivy-add-actions (cmd actions)
  "Add extra exit points ACTIONS to CMD.
Existing exit points of CMD are overwritten by those in
ACTIONS that have the same key."
  (setq ivy--actions-list
        (plist-put ivy--actions-list cmd
                   (cl-delete-duplicates
                    (append (plist-get ivy--actions-list cmd) actions)
                    :key #'car :test #'equal))))

(defun ivy--compute-extra-actions (action caller)
  "Add extra actions to ACTION based on CALLER."
  (let* ((extra-actions (cl-delete-duplicates
                         (append (plist-get ivy--actions-list t)
                                 (plist-get ivy--actions-list this-command)
                                 (plist-get ivy--actions-list caller))
                         :key #'car :test #'equal))
         (override-default (assoc "o" extra-actions)))
    (cond (override-default
           (cons 1 (cons override-default
                         (cl-delete "o" extra-actions
                                    :key #'car :test #'equal))))
          ((not extra-actions)
           action)
          ((functionp action)
           `(1
             ("o" ,action "default")
             ,@extra-actions))
          ((null action)
           `(1
             ("o" identity "default")
             ,@extra-actions))
          (t
           (cons (car action)
                 (cl-delete-duplicates (cdr (append action extra-actions))
                                       :key #'car :test #'equal :from-end t))))))

(defvar ivy--prompts-list nil)

(defun ivy-set-prompt (caller prompt-fn)
  "Associate CALLER with PROMPT-FN.
PROMPT-FN is a function of no arguments that returns a prompt string."
  (setq ivy--prompts-list
        (plist-put ivy--prompts-list caller prompt-fn)))

(defvar ivy--display-transformers-alist nil
  "A list of str->str transformers per command.")

(defun ivy-set-display-transformer (cmd transformer)
  "Set CMD a displayed candidate TRANSFORMER.

It's a lambda that takes a string one of the candidates in the
collection and returns a string for display, the same candidate
plus some extra information.

This lambda is called only on the `ivy-height' candidates that
are about to be displayed, not on the whole collection."
  (declare (obsolete "Use `ivy-configure' :display-transformer-fn" "<2020-05-20 Wed>"))
  (ivy--alist-set 'ivy--display-transformers-alist cmd transformer))

(defvar ivy--sources-list nil
  "A list of extra sources per command.")

(defun ivy-set-sources (cmd sources)
  "Attach to CMD a list of extra SOURCES.

Each static source is a function that takes no argument and
returns a list of strings.

The (original-source) determines the position of the original
dynamic source.

Extra dynamic sources aren't supported yet.

Example:

    (defun small-recentf ()
      (cl-subseq recentf-list 0 20))

    (ivy-set-sources
     'counsel-locate
     '((small-recentf)
       (original-source)))"
  (setq ivy--sources-list
        (plist-put ivy--sources-list cmd sources)))

(defun ivy--compute-extra-candidates (caller)
  (let ((extra-sources (or (plist-get ivy--sources-list caller)
                           '((original-source))))
        (result nil))
    (dolist (source extra-sources)
      (cond ((equal source '(original-source))
             (push source result))
            ((null (cdr source))
             (push (list (car source) (funcall (car source))) result))))
    result))

(defvar ivy-current-prefix-arg nil
  "Prefix arg to pass to actions.
This is a global variable that is set by ivy functions for use in
action functions.")

;;* Keymap
(require 'delsel)
(defun ivy-define-key (keymap key def)
  "Forward to (`define-key' KEYMAP KEY DEF).
Remove DEF from `counsel-M-x' list."
  (put def 'no-counsel-M-x t)
  (define-key keymap key def))

(defvar ivy-minibuffer-map
  (let ((map (make-sparse-keymap)))
    (ivy-define-key map (kbd "C-m") 'ivy-done)
    (define-key map [down-mouse-1] 'ignore)
    (ivy-define-key map [mouse-1] 'ivy-mouse-done)
    (ivy-define-key map [mouse-3] 'ivy-mouse-dispatching-done)
    (ivy-define-key map (kbd "C-M-m") 'ivy-call)
    (ivy-define-key map (kbd "C-j") 'ivy-alt-done)
    (ivy-define-key map (kbd "C-M-j") 'ivy-immediate-done)
    (ivy-define-key map (kbd "TAB") 'ivy-partial-or-done)
    (ivy-define-key map [remap next-line] 'ivy-next-line)
    (ivy-define-key map [remap previous-line] 'ivy-previous-line)
    (ivy-define-key map (kbd "C-r") 'ivy-reverse-i-search)
    (define-key map (kbd "SPC") 'self-insert-command)
    (ivy-define-key map [remap delete-backward-char] 'ivy-backward-delete-char)
    (ivy-define-key map [remap backward-delete-char-untabify] 'ivy-backward-delete-char)
    (ivy-define-key map [remap backward-kill-word] 'ivy-backward-kill-word)
    (ivy-define-key map [remap delete-char] 'ivy-delete-char)
    (ivy-define-key map [remap forward-char] 'ivy-forward-char)
    (ivy-define-key map (kbd "<right>") 'ivy-forward-char)
    (ivy-define-key map [remap kill-word] 'ivy-kill-word)
    (ivy-define-key map [remap beginning-of-buffer] 'ivy-beginning-of-buffer)
    (ivy-define-key map [remap end-of-buffer] 'ivy-end-of-buffer)
    (ivy-define-key map (kbd "M-n") 'ivy-next-history-element)
    (ivy-define-key map (kbd "M-p") 'ivy-previous-history-element)
    (define-key map (kbd "C-g") 'minibuffer-keyboard-quit)
    (ivy-define-key map [remap scroll-up-command] 'ivy-scroll-up-command)
    (ivy-define-key map [remap scroll-down-command] 'ivy-scroll-down-command)
    (ivy-define-key map (kbd "<next>") 'ivy-scroll-up-command)
    (ivy-define-key map (kbd "<prior>") 'ivy-scroll-down-command)
    (ivy-define-key map (kbd "C-v") 'ivy-scroll-up-command)
    (ivy-define-key map (kbd "M-v") 'ivy-scroll-down-command)
    (ivy-define-key map (kbd "C-M-n") 'ivy-next-line-and-call)
    (ivy-define-key map (kbd "C-M-p") 'ivy-previous-line-and-call)
    (ivy-define-key map (kbd "M-a") 'ivy-toggle-marks)
    (ivy-define-key map (kbd "M-r") 'ivy-toggle-regexp-quote)
    (ivy-define-key map (kbd "M-j") 'ivy-yank-word)
    (ivy-define-key map (kbd "M-i") 'ivy-insert-current)
    (ivy-define-key map (kbd "C-M-y") 'ivy-insert-current-full)
    (ivy-define-key map (kbd "C-o") 'hydra-ivy/body)
    (ivy-define-key map (kbd "M-o") 'ivy-dispatching-done)
    (ivy-define-key map (kbd "C-M-o") 'ivy-dispatching-call)
    (ivy-define-key map [remap kill-line] 'ivy-kill-line)
    (ivy-define-key map [remap kill-whole-line] 'ivy-kill-whole-line)
    (ivy-define-key map (kbd "S-SPC") 'ivy-restrict-to-matches)
    (ivy-define-key map [remap kill-ring-save] 'ivy-kill-ring-save)
    (ivy-define-key map (kbd "C-M-a") 'ivy-read-action)
    (ivy-define-key map (kbd "C-c C-o") 'ivy-occur)
    (ivy-define-key map (kbd "C-c C-a") 'ivy-toggle-ignore)
    (ivy-define-key map (kbd "C-c C-s") 'ivy-rotate-sort)
    (ivy-define-key map [remap describe-mode] 'ivy-help)
    (ivy-define-key map "$" 'ivy-magic-read-file-env)
    map)
  "Keymap used in the minibuffer.")
(autoload 'hydra-ivy/body "ivy-hydra" "" t)
(autoload 'ivy-hydra-read-action "ivy-hydra" "" t)

(defvar ivy-mode-map
  (let ((map (make-sparse-keymap)))
    (ivy-define-key map [remap switch-to-buffer] 'ivy-switch-buffer)
    (ivy-define-key map [remap switch-to-buffer-other-window] 'ivy-switch-buffer-other-window)
    map)
  "Keymap for `ivy-mode'.")

;;* Globals
(cl-defstruct ivy-state
  prompt collection
  predicate require-match initial-input
  history preselect keymap update-fn sort
  ;; The frame in which `ivy-read' was called
  frame
  ;; The window in which `ivy-read' was called
  window
  ;; The buffer in which `ivy-read' was called
  buffer
  ;; The value of `ivy-text' to be used by `ivy-occur'
  text
  action
  unwind
  re-builder
  matcher
  ;; When this is non-nil, call it for each input change to get new candidates
  dynamic-collection
  ;; A lambda that transforms candidates only for display
  display-transformer-fn
  directory
  caller
  current
  def
  ignore
  multi-action
  extra-props)

(defvar ivy-last (make-ivy-state)
  "The last parameters passed to `ivy-read'.

This should eventually become a stack so that you could use
`ivy-read' recursively.")

(defvar ivy--sessions nil
  "Alist mapping session symbols to `ivy-state' objects.")

(defvar ivy-recursive-last nil)

(defvar ivy-recursive-restore t
  "When non-nil, restore the above state when exiting the minibuffer.
This variable is let-bound to nil by functions that take care of
the restoring themselves.")

(defsubst ivy-set-action (action)
  "Set the current `ivy-last' field to ACTION."
  (setf (ivy-state-action ivy-last) action))

(defvar inhibit-message)

(defvar ffap-machine-p-known)

(defun ivy-thing-at-point ()
  "Return a string that corresponds to the current thing at point."
  (substring-no-properties
   (cond
     ((use-region-p)
      (let* ((beg (region-beginning))
             (end (region-end))
             (eol (save-excursion (goto-char beg) (line-end-position))))
        (buffer-substring-no-properties beg (min end eol))))
     ((thing-at-point 'url))
     ((and (eq (ivy-state-collection ivy-last) #'read-file-name-internal)
           (let ((inhibit-message t)
                 (ffap-machine-p-known 'reject))
             (run-hook-with-args-until-success 'file-name-at-point-functions))))
     ((let ((s (thing-at-point 'symbol)))
        (and (stringp s)
             (if (string-match "\\`[`']?\\(.*?\\)'?\\'" s)
                 (match-string 1 s)
               s))))
     ((looking-at "(+\\(\\(?:\\sw\\|\\s_\\)+\\)\\_>")
      (match-string-no-properties 1))
     (t
      ""))))

(defvar ivy-history nil
  "History list of candidates entered in the minibuffer.

Maximum length of the history list is determined by the value
of `history-length'.")

(defvar ivy--directory nil
  "Current directory when completing file names.")

(defvar ivy--directory-hist nil
  "Store the history of directories.
This allows RET to reverse consecutive DEL.")

(defvar ivy--length 0
  "Store the amount of viable candidates.")

(defvar ivy-text ""
  "Store the user's string as it is typed in.")

(defvar ivy-regex ""
  "Store the regex value that corresponds to `ivy-text'.")

(defvar ivy--regex-function 'ivy--regex
  "Current function for building a regex.")

(defun ivy-set-text (str)
  "Set `ivy-text' to STR."
  (setq ivy-text str)
  (setq ivy-regex (funcall ivy--regex-function ivy-text)))

(defvar ivy--index 0
  "Store the index of the current candidate.")

(defvar ivy--window-index 0
  "Store the index of the current candidate in the minibuffer window.

This means it's between 0 and `ivy-height'.")

(defvar ivy-exit nil
  "Store `done' if the completion was successfully selected.
Otherwise, store nil.")

(defvar ivy--all-candidates nil
  "Store the candidates passed to `ivy-read'.")

(defvar ivy--extra-candidates '((original-source))
  "Store candidates added by the extra sources.

This is an internal-use alist.  Each key is a function name, or
original-source (which represents where the current dynamic
candidates should go).

Each value is an evaluation of the function, in case of static
sources.  These values will subsequently be filtered on `ivy-text'.

This variable is set by `ivy-read' and used by `ivy--set-candidates'.")

(defcustom ivy-use-ignore-default t
  "The default policy for user-configured candidate filtering."
  :type '(choice
          (const :tag "Ignore ignored always" always)
          (const :tag "Ignore ignored when others exist" t)
          (const :tag "Don't ignore" nil)))

(defvar ivy-use-ignore t
  "Store policy for user-configured candidate filtering.
This may be changed dynamically by `ivy-toggle-ignore'.
Use `ivy-use-ignore-default' for a permanent configuration.")

(defvar ivy--default nil
  "Default initial input.")

(defvar ivy--prompt nil
  "Store the format-style prompt.
When non-nil, it should contain at least one %d.")

(defvar ivy--prompt-extra ""
  "Temporary modifications to the prompt.")

(defvar ivy--old-re nil
  "Store the old regexp.
Either a string or a list for `ivy-re-match'.")

(defvar ivy--old-cands nil
  "Store the candidates matched by `ivy--old-re'.")

(defvar ivy--highlight-function 'ivy--highlight-default
  "Current function for formatting the candidates.")

(defvar ivy--subexps 0
  "Number of groups in the current `ivy--regex'.")

(defvar ivy--full-length nil
  "The total amount of candidates when :dynamic-collection is non-nil.")

(defvar ivy--old-text ""
  "Store old `ivy-text' for dynamic completion.")

(defvar ivy--trying-to-resume-dynamic-collection nil
  "Non-nil if resuming from a dynamic collection.
When non-nil, ivy will wait until the first chunk of asynchronous
candidates has been received before selecting the last
preselected candidate.")

(defun ivy--set-index-dynamic-collection ()
  (when ivy--trying-to-resume-dynamic-collection
    (let ((preselect-index
           (ivy--preselect-index (ivy-state-preselect ivy-last) ivy--all-candidates)))
      (when preselect-index
        (ivy-set-index preselect-index)))
    (setq ivy--trying-to-resume-dynamic-collection nil)))

(defcustom ivy-case-fold-search-default
  (if search-upper-case
      'auto
    case-fold-search)
  "The default value for `case-fold-search' in Ivy operations.
The special value `auto' means case folding is performed so long
as the entire input string comprises lower-case characters.  This
corresponds to the default behaviour of most Emacs search
functionality, e.g. as seen in `isearch'."
  :link '(info-link "(emacs)Lax Search")
  :type '(choice
          (const :tag "Auto" auto)
          (const :tag "Always" t)
          (const :tag "Never" nil)))

(defvar ivy-case-fold-search ivy-case-fold-search-default
  "Store the current overriding `case-fold-search'.")

(defcustom ivy-more-chars-alist
  '((t . 3))
  "Map commands to their minimum required input length.
That is the number of characters prompted for before fetching
candidates.  The special key t is used as a fallback."
  :type '(alist :key-type symbol :value-type integer))

(defun ivy-more-chars ()
  "Return two fake candidates prompting for at least N input.
N is obtained from `ivy-more-chars-alist'."
  (let ((diff (- (ivy-alist-setting ivy-more-chars-alist)
                 (length ivy-text))))
    (when (> diff 0)
      (list "" (format "%d chars more" diff)))))

(defun ivy--case-fold-p (string)
  "Return nil if STRING should be matched case-sensitively."
  (if (eq ivy-case-fold-search 'auto)
      (string= string (downcase string))
    ivy-case-fold-search))

(defun ivy--case-fold-string= (s1 s2)
  "Like `string=', but obeys `case-fold-search'."
  (eq t (compare-strings s1 nil nil s2 nil nil case-fold-search)))

(defmacro ivy-quit-and-run (&rest body)
  "Quit the minibuffer and run BODY afterwards."
  (declare (indent 0))
  `(progn
     (put 'quit 'error-message "")
     (run-at-time nil nil
                  (lambda ()
                    (put 'quit 'error-message "Quit")
                    (with-demoted-errors "Error: %S"
                      ,@body)))
     (abort-recursive-edit)))

(defun ivy-exit-with-action (action &optional exit-code)
  "Quit the minibuffer and call ACTION afterwards."
  (ivy-set-action
   `(lambda (x)
      (funcall ',action x)
      (ivy-set-action ',(ivy-state-action ivy-last))))
  (setq ivy-exit (or exit-code 'done))
  (exit-minibuffer))

(defmacro with-ivy-window (&rest body)
  "Execute BODY in the window from which `ivy-read' was called."
  (declare (indent 0)
           (debug t))
  `(with-selected-window (ivy--get-window ivy-last)
     ,@body))

(defun ivy--expand-file-name (text)
  (cond
    ((eq (ivy-state-history ivy-last) 'grep-files-history)
     text)
    (ivy--directory
     (if (and (string-match-p "^/" text) (file-remote-p ivy--directory))
         (let ((parts (split-string ivy--directory ":")))
           (concat (nth 0 parts) ":" (nth 1 parts) ":" text))
       (expand-file-name text ivy--directory)))
    (t
     text)))

(defun ivy--done (text)
  "Insert TEXT and exit minibuffer."
  (if (member (ivy-state-prompt ivy-last) '("Create directory: " "Make directory: "))
      (ivy-immediate-done)
    (when (stringp text)
      (insert
       (setf (ivy-state-current ivy-last)
             (ivy--expand-file-name text))))
    (setq ivy-exit 'done)
    (exit-minibuffer)))

(defcustom ivy-use-selectable-prompt nil
  "When non-nil, make the prompt line selectable like a candidate.

The prompt line can be selected by calling `ivy-previous-line' when the first
regular candidate is selected.  Both actions `ivy-done' and `ivy-alt-done',
when called on a selected prompt, are forwarded to `ivy-immediate-done', which
results to the same as calling `ivy-immediate-done' explicitly when a regular
candidate is selected.

Note that if `ivy-wrap' is set to t, calling `ivy-previous-line' when the
prompt is selected wraps around to the last candidate, while calling
`ivy-next-line' on the last candidate wraps around to the first
candidate, not the prompt."
  :type 'boolean)

(defvar ivy--use-selectable-prompt nil
  "Store the effective `ivy-use-selectable-prompt' for current session.")

(defun ivy--prompt-selectable-p ()
  "Return t if the prompt line is selectable."
  (and ivy-use-selectable-prompt
       (or (memq (ivy-state-require-match ivy-last)
                 '(nil confirm confirm-after-completion))
           ;; :require-match is t, but "" is in the collection
           (let ((coll (ivy-state-collection ivy-last)))
             (and (listp coll)
                  (if (consp (car coll))
                      (member '("") coll)
                    (member "" coll)))))))

(defun ivy--prompt-selected-p ()
  "Return t if the prompt line is selected."
  (and ivy--use-selectable-prompt
       (= ivy--index -1)))

;;* Commands
(defun ivy-done ()
  "Exit the minibuffer with the selected candidate."
  (interactive)
  (if (ivy--prompt-selected-p)
      (ivy-immediate-done)
    (setq ivy-current-prefix-arg current-prefix-arg)
    (delete-minibuffer-contents)
    (cond ((and (= ivy--length 0)
                (eq this-command 'ivy-dispatching-done))
           (ivy--done ivy-text))
          ((or (> ivy--length 0)
               ;; the action from `ivy-dispatching-done' may not need a
               ;; candidate at all
               (eq this-command 'ivy-dispatching-done))
           (ivy--done (ivy-state-current ivy-last)))
          ((and (memq (ivy-state-collection ivy-last)
                      '(read-file-name-internal internal-complete-buffer))
                (eq confirm-nonexistent-file-or-buffer t)
                (not (string= " (confirm)" ivy--prompt-extra)))
           (setq ivy--prompt-extra " (confirm)")
           (insert ivy-text)
           (ivy--exhibit))
          ((memq (ivy-state-require-match ivy-last)
                 '(nil confirm confirm-after-completion))
           (ivy--done ivy-text))
          (t
           (setq ivy--prompt-extra " (match required)")
           (insert ivy-text)
           (ivy--exhibit)))))

(defvar ivy-mouse-1-tooltip
  "Exit the minibuffer with the selected candidate."
  "The doc visible in the tooltip for mouse-1 binding in the minibuffer.")
(defvar ivy-mouse-3-tooltip
  "Display alternative actions."
  "The doc visible in the tooltip for mouse-3 binding in the minibuffer.")

(defun ivy-mouse-offset (event)
  "Compute the offset between the candidate at point and the selected one."
  (if event
      (let* ((line-number-at-point
              (max 2
                   (line-number-at-pos (posn-point (event-start event)))))

             (line-number-candidate ;; convert to 0 based index
              (- line-number-at-point 2))
             (offset
              (- line-number-candidate
                 ivy--window-index)))
        offset)
    nil))

(defun ivy-mouse-done (event)
  (interactive "@e")
  (let ((offset (ivy-mouse-offset event)))
    (when offset
      (ivy-next-line offset)
      (ivy--exhibit)
      (ivy-alt-done))))

(defun ivy-mouse-dispatching-done (event)
  (interactive "@e")
  (let ((offset (ivy-mouse-offset event)))
    (when offset
      (ivy-next-line offset)
      (ivy--exhibit)
      (ivy-dispatching-done))))

(defcustom ivy-read-action-format-function 'ivy-read-action-format-default
  "Function used to transform the actions list into a docstring."
  :type '(radio
          (function-item ivy-read-action-format-default)
          (function-item ivy-read-action-format-columns)))

(defun ivy-read-action-format-default (actions)
  "Create a docstring from ACTIONS.

ACTIONS is a list.  Each list item is a list of 3 items:
key (a string), cmd and doc (a string)."
  (format "%s\n%s\n"
          (if (eq this-command 'ivy-read-action)
              "Select action: "
            (ivy-state-current ivy-last))
          (mapconcat
           (lambda (x)
             (format "%s: %s"
                     (propertize
                      (car x)
                      'face 'ivy-action)
                     (nth 2 x)))
           actions
           "\n")))

(defun ivy-read-action-format-columns (actions)
  "Create a docstring from ACTIONS, using several columns if needed to preserve `ivy-height'.

ACTIONS is a list.  Each list item is a list of 3 items: key (a
string), cmd and doc (a string)."
  (let ((length (length actions))
        (i 0)
        (max-rows (- ivy-height 1))
        rows cols col lwidth rwidth)
    (while (< i length)
      (setq col (cl-subseq actions i (min length (cl-incf i max-rows))))
      (setq lwidth (apply 'max (mapcar (lambda (x)
                                         (length (nth 0 x)))
                                       col)))
      (setq rwidth (apply 'max (mapcar (lambda (x)
                                         (length (nth 2 x)))
                                       col)))
      (setq col (mapcar (lambda (x)
                          (format (format "%%%ds: %%-%ds" lwidth rwidth)
                                  (propertize (car x) 'face 'ivy-action)
                                  (nth 2 x)))
                        col))
      (cond
        ((null rows)
         (setq rows (length col)))
        ((< (length col) rows)
         (setq col (append col (make-list (- rows (length col)) "")))))
      (push col cols))
    (format "%s\n%s\n"
            (if (eq this-command 'ivy-read-action)
                "Select action: "
              (ivy-state-current ivy-last))
            (mapconcat 'identity
                       (apply 'cl-mapcar
                              (lambda (&rest args)
                                (mapconcat 'identity args " | "))
                              (nreverse cols))
                       "\n"))))

(defcustom ivy-read-action-function #'ivy-read-action-by-key
  "Function used to read an action."
  :type '(radio
          (function-item ivy-read-action-by-key)
          (function-item ivy-read-action-ivy)
          (function-item ivy-hydra-read-action)))

(defun ivy-read-action ()
  "Change the action to one of the available ones.

Return nil for `minibuffer-keyboard-quit' or wrong key during the
selection, non-nil otherwise."
  (interactive)
  (let ((actions (ivy-state-action ivy-last)))
    (if (not (ivy--actionp actions))
        t
      (let ((ivy--directory ivy--directory))
        (funcall ivy-read-action-function actions)))))

(defvar set-message-function)

(defun ivy-read-action-by-key (actions)
  (let* ((set-message-function nil)
         (hint (funcall ivy-read-action-format-function (cdr actions)))
         (resize-mini-windows t)
         (key "")
         action-idx)
    (while (and (setq action-idx (cl-position-if
                                  (lambda (x)
                                    (string-prefix-p key (car x)))
                                  (cdr actions)))
                (not (string= key (car (nth action-idx (cdr actions))))))
      (setq key (concat key (key-description (vector (read-key hint))))))
    (ivy-shrink-after-dispatching)
    (cond ((member key '("ESC" "C-g" "M-o"))
           nil)
          ((null action-idx)
           (message "%s is not bound" key)
           nil)
          (t
           (message "")
           (setcar actions (1+ action-idx))
           (ivy-set-action actions)))))

(defvar ivy-marked-candidates nil
  "List of marked candidates.
Use `ivy-mark' to populate this.

When this list is non-nil at the end of the session, the action
will be called for each element of this list.")

(defun ivy-read-action-ivy (actions)
  "Select an action from ACTIONS using Ivy."
  (let ((enable-recursive-minibuffers t))
    (if (and (> (minibuffer-depth) 1)
             (eq (ivy-state-caller ivy-last) 'ivy-read-action-ivy))
        (minibuffer-keyboard-quit)
      (let ((ivy-marked-candidates ivy-marked-candidates))
        (ivy-read (format "action (%s): " (ivy-state-current ivy-last))
                  (cl-mapcar
                   (lambda (a i) (cons (format "[%s] %s" (nth 0 a) (nth 2 a)) i))
                   (cdr actions) (number-sequence 1 (length (cdr actions))))
                  :action (lambda (a)
                            (setcar actions (cdr a))
                            (ivy-set-action actions))
                  :caller 'ivy-read-action-ivy)))))

(defun ivy-shrink-after-dispatching ()
  "Shrink the window after dispatching when action list is too large."
  (when (window-minibuffer-p)
    (window-resize nil (- ivy-height (window-height)))))

(defun ivy-dispatching-done ()
  "Select one of the available actions and call `ivy-done'."
  (interactive)
  (let ((ivy-exit 'ivy-dispatching-done))
    (when (ivy-read-action)
      (ivy-done)))
  (ivy-shrink-after-dispatching))

(defun ivy-dispatching-call ()
  "Select one of the available actions and call `ivy-call'."
  (interactive)
  (setq ivy-current-prefix-arg current-prefix-arg)
  (let ((actions (copy-sequence (ivy-state-action ivy-last)))
        (old-ivy-text ivy-text))
    (unwind-protect
         (when (ivy-read-action)
           (ivy-set-text old-ivy-text)
           (ivy-call))
      (ivy-set-action actions)))
  (ivy-shrink-after-dispatching))

(defun ivy-build-tramp-name (x)
  "Reconstruct X into a path.
Is is a cons cell, related to `tramp-get-completion-function'."
  (let ((user (car x))
        (domain (cadr x)))
    (if user
        (concat user "@" domain)
      domain)))

(declare-function Info-find-node "info")
(declare-function Info-read-node-name-1 "info")
(declare-function tramp-get-completion-function "tramp")

(defcustom ivy-alt-done-functions-alist nil
  "Customize what `ivy-alt-done' does per-collection."
  :type '(alist :key-type symbol :value-type function))

(defun ivy--completing-fname-p ()
  (eq 'file (cdr (assoc
                  'category
                  (ignore-errors
                    (funcall (ivy-state-collection ivy-last) ivy-text nil 'metadata))))))

(defun ivy-alt-done (&optional arg)
  "Exit the minibuffer with the selected candidate.
When ARG is t, exit with current text, ignoring the candidates.
When the current candidate during file name completion is a
directory, continue completion from within that directory instead
of exiting.  This function is otherwise like `ivy-done'."
  (interactive "P")
  (setq ivy-current-prefix-arg current-prefix-arg)
  (let (alt-done-fn)
    (cond ((or arg (ivy--prompt-selected-p))
           (ivy-immediate-done))
          ((setq alt-done-fn (ivy-alist-setting ivy-alt-done-functions-alist))
           (funcall alt-done-fn))
          ((ivy--completing-fname-p)
           (ivy--directory-done))
          (t
           (ivy-done)))))

(defun ivy--info-alt-done ()
  (if (member (ivy-state-current ivy-last) '("(./)" "(../)"))
      (ivy-quit-and-run
        (ivy-read "Go to file: " #'read-file-name-internal
                  :action (lambda (x)
                            (Info-find-node
                             (expand-file-name x ivy--directory)
                             "Top"))))
    (ivy-done)))

(defvar ivy-auto-select-single-candidate nil
  "When non-nil, auto-select the candidate if it is the only one.
When t, it is the same as if the user were prompted and selected the candidate
by calling the default action.  This variable has no use unless the collection
contains a single candidate.")

(defun ivy--directory-enter ()
  (let (dir)
    (when (and
           (> ivy--length 0)
           (not (string= (ivy-state-current ivy-last) "./"))
           (setq dir (ivy-expand-file-if-directory (ivy-state-current ivy-last))))
      (ivy--cd dir)
      (ivy--exhibit))))

(defun ivy--handle-directory (input)
  "Detect the next directory based on special values of INPUT."
  (cond ((string= input "/")
         "/")
        ((string= input "/sudo::")
         (concat input ivy--directory))))

(defun ivy--tramp-candidates ()
  (let ((method (match-string 1 ivy-text))
        (user (match-string 2 ivy-text))
        (rest (match-string 3 ivy-text))
        res)
    (dolist (x (tramp-get-completion-function method))
      (setq res (append res (funcall (car x) (cadr x)))))
    (setq res (delq nil res))
    (when user
      (dolist (x res)
        (setcar x user)))
    (setq res (delete-dups res))
    (let* ((old-ivy-last ivy-last)
           (enable-recursive-minibuffers t)
           (host (let ((ivy-auto-select-single-candidate nil))
                   (ivy-read "user@host: "
                             (mapcar #'ivy-build-tramp-name res)
                             :initial-input rest))))
      (setq ivy-last old-ivy-last)
      (when host
        (setq ivy--directory "/")
        (ivy--cd (concat "/" method ":" host ":/"))))))

(defun ivy--directory-done ()
  "Handle exit from the minibuffer when completing file names."
  (let ((dir (ivy--handle-directory ivy-text)))
    (cond ((equal (ivy-state-current ivy-last) (ivy-state-def ivy-last))
           (ivy-done))
          ((and (ivy-state-require-match ivy-last)
                (equal ivy-text "")
                (null ivy--old-cands))
           (ivy-immediate-done))
          (dir
           (let ((inhibit-message t))
             (ivy--cd dir)))
          ((ivy--directory-enter))
          ((unless (string= ivy-text "")
             ;; Obsolete since 26.1 and removed in 28.1.
             (defvar tramp-completion-mode)
             (with-no-warnings
               (let* ((tramp-completion-mode t)
                      (file (expand-file-name
                             (if (> ivy--length 0) (ivy-state-current ivy-last) ivy-text)
                             ivy--directory)))
                 (when (ignore-errors (file-exists-p file))
                   (if (file-directory-p file)
                       (ivy--cd (file-name-as-directory file))
                     (ivy-done))
                   ivy-text)))))
          ((or (and (equal ivy--directory "/")
                    (string-match-p "\\`[^/]+:.*:.*\\'" ivy-text))
               (string-match-p "\\`/[^/]+:.*:.*\\'" ivy-text))
           (ivy-done))
          ((ivy--tramp-prefix-p)
           (ivy--tramp-candidates))
          (t
           (ivy-done)))))

(defun ivy--tramp-prefix-p ()
  (or (and (equal ivy--directory "/")
           (cond ((string-match
                   "\\`\\([^/]+?\\):\\(?:\\(.*\\)@\\)?\\(.*\\)\\'"
                   ivy-text)
                  (save-match-data
                    (ivy-set-text (ivy-state-current ivy-last))))
                 ((string-match
                   "\\`\\([^/]+?\\):\\(?:\\(.*\\)@\\)?\\(.*\\)\\'"
                   (ivy-state-current ivy-last))
                  (save-match-data
                    (ivy-set-text (ivy-state-current ivy-last))))))
      (string-match
       "\\`/\\([^/]+?\\):\\(?:\\(.*\\)@\\)?\\(.*\\)\\'"
       ivy-text)))

(defun ivy-expand-file-if-directory (file-name)
  "Expand FILE-NAME as directory.
When this directory doesn't exist, return nil."
  (when (stringp file-name)
    (let ((full-name
           ;; Ignore host name must not match method "ssh"
           (ignore-errors
             (file-name-as-directory
              (expand-file-name file-name ivy--directory)))))
      (when (and full-name (file-directory-p full-name))
        full-name))))

(defcustom ivy-tab-space nil
  "When non-nil, `ivy-partial-or-done' should insert a space."
  :type 'boolean)

(defun ivy-partial-or-done ()
  "Complete the minibuffer text as much as possible.
If the text hasn't changed as a result, forward to `ivy-alt-done'."
  (interactive)
  (cond
    ((and (numberp completion-cycle-threshold)
          (< (length ivy--all-candidates) completion-cycle-threshold))
     (let ((ivy-wrap t))
       (ivy-next-line)))
    ((and (eq (ivy-state-collection ivy-last) #'read-file-name-internal)
          (or (and (equal ivy--directory "/")
                   (string-match-p "\\`[^/]+:.*\\'" ivy-text))
              (= (string-to-char ivy-text) ?/)))
     (let ((default-directory ivy--directory)
           dir)
       (minibuffer-complete)
       (ivy-set-text (ivy--input))
       (when (setq dir (ivy-expand-file-if-directory ivy-text))
         (ivy--cd dir))))
    (t
     (or (ivy-partial)
         (when (or (eq this-command last-command)
                   (eq ivy--length 1))
           (ivy-alt-done))))))

(defun ivy--partial-cd-for-single-directory ()
  (when (and
         (eq (ivy-state-collection ivy-last) #'read-file-name-internal)
         (= 1 (length
               (ivy--re-filter
                (funcall ivy--regex-function
                         (concat "^" (string-remove-prefix "^" ivy-text)))
                ivy--all-candidates)))
         (let ((default-directory ivy--directory))
           (file-directory-p (ivy-state-current ivy-last))))
    (ivy--directory-done)))

(defun ivy-partial ()
  "Complete the minibuffer text as much as possible."
  (interactive)
  (let* ((parts (or (ivy--split-spaces ivy-text) (list "")))
         (tail (last parts))
         (postfix (car tail))
         (case-fold-search (ivy--case-fold-p ivy-text))
         (completion-ignore-case case-fold-search)
         (new (try-completion (string-remove-prefix "^" postfix)
                              (if (ivy-state-dynamic-collection ivy-last)
                                  ivy--all-candidates
                                (mapcar (lambda (str)
                                          (let ((i (string-match-p postfix str)))
                                            (and i (substring str i))))
                                        ivy--old-cands)))))
    (cond ((eq new t) nil)
          ((string= new ivy-text) nil)
          ((string= (car tail) (car (ivy--split-spaces new))) nil)
          (new
           (delete-region (minibuffer-prompt-end) (point-max))
           (setcar tail
                   (if (= (string-to-char postfix) ?^)
                       (concat "^" new)
                     new))
           (ivy-set-text
            (concat
             (mapconcat #'identity parts " ")
             (and ivy-tab-space (not (= (length ivy--old-cands) 1)) " ")))
           (insert ivy-text)
           (ivy--partial-cd-for-single-directory)
           t))))

(defvar ivy-completion-beg nil
  "Completion bounds start.")

(defvar ivy-completion-end nil
  "Completion bounds end.")

(defun ivy-immediate-done ()
  "Exit the minibuffer with current input instead of current candidate."
  (interactive)
  (delete-minibuffer-contents)
  (setf (ivy-state-current ivy-last)
        (cond ((or (not ivy--directory)
                   (eq (ivy-state-history ivy-last) 'grep-files-history))
               ivy-text)
              ((and (string= ivy-text "")
                    (eq (ivy-state-collection ivy-last)
                        #'read-file-name-internal))
               (if (ivy-state-def ivy-last)
                   (if (and
                        (file-exists-p (ivy-state-def ivy-last))
                        (/= (length ivy--directory)
                            (1+ (length (expand-file-name (ivy-state-def ivy-last))))))
                       ivy--directory
                     (copy-sequence (ivy-state-def ivy-last)))
                 ivy--directory))
              (t
               (expand-file-name ivy-text ivy--directory))))
  (insert (ivy-state-current ivy-last))
  (setq ivy-completion-beg ivy-completion-end)
  (setq ivy-exit 'done)
  (exit-minibuffer))

(defun ivy--restore-session (&optional session)
  "Resume a recorded completion SESSION, if any exists."
  (when ivy--sessions
    (unless session
      (setq session (intern
                     (let ((ivy-last ivy-last)
                           ivy--all-candidates
                           ivy-text)
                       (ivy-read "Choose ivy session: "
                                 ivy--sessions
                                 :require-match t)))))
    (setq ivy-last (or (cdr (assq session ivy--sessions))
                       ivy-last)))
  (let ((data (plist-get (ivy-state-extra-props ivy-last) :ivy-data)))
    (when data
      (setq ivy--all-candidates (plist-get data :all-candidates))
      (setq ivy-text (plist-get data :text)))))

;;;###autoload
(defun ivy-resume (&optional session)
  "Resume the last completion session, or SESSION if non-nil.
With a prefix arg, try to restore a recorded completion session,
if one exists."
  (interactive)
  (when (or current-prefix-arg session)
    (ivy--restore-session session))

  (if (or (null (ivy-state-action ivy-last))
          (eq (ivy--get-action ivy-last) #'identity))
      (user-error "The last session isn't compatible with `ivy-resume'")
    (when (memq (ivy-state-caller ivy-last)
                '(swiper
                  swiper-isearch swiper-backward
                  swiper-isearch-backward
                  counsel-grep))
      (switch-to-buffer (ivy-state-buffer ivy-last)))
    (with-current-buffer (ivy-state-buffer ivy-last)
      (let ((default-directory (ivy-state-directory ivy-last))
            (ivy-use-ignore-default (ivy-state-ignore ivy-last)))
        (ivy-read
         (ivy-state-prompt ivy-last)
         (ivy-state-collection ivy-last)
         :predicate (ivy-state-predicate ivy-last)
         :require-match (ivy-state-require-match ivy-last)
         :initial-input ivy-text
         :history (ivy-state-history ivy-last)
         :preselect (ivy-state-current ivy-last)
         :keymap (ivy-state-keymap ivy-last)
         :update-fn (ivy-state-update-fn ivy-last)
         :sort (ivy-state-sort ivy-last)
         :action (ivy-state-action ivy-last)
         :unwind (ivy-state-unwind ivy-last)
         :re-builder (ivy-state-re-builder ivy-last)
         :matcher (ivy-state-matcher ivy-last)
         :dynamic-collection (ivy-state-dynamic-collection ivy-last)
         :extra-props (ivy-state-extra-props ivy-last)
         :caller (ivy-state-caller ivy-last))))))

(defvar-local ivy-calling nil
  "When non-nil, call the current action when `ivy--index' changes.")

(defun ivy-set-index (index)
  "Set `ivy--index' to INDEX."
  (setq ivy--index index)
  (when ivy-calling
    (ivy--exhibit)
    (ivy-call)))

(defun ivy-beginning-of-buffer ()
  "Select the first completion candidate."
  (interactive)
  (ivy-set-index 0))

(defun ivy-end-of-buffer ()
  "Select the last completion candidate."
  (interactive)
  (ivy-set-index (1- ivy--length)))

(defun ivy-scroll-up-command ()
  "Scroll the candidates upward by the minibuffer height."
  (interactive)
  (ivy-set-index (min (1- (+ ivy--index ivy-height))
                      (1- ivy--length))))

(defun ivy-scroll-down-command ()
  "Scroll the candidates downward by the minibuffer height."
  (interactive)
  (ivy-set-index (max (1+ (- ivy--index ivy-height))
                      0)))

(defun ivy-next-line (&optional arg)
  "Move cursor vertically down ARG candidates."
  (interactive "p")
  (setq arg (or arg 1))
  (let ((index (+ ivy--index arg)))
    (if (> index (1- ivy--length))
        (if ivy-wrap
            (ivy-beginning-of-buffer)
          (ivy-set-index (1- ivy--length)))
      (ivy-set-index index))))

(defun ivy-next-line-or-history (&optional arg)
  "Move cursor vertically down ARG candidates.
If the input is empty, select the previous history element instead."
  (interactive "p")
  (let ((orig-index ivy--index))
    (ivy-next-line arg)
    (when (and (string= ivy-text "") (= ivy--index orig-index))
      (ivy-previous-history-element 1))))

(defun ivy-previous-line (&optional arg)
  "Move cursor vertically up ARG candidates."
  (interactive "p")
  (setq arg (or arg 1))
  (let ((index (- ivy--index arg))
        (min-index (if ivy--use-selectable-prompt -1 0)))
    (if (< index min-index)
        (if ivy-wrap
            (ivy-end-of-buffer)
          (ivy-set-index min-index))
      (ivy-set-index index))))

(defun ivy-previous-line-or-history (arg)
  "Move cursor vertically up ARG candidates.
If the input is empty, select the previous history element instead."
  (interactive "p")
  (let ((orig-index ivy--index))
    (ivy-previous-line arg)
    (when (and (string= ivy-text "") (= ivy--index orig-index))
      (ivy-previous-history-element 1))))

(defun ivy-toggle-calling ()
  "Flip `ivy-calling'."
  (interactive)
  (when (setq ivy-calling (not ivy-calling))
    (ivy-call)))

(defun ivy-toggle-ignore ()
  "Toggle user-configured candidate filtering."
  (interactive)
  (setq ivy-use-ignore
        (if ivy-use-ignore
            nil
          (or ivy-use-ignore-default t)))
  (setf (ivy-state-ignore ivy-last) ivy-use-ignore)
  ;; invalidate cache
  (setq ivy--old-cands nil))

(defun ivy--get-action (state)
  "Get the action function from STATE."
  (let ((action (ivy-state-action state)))
    (when action
      (if (functionp action)
          action
        (cadr (nth (car action) action))))))

(defun ivy--get-multi-action (state)
  "Get the multi-action function from STATE."
  (let* ((action (ivy-state-action state))
         (multi-action
          (and (listp action)
               (not (eq (car action) 'lambda))
               (nth 3 (nth (car action) action)))))
    (if multi-action
        multi-action
      (when (eq (car action) 1)
        (ivy-state-multi-action state)))))

(defun ivy--get-window (state)
  "Get the window from STATE."
  (if (ivy-state-p state)
      (let ((window (ivy-state-window state)))
        (if (window-live-p window)
            window
          (next-window)))
    (selected-window)))

(defun ivy--actionp (x)
  "Return non-nil when X is a list of actions."
  (and (consp x) (not (memq (car x) '(closure lambda)))))

(defcustom ivy-action-wrap nil
  "When non-nil, `ivy-next-action' and `ivy-prev-action' wrap."
  :type 'boolean)

(defun ivy-next-action ()
  "When the current action is a list, scroll it forwards."
  (interactive)
  (let ((action (ivy-state-action ivy-last)))
    (when (ivy--actionp action)
      (let ((len (1- (length action)))
            (idx (car action)))
        (if (>= idx len)
            (when ivy-action-wrap
              (setf (car action) 1))
          (cl-incf (car action)))))))

(defun ivy-prev-action ()
  "When the current action is a list, scroll it backwards."
  (interactive)
  (let ((action (ivy-state-action ivy-last)))
    (when (ivy--actionp action)
      (if (<= (car action) 1)
          (when ivy-action-wrap
            (setf (car action) (1- (length action))))
        (cl-decf (car action))))))

(defun ivy-action-name ()
  "Return the name associated with the current action."
  (let ((action (ivy-state-action ivy-last)))
    (if (ivy--actionp action)
        (format "[%d/%d] %s"
                (car action)
                (1- (length action))
                (nth 2 (nth (car action) action)))
      "[1/1] default")))

(defvar ivy-inhibit-action nil
  "When non-nil, `ivy-call' does nothing.

Example use:

    (let* ((ivy-inhibit-action t)
           (str (ivy-switch-buffer)))
     ;; do whatever with str - the corresponding buffer will not be opened
     )")

(defun ivy-recursive-restore ()
  "Restore the above state when exiting the minibuffer.
See variable `ivy-recursive-restore' for further information."
  (when (and ivy-recursive-last
             ivy-recursive-restore
             (not (eq ivy-last ivy-recursive-last)))
    (ivy--reset-state (setq ivy-last ivy-recursive-last))))

(defvar ivy-mark-prefix ">"
  "Prefix used by `ivy-mark'.")

(defun ivy--call-marked (action)
  (let* ((prefix-len (length ivy-mark-prefix))
         (marked-candidates
          (mapcar
           (lambda (s)
             (let ((cand (substring s prefix-len)))
               (if ivy--directory
                   (expand-file-name cand ivy--directory)
                 cand)))
           ivy-marked-candidates))
         (multi-action (ivy--get-multi-action ivy-last)))
    (if multi-action
        (let ((default-directory (ivy-state-directory ivy-last)))
          (funcall multi-action (mapcar #'ivy--call-cand marked-candidates)))
      (dolist (c marked-candidates)
        (let ((default-directory (ivy-state-directory ivy-last)))
          (funcall action (ivy--call-cand c)))))))

(defun ivy--call-cand (current)
  (let ((collection (ivy-state-collection ivy-last)))
    (cond
     ;; Alist type.
     ((and (consp (car-safe collection))
           ;; Previously, the cdr of the selected
           ;; candidate would be returned.  Now, the
           ;; whole candidate is returned.
           (let ((idx (get-text-property 0 'idx current)))
             (if idx
                 (progn
                   (ivy--remove-props current 'idx)
                   (nth idx collection))
               (assoc current collection)))))
     (ivy--directory
      (expand-file-name current ivy--directory))
     ((equal current "")
      ivy-text)
     (t
      current))))

(defun ivy-call ()
  "Call the current action without exiting completion."
  (interactive)
  ;; Testing with `ivy-with' seems to call `ivy-call' again,
  ;; in which case `this-command' is nil; so check for this.
  (unless (memq this-command '(nil
                               ivy-done
                               ivy-alt-done
                               ivy-dispatching-done))
    (setq ivy-current-prefix-arg current-prefix-arg))
  (let* ((action
          (if (functionp ivy-inhibit-action)
              ivy-inhibit-action
            (and (not ivy-inhibit-action)
                 (ivy--get-action ivy-last))))
         (current (ivy-state-current ivy-last))
         (x (ivy--call-cand current))
         (res
          (cond
           ((null action)
            current)
           (t
            (select-window (ivy--get-window ivy-last))
            (set-buffer (ivy-state-buffer ivy-last))
            (prog1 (unwind-protect
                       (if ivy-marked-candidates
                           (ivy--call-marked action)
                         (funcall action x))
                     (ivy-recursive-restore))
              (unless (or (eq ivy-exit 'done)
                          (minibuffer-window-active-p (selected-window))
                          (null (active-minibuffer-window)))
                (select-window (active-minibuffer-window))))))))
    (if ivy-inhibit-action
        res
      current)))

(defun ivy-call-and-recenter ()
  "Call action and recenter window according to the selected candidate."
  (interactive)
  (ivy-call)
  (with-ivy-window
    (recenter-top-bottom)))

(defun ivy-next-line-and-call (&optional arg)
  "Move cursor vertically down ARG candidates.
Call the permanent action if possible."
  (interactive "p")
  (ivy-next-line arg)
  (ivy--exhibit)
  (ivy-call))

(defun ivy-previous-line-and-call (&optional arg)
  "Move cursor vertically up ARG candidates.
Call the permanent action if possible."
  (interactive "p")
  (ivy-previous-line arg)
  (ivy--exhibit)
  (ivy-call))

(defun ivy-previous-history-element (arg)
  "Forward to `previous-history-element' with ARG."
  (interactive "p")
  (previous-history-element arg)
  (ivy--cd-maybe)
  (move-end-of-line 1)
  (ivy--maybe-scroll-history))

(defun ivy--insert-symbol-boundaries ()
  (undo-boundary)
  (beginning-of-line)
  (insert "\\_<")
  (end-of-line)
  (insert "\\_>"))

(defun ivy-next-history-element (arg)
  "Forward to `next-history-element' with ARG."
  (interactive "p")
  (if (and (= minibuffer-history-position 0)
           (equal ivy-text ""))
      (progn
        (when minibuffer-default
          (setq ivy--default (car minibuffer-default)))
        (insert ivy--default)
        (when (and (with-ivy-window (derived-mode-p 'prog-mode))
                   (eq (ivy-state-caller ivy-last) 'swiper)
                   (not (file-exists-p ivy--default))
                   (not (ivy-ffap-url-p ivy--default))
                   (not (ivy-state-dynamic-collection ivy-last))
                   (> (point) (minibuffer-prompt-end)))
          (ivy--insert-symbol-boundaries)))
    (next-history-element arg))
  (ivy--cd-maybe)
  (move-end-of-line 1)
  (ivy--maybe-scroll-history))

(defvar ivy-ffap-url-functions nil
  "List of functions that check if the point is on a URL.")

(defun ivy--cd-maybe ()
  "Check if the current input points to a different directory.
If so, move to that directory, while keeping only the file name."
  (when ivy--directory
    (let ((input (ivy--input))
          url)
      (if (setq url (or (ivy-ffap-url-p input)
                        (with-ivy-window
                          (cl-reduce
                           (lambda (a b)
                             (or a (funcall b)))
                           ivy-ffap-url-functions
                           :initial-value nil))))
          (ivy-exit-with-action
           (lambda (_)
             (ivy-ffap-url-fetcher url))
           'no-update-history)
        (setq input (expand-file-name input))
        (let ((file (file-name-nondirectory input))
              (dir (expand-file-name (file-name-directory input))))
          (if (string= dir ivy--directory)
              (progn
                (delete-minibuffer-contents)
                (insert file))
            (ivy--cd dir)
            (insert file)))))))

(defun ivy--maybe-scroll-history ()
  "If the selected history element has an index, scroll there."
  (let ((idx (ignore-errors
               (get-text-property
                (minibuffer-prompt-end)
                'ivy-index))))
    (when idx
      (ivy--exhibit)
      (ivy-set-index idx))))

(declare-function tramp-get-completion-methods "tramp")

(defun ivy--cd (dir)
  "When completing file names, move to directory DIR."
  (if (ivy--completing-fname-p)
      (progn
        (push dir ivy--directory-hist)
        (setq ivy--old-cands nil)
        (setq ivy--old-re nil)
        (ivy-set-index 0)
        (setq ivy--all-candidates
              (append
               (ivy--sorted-files (setq ivy--directory dir))
               (when (and (string= dir "/") (featurep 'tramp))
                 (sort
                  (mapcar
                   (lambda (s) (substring s 1))
                   (tramp-get-completion-methods ""))
                  #'string<))))
        (ivy-set-text "")
        (setf (ivy-state-directory ivy-last) dir)
        (delete-minibuffer-contents))
    (error "Unexpected")))

(defun ivy--parent-dir (filename)
  "Return parent directory of absolute FILENAME."
  (file-name-directory (directory-file-name filename)))

(defun ivy-backward-delete-char ()
  "Forward to `delete-backward-char'.
Call `ivy-on-del-error-function' if an error occurs, usually when
there is no more text to delete at the beginning of the
minibuffer."
  (interactive)
  (if (and ivy--directory (= (minibuffer-prompt-end) (point)))
      (progn
        (ivy--cd (ivy--parent-dir (expand-file-name ivy--directory)))
        (ivy--exhibit))
    (setq prefix-arg current-prefix-arg)
    (condition-case nil
        (call-interactively #'delete-backward-char)
      (error
       (when ivy-on-del-error-function
         (funcall ivy-on-del-error-function))))))

(defun ivy-delete-char (arg)
  "Forward to `delete-char' ARG."
  (interactive "p")
  (unless (eolp)
    (delete-char arg)))

(defun ivy-forward-char (arg)
  "Forward to `forward-char' ARG."
  (interactive "p")
  (unless (eolp)
    (forward-char arg)))

(defun ivy-kill-word (arg)
  "Forward to `kill-word' ARG."
  (interactive "p")
  (unless (eolp)
    (kill-word arg)))

(defun ivy-kill-line ()
  "Forward to `kill-line'."
  (interactive)
  (if (eolp)
      (kill-region (minibuffer-prompt-end) (point))
    (kill-line)))

(defun ivy-kill-whole-line ()
  "Forward to `kill-whole-line'."
  (interactive)
  (kill-region (minibuffer-prompt-end) (line-end-position)))

(defun ivy-backward-kill-word ()
  "Forward to `backward-kill-word'."
  (interactive)
  (if (and ivy--directory (= (minibuffer-prompt-end) (point)))
      (progn
        (ivy--cd (ivy--parent-dir (expand-file-name ivy--directory)))
        (ivy--exhibit))
    (ignore-errors
      (let ((pt (point))
            (last-command (if (eq last-command 'ivy-backward-kill-word)
                              'kill-region
                            last-command)))
        (forward-word -1)
        (kill-region pt (point))))))

(defvar ivy--regexp-quote #'regexp-quote
  "Store the regexp quoting state.")

(defun ivy-toggle-regexp-quote ()
  "Toggle the regexp quoting."
  (interactive)
  (setq ivy--old-re nil)
  (cl-rotatef ivy--regex-function ivy--regexp-quote)
  (setq ivy--old-text "")
  (setq ivy-regex (funcall ivy--regex-function ivy-text)))

(defcustom ivy-format-functions-alist
  '((t . ivy-format-function-default))
  "An alist of functions that transform the list of candidates into a string.
This string is inserted into the minibuffer."
  :type '(alist
          :key-type symbol
          :value-type
          (choice
           (const :tag "Default" ivy-format-function-default)
           (const :tag "Arrow prefix" ivy-format-function-arrow)
           (const :tag "Full line" ivy-format-function-line)
           (function :tag "Custom function"))))

(defun ivy-sort-file-function-default (x y)
  "Compare two files X and Y.
Prioritize directories."
  (if (get-text-property 0 'dirp x)
      (if (get-text-property 0 'dirp y)
          (string< (directory-file-name x) (directory-file-name y))
        t)
    (if (get-text-property 0 'dirp y)
        nil
      (string< x y))))

(defun ivy-string< (x y)
  "Like `string<', but operate on CARs when given cons cells."
  (string< (if (consp x) (car x) x)
           (if (consp y) (car y) y)))

(define-obsolete-function-alias 'ivy-sort-file-function-using-ido
    'ido-file-extension-lessp "<2019-10-12 Sat>")

(defcustom ivy-sort-functions-alist
  '((t . ivy-string<))
  "An alist of sorting functions for each collection function.
Interactive functions that call completion fit in here as well.

Nil means no sorting, which is useful to turn off the sorting for
functions that have candidates in the natural buffer order, like
`org-refile' or `Man-goto-section'.

A list can be used to associate multiple sorting functions with a
collection.  The car of the list is the current sort
function.  This list can be rotated with `ivy-rotate-sort'.

The entry associated with t is used for all fall-through cases.

See also `ivy-sort-max-size'."
  :type
  '(alist
    :key-type (choice
               (const :tag "Fall-through" t)
               (symbol :tag "Collection"))
    :value-type (choice
                 (const :tag "Plain sort" ivy-string<)
                 (const :tag "File sort" ivy-sort-file-function-default)
                 (const :tag "File sort using Ido" ido-file-extension-lessp)
                 (const :tag "No sort" nil)
                 (function :tag "Custom function")
                 (repeat (function :tag "Custom function")))))

(defun ivy--sort-function (collection)
  "Retrieve sort function for COLLECTION from `ivy-sort-functions-alist'."
  (let ((entry (cdr (or (assq collection ivy-sort-functions-alist)
                        (assq (ivy-state-caller ivy-last) ivy-sort-functions-alist)
                        (assq t ivy-sort-functions-alist)))))
    (and (or (functionp entry)
             (functionp (setq entry (car-safe entry))))
         entry)))

(defun ivy-rotate-sort ()
  "Rotate through sorting functions available for current collection.
This only has an effect if multiple sorting functions are
specified for the current collection in
`ivy-sort-functions-alist'."
  (interactive)
  (let ((cell (or (assq (ivy-state-collection ivy-last) ivy-sort-functions-alist)
                  (assq (ivy-state-caller ivy-last) ivy-sort-functions-alist)
                  (assq t ivy-sort-functions-alist))))
    (when (consp (cdr cell))
      (setcdr cell (nconc (cddr cell) (list (cadr cell))))
      (ivy--reset-state ivy-last))))

(defcustom ivy-index-functions-alist
  '((t . ivy-recompute-index-zero))
  "An alist of index recomputing functions for each collection function.
When the input changes, the appropriate function returns an
integer - the index of the matched candidate that should be
selected."
  :type '(alist :key-type symbol :value-type function))

(defvar ivy-re-builders-alist
  '((t . ivy--regex-plus))
  "An alist of regex building functions for each collection function.

Each key is (in order of priority):
1. The actual collection function, e.g. `read-file-name-internal'.
2. The symbol passed by :caller into `ivy-read'.
3. `this-command'.
4. t.

Each value is a function that should take a string and return a
valid regex or a regex sequence (see below).

Possible choices: `ivy--regex', `regexp-quote',
`ivy--regex-plus', `ivy--regex-fuzzy', `ivy--regex-ignore-order'.

If a function returns a list, it should format like this:
'((\"matching-regexp\" . t) (\"non-matching-regexp\") ...).

The matches will be filtered in a sequence, you can mix the
regexps that should match and that should not match as you
like.")

(defvar ivy-highlight-functions-alist
  '((ivy--regex-ignore-order . ivy--highlight-ignore-order)
    (ivy--regex-fuzzy . ivy--highlight-fuzzy)
    (ivy--regex-plus . ivy--highlight-default))
  "An alist of highlighting functions for each regex builder function.")

(defcustom ivy-initial-inputs-alist
  '((org-refile . "^")
    (org-agenda-refile . "^")
    (org-capture-refile . "^")
    (Man-completion-table . "^")
    (woman . "^"))
  "An alist associating commands with their initial input.

Each cdr is either a string or a function called in the context
of a call to `ivy-read'."
  :type '(alist
          :key-type (symbol)
          :value-type (choice (string) (function))))

(defcustom ivy-hooks-alist nil
  "An alist associating commands to setup functions.
Examples: `toggle-input-method', (lambda () (insert \"^\")), etc.
May supersede `ivy-initial-inputs-alist'."
  :type '(alist :key-type symbol :value-type function))

(defvar ivy--occurs-list nil
  "A list of custom occur generators per command.")

(defun ivy-set-occur (cmd occur)
  "Assign CMD a custom OCCUR function."
  (setq ivy--occurs-list
        (plist-put ivy--occurs-list cmd occur)))

(defcustom ivy-update-fns-alist nil
  "An alist associating commands to their :update-fn values."
  :type '(alist
          :key-type symbol
          :value-type
          (radio
           (const :tag "Off" nil)
           (const :tag "Call action on change" auto))))

(defcustom ivy-unwind-fns-alist nil
  "An alist associating commands to their :unwind values."
  :type '(alist :key-type symbol :value-type function))

(defcustom ivy-init-fns-alist nil
  "An alist associating commands to their :init values.
An :init is a function with no arguments.
`ivy-read' calls it to initialize."
  :type '(alist :key-type symbol :value-type function))

(defun ivy--alist-set (alist-sym key val)
  (let ((curr-val (symbol-value alist-sym))
        (customized-val (get alist-sym 'customized-value))
        (default-val (eval (car (get alist-sym 'standard-value)))))
    ;; when the value was set by `customize-set-variable', don't touch it
    (unless customized-val
      ;; only works if the value wasn't customized by the user
      (when (or (null default-val) (equal curr-val default-val))
        (let ((cell (assoc key curr-val)))
          (if cell
              (setcdr cell val)
            (set alist-sym (cons (cons key val)
                                 (symbol-value alist-sym)))))
        (when default-val
          (put alist-sym 'standard-value
               (list (list 'quote (symbol-value alist-sym)))))))))

(declare-function counsel-set-async-exit-code "counsel")

(defvar ivy--parents-alist nil
  "Configure parent caller for child caller.
The child caller inherits and can override the settings of the parent.")

(cl-defun ivy-configure (caller
                         &key
                         parent
                         initial-input
                         height
                         occur
                         update-fn
                         init-fn
                         unwind-fn
                         index-fn
                         sort-fn
                         format-fn
                         display-fn
                         display-transformer-fn
                         alt-done-fn
                         more-chars
                         grep-p
                         exit-codes)
  "Configure `ivy-read' params for CALLER."
  (declare (indent 1))
  (when parent
    (ivy--alist-set 'ivy--parents-alist caller parent))
  (when initial-input
    (ivy--alist-set 'ivy-initial-inputs-alist caller initial-input))
  (when height
    (ivy--alist-set 'ivy-height-alist caller height))
  (when occur
    (ivy-set-occur caller occur))
  (when update-fn
    (ivy--alist-set 'ivy-update-fns-alist caller update-fn))
  (when unwind-fn
    (ivy--alist-set 'ivy-unwind-fns-alist caller unwind-fn))
  (when init-fn
    (ivy--alist-set 'ivy-init-fns-alist caller init-fn))
  (when index-fn
    (ivy--alist-set 'ivy-index-functions-alist caller index-fn))
  (when sort-fn
    (ivy--alist-set 'ivy-sort-functions-alist caller sort-fn))
  (when format-fn
    (ivy--alist-set 'ivy-format-functions-alist caller format-fn))
  (when display-fn
    (ivy--alist-set 'ivy-display-functions-alist caller display-fn))
  (when display-transformer-fn
    (ivy--alist-set 'ivy--display-transformers-alist caller display-transformer-fn))
  (when alt-done-fn
    (ivy--alist-set 'ivy-alt-done-functions-alist caller alt-done-fn))
  (when more-chars
    (ivy--alist-set 'ivy-more-chars-alist caller more-chars))
  (when grep-p
    (cl-pushnew caller ivy-highlight-grep-commands))
  (when exit-codes
    (let (code msg)
      (while (and (setq code (pop exit-codes))
                  (setq msg (pop exit-codes)))
        (counsel-set-async-exit-code caller code msg)))))

(defcustom ivy-sort-max-size 30000
  "Sorting won't be done for collections larger than this."
  :type 'integer)

(defalias 'ivy--dirname-p
  ;; Added in Emacs 25.1.
  (if (fboundp 'directory-name-p)
      #'directory-name-p
    (lambda (name)
      "Return non-nil if NAME ends with a directory separator."
      (string-suffix-p "/" name))))

(defun ivy--sorted-files (dir)
  "Return the list of files in DIR.
Directories come first."
  (let* ((default-directory dir)
         (seq (condition-case nil
                  (mapcar (lambda (s) (replace-regexp-in-string "\\$\\$" "$" s))
                          (all-completions "" #'read-file-name-internal
                                           (ivy-state-predicate ivy-last)))
                (error
                 (directory-files dir))))
         sort-fn)
    (setq seq (delete "./" (delete "../" seq)))
    (when (eq (setq sort-fn (ivy--sort-function #'read-file-name-internal))
              #'ivy-sort-file-function-default)
      (setq seq (mapcar (lambda (x)
                          (propertize x 'dirp (ivy--dirname-p x)))
                        seq)))
    (when sort-fn
      (setq seq (sort seq sort-fn)))
    (dolist (dir ivy-extra-directories)
      (push dir seq))
    (if (string= dir "/")
        (cl-remove-if (lambda (s) (string-match ":$" s)) (delete "../" seq))
      seq)))

(defun ivy-alist-setting (alist &optional key)
  "Return the value associated with KEY in ALIST, using `assq'.
KEY defaults to the last caller of `ivy-read'; if no entry is
found, it falls back to the key t."
  (let ((caller (or key (ivy-state-caller ivy-last))))
    (or
     (and caller (cdr (assq caller alist)))
     (let ((parent (cdr (assq caller ivy--parents-alist))))
       (when parent
         (ivy-alist-setting alist parent)))
     (cdr (assq t alist)))))

(defun ivy--height (caller)
  (let ((v (or (ivy-alist-setting ivy-height-alist caller)
               ivy-height)))
    (if (integerp v)
        v
      (if (functionp v)
          (funcall v caller)
        (error "Unexpected value: %S" v)))))

(defun ivy--remove-props (str &rest props)
  "Return STR with text PROPS destructively removed."
  (ignore-errors
    (remove-list-of-text-properties 0 (length str) props str))
  str)

(defun ivy--update-prompt (prompt)
  (cond ((equal prompt "Keyword, C-h: ")
         ;; auto-insert.el
         "Keyword (C-M-j to end): ")
        (t
         ;; misearch.el
         (replace-regexp-in-string "RET to end" "C-M-j to end" prompt))))

;;** Entry Point
;;;###autoload
(cl-defun ivy-read (prompt collection
                    &key
                      predicate require-match initial-input
                      history preselect def keymap update-fn sort
                      action multi-action
                      unwind re-builder matcher
                      dynamic-collection
                      extra-props
                      caller)
  "Read a string in the minibuffer, with completion.

PROMPT is a string, normally ending in a colon and a space.
`ivy-count-format' is prepended to PROMPT during completion.

COLLECTION is either a list of strings, a function, an alist, or
a hash table, supplied for `minibuffer-completion-table'.

PREDICATE is applied to filter out the COLLECTION immediately.
This argument is for compatibility with `completing-read'.

When REQUIRE-MATCH is non-nil, only members of COLLECTION can be
selected.

If INITIAL-INPUT is non-nil, then insert that input in the
minibuffer initially.

HISTORY is a name of a variable to hold the completion session
history.

KEYMAP is composed with `ivy-minibuffer-map'.

PRESELECT, when non-nil, determines which one of the candidates
matching INITIAL-INPUT to select initially.  An integer stands
for the position of the desired candidate in the collection,
counting from zero.  Otherwise, use the first occurrence of
PRESELECT in the collection.  Comparison is first done with
`equal'.  If that fails, and when applicable, match PRESELECT as
a regular expression.

DEF is for compatibility with `completing-read'.

UPDATE-FN is called each time the candidate list is re-displayed.

When SORT is non-nil, `ivy-sort-functions-alist' determines how
to sort candidates before displaying them.

ACTION is a function to call after selecting a candidate.
It takes one argument, the selected candidate. If COLLECTION is
an alist, the argument is a cons cell, otherwise it's a string.

MULTI-ACTION, when non-nil, is called instead of ACTION when
there are marked candidates. It takes the list of candidates as
its only argument. When it's nil, ACTION is called on each marked
candidate.

UNWIND is a function of no arguments to call before exiting.

RE-BUILDER is a function transforming input text into a regex
pattern.

MATCHER is a function which can override how candidates are
filtered based on user input.  It takes a regex pattern and a
list of candidates, and returns the list of matching candidates.

DYNAMIC-COLLECTION is a boolean specifying whether the list of
candidates is updated after each input by calling COLLECTION.

EXTRA-PROPS is a plist that can be used to store
collection-specific session-specific data.

CALLER is a symbol to uniquely identify the caller to `ivy-read'.
It is used, along with COLLECTION, to determine which
customizations apply to the current completion session."
  (let ((init-fn (ivy-alist-setting ivy-init-fns-alist caller)))
    (when init-fn
      (funcall init-fn)))
  ;; get un-stuck from an existing `read-key' overriding minibuffer keys
  (when (equal overriding-local-map '(keymap))
    (keyboard-quit))
  (setq caller (or caller this-command))
  (let* ((ivy-recursive-last (and (active-minibuffer-window) ivy-last))
         (ivy--display-function
          (when (or ivy-recursive-last
                    (not (window-minibuffer-p)))
            (ivy-alist-setting ivy-display-functions-alist caller))))
    (setq update-fn (or update-fn (ivy-alist-setting ivy-update-fns-alist caller)))
    (setq unwind (or unwind (ivy-alist-setting ivy-unwind-fns-alist caller)))
    (setq ivy-last
          (make-ivy-state
           :prompt (ivy--update-prompt prompt)
           :collection collection
           :predicate predicate
           :require-match require-match
           :initial-input initial-input
           :history history
           :preselect preselect
           :keymap keymap
           :update-fn (if (eq update-fn 'auto)
                          (lambda ()
                            (with-ivy-window
                              (funcall
                               (ivy--get-action ivy-last)
                               (if (consp (car-safe (ivy-state-collection ivy-last)))
                                   (assoc (ivy-state-current ivy-last)
                                          (ivy-state-collection ivy-last))
                                 (ivy-state-current ivy-last)))))
                        update-fn)
           :sort sort
           :action (ivy--compute-extra-actions action caller)
           :multi-action multi-action
           :frame (selected-frame)
           :window (selected-window)
           :buffer (current-buffer)
           :unwind unwind
           :re-builder re-builder
           :matcher matcher
           :dynamic-collection dynamic-collection
           :display-transformer-fn (ivy-alist-setting ivy--display-transformers-alist caller)
           :directory default-directory
           :extra-props extra-props
           :caller caller
           :def def))
    (ivy--reset-state ivy-last)
    (unwind-protect
         (minibuffer-with-setup-hook
             #'ivy--minibuffer-setup
           (let* ((hist (or history 'ivy-history))
                  (minibuffer-completion-table collection)
                  (minibuffer-completion-predicate predicate)
                  (ivy-height (ivy--height caller))
                  (resize-mini-windows (unless (display-graphic-p)
                                         'grow-only)))
             (if (and ivy-auto-select-single-candidate
                      ivy--all-candidates
                      (null (cdr ivy--all-candidates)))
                 (progn
                   (setf (ivy-state-current ivy-last)
                         (car ivy--all-candidates))
                   (setq ivy-exit 'done))
               (condition-case err
                   (read-from-minibuffer
                    prompt
                    (ivy-state-initial-input ivy-last)
                    (make-composed-keymap keymap ivy-minibuffer-map)
                    nil
                    hist)
                 (error
                  (unless (equal err '(error "Selecting deleted buffer"))
                    (signal (car err) (cdr err))))))
             (when (eq ivy-exit 'done)
               (ivy--update-history hist))))
      (let ((session (or (plist-get extra-props :session)
                         (unless (or (minibufferp)
                                     (null (ivy-state-action ivy-last))
                                     (eq (ivy--get-action ivy-last) #'identity))
                           caller))))
        (when session
          (setf (ivy-state-extra-props ivy-last)
                (plist-put extra-props :ivy-data `(:all-candidates ,ivy--all-candidates
                                                   :text ,ivy-text)))
          (ivy--alist-set 'ivy--sessions session ivy-last)))
      (ivy--cleanup))
    (ivy-call)))

(defun ivy--update-history (hist)
  (let ((item
         (if (or (string= ivy-text "")
                 (eq
                  (plist-get (ivy-state-extra-props ivy-last) :caller)
                  'ivy-completing-read)
                 (eq (ivy-state-history ivy-last) 'file-name-history))
             (ivy-state-current ivy-last)
           ivy-text)))
    (cond ((equal item ""))
          ((stringp item)
           (set hist (cons (propertize item 'ivy-index ivy--index)
                           (delete item (symbol-value hist))))))))

(defun ivy--cleanup ()
  ;; Fixes a bug in ESS, #1660
  (put 'post-command-hook 'permanent-local nil)
  (remove-hook 'post-command-hook #'ivy--queue-exhibit)
  (remove-hook 'window-size-change-functions #'ivy--window-size-changed)
  (let ((cleanup (ivy--display-function-prop :cleanup))
        (unwind (ivy-state-unwind ivy-last)))
    (when (functionp cleanup)
      (funcall cleanup))
    (when unwind
      (funcall unwind)))
  (ivy--pulse-cleanup)
  (unless (eq ivy-exit 'done)
    (ivy-recursive-restore)))

(defun ivy--display-function-prop (prop)
  "Return PROP associated with current `ivy--display-function'."
  (plist-get (cdr (assq ivy--display-function
                        ivy-display-functions-props))
             prop))

(defvar Info-complete-menu-buffer)

(defun ivy--reset-state (state)
  "Reset the ivy to STATE.
This is useful for recursive `ivy-read'."
  (setq ivy-marked-candidates nil)
  (unless (equal (selected-frame) (ivy-state-frame state))
    (select-window (active-minibuffer-window)))
  (let* ((prompt (or (ivy-state-prompt state) ""))
         (collection (ivy-state-collection state))
         (predicate (ivy-state-predicate state))
         (history (ivy-state-history state))
         (preselect (ivy-state-preselect state))
         (re-builder (ivy-state-re-builder state))
         (dynamic-collection (ivy-state-dynamic-collection state))
         (require-match (ivy-state-require-match state))
         (caller (or (ivy-state-caller state) this-command))
         (sort (or (ivy-state-sort state) (assoc caller ivy-sort-functions-alist)))
         (initial-input
          (or (ivy-state-initial-input state)
              (let ((init (ivy-alist-setting ivy-initial-inputs-alist caller)))
                (if (functionp init) (funcall init) init))))
         (def (ivy-state-def state)))
    (when (and (eq caller 'swiper-isearch) (buffer-modified-p))
      (setq preselect nil))
    (setq ivy--extra-candidates (ivy--compute-extra-candidates caller))
    (setq ivy--directory nil)
    (setq ivy--directory-hist (list default-directory))
    (setq ivy-case-fold-search ivy-case-fold-search-default)
    (setf (ivy-state-re-builder ivy-last)
          (setq ivy--regex-function
                (or re-builder
                    (and (functionp collection)
                         (cdr (assq collection ivy-re-builders-alist)))
                    (ivy-alist-setting ivy-re-builders-alist)
                    #'ivy--regex)))
    (setq ivy--subexps 0)
    (setq ivy--regexp-quote #'regexp-quote)
    (setq ivy--old-text "")
    (setq ivy--full-length nil)
    (ivy-set-text (or initial-input ""))
    (setq ivy--index 0)
    (setq ivy-calling nil)
    (setq ivy-use-ignore ivy-use-ignore-default)
    (setf (ivy-state-ignore state) ivy-use-ignore)
    (setq ivy--highlight-function
          (or (cdr (assq (ivy-alist-setting ivy-re-builders-alist)
                         ivy-highlight-functions-alist))
              #'ivy--highlight-default))
    (let ((ivy-recursive-restore nil)
          coll sort-fn)
      (cond ((eq collection #'Info-read-node-name-1)
             (setq coll
                   (if (equal (bound-and-true-p Info-current-file) "dir")
                       (mapcar (lambda (x) (format "(%s)" x))
                               (delete-dups
                                (all-completions "(" collection predicate)))
                     (all-completions "" collection predicate))))
            ((memq collection '(read-file-name-internal ffap-read-file-or-url-internal))
             (require 'tramp)
             (when (and (equal def initial-input)
                        (member "./" ivy-extra-directories))
               (setq def nil))
             (setq ivy--directory default-directory)
             (when (and initial-input
                        (not (equal initial-input "")))
               (cond ((file-directory-p initial-input)
                      (when (equal (file-name-nondirectory initial-input) "")
                        (setf (ivy-state-preselect state) (setq preselect nil))
                        (setq def nil))
                      (setq ivy--directory (file-name-as-directory initial-input))
                      (setq initial-input nil)
                      (when preselect
                        (let ((preselect-directory
                               (file-name-directory preselect)))
                          (when (and preselect-directory
                                     (not (equal
                                           (expand-file-name
                                            preselect-directory)
                                           (expand-file-name ivy--directory))))
                            (setf (ivy-state-preselect state)
                                  (setq preselect nil))))))
                     ((ignore-errors
                        (file-exists-p (file-name-directory initial-input)))
                      (setq ivy--directory (file-name-directory initial-input))
                      (setf (ivy-state-preselect state)
                            (file-name-nondirectory initial-input)))))
             (require 'dired)
             (when preselect
               (let ((preselect-directory (ivy--parent-dir preselect)))
                 (when (and preselect-directory
                            (not (string= preselect-directory
                                          default-directory)))
                   (setq ivy--directory preselect-directory))
                 (setq preselect (file-relative-name preselect
                                                     preselect-directory))
                 (setf (ivy-state-preselect state) preselect)))
             (setq sort nil)
             (setq coll (ivy--sorted-files ivy--directory))
             (when initial-input
               (unless (or require-match
                           (equal initial-input default-directory)
                           (equal initial-input ""))
                 (setq coll (cons initial-input coll)))
               (setq initial-input (file-name-nondirectory initial-input))))
            ((eq collection #'internal-complete-buffer)
             (setq coll (ivy--buffer-list
                         ""
                         (and ivy-use-virtual-buffers
                              (member caller '(ivy-switch-buffer
                                               ivy-switch-buffer-other-window
                                               counsel-switch-buffer)))
                         predicate)))
            (dynamic-collection
             (setq coll (if (and (eq this-command 'ivy-resume) (not (buffer-modified-p)))
                            ivy--all-candidates
                          (ivy--dynamic-collection-cands (or initial-input "")))))
            ((consp (car-safe collection))
             (setq collection (cl-remove-if-not predicate collection))
             (when (and sort (setq sort-fn (ivy--sort-function caller)))
               (setq collection (sort (copy-sequence collection) sort-fn))
               (setq sort nil))
             (setf (ivy-state-collection ivy-last) collection)
             (setq coll (let ((i -1))
                          (mapcar (lambda (x)
                                    (propertize x 'idx (cl-incf i)))
                                  (all-completions "" collection)))))
            ((or (functionp collection)
                 (byte-code-function-p collection)
                 (vectorp collection)
                 (hash-table-p collection)
                 (and (listp collection) (symbolp (car collection))))
             (let ((Info-complete-menu-buffer
                    ;; FIXME: This is a temporary workaround for issue #1803.
                    (or (bound-and-true-p Info-complete-menu-buffer)
                        (ivy-state-buffer state))))
               (setq coll (all-completions "" collection predicate))))
            (t
             (setq coll (all-completions "" collection predicate))))
      (unless (ivy-state-dynamic-collection ivy-last)
        (setq coll (delete "" coll)))
      (when (and sort
                 (or (functionp collection)
                     (not (eq history 'org-refile-history)))
                 (setq sort-fn (ivy--sort-function
                                (if (functionp collection) collection caller)))
                 (listp coll)
                 (null (nthcdr ivy-sort-max-size coll)))
        (setq coll (sort (copy-sequence coll) sort-fn)))
      (when def
        (cond ((stringp (car-safe def))
               (setq coll
                     (delete-dups
                      (append def coll))))
              ((and (stringp def) (not (member def coll)))
               (push def coll))))
      (setq coll (ivy--set-candidates coll))
      (setq ivy--old-re nil)
      (setq ivy--old-cands nil)
      (when initial-input
        ;; Needed for anchor to work
        (setq ivy--old-cands coll)
        (setq ivy--old-cands (ivy--filter initial-input coll)))
      (unless (setq ivy--trying-to-resume-dynamic-collection
                    (and preselect dynamic-collection))
        (when (integerp preselect)
          (setq ivy--old-re "")
          (ivy-set-index preselect)))
      (setq ivy--all-candidates coll)
      (unless (integerp preselect)
        (ivy-set-index (or
                        (and dynamic-collection
                             ivy--index)
                        (and preselect
                             (ivy--preselect-index
                              preselect
                              (if initial-input
                                  ivy--old-cands
                                coll)))
                        0))))
    (setq ivy-exit nil)
    (setq ivy--default
          (if (region-active-p)
              (buffer-substring (region-beginning) (region-end))
            (ivy-thing-at-point)))
    (setq ivy--prompt (ivy-add-prompt-count (ivy--quote-format-string prompt)))
    (setq ivy--use-selectable-prompt (ivy--prompt-selectable-p))
    (setf (ivy-state-initial-input ivy-last) initial-input)))

(defun ivy-add-prompt-count (prompt)
  "Add count information to PROMPT."
  (cond ((null ivy-count-format)
         (error "`ivy-count-format' must not be nil; set it to \"\" instead"))
        ((string-match "%d.*\\(%d\\)" ivy-count-format)
         (let* ((w
                  (if (listp ivy--all-candidates)
                      (1+ (floor (log (max 1 (length ivy--all-candidates)) 10)))
                      1))
                (s (replace-match (format "%%-%dd" w) t t ivy-count-format 1)))
           (string-match "%d" s)
           (concat (replace-match (format "%%%dd" w) t t s)
                   prompt)))
        ((string-match-p "%.*d" ivy-count-format)
         (concat ivy-count-format prompt))
        (t
         prompt)))

(defun ivy--quote-format-string (str)
  "Make STR suitable for `format' with no extra arguments."
  (replace-regexp-in-string "%" "%%" str t t))

;;;###autoload
(defun ivy-completing-read (prompt collection
                            &optional predicate require-match initial-input
                              history def inherit-input-method)
  "Read a string in the minibuffer, with completion.

This interface conforms to `completing-read' and can be used for
`completing-read-function'.

PROMPT is a string that normally ends in a colon and a space.
COLLECTION is either a list of strings, an alist, an obarray, or a hash table.
PREDICATE limits completion to a subset of COLLECTION.
REQUIRE-MATCH is a boolean value or a symbol.  See `completing-read'.
INITIAL-INPUT is a string inserted into the minibuffer initially.
HISTORY is a list of previously selected inputs.
DEF is the default value.
INHERIT-INPUT-METHOD is currently ignored."
  (let ((handler
         (and (< ivy-completing-read-ignore-handlers-depth (minibuffer-depth))
              (assq this-command ivy-completing-read-handlers-alist))))
    (if handler
        (let ((completion-in-region-function #'completion--in-region)
              (ivy-completing-read-ignore-handlers-depth (1+ (minibuffer-depth))))
          (funcall (cdr handler)
                   prompt collection
                   predicate require-match
                   initial-input history
                   def inherit-input-method))
      ;; See the doc of `completing-read'.
      (when (consp history)
        (when (numberp (cdr history))
          (setq initial-input (nth (1- (cdr history))
                                   (symbol-value (car history)))))
        (setq history (car history)))
      (when (consp def)
        (setq def (car def)))
      (let ((str (ivy-read
                  prompt collection
                  :predicate predicate
                  :require-match (when (and collection require-match)
                                   require-match)
                  :initial-input (cond ((consp initial-input)
                                        (car initial-input))
                                       ((and (stringp initial-input)
                                             (not (eq collection #'read-file-name-internal))
                                             (string-match-p "\\+" initial-input))
                                        (replace-regexp-in-string
                                         "\\+" "\\\\+" initial-input))
                                       (t
                                        initial-input))
                  :preselect def
                  :def def
                  :history history
                  :keymap nil
                  :dynamic-collection ivy-completing-read-dynamic-collection
                  :extra-props '(:caller ivy-completing-read)
                  :caller (if (and collection (symbolp collection))
                              collection
                            this-command))))
        (if (string= str "")
            ;; For `completing-read' compat, return the first element of
            ;; DEFAULT, if it is a list; "", if DEFAULT is nil; or DEFAULT.
            (or def "")
          str)))))

(defun ivy-completing-read-with-empty-string-def
    (prompt collection
     &optional predicate require-match initial-input
       history def inherit-input-method)
  "Same as `ivy-completing-read' but with different handling of DEF.

Specifically, if DEF is nil, it is treated the same as if DEF was
the empty string. This mimics the behavior of
`completing-read-default'. This function can therefore be used in
place of `ivy-completing-read' for commands that rely on this
behavior."
  (ivy-completing-read
   prompt collection predicate require-match initial-input
   history (or def "") inherit-input-method))

(declare-function mc/all-fake-cursors "ext:multiple-cursors-core")

(defun ivy-completion-in-region-action (str)
  "Insert STR, erasing the previous one.
The previous string is between `ivy-completion-beg' and `ivy-completion-end'."
  (when (consp str)
    (setq str (cdr str)))
  (when (stringp str)
    (let ((fake-cursors (and (require 'multiple-cursors-core nil t)
                             (mc/all-fake-cursors)))
          (pt (point))
          (beg ivy-completion-beg)
          (end ivy-completion-end))
      (when beg
        (delete-region beg end))
      (setq ivy-completion-beg (point))
      (insert (substring-no-properties str))
      (completion--done str 'exact)
      (setq ivy-completion-end (point))
      (save-excursion
        (dolist (cursor fake-cursors)
          (goto-char (overlay-start cursor))
          (delete-region (+ (point) (- beg pt))
                         (+ (point) (- end pt)))
          (insert (substring-no-properties str))
          ;; manually move the fake cursor
          (move-overlay cursor (point) (1+ (point)))
          (set-marker (overlay-get cursor 'point) (point))
          (set-marker (overlay-get cursor 'mark) (point)))))))

(defun ivy-completion-common-length (str)
  "Return the amount of characters that match in  STR.

`completion-all-completions' computes this and returns the result
via text properties.

The first non-matching part is propertized:
- either with: (face (completions-first-difference))
- or: (font-lock-face completions-first-difference)."
  (let ((char-property-alias-alist '((face font-lock-face)))
        (i (1- (length str))))
    (catch 'done
      (while (>= i 0)
        (when (equal (get-text-property i 'face str)
                     '(completions-first-difference))
          (throw 'done i))
        (cl-decf i))
      (throw 'done (length str)))))

(defun ivy-completion-in-region (start end collection &optional predicate)
  "An Ivy function suitable for `completion-in-region-function'.
The function completes the text between START and END using COLLECTION.
PREDICATE (a function called with no arguments) says when to exit.
See `completion-in-region' for further information."
  (let* ((enable-recursive-minibuffers t)
         (str (buffer-substring-no-properties start end))
         (completion-ignore-case (ivy--case-fold-p str))
         (comps
          (completion-all-completions str collection predicate (- end start))))
    (cond ((null comps)
           (message "No matches"))
          ((progn
             (nconc comps nil)
             (and (null (cdr comps))
                  (string= str (car comps))))
           (message "Sole match"))
          (t
           (when (eq collection 'crm--collection-fn)
             (setq comps (delete-dups comps)))
           (let* ((len (ivy-completion-common-length (car comps)))
                  (initial (cond ((= len 0)
                                  "")
                                 ((let ((str-len (length str)))
                                    (when (> len str-len)
                                      (setq len str-len)
                                      str)))
                                 (t
                                  (substring str (- len))))))
             (delete-region (- end len) end)
             (setq ivy-completion-beg (- end len))
             (setq ivy-completion-end ivy-completion-beg)
             (if (null (cdr comps))
                 (progn
                   (unless (minibuffer-window-active-p (selected-window))
                     (setf (ivy-state-window ivy-last) (selected-window)))
                   (ivy-completion-in-region-action
                    (substring-no-properties (car comps))))
               (dolist (s comps)
                 ;; Remove face `completions-first-difference'.
                 (ivy--remove-props s 'face))
               (setq ivy--old-re nil)
               (unless (ivy--filter initial comps)
                 (setq initial nil)
                 (setq predicate nil)
                 (setq collection comps))
               (unless (derived-mode-p #'emacs-lisp-mode)
                 (setq collection comps)
                 (setq predicate nil))
               (ivy-read (format "(%s): " str) collection
                         :predicate predicate
                         :initial-input (concat
                                         (and (derived-mode-p #'emacs-lisp-mode)
                                              "^")
                                         initial)
                         :action #'ivy-completion-in-region-action
                         :unwind (lambda ()
                                   (unless (eq ivy-exit 'done)
                                     (goto-char ivy-completion-beg)
                                     (when initial
                                       (insert initial))))
                         :caller 'ivy-completion-in-region)))
           ;; Return value should be non-nil on valid completion;
           ;; see `completion-in-region'.
           t))))

(defun ivy-completion-in-region-prompt ()
  "Prompt function for `ivy-completion-in-region'.
See `ivy-set-prompt'."
  (and (window-minibuffer-p (ivy-state-window ivy-last))
       (ivy-add-prompt-count (ivy-state-prompt ivy-last))))

(ivy-set-prompt #'ivy-completion-in-region #'ivy-completion-in-region-prompt)

(defcustom ivy-do-completion-in-region t
  "When non-nil `ivy-mode' will set `completion-in-region-function'."
  :type 'boolean)

(defvar ivy--old-crf nil
  "Store previous value of `completing-read-function'.")

(defvar ivy--old-cirf nil
  "Store previous value of `completion-in-region-function'.")

;;;###autoload
(define-minor-mode ivy-mode
  "Toggle Ivy mode on or off.
Turn Ivy mode on if ARG is positive, off otherwise.
Turning on Ivy mode sets `completing-read-function' to
`ivy-completing-read'.

Global bindings:
\\{ivy-mode-map}

Minibuffer bindings:
\\{ivy-minibuffer-map}"
  :group 'ivy
  :global t
  :keymap ivy-mode-map
  :lighter " ivy"
  (if ivy-mode
      (progn
        (unless (eq completing-read-function #'ivy-completing-read)
          (setq ivy--old-crf completing-read-function)
          (setq completing-read-function #'ivy-completing-read))
        (when ivy-do-completion-in-region
          (unless (eq completion-in-region-function #'ivy-completion-in-region)
            (setq ivy--old-cirf completion-in-region-function)
            (setq completion-in-region-function #'ivy-completion-in-region))))
    (when (eq completing-read-function #'ivy-completing-read)
      (setq completing-read-function (or ivy--old-crf
                                         #'completing-read-default))
      (setq ivy--old-crf nil))
    (when (eq completion-in-region-function #'ivy-completion-in-region)
      (setq completion-in-region-function (or ivy--old-cirf
                                              #'completion--in-region))
      (setq ivy--old-cirf nil))))

(defun ivy--preselect-index (preselect candidates)
  "Return the index of PRESELECT in CANDIDATES."
  (or (cond ((integerp preselect)
             (if (integerp (car candidates))
                 (cl-position preselect candidates)
               preselect))
            ((cl-position preselect candidates :test #'equal))
            ((ivy--regex-p preselect)
             (cl-position preselect candidates :test #'string-match-p)))
      0))

;;* Implementation
;;** Regex
(defun ivy-re-match (re-seq str)
  "Return non-nil if RE-SEQ is matched by STR.

RE-SEQ is a list of (RE . MATCH-P).

RE is a regular expression.

MATCH-P is t when RE should match STR and nil when RE should not
match STR.

Each element of RE-SEQ must match for the function to return true.

This concept is used to generalize regular expressions for
`ivy--regex-plus' and `ivy--regex-ignore-order'."
  (let ((res t)
        re)
    (while (and res (setq re (pop re-seq)))
      (setq res
            (if (cdr re)
                (string-match-p (car re) str)
              (not (string-match-p (car re) str)))))
    res))

(defvar ivy--regex-hash
  (make-hash-table :test #'equal)
  "Store pre-computed regex.")

(defvar ivy--input-garbage nil)

(defun ivy--split (str)
  "Split STR into list of substrings bounded by spaces.
Single spaces act as splitting points.  Consecutive spaces
\"quote\" their preceding spaces, i.e., guard them from being
split.  This allows the literal interpretation of N spaces by
inputting N+1 spaces.  Any substring not constituting a valid
regexp is passed to `regexp-quote'."
  (let ((len (length str))
        (i 0)
        (start 0)
        (res nil)
        match-len
        end
        c)
    (catch 'break
      (while (< i len)
        (setq c (aref str i))
        (cond ((= ?\[ c)
               (if (setq end (ivy--match-regex-brackets
                              (substring str i)))
                   (cl-incf i end)
                 (setq ivy--input-garbage (substring str i))
                 (throw 'break nil)))
              ((= ?\\ c)
               (if (and (< (1+ i) len) (= ?\( (aref str (1+ i))))
                   (progn
                     (when (> i start)
                       (push (substring str start i) res))
                     (if (eq (string-match "\\\\([^\0]*?\\\\)" str i) i)
                         (progn
                           (push (match-string 0 str) res)
                           (setq i (match-end 0))
                           (setq start i))
                       (setq ivy--input-garbage (substring str i))
                       (throw 'break nil)))
                 (cl-incf i)))
              ((= ?\  c)
               (string-match " +" str i)
               (setq match-len (- (match-end 0) (match-beginning 0)))
               (if (= match-len 1)
                   (progn
                     (when (> i start)
                       (push (substring str start i) res))
                     (setq start (1+ i)))
                 (setq str (replace-match
                            (make-string (1- match-len) ?\ )
                            nil nil str))
                 (setq len (length str))
                 (cl-incf i (1- match-len)))
               (cl-incf i))
              (t
               (cl-incf i)))))
    (when (< start i)
      (push (substring str start) res))
    (mapcar #'ivy--regex-or-literal (nreverse res))))

(defun ivy--match-regex-brackets (str)
  (let ((len (length str))
        (i 1)
        (open-count 1)
        c)
    (while (and (< i len)
                (> open-count 0))
      (setq c (aref str i))
      (cond ((= c ?\[)
             (cl-incf open-count))
            ((= c ?\])
             (cl-decf open-count)))
      (cl-incf i))
    (when (= open-count 0)
      (if (eq (string-match "[+*?]" str i) i)
          (match-end 0)
        i))))

(defun ivy--trim-trailing-re (regex)
  "Trim incomplete REGEX.
If REGEX ends with \\|, trim it, since then it matches an empty string."
  (if (string-match "\\`\\(.*\\)[\\]|\\'" regex)
      (match-string 1 regex)
    regex))

(defun ivy--regex (str &optional greedy)
  "Re-build regex pattern from STR in case it has a space.
When GREEDY is non-nil, join words in a greedy way."
  (let ((hashed (unless greedy
                  (gethash str ivy--regex-hash))))
    (if hashed
        (progn
          (setq ivy--subexps (car hashed))
          (cdr hashed))
      (when (string-match-p "\\(?:[^\\]\\|^\\)\\\\\\'" str)
        (setq str (substring str 0 -1)))
      (setq str (ivy--trim-trailing-re str))
      (cdr (puthash str
                    (let ((subs (ivy--split str)))
                      (if (= (length subs) 1)
                          (cons
                           (setq ivy--subexps 0)
                           (if (string-match-p "\\`\\.[^.]" (car subs))
                               (concat "\\." (substring (car subs) 1))
                             (car subs)))
                        (cons
                         (setq ivy--subexps (length subs))
                         (replace-regexp-in-string
                          "\\.\\*\\??\\\\( "
                          "\\( "
                          (mapconcat
                           (lambda (x)
                             (if (string-match-p "\\`\\\\([^?][^\0]*\\\\)\\'" x)
                                 x
                               (format "\\(%s\\)" x)))
                           subs
                           (if greedy ".*" ".*?"))
                          nil t))))
                    ivy--regex-hash)))))

(defun ivy--regex-p (object)
  "Return OBJECT if it is a valid regular expression, else nil."
  (ignore-errors (string-match-p object "") object))

(defun ivy--regex-or-literal (str)
  "If STR isn't a legal regexp, escape it."
  (or (ivy--regex-p str) (regexp-quote str)))

(defun ivy--split-negation (str)
  "Split STR into text before and after ! delimiter.
Do not split if the delimiter is escaped as \\!.

Assumes there is at most one un-escaped delimiter and discards
text after delimiter if it is empty.  Modifies match data."
  (unless (string= str "")
    (let ((delim "\\(?:\\`\\|[^\\]\\)\\(!\\)"))
      (mapcar (lambda (split)
                ;; Store "\!" as "!".
                (replace-regexp-in-string "\\\\!" "!" split t t))
              (if (string-match delim str)
                  ;; Ignore everything past first un-escaped ! rather than
                  ;; crashing.  We can't warn or error because the minibuffer is
                  ;; already active.
                  (let* ((i (match-beginning 1))
                         (j (and (string-match delim str (1+ i))
                                 (match-beginning 1)))
                         (neg (substring str (1+ i) j)))
                    (cons (substring str 0 i)
                          (and (not (string= neg ""))
                               (list neg))))
                (list str))))))

(defun ivy--split-spaces (str)
  "Split STR on spaces, unless they're preceded by \\.
No un-escaped spaces are left in the output.  Any substring not
constituting a valid regexp is passed to `regexp-quote'."
  (when str
    (let ((i 0) ; End of last search.
          (j 0) ; End of last delimiter.
          parts)
      (while (string-match "\\(\\\\ \\)\\| +" str i)
        (setq i (match-end 0))
        (if (not (match-beginning 1))
            ;; Un-escaped space(s).
            (let ((delim (match-beginning 0)))
              (when (< j delim)
                (push (substring str j delim) parts))
              (setq j i))
          ;; Store "\ " as " ".
          (setq str (replace-match " " t t str 1))
          (setq i (1- i))))
      (when (< j (length str))
        (push (substring str j) parts))
      (mapcar #'ivy--regex-or-literal (nreverse parts)))))

(defun ivy--regex-ignore-order (str)
  "Re-build regex from STR by splitting at spaces and using ! for negation.

Examples:
foo          -> matches \"foo\"
foo bar      -> matches if both \"foo\" and \"bar\" match (any order)
foo !bar     -> matches if \"foo\" matches and \"bar\" does not match
foo !bar baz -> matches if \"foo\" matches and neither \"bar\" nor \"baz\" match
foo[a-z]     -> matches \"foo[a-z]\"

Escaping examples:
foo\\!bar -> matches \"foo!bar\"
foo\\ bar -> matches \"foo bar\"

Returns a list suitable for `ivy-re-match'."
  (setq str (ivy--trim-trailing-re str))
  (let* (regex-parts
         (raw-parts (ivy--split-negation str)))
    (dolist (part (ivy--split-spaces (car raw-parts)))
      (push (cons part t) regex-parts))
    (when (cdr raw-parts)
      (dolist (part (ivy--split-spaces (cadr raw-parts)))
        (push (cons part nil) regex-parts)))
    (if regex-parts (nreverse regex-parts)
      "")))

(defun ivy--regex-plus (str)
  "Build a regex sequence from STR.
Spaces are wild card characters, everything before \"!\" should
match.  Everything after \"!\" should not match."
  (let ((parts (ivy--split-negation str)))
    (cl-case (length parts)
      (0
       "")
      (1
       (if (= (aref str 0) ?!)
           (list (cons "" t)
                 (list (ivy--regex (car parts))))
         (ivy--regex (car parts))))
      (2
       (cons
        (cons (ivy--regex (car parts)) t)
        (mapcar #'list (split-string (cadr parts) " " t))))
      (t (error "Unexpected: use only one !")))))

(defun ivy--regex-fuzzy (str)
  "Build a regex sequence from STR.
Insert .* between each char."
  (setq str (ivy--trim-trailing-re str))
  (if (string-match "\\`\\(\\^?\\)\\(.*?\\)\\(\\$?\\)\\'" str)
      (prog1
          (concat (match-string 1 str)
                  (let ((lst (string-to-list (match-string 2 str))))
                    (apply #'concat
                           (cl-mapcar
                            #'concat
                            (cons "" (cdr (mapcar (lambda (c) (format "[^%c\n]*" c))
                                                  lst)))
                            (mapcar (lambda (x) (format "\\(%s\\)" (regexp-quote (char-to-string x))))
                                    lst))))
                  (match-string 3 str))
        (setq ivy--subexps (length (match-string 2 str))))
    str))

(defcustom ivy-fixed-height-minibuffer nil
  "When non nil, fix the height of the minibuffer during ivy completion.
This effectively sets the minimum height at this level to `ivy-height' and
tries to ensure that it does not change depending on the number of candidates."
  :type 'boolean)

;;** Rest
(defcustom ivy-truncate-lines t
  "Minibuffer setting for `truncate-lines'."
  :type 'boolean)

(defun ivy--minibuffer-setup ()
  "Setup ivy completion in the minibuffer."
  (setq-local mwheel-scroll-up-function 'ivy-next-line)
  (setq-local mwheel-scroll-down-function 'ivy-previous-line)
  (setq-local completion-show-inline-help nil)
  (setq-local line-spacing nil)
  (setq-local minibuffer-default-add-function
              (lambda ()
                (list ivy--default)))
  (setq-local inhibit-field-text-motion nil)
  (setq truncate-lines ivy-truncate-lines)
  (setq-local max-mini-window-height ivy-height)
  (let ((height (cond ((and ivy-fixed-height-minibuffer
                            (not (eq (ivy-state-caller ivy-last)
                                     #'ivy-completion-in-region)))
                       (+ ivy-height (if ivy-add-newline-after-prompt 1 0)))
                      (ivy-add-newline-after-prompt 2))))
    (when height
      (set-window-text-height nil height)))
  (add-hook 'post-command-hook #'ivy--queue-exhibit nil t)
  (add-hook 'window-size-change-functions #'ivy--window-size-changed nil t)
  (let ((hook (ivy-alist-setting ivy-hooks-alist)))
    (when (functionp hook)
      (funcall hook))))

(defun ivy--input ()
  "Return the current minibuffer input."
  ;; assume one-line minibuffer input
  (save-excursion
    (goto-char (minibuffer-prompt-end))
    (let ((inhibit-field-text-motion t))
      (buffer-substring-no-properties
       (point)
       (line-end-position)))))

(defun ivy--minibuffer-cleanup ()
  "Delete the displayed completion candidates."
  (save-excursion
    (goto-char (minibuffer-prompt-end))
    (delete-region (line-end-position) (point-max))))

(defun ivy-cleanup-string (str)
  "Destructively remove unwanted text properties from STR."
  (ivy--remove-props str 'field))

(defvar ivy-set-prompt-text-properties-function
  #'ivy-set-prompt-text-properties-default
  "Function to set the text properties of the default ivy prompt.
Called with two arguments, PROMPT and PROPS, where PROMPT is the
string to be propertized and PROPS is a plist of default text
properties that may be applied to PROMPT.  The function should
return the propertized PROMPT, which may be modified in-place.")

(defun ivy-set-prompt-text-properties-default (prompt props)
  "Propertize (confirm) and (match required) parts of PROMPT.
PROPS is a plist of default text properties to apply to these
parts beyond their respective faces `ivy-confirm-face' and
`ivy-match-required-face'."
  (dolist (pair '(("confirm" . ivy-confirm-face)
                  ("match required" . ivy-match-required-face)))
    (let ((i (string-match-p (car pair) prompt)))
      (when i
        (add-text-properties i (+ i (length (car pair)))
                             `(face ,(cdr pair) ,@props)
                             prompt))))
  prompt)

(defun ivy-prompt ()
  "Return the current prompt."
  (let* ((caller (ivy-state-caller ivy-last))
         (fn (plist-get ivy--prompts-list caller)))
    (if fn
        (condition-case err
            (funcall fn)
          (wrong-number-of-arguments
           (lwarn 'ivy :error "%s
  Prompt function set via `ivy-set-prompt' for caller `%s'
  should take no arguments."
                  (error-message-string err)
                  caller)
           ;; Old behavior.
           (funcall fn (ivy-state-prompt ivy-last))))
      ivy--prompt)))

(defun ivy--insert-prompt ()
  "Update the prompt according to `ivy--prompt'."
  (when (setq ivy--prompt (ivy-prompt))
    (unless (memq this-command '(ivy-done ivy-alt-done ivy-partial-or-done
                                 counsel-find-symbol))
      (setq ivy--prompt-extra ""))
    (let (head tail)
      (if (string-match "\\(.*?\\)\\(:? ?\\)\\'" ivy--prompt)
          (progn
            (setq head (match-string 1 ivy--prompt))
            (setq tail (match-string 2 ivy--prompt)))
        (setq head ivy--prompt)
        (setq tail ""))
      (let ((inhibit-read-only t)
            (std-props '(front-sticky t rear-nonsticky t field t read-only t))
            (n-str
             (concat
              (if (and (bound-and-true-p minibuffer-depth-indicate-mode)
                       (> (minibuffer-depth) 1))
                  (format "[%d] " (minibuffer-depth))
                "")
              (concat
               (if (string-match "%d.*%d" ivy-count-format)
                   (format head
                           (1+ ivy--index)
                           (or (and (ivy-state-dynamic-collection ivy-last)
                                    ivy--full-length)
                               ivy--length))
                 (format head
                         (or (and (ivy-state-dynamic-collection ivy-last)
                                  ivy--full-length)
                             ivy--length)))
               ivy--prompt-extra
               tail)))
            (d-str (if ivy--directory
                       (abbreviate-file-name ivy--directory)
                     "")))
        (save-excursion
          (goto-char (point-min))
          (delete-region (point-min) (minibuffer-prompt-end))
          (let ((len-n (length n-str))
                (len-d (length d-str))
                (ww (window-width)))
            (setq n-str
                  (cond ((> (+ len-n len-d) ww)
                         (concat n-str "\n" d-str "\n"))
                        ((> (+ len-n len-d (length ivy-text)) ww)
                         (concat n-str d-str "\n"))
                        (t
                         (concat n-str d-str)))))
          (when ivy-pre-prompt-function
            (setq n-str (concat (funcall ivy-pre-prompt-function) n-str)))
          (when ivy-add-newline-after-prompt
            (setq n-str (concat n-str "\n")))
          (let ((regex (format "\\([^\n]\\{%d\\}\\)[^\n]" (window-width))))
            (while (string-match regex n-str)
              (setq n-str (replace-match
                           (concat (match-string 1 n-str) "\n")
                           nil t n-str 1))))
          (set-text-properties 0 (length n-str)
                               `(face minibuffer-prompt ,@std-props)
                               n-str)
          (setq n-str (funcall ivy-set-prompt-text-properties-function
                               n-str std-props))
          (insert n-str))
        ;; Mark prompt as selected if the user moves there or it is the only
        ;; option left.  Since the user input stays put, we have to manually
        ;; remove the face as well.
        (when ivy--use-selectable-prompt
          (if (= ivy--index -1)
              (add-face-text-property
               (minibuffer-prompt-end) (line-end-position) 'ivy-prompt-match)
            (remove-list-of-text-properties
             (minibuffer-prompt-end) (line-end-position) '(face))))
        ;; get out of the prompt area
        (constrain-to-field nil (point-max))))))

(defun ivy--sort-maybe (collection)
  "Sort COLLECTION if needed."
  (let ((sort (ivy-state-sort ivy-last)))
    (if (and sort
             (or (functionp sort)
                 (functionp (setq sort (ivy--sort-function
                                        (ivy-state-collection ivy-last))))))
        (sort (copy-sequence collection) sort)
      collection)))

(defcustom ivy-magic-slash-non-match-action 'ivy-magic-slash-non-match-cd-selected
  "Action to take when a slash is added to the end of a non existing directory.
Possible choices are 'ivy-magic-slash-non-match-cd-selected,
'ivy-magic-slash-non-match-create, or nil"
  :type '(choice
          (const :tag "Use currently selected directory"
           ivy-magic-slash-non-match-cd-selected)
          (const :tag "Create and use new directory"
           ivy-magic-slash-non-match-create)
          (const :tag "Do nothing"
           nil)))

(defun ivy--create-and-cd (dir)
  "When completing file names, create directory DIR and move there."
  (make-directory dir)
  (ivy--cd dir))

(defun ivy--magic-file-doubleslash-directory ()
  "Return an appropriate directory for when two slashes are entered."
  (let (remote)
    (cond
      ;; Windows
      ;; ((string-match "\\`[[:alpha:]]:/" ivy--directory)
      ;;  (match-string 0 ivy--directory))
      ;; Remote root if on remote
      ((setq remote (file-remote-p ivy--directory))
       (concat remote "/"))
      ;; Local root
      (t
       "/"))))

(defun ivy--magic-file-slash ()
  "Handle slash when completing file names."
  (when (or (and (eq this-command #'self-insert-command)
                 (eolp))
            (eq this-command #'ivy-partial-or-done))
    (let ((canonical (expand-file-name ivy-text ivy--directory))
          (magic (not (string= ivy-text "/"))))
      (cond ((member ivy-text ivy--all-candidates)
             (ivy--cd canonical))
            ((and (eq system-type 'windows-nt) (string= ivy-text "//")))
            ((string-suffix-p "//" ivy-text)
             (ivy--cd
              (ivy--magic-file-doubleslash-directory)))
            ((string-match-p "\\`/ssh:" ivy-text)
             (ivy--cd (file-name-directory ivy-text)))
            ((string-match "[[:alpha:]]:/\\'" ivy-text)
             (let ((drive-root (match-string 0 ivy-text)))
               (when (file-exists-p drive-root)
                 (ivy--cd drive-root))))
            ((and magic (file-directory-p canonical))
             (ivy--cd canonical))
            ((let ((default-directory ivy--directory))
               (and (or (> ivy--index 0)
                        (= ivy--length 1)
                        magic)
                    (not (ivy--prompt-selected-p))
                    (not (equal (ivy-state-current ivy-last) ""))
                    (file-directory-p (ivy-state-current ivy-last))
                    (or (eq ivy-magic-slash-non-match-action
                            'ivy-magic-slash-non-match-cd-selected)
                        (eq this-command #'ivy-partial-or-done))))
             (ivy--cd
              (expand-file-name (ivy-state-current ivy-last) ivy--directory)))
            ((and (eq ivy-magic-slash-non-match-action
                      'ivy-magic-slash-non-match-create)
                  magic)
             (ivy--create-and-cd canonical))))))

(defun ivy-magic-read-file-env ()
  "If reading filename, jump to environment variable location."
  (interactive)
  (if (and ivy--directory
           (equal ivy-text ""))
      (let* ((cands (cl-loop for pair in process-environment
                       for (var val) = (split-string pair "=" t)
                       if (and val (not (equal "" val)))
                       if (file-exists-p
                           (if (file-name-absolute-p val)
                               val
                             (setq val
                                   (expand-file-name val ivy--directory))))
                       collect (cons var val)))
             (enable-recursive-minibuffers t)
             (x (ivy-read "Env: " cands))
             (path (cdr (assoc x cands))))
        (insert (if (file-accessible-directory-p path)
                    (file-name-as-directory path)
                  path))
        (ivy--cd-maybe))
    (insert last-input-event)))

(defun ivy-make-magic-action (caller key)
  "Return a command that does the equivalent of `ivy-read-action' and KEY.
This happens only when the input is empty.
The intention is to bind the result to keys that are typically
bound to `self-insert-command'."
  (let* ((alist (assoc key
                       (plist-get
                        ivy--actions-list
                        caller)))
         (doc (format "%s (`%S')"
                      (nth 2 alist)
                      (nth 1 alist))))
    `(lambda (&optional arg)
       ,doc
       (interactive "p")
       (if (string= "" ivy-text)
           (execute-kbd-macro
            (kbd ,(concat "M-o " key)))
         (self-insert-command arg)))))

(defcustom ivy-magic-tilde t
  "When non-nil, ~ will move home when selecting files.
Otherwise, ~/ will move home."
  :type 'boolean)

(defcustom ivy-dynamic-exhibit-delay-ms 0
  "Delay in ms before dynamic collections are refreshed"
  :type 'integer)

(defvar ivy--exhibit-timer nil)

(defun ivy--queue-exhibit ()
  "Insert Ivy completions display, possibly after a timeout for
dynamic collections.
Should be run via minibuffer `post-command-hook'."
  (if (and (> ivy-dynamic-exhibit-delay-ms 0)
           (ivy-state-dynamic-collection ivy-last))
      (progn
        (when ivy--exhibit-timer (cancel-timer ivy--exhibit-timer))
        (setq ivy--exhibit-timer
              (run-with-timer
               (/ ivy-dynamic-exhibit-delay-ms 1000.0)
               nil
               'ivy--exhibit)))
    (ivy--exhibit)))

(defalias 'ivy--file-local-name
  (if (fboundp 'file-local-name)
      #'file-local-name
    (lambda (file)
      (or (file-remote-p file 'localname) file)))
  "Compatibility shim for `file-local-name'.
The function was added in Emacs 26.1.")

(defun ivy--magic-tilde-directory (dir)
  "Return an appropriate home for DIR for when ~ or ~/ are entered."
  (file-name-as-directory
   (expand-file-name
    (let* ((home (expand-file-name (concat (file-remote-p dir) "~/")))
           (dir-path (ivy--file-local-name dir))
           (home-path (ivy--file-local-name home)))
      (if (string= dir-path home-path)
          "~"
        home)))))

(defvar ivy--minibuffer-metadata nil)

(defun ivy-update-candidates (cands)
  (let ((ivy--minibuffer-metadata
         (unless (ivy-state-dynamic-collection ivy-last)
           (completion-metadata "" minibuffer-completion-table
                                minibuffer-completion-predicate))))
    (ivy--insert-minibuffer
     (ivy--format
      (setq ivy--all-candidates cands)))))

(defun ivy--exhibit ()
  "Insert Ivy completions display.
Should be run via minibuffer `post-command-hook'."
  (when (memq 'ivy--queue-exhibit post-command-hook)
    (let ((inhibit-field-text-motion nil))
      (constrain-to-field nil (point-max)))
    (ivy-set-text (ivy--input))
    (let ((new-minibuffer (ivy--update-minibuffer)))
      (when new-minibuffer
        (ivy--insert-minibuffer new-minibuffer)))
    t))

(defun ivy--dynamic-collection-cands (input)
  (let ((coll (funcall (ivy-state-collection ivy-last) input)))
    (if (listp coll)
        (mapcar (lambda (x) (if (consp x) (car x) x)) coll)
      coll)))

(defun ivy--update-minibuffer ()
  (prog1
      (if (ivy-state-dynamic-collection ivy-last)
          ;; while-no-input would cause annoying
          ;; "Waiting for process to die...done" message interruptions
          (let ((inhibit-message t)
                coll in-progress)
            (unless (or (equal ivy--old-text ivy-text)
                        (eq this-command 'ivy-resume))
              (while-no-input
                (setq coll (ivy--dynamic-collection-cands ivy-text))
                (when (eq coll 0)
                  (setq coll nil)
                  (setq ivy--old-re nil)
                  (setq in-progress t))
                (setq ivy--all-candidates (ivy--sort-maybe coll))))
            (when (eq ivy--all-candidates 0)
              (setq ivy--all-candidates nil)
              (setq ivy--old-re nil)
              (setq in-progress t))
            (when (or ivy--all-candidates
                      (and (not (get-process " *counsel*"))
                           (not in-progress)))
              (ivy--set-index-dynamic-collection)
              (ivy--format ivy--all-candidates)))
        (cond (ivy--directory
               (cond ((or (string= "~/" ivy-text)
                          (and (string= "~" ivy-text)
                               ivy-magic-tilde))
                      (ivy--cd (ivy--magic-tilde-directory ivy--directory)))
                     ((string-match "/\\'" ivy-text)
                      (ivy--magic-file-slash))))
              ((eq (ivy-state-collection ivy-last) #'internal-complete-buffer)
               (when (or (and (string-match "\\` " ivy-text)
                              (not (string-match "\\` " ivy--old-text)))
                         (and (string-match "\\` " ivy--old-text)
                              (not (string-match "\\` " ivy-text))))
                 (setq ivy--all-candidates
                       (if (= (string-to-char ivy-text) ?\s)
                           (ivy--buffer-list " ")
                         (ivy--buffer-list "" ivy-use-virtual-buffers)))
                 (setq ivy--old-re nil))))
        (with-current-buffer (ivy-state-buffer ivy-last)
          (ivy--format
           (ivy--filter ivy-text ivy--all-candidates))))
    (setq ivy--old-text ivy-text)))

(defun ivy-display-function-fallback (str)
  (let ((buffer-undo-list t))
    (save-excursion
      (forward-line 1)
      (insert str))))

(defun ivy--insert-minibuffer (text)
  "Insert TEXT into minibuffer with appropriate cleanup."
  (let ((resize-mini-windows nil)
        (update-fn (ivy-state-update-fn ivy-last))
        (old-mark (marker-position (mark-marker)))
        (win (active-minibuffer-window))
        deactivate-mark)
    (when win
      (with-selected-window win
        (ivy--minibuffer-cleanup)
        (when update-fn
          (funcall update-fn))
        (ivy--insert-prompt)
        ;; Do nothing if while-no-input was aborted.
        (when (stringp text)
          (if ivy--display-function
              (funcall ivy--display-function text)
            (ivy-display-function-fallback text)))
        (ivy--resize-minibuffer-to-fit)
        ;; prevent region growing due to text remove/add
        (when (region-active-p)
          (set-mark old-mark))))))

(defvar ivy-auto-shrink-minibuffer nil
  "When non-nil and the height < `ivy-height', auto-shrink the minibuffer.")

(make-obsolete-variable 'ivy-auto-shrink-minibuffer
                        'ivy-auto-shrink-minibuffer-alist
                        "<2020-04-28 Tue>")

(defcustom ivy-auto-shrink-minibuffer-alist nil
  "An alist to configure auto-shrinking of the minibuffer.

Each key is a caller symbol.  When the value is non-nil, and the
height < `ivy-height', auto-shrink the minibuffer."
  :type '(alist
          :key-type symbol
          :value-type boolean))

(defun ivy--do-shrink-window ()
  (let ((h (save-excursion
             (goto-char (minibuffer-prompt-end))
             (let ((inhibit-field-text-motion t))
               (line-number-at-pos)))))
    (shrink-window (-
                    (/ (window-body-height nil t)
                       (frame-char-height))
                    ivy--length h))))

(defun ivy--resize-minibuffer-to-fit ()
  "Resize the minibuffer window size to fit the text in the minibuffer."
  (unless (or (frame-root-window-p (minibuffer-window))
              (memq this-command '(ivy-read-action
                                   ivy-dispatching-done
                                   ivy-dispatching-call)))
    (with-selected-window (minibuffer-window)
      (if (fboundp 'window-text-pixel-size)
          (let ((text-height (cdr (window-text-pixel-size)))
                (body-height (window-body-height nil t)))
            (cond ((> text-height body-height)
                   ;; Note: the size increment needs to be at least
                   ;; frame-char-height, otherwise resizing won't do
                   ;; anything.
                   (let ((delta (max (- text-height body-height)
                                     (frame-char-height))))
                     (window-resize nil delta nil t t)))
                  ((and (or ivy-auto-shrink-minibuffer
                            (ivy-alist-setting
                             ivy-auto-shrink-minibuffer-alist))
                        (< ivy--length ivy-height))
                   (ivy--do-shrink-window))))
        (let ((text-height (count-screen-lines))
              (body-height (window-body-height)))
          (when (> text-height body-height)
            (window-resize nil (- text-height body-height) nil t)))))))

(defun ivy--window-size-changed (&rest _)
  "Resize ivy window to fit with current frame's size."
  (when ivy-mode
    (ivy--resize-minibuffer-to-fit)))

(defun ivy--add-face (str face)
  "Propertize STR with FACE."
  (let ((len (length str)))
    (condition-case nil
        (progn
          (colir-blend-face-background 0 len face str)
          (let ((foreground (face-foreground face)))
            (when foreground
              (add-face-text-property
               0 len (list :foreground foreground) nil str))))
      (error
       (ignore-errors
         (font-lock-append-text-property 0 len 'face face str)))))
  str)

(declare-function flx-make-string-cache "ext:flx")
(declare-function flx-score "ext:flx")

(defvar ivy--flx-cache nil)

(with-eval-after-load 'flx
  (setq ivy--flx-cache (flx-make-string-cache)))

(defun ivy-toggle-case-fold ()
  "Toggle `case-fold-search' for Ivy operations.

Instead of modifying `case-fold-search' directly, this command
toggles `ivy-case-fold-search', which can take on more values
than the former, between nil and either `auto' or t.  See
`ivy-case-fold-search-default' for the meaning of these values.

In any Ivy completion session, the case folding starts with
`ivy-case-fold-search-default'."
  (interactive)
  (setq ivy-case-fold-search
        (and (not ivy-case-fold-search)
             (or ivy-case-fold-search-default 'auto)))
  ;; Reset cache so that the candidate list updates.
  (setq ivy--old-re nil))

(defun ivy--re-filter (re candidates &optional mkpred)
  "Return all RE matching CANDIDATES.
RE is a list of cons cells, with a regexp car and a boolean cdr.
When the cdr is t, the car must match.
Otherwise, the car must not match."
  (if (equal re "")
      candidates
    (ignore-errors
      (dolist (re (if (stringp re) (list (cons re t)) re))
        (let* ((re-str (car re))
               (pred
                (if mkpred
                    (funcall mkpred re-str)
                  (lambda (x) (string-match-p re-str x)))))
          (setq candidates
                (cl-remove nil candidates
                           (if (cdr re) :if-not :if)
                           pred))))
      candidates)))

(defun ivy--filter (name candidates)
  "Return all items that match NAME in CANDIDATES.
CANDIDATES are assumed to be static."
  (let ((re (funcall ivy--regex-function name)))
    (if (and
         ivy--old-re
         ivy--old-cands
         (equal re ivy--old-re))
        ;; quick caching for "C-n", "C-p" etc.
        ivy--old-cands
      (let* ((re-str (ivy-re-to-str re))
             (matcher (ivy-state-matcher ivy-last))
             (case-fold-search (ivy--case-fold-p name))
             (cands (cond
                      (matcher
                       (funcall matcher re candidates))
                      ((and ivy--old-re
                            (stringp re)
                            (stringp ivy--old-re)
                            (not (string-match-p "\\\\" ivy--old-re))
                            (not (equal ivy--old-re ""))
                            (memq (cl-search
                                   (if (string-match-p "\\\\)\\'" ivy--old-re)
                                       (substring ivy--old-re 0 -2)
                                     ivy--old-re)
                                   re)
                                  '(0 2))
                            ivy--old-cands
                            (ivy--re-filter re ivy--old-cands)))
                      (t
                       (ivy--re-filter re candidates)))))
        (if (memq (cdr (assq (ivy-state-caller ivy-last)
                             ivy-index-functions-alist))
                  '(ivy-recompute-index-swiper
                    ivy-recompute-index-swiper-async
                    ivy-recompute-index-swiper-async-backward
                    ivy-recompute-index-swiper-backward))
            (progn
              (ivy--recompute-index re-str cands)
              (setq ivy--old-cands (ivy--sort name cands)))
          (setq ivy--old-cands (ivy--sort name cands))
          (ivy--recompute-index re-str ivy--old-cands))
        (setq ivy--old-re re)
        ivy--old-cands))))

(defun ivy--set-candidates (x)
  "Update `ivy--all-candidates' with X."
  (let (res
        ;; (ivy--recompute-index-inhibit t)
        )
    (dolist (source ivy--extra-candidates)
      (if (equal source '(original-source))
          (if (null res)
              (setq res x)
            (setq res (append x res)))
        (setq ivy--old-re nil)
        (setq res (append
                   (ivy--filter ivy-text (cadr source))
                   res))))
    (setq ivy--all-candidates
          (if (cdr ivy--extra-candidates)
              (delete-dups res)
            res))))

(defun ivy--shorter-matches-first (_name cands)
  "Sort CANDS according to their length."
  (if (nthcdr ivy-sort-max-size cands)
      cands
    (cl-sort (copy-sequence cands) #'< :key #'length)))

(defcustom ivy-sort-matches-functions-alist
  '((t . nil)
    (ivy-completion-in-region . ivy--shorter-matches-first)
    (ivy-switch-buffer . ivy-sort-function-buffer))
  "An alist of functions for sorting matching candidates.

Unlike `ivy-sort-functions-alist', which is used to sort the
whole collection only once, this alist of functions are used to
sort only matching candidates after each change in input.

The alist KEY is either a collection function or t to match
previously unmatched collection functions.

The alist VAL is a sorting function with the signature of
`ivy--prefix-sort'."
  :type '(alist
          :key-type (choice
                     (const :tag "Fall-through" t)
                     (symbol :tag "Collection"))
          :value-type
          (choice
           (const :tag "Don't sort" nil)
           (const :tag "Put prefix matches ahead" ivy--prefix-sort)
           (function :tag "Custom sort function"))))

(defun ivy--sort-files-by-date (_name candidates)
  "Re-sort CANDIDATES according to file modification date."
  (let ((default-directory ivy--directory))
    (sort (copy-sequence candidates) #'file-newer-than-file-p)))

(defvar ivy--flx-featurep (require 'flx nil 'noerror))

(defun ivy--sort (name candidates)
  "Re-sort candidates by NAME.
All CANDIDATES are assumed to match NAME."
  (let (fun)
    (cond ((setq fun (ivy-alist-setting ivy-sort-matches-functions-alist))
           (funcall fun name candidates))
          ((and ivy--flx-featurep
                (eq ivy--regex-function 'ivy--regex-fuzzy))
           (ivy--flx-sort name candidates))
          (t
           candidates))))

(defun ivy--prefix-sort (name candidates)
  "Re-sort candidates by NAME.
All CANDIDATES are assumed to match NAME.
Prefix matches to NAME are put ahead of the list."
  (if (or (string= name "")
          (= (aref name 0) ?^))
      candidates
    (let ((re-prefix (concat "\\`" (funcall ivy--regex-function name)))
          res-prefix
          res-noprefix)
      (dolist (s candidates)
        (if (string-match-p re-prefix s)
            (push s res-prefix)
          (push s res-noprefix)))
      (nconc
       (nreverse res-prefix)
       (nreverse res-noprefix)))))

(defvar ivy--virtual-buffers nil
  "Store the virtual buffers alist.")

(defun ivy-re-to-str (re)
  "Transform RE to a string.

Functions like `ivy--regex-ignore-order' return a cons list.
This function extracts a string from the cons list."
  (if (consp re) (caar re) re))

(defun ivy-sort-function-buffer (name candidates)
  "Re-sort candidates by NAME.
CANDIDATES is a list of buffer names each containing NAME.
Sort open buffers before virtual buffers, and prefix matches
before substring matches."
  (if (or (string= name "")
          (= (aref name 0) ?^))
      candidates
    (let* ((base-re (ivy-re-to-str (funcall ivy--regex-function name)))
           (re-star-prefix (concat "\\`\\*" base-re))
           (re-prefix (concat "\\`" base-re))
           res-prefix
           res-noprefix
           res-virtual-prefix
           res-virtual-noprefix)
      (dolist (s candidates)
        (cond
          ((and (assoc s ivy--virtual-buffers)
                (or (string-match-p re-star-prefix s)
                    (string-match-p re-prefix s)))
           (push s res-virtual-prefix))
          ((assoc s ivy--virtual-buffers)
           (push s res-virtual-noprefix))
          ((or (string-match-p re-star-prefix s)
               (string-match-p re-prefix s))
           (push s res-prefix))
          (t
           (push s res-noprefix))))
      (nconc
       (nreverse res-prefix)
       (nreverse res-noprefix)
       (nreverse res-virtual-prefix)
       (nreverse res-virtual-noprefix)))))

(defvar ivy-flx-limit 200
  "Used to conditionally turn off flx sorting.

When the amount of matching candidates exceeds this limit, then
no sorting is done.")

(defvar ivy--recompute-index-inhibit nil
  "When non-nil, `ivy--recompute-index' is a no-op.")

(defun ivy--recompute-index (re-str cands)
  "Recompute index of selected candidate matching RE-STR.
CANDS are the current candidates."
  (let ((caller (ivy-state-caller ivy-last))
        (func (or (ivy-alist-setting ivy-index-functions-alist)
                  #'ivy-recompute-index-zero))
        (case-fold-search (ivy--case-fold-p re-str))
        (preselect (ivy-state-preselect ivy-last))
        (current (ivy-state-current ivy-last))
        (empty (string= re-str "")))
    (unless (or (memq this-command '(ivy-resume ivy-partial-or-done))
                ivy--recompute-index-inhibit)
      (let ((index (cond
                     ((or empty (string= re-str "^"))
                      (ivy--preselect-index preselect cands))
                     ((and (> (length cands) 10000) (eq func #'ivy-recompute-index-zero))
                      0)
                     ((cl-position (string-remove-prefix "^" re-str)
                                   cands
                                   :test #'ivy--case-fold-string=))
                     ((and (ivy--completing-fname-p)
                           (cl-position (concat re-str "/")
                                        cands
                                        :test #'ivy--case-fold-string=)))
                     ((and (eq caller 'ivy-switch-buffer)
                           (not empty))
                      (or (cl-position current cands :test #'string=)
                          0))
                     ((and (not empty)
                           (not (eq caller 'swiper))
                           (not (and ivy--flx-featurep
                                     (eq ivy--regex-function 'ivy--regex-fuzzy)
                                     ;; Limit to configured number of candidates
                                     (null (nthcdr ivy-flx-limit cands))))
                           ;; If there was a preselected candidate, don't try to
                           ;; keep it selected even if the regexp still matches it.
                           ;; See issue #1563.  See also `ivy--preselect-index',
                           ;; which this logic roughly mirrors.
                           (not (or
                                 (and (integerp preselect)
                                      (= ivy--index preselect))
                                 (equal current preselect)
                                 (and (ivy--regex-p preselect)
                                      (stringp current)
                                      (string-match-p preselect current))))
                           ivy--old-cands
                           (cl-position current cands :test #'equal)))
                     ((funcall func re-str cands))
                     (t 0))))
        (ivy-set-index index)))))

(defun ivy-recompute-index-swiper (_re-str cands)
  "Recompute index of selected candidate when using `swiper'.
CANDS are the current candidates."
  (condition-case nil
      (let ((tail (nthcdr ivy--index ivy--old-cands))
            idx)
        (if (and tail ivy--old-cands (not (equal "^" ivy--old-re)))
            (progn
              (while (and tail (null idx))
                ;; Compare with eq to handle equal duplicates in cands
                (setq idx (cl-position (pop tail) cands)))
              (or
               idx
               (1- (length cands))))
          (if ivy--old-cands
              ivy--index
            ;; already in ivy-state-buffer
            (let ((n (line-number-at-pos))
                  (res 0)
                  (i 0))
              (dolist (c cands)
                (when (eq n (get-text-property 0 'swiper-line-number c))
                  (setq res i))
                (cl-incf i))
              res))))
    (error 0)))

(defun ivy-recompute-index-swiper-backward (re-str cands)
  "Recompute index of selected candidate when using `swiper-backward'.
CANDS are the current candidates."
  (let ((idx (ivy-recompute-index-swiper re-str cands)))
    (if (or (= idx -1)
            (<= (get-text-property 0 'swiper-line-number (nth idx cands))
                (line-number-at-pos)))
        idx
      (- idx 1))))

(defun ivy-recompute-index-swiper-async (_re-str cands)
  "Recompute index of selected candidate when using `swiper' asynchronously.
CANDS are the current candidates."
  (if (null ivy--old-cands)
      (let ((ln (with-ivy-window
                  (line-number-at-pos))))
        (or
         ;; closest to current line going forwards
         (cl-position-if (lambda (x)
                           (>= (string-to-number x) ln))
                         cands)
         ;; closest to current line going backwards
         (1- (length cands))))
    (let ((tail (nthcdr ivy--index ivy--old-cands))
          idx)
      (if (and tail ivy--old-cands (not (equal "^" ivy--old-re)))
          (progn
            (while (and tail (null idx))
              ;; Compare with `equal', since the collection is re-created
              ;; each time with `split-string'
              (setq idx (cl-position (pop tail) cands :test #'equal)))
            (or idx 0))
        ivy--index))))

(defun ivy-recompute-index-swiper-async-backward (re-str cands)
  "Recompute index of selected candidate when using `swiper-backward'
asynchronously. CANDS are the current candidates."
  (if (= (length cands) 0)
      0
    (let ((idx (ivy-recompute-index-swiper-async re-str cands)))
      (if
          (<= (string-to-number (nth idx cands))
              (with-ivy-window (line-number-at-pos)))
          idx
        (- idx 1)))))

(defun ivy-recompute-index-zero (_re-str _cands)
  "Recompute index of selected candidate.
This function serves as a fallback when nothing else is available."
  0)

(defcustom ivy-minibuffer-faces
  '(ivy-minibuffer-match-face-1
    ivy-minibuffer-match-face-2
    ivy-minibuffer-match-face-3
    ivy-minibuffer-match-face-4)
  "List of `ivy' faces for minibuffer group matches."
  :type '(repeat :tag "Faces"
          (choice
           (const ivy-minibuffer-match-face-1)
           (const ivy-minibuffer-match-face-2)
           (const ivy-minibuffer-match-face-3)
           (const ivy-minibuffer-match-face-4)
           (face :tag "Other face"))))

(defun ivy--minibuffer-face (n)
  "Return Nth face from `ivy-minibuffer-faces'.
N wraps around, but skips the first element of the list."
  (let ((tail (cdr ivy-minibuffer-faces)))
    (nth (mod (+ n 2) (length tail)) tail)))

(defun ivy--flx-propertize (x)
  "X is (cons (flx-score STR ...) STR)."
  (let ((str (copy-sequence (cdr x)))
        (i 0)
        (last-j -2))
    (dolist (j (cdar x))
      (unless (eq j (1+ last-j))
        (cl-incf i))
      (setq last-j j)
      (add-face-text-property j (1+ j) (ivy--minibuffer-face i) nil str))
    str))

(defun ivy--flx-sort (name cands)
  "Sort according to closeness to string NAME the string list CANDS."
  (condition-case nil
      (let* ((bolp (= (string-to-char name) ?^))
             ;; An optimized regex for fuzzy matching
             ;; "abc" → "^[^a]*a[^b]*b[^c]*c"
             (fuzzy-regex (concat "\\`"
                                  (and bolp (regexp-quote (substring name 1 2)))
                                  (mapconcat
                                   (lambda (x)
                                     (setq x (char-to-string x))
                                     (concat "[^" x "]*" (regexp-quote x)))
                                   (if bolp (substring name 2) name)
                                   "")))
             ;; Strip off the leading "^" for flx matching
             (flx-name (if bolp (substring name 1) name))
             cands-left
             cands-to-sort)

        ;; Filter out non-matching candidates
        (dolist (cand cands)
          (when (string-match-p fuzzy-regex cand)
            (push cand cands-left)))

        ;; pre-sort the candidates by length before partitioning
        (setq cands-left (cl-sort cands-left #'< :key #'length))

        ;; partition the candidates into sorted and unsorted groups
        (dotimes (_ (min (length cands-left) ivy-flx-limit))
          (push (pop cands-left) cands-to-sort))

        (nconc
         ;; Compute all of the flx scores in one pass and sort
         (mapcar #'car
                 (sort (mapcar
                        (lambda (cand)
                          (cons cand
                                (car (flx-score cand flx-name ivy--flx-cache))))
                        cands-to-sort)
                       (lambda (c1 c2)
                         ;; Break ties by length
                         (if (/= (cdr c1) (cdr c2))
                             (> (cdr c1)
                                (cdr c2))
                           (< (length (car c1))
                              (length (car c2)))))))

         ;; Add the unsorted candidates
         cands-left))
    (error cands)))

(defun ivy--truncate-string (str width)
  "Truncate STR to WIDTH."
  (truncate-string-to-width str width nil nil t))

(defun ivy--format-function-generic (selected-fn other-fn cands separator)
  "Transform candidates into a string for minibuffer.
SELECTED-FN is called for the selected candidate, OTHER-FN for the others.
Both functions take one string argument each.  CANDS is a list of candidates
and SEPARATOR is used to join them."
  (let ((i -1))
    (mapconcat
     (lambda (str)
       (let ((curr (eq (cl-incf i) ivy--window-index)))
         (if curr
             (funcall selected-fn str)
           (funcall other-fn str))))
     cands
     separator)))

(defun ivy-format-function-default (cands)
  "Transform CANDS into a string for minibuffer."
  (ivy--format-function-generic
   (lambda (str)
     (ivy--add-face str 'ivy-current-match))
   #'identity
   cands
   "\n"))

(defun ivy-format-function-arrow (cands)
  "Transform CANDS into a string for minibuffer."
  (ivy--format-function-generic
   (lambda (str)
     (concat "> " (ivy--add-face str 'ivy-current-match)))
   (lambda (str)
     (concat "  " str))
   cands
   "\n"))

(defun ivy-format-function-line (cands)
  "Transform CANDS into a string for minibuffer.
Note that since Emacs 27, `ivy-current-match' needs to have :extend t attribute.
It has it by default, but the current theme also needs to set it."
  (ivy--format-function-generic
   (lambda (str)
     (ivy--add-face (concat str "\n") 'ivy-current-match))
   (lambda (str)
     (concat str "\n"))
   cands
   ""))

(defun ivy--highlight-ignore-order (str)
  "Highlight STR, using the ignore-order method."
  (when (consp ivy--old-re)
    (let ((i 1))
      (dolist (re ivy--old-re)
        (when (string-match (car re) str)
          (add-face-text-property
           (match-beginning 0) (match-end 0)
           (ivy--minibuffer-face i)
           nil str))
        (cl-incf i))))
  str)

(defun ivy--highlight-fuzzy (str)
  "Highlight STR, using the fuzzy method."
  (if (and ivy--flx-featurep
           (eq (ivy-alist-setting ivy-re-builders-alist) 'ivy--regex-fuzzy))
      (let ((flx-name (string-remove-prefix "^" ivy-text)))
        (ivy--flx-propertize
         (cons (flx-score str flx-name ivy--flx-cache) str)))
    (ivy--highlight-default str)))

(defcustom ivy-use-group-face-if-no-groups t
  "If t, and the expression has no subgroups, highlight whole match as a group.

It will then use the second face (first of the \"group\" faces)
of `ivy-minibuffer-faces'.  Otherwise, always use the first face
in this case."
  :type 'boolean)

(defun ivy--highlight-default (str)
  "Highlight STR, using the default method."
  (unless ivy--old-re
    (setq ivy--old-re ivy-regex))
  (let ((regexps
         (if (listp ivy--old-re)
             (mapcar #'car (cl-remove-if-not #'cdr ivy--old-re))
           (list ivy--old-re)))
        start)
    (dolist (re regexps)
      (ignore-errors
        (while (and (string-match re str start)
                    (> (- (match-end 0) (match-beginning 0)) 0))
          (setq start (match-end 0))
          (let ((i 0)
                (n 0)
                prev)
            (while (<= i ivy--subexps)
              (let ((beg (match-beginning i))
                    (end (match-end i)))
                (when (and beg end)
                  (unless (or (and prev (= prev beg))
                              (zerop i))
                    (cl-incf n))
                  (let ((face
                         (cond ((and ivy-use-group-face-if-no-groups
                                     (zerop ivy--subexps))
                                (cadr ivy-minibuffer-faces))
                               ((zerop i)
                                (car ivy-minibuffer-faces))
                               (t
                                (ivy--minibuffer-face n)))))
                    (add-face-text-property beg end face nil str))
                  (unless (zerop i)
                    (setq prev end))))
              (cl-incf i)))))))
  str)

(defun ivy--format-minibuffer-line (str)
  "Format line STR for use in minibuffer."
  (let* ((str (ivy-cleanup-string (copy-sequence str)))
         (str (if (eq ivy-display-style 'fancy)
                  (if (memq (ivy-state-caller ivy-last)
                            ivy-highlight-grep-commands)
                      (let* ((start (if (string-match "\\`[^:]+:\\(?:[^:]+:\\)?" str)
                                        (match-end 0) 0))
                             (file (substring str 0 start))
                             (match (substring str start)))
                        (concat file (funcall ivy--highlight-function match)))
                    (funcall ivy--highlight-function str))
                str))
         (olen (length str))
         (annot (or (completion-metadata-get ivy--minibuffer-metadata 'annotation-function)
                    (plist-get completion-extra-properties :annotation-function))))
    (add-text-properties
     0 olen
     '(mouse-face
       ivy-minibuffer-match-highlight
       help-echo
       (format
        (if tooltip-mode
            "mouse-1: %s\nmouse-3: %s"
          "mouse-1: %s   mouse-3: %s")
        ivy-mouse-1-tooltip ivy-mouse-3-tooltip))
     str)
    (when annot
      (setq str (concat str (funcall annot str)))
      (add-face-text-property
       olen (length str) 'ivy-completions-annotations nil str))
    str))

(defun ivy-read-file-transformer (str)
  "Transform candidate STR when reading files."
  (if (ivy--dirname-p str)
      (propertize str 'face 'ivy-subdir)
    str))

(defun ivy--minibuffer-index-bounds (idx len wnd-len)
  (let* ((half-height (/ wnd-len 2))
         (start (max 0
                     (min (- idx half-height)
                          (- len (1- wnd-len)))))
         (end (min (+ start (1- wnd-len)) len)))
    (list start end (- idx start))))

(defun ivy--format (cands)
  "Return a string for CANDS suitable for display in the minibuffer.
CANDS is a list of candidates that :display-transformer can turn into strings."
  (setq ivy--length (length cands))
  (when (>= ivy--index ivy--length)
    (ivy-set-index (max (1- ivy--length) 0)))
  (if (null cands)
      (setf (ivy-state-current ivy-last) "")
    (let ((cur (nth ivy--index cands)))
      (setf (ivy-state-current ivy-last) (if (stringp cur)
                                             (copy-sequence cur)
                                           cur)))
    (let* ((bnd (ivy--minibuffer-index-bounds
                 ivy--index ivy--length ivy-height))
           (wnd-cands (cl-subseq cands (car bnd) (cadr bnd)))
           (case-fold-search (ivy--case-fold-p ivy-text))
           transformer-fn)
      (setq ivy--window-index (nth 2 bnd))
      (when (setq transformer-fn (ivy-state-display-transformer-fn ivy-last))
        (with-ivy-window
          (with-current-buffer (ivy-state-buffer ivy-last)
            (setq wnd-cands (mapcar transformer-fn wnd-cands)))))
      (ivy--wnd-cands-to-str wnd-cands))))

(defun ivy--wnd-cands-to-str (wnd-cands)
  (let ((str (concat "\n"
                     (funcall (ivy-alist-setting ivy-format-functions-alist)
                              (condition-case nil
                                  (mapcar
                                   #'ivy--format-minibuffer-line
                                   wnd-cands)
                                (error wnd-cands))))))
    (put-text-property 0 (length str) 'read-only nil str)
    str))

(defvar recentf-list)
(defvar bookmark-alist)

(defcustom ivy-virtual-abbreviate 'name
  "The mode of abbreviation for virtual buffer names."
  :type '(choice
          (const :tag "Only name" name)
          (const :tag "Abbreviated path" abbreviate)
          (const :tag "Full path" full)
          ;; eventually, uniquify
          ))
(declare-function bookmark-maybe-load-default-file "bookmark")
(declare-function bookmark-get-filename "bookmark")

(defun ivy--virtual-buffers ()
  "Adapted from `ido-add-virtual-buffers-to-list'."
  (require 'bookmark)
  (unless recentf-mode
    (recentf-mode 1))
  (bookmark-maybe-load-default-file)
  (let* ((vb-bkm (delete "   - no file -"
                         (delq nil (mapcar #'bookmark-get-filename
                                           bookmark-alist))))
         (vb-list (cond ((eq ivy-use-virtual-buffers 'recentf)
                         recentf-list)
                        ((eq ivy-use-virtual-buffers 'bookmarks)
                         vb-bkm)
                        (ivy-use-virtual-buffers
                         (append recentf-list vb-bkm))
                        (t nil)))
         virtual-buffers)
    (dolist (head vb-list)
      (let* ((file-name (if (stringp head)
                            head
                          (cdr head)))
             (name (cond ((eq ivy-virtual-abbreviate 'name)
                          (file-name-nondirectory file-name))
                         ((eq ivy-virtual-abbreviate 'abbreviate)
                          (abbreviate-file-name file-name))
                         (t
                          (expand-file-name file-name)))))
        (when (equal name "")
          (setq name
                (if (consp head)
                    (car head)
                  (file-name-nondirectory (directory-file-name file-name)))))
        (unless (or (equal name "")
                    (get-file-buffer file-name)
                    (assoc name virtual-buffers))
          (push (cons (copy-sequence name) file-name) virtual-buffers))))
    (when virtual-buffers
      (dolist (comp virtual-buffers)
        (put-text-property 0 (length (car comp))
                           'face 'ivy-virtual
                           (car comp)))
      (setq ivy--virtual-buffers (nreverse virtual-buffers))
      (mapcar #'car ivy--virtual-buffers))))

(defcustom ivy-ignore-buffers '("\\` " "\\`\\*tramp/")
  "List of regexps or functions matching buffer names to ignore."
  :type '(repeat (choice regexp function)))

(defvar ivy-switch-buffer-faces-alist '((dired-mode . ivy-subdir)
                                        (org-mode . ivy-org))
  "Store face customizations for `ivy-switch-buffer'.
Each KEY is `major-mode', each VALUE is a face name.")

(defun ivy--buffer-list (str &optional virtual predicate)
  "Return the buffers that match STR.
If VIRTUAL is non-nil, add virtual buffers.
If optional argument PREDICATE is non-nil, use it to test each
possible match.  See `all-completions' for further information."
  (delete-dups
   (nconc
    (all-completions str #'internal-complete-buffer predicate)
    (and virtual
         (ivy--virtual-buffers)))))

(defvar ivy-views (and nil
                       `(("ivy + *scratch* {}"
                          (vert
                           (file ,(expand-file-name "ivy.el"))
                           (buffer "*scratch*")))
                         ("swiper + *scratch* {}"
                          (horz
                           (file ,(expand-file-name "swiper.el"))
                           (buffer "*scratch*")))))
  "Store window configurations selectable by `ivy-switch-buffer'.

The default value is given as an example.

Each element is a list of (NAME VIEW). NAME is a string, it's
recommended to end it with a distinctive snippet e.g. \"{}\" so
that it's easy to distinguish the window configurations.

VIEW is either a TREE or a window-configuration (see
`ivy--get-view-config').

TREE is a nested list with the following valid cars:
- vert: split the window vertically
- horz: split the window horizontally
- file: open the specified file
- buffer: open the specified buffer

TREE can be nested multiple times to have multiple window splits.")

(defun ivy-default-view-name ()
  "Return default name for new view."
  (let* ((default-view-name
          (concat "{} "
                  (mapconcat #'identity
                             (sort
                              (mapcar (lambda (w)
                                        (let* ((b (window-buffer w))
                                               (f (buffer-file-name b)))
                                          (if f
                                              (file-name-nondirectory f)
                                            (buffer-name b))))
                                      (window-list))
                              #'string-lessp)
                             " ")))
         (view-name-re (concat "\\`"
                               (regexp-quote default-view-name)
                               " \\([0-9]+\\)"))
         old-view)
    (cond ((setq old-view
                 (cl-find-if
                  (lambda (x)
                    (string-match view-name-re (car x)))
                  ivy-views))
           (format "%s %d"
                   default-view-name
                   (1+ (string-to-number
                        (match-string 1 (car old-view))))))
          ((assoc default-view-name ivy-views)
           (concat default-view-name " 1"))
          (t
           default-view-name))))

(defun ivy--get-view-config ()
  "Get `current-window-configuration' for `ivy-views'."
  (dolist (w (window-list))
    (set-window-parameter w 'ivy-view-data
                          (with-current-buffer (window-buffer w)
                            (cond (buffer-file-name
                                   (list 'file buffer-file-name (point)))
                                  ((eq major-mode 'dired-mode)
                                   (list 'file default-directory (point)))
                                  (t
                                   (list 'buffer (buffer-name) (point)))))))
  (let ((window-persistent-parameters
         (append window-persistent-parameters
                 (list (cons 'ivy-view-data t)))))
    (current-window-configuration)))

(defun ivy-push-view (&optional arg)
  "Push the current window tree on `ivy-views'.

When ARG is non-nil, replace a selected item on `ivy-views'.

Currently, the split configuration (i.e. horizontal or vertical)
and point positions are saved, but the split positions aren't.
Use `ivy-pop-view' to delete any item from `ivy-views'."
  (interactive "P")
  (let* ((view (ivy--get-view-config))
         (view-name
          (if arg
              (ivy-read "Update view: " ivy-views)
            (ivy-read "Name view: " nil
                      :initial-input (ivy-default-view-name)))))
    (when view-name
      (let ((x (assoc view-name ivy-views)))
        (if x
            (setcdr x (list view))
          (push (list view-name view) ivy-views))))))

(defun ivy-pop-view-action (view)
  "Delete VIEW from `ivy-views'."
  (setq ivy-views (delete view ivy-views))
  (setq ivy--all-candidates
        (delete (car view) ivy--all-candidates))
  (setq ivy--old-cands nil))

(defun ivy-pop-view ()
  "Delete a view to delete from `ivy-views'."
  (interactive)
  (ivy-read "Pop view: " ivy-views
            :preselect (caar ivy-views)
            :action #'ivy-pop-view-action
            :caller 'ivy-pop-view))

(defun ivy-source-views ()
  "Return the name of the views saved in `ivy-views'."
  (mapcar #'car ivy-views))

(ivy-set-sources
 'ivy-switch-buffer
 '((original-source)
   (ivy-source-views)))

(defun ivy-set-view-recur (view)
  "Set VIEW recursively."
  (cond  ((window-configuration-p view)
          (set-window-configuration view)
          (dolist (w (window-list))
            (with-selected-window w
              (ivy-set-view-recur
               (window-parameter w 'ivy-view-data)))))
         ((eq (car view) 'vert)
         (let* ((wnd1 (selected-window))
                (wnd2 (split-window-vertically))
                (views (cdr view))
                (v (pop views))
                (temp-wnd))
           (with-selected-window wnd1
             (ivy-set-view-recur v))
           (while (setq v (pop views))
             (with-selected-window wnd2
               (when views
                 (setq temp-wnd (split-window-vertically)))
               (ivy-set-view-recur v)
               (when views
                 (setq wnd2 temp-wnd))))))
        ((eq (car view) 'horz)
         (let* ((wnd1 (selected-window))
                (wnd2 (split-window-horizontally))
                (views (cdr view))
                (v (pop views))
                (temp-wnd))
           (with-selected-window wnd1
             (ivy-set-view-recur v))
           (while (setq v (pop views))
             (with-selected-window wnd2
               (when views
                 (setq temp-wnd (split-window-horizontally)))
               (ivy-set-view-recur v)
               (when views
                 (setq wnd2 temp-wnd))))))
        ((eq (car view) 'file)
         (let* ((name (nth 1 view))
                (virtual (assoc name ivy--virtual-buffers))
                buffer)
           (cond ((setq buffer (get-buffer name))
                  (switch-to-buffer buffer nil 'force-same-window))
                 (virtual
                  (find-file (cdr virtual)))
                 ((file-exists-p name)
                  (find-file name))))
         (when (and (> (length view) 2)
                    (numberp (nth 2 view)))
           (goto-char (nth 2 view))))
        ((eq (car view) 'buffer)
         (switch-to-buffer (nth 1 view))
         (when (and (> (length view) 2)
                    (numberp (nth 2 view)))
           (goto-char (nth 2 view))))
        ((eq (car view) 'sexp)
         (eval (nth 1 view)))))

(defun ivy--switch-buffer-action (buffer)
  "Switch to BUFFER.
BUFFER may be a string or nil."
  (if (zerop (length buffer))
      (switch-to-buffer
       ivy-text nil 'force-same-window)
    (let ((virtual (assoc buffer ivy--virtual-buffers))
          (view (assoc buffer ivy-views)))
      (cond ((and virtual
                  (not (get-buffer buffer)))
             (find-file (cdr virtual)))
            (view
             (delete-other-windows)
             (let (
                   ;; silence "Directory has changed on disk"
                   (inhibit-message t))
               (ivy-set-view-recur (cadr view))))
            (t
             (switch-to-buffer
              buffer nil 'force-same-window))))))

(defun ivy--switch-buffer-other-window-action (buffer)
  "Switch to BUFFER in other window.
BUFFER may be a string or nil."
  (if (zerop (length buffer))
      (switch-to-buffer-other-window ivy-text)
    (let ((virtual (assoc buffer ivy--virtual-buffers)))
      (if (and virtual
               (not (get-buffer buffer)))
          (find-file-other-window (cdr virtual))
        (switch-to-buffer-other-window buffer)))))

(defun ivy--rename-buffer-action (buffer)
  "Rename BUFFER."
  (let ((new-name (read-string "Rename buffer (to new name): ")))
    (with-current-buffer buffer
      (rename-buffer new-name))))

(defun ivy--find-file-action (buffer)
  "Find file from BUFFER's directory."
  (let* ((virtual (assoc buffer ivy--virtual-buffers))
         (default-directory (if virtual
                                (file-name-directory (cdr virtual))
                              (buffer-local-value 'default-directory
                                                  (or (get-buffer buffer)
                                                      (current-buffer))))))
    (call-interactively (if (functionp 'counsel-find-file)
                            #'counsel-find-file
                          #'find-file))))

(defun ivy--kill-buffer-or-virtual (buffer)
  (if (get-buffer buffer)
      (kill-buffer buffer)
    (setq recentf-list (delete
                        (cdr (assoc buffer ivy--virtual-buffers))
                        recentf-list))))

(defun ivy--kill-current-candidate ()
  (setf (ivy-state-preselect ivy-last) ivy--index)
  (setq ivy--old-re nil)
  (setq ivy--all-candidates (delete (ivy-state-current ivy-last) ivy--all-candidates))
  (let ((ivy--recompute-index-inhibit t))
    (ivy--exhibit)))

(defun ivy--kill-current-candidate-buffer ()
  (setf (ivy-state-preselect ivy-last) ivy--index)
  (setq ivy--old-re nil)
  (setq ivy--all-candidates (ivy--buffer-list "" ivy-use-virtual-buffers
                                              (ivy-state-predicate ivy-last)))
  (let ((ivy--recompute-index-inhibit t))
    (ivy--exhibit)))

(defun ivy--kill-buffer-action (buffer)
  "Kill BUFFER."
  (ivy--kill-buffer-or-virtual buffer)
  (unless (buffer-live-p (ivy-state-buffer ivy-last))
    (setf (ivy-state-buffer ivy-last)
          (with-ivy-window (current-buffer))))
  (ivy--kill-current-candidate-buffer))

(defvar ivy-switch-buffer-map
  (let ((map (make-sparse-keymap)))
    (ivy-define-key map (kbd "C-k") 'ivy-switch-buffer-kill)
    map))

(defun ivy-switch-buffer-kill ()
  "When at end-of-line, kill the current buffer in `ivy-switch-buffer'.
Otherwise, forward to `ivy-kill-line'."
  (interactive)
  (if (not (eolp))
      (ivy-kill-line)
    (ivy--kill-buffer-action
     (ivy-state-current ivy-last))))

(ivy-set-actions
 'ivy-switch-buffer
 '(("f"
    ivy--find-file-action
    "find file")
   ("j"
    ivy--switch-buffer-other-window-action
    "other window")
   ("k"
    ivy--kill-buffer-action
    "kill")
   ("r"
    ivy--rename-buffer-action
    "rename")))

(ivy-set-actions
 t
 '(("i" ivy--action-insert "insert")
   ("w" ivy--action-copy "copy")))

(defun ivy--trim-grep-line-number (x)
  (if (string-match ":[0-9]+:" x)
      (substring x (match-end 0))
    x))

(defun ivy--action-insert (x)
  (insert
   (if (stringp x)
       (ivy--trim-grep-line-number x)
       x (car x))))

(defun ivy--action-copy (x)
  (kill-new
   (if (stringp x)
       (ivy--trim-grep-line-number x)
     (car x))))

(defun ivy--switch-buffer-matcher (regexp candidates)
  "Return REGEXP matching CANDIDATES.
Skip buffers that match `ivy-ignore-buffers'."
  (if (string-match-p "^:" ivy-text)
      (delete-dups
       (cl-remove-if-not
        (lambda (s)
          (let ((b (get-buffer s)))
            (and b
                 (string-match-p regexp (buffer-local-value 'default-directory b))
                 (not (string-match-p "^\\*" s)))))
        candidates))
    (let ((res (ivy--re-filter regexp candidates)))
      (if (or (null ivy-use-ignore)
              (null ivy-ignore-buffers))
          res
        (or (cl-remove-if
             (lambda (buf)
               (cl-find-if
                (lambda (f-or-r)
                  (if (functionp f-or-r)
                      (funcall f-or-r buf)
                    (string-match-p f-or-r buf)))
                ivy-ignore-buffers))
             res)
            (and (eq ivy-use-ignore t)
                 res))))))

(defun ivy-append-face (str face)
  "Append to STR the property FACE."
  (when face
    (setq str (copy-sequence str))
    (add-face-text-property 0 (length str) face t str))
  str)

(defun ivy--remote-buffer-p (buffer)
  "Return non-nil if BUFFER object is visiting a remote file.
If that is the case, value is a string identifying the remote
connection."
  (let ((dir (buffer-local-value 'default-directory buffer)))
    (ignore-errors (file-remote-p dir))))

(defun ivy-switch-buffer-transformer (str)
  "Transform candidate STR when switching buffers."
  (let ((buf (get-buffer str)))
    (cond ((not buf) str)
          ((let ((remote (ivy--remote-buffer-p buf)))
             (when remote
               (format "%s (%s)" (ivy-append-face str 'ivy-remote) remote))))
          ((not (verify-visited-file-modtime buf))
           (ivy-append-face str 'ivy-modified-outside-buffer))
          ((buffer-modified-p buf)
           (ivy-append-face str 'ivy-modified-buffer))
          (t
           (let* ((mode (buffer-local-value 'major-mode buf))
                  (face (cdr (assq mode ivy-switch-buffer-faces-alist))))
             (ivy-append-face str face))))))

(defun ivy-switch-buffer-occur (cands)
  "Occur function for `ivy-switch-buffer' using `ibuffer'.
CANDS are the candidates to be displayed."
  (unless cands
    (setq cands (all-completions ivy-text #'internal-complete-buffer)))
  (ibuffer
   nil (buffer-name)
   `((or ,@(cl-mapcan
            (lambda (cand)
              (unless (eq (get-text-property 0 'face cand) 'ivy-virtual)
                `((name . ,(format "\\_<%s\\_>" (regexp-quote cand))))))
            cands)))))

;;;###autoload
(defun ivy-switch-buffer ()
  "Switch to another buffer."
  (interactive)
  (ivy-read "Switch to buffer: " #'internal-complete-buffer
            :keymap ivy-switch-buffer-map
            :preselect (buffer-name (other-buffer (current-buffer)))
            :action #'ivy--switch-buffer-action
            :matcher #'ivy--switch-buffer-matcher
            :caller 'ivy-switch-buffer))

(ivy-configure 'ivy-switch-buffer
  :parent 'internal-complete-buffer
  :occur #'ivy-switch-buffer-occur)

;;;###autoload
(defun ivy-switch-view ()
  "Switch to one of the window views stored by `ivy-push-view'."
  (interactive)
  (let ((ivy-initial-inputs-alist
         '((ivy-switch-buffer . "{}"))))
    (ivy-switch-buffer)))

;;;###autoload
(defun ivy-switch-buffer-other-window ()
  "Switch to another buffer in another window."
  (interactive)
  (ivy-read "Switch to buffer in other window: " #'internal-complete-buffer
            :matcher #'ivy--switch-buffer-matcher
            :preselect (buffer-name (other-buffer (current-buffer)))
            :action #'ivy--switch-buffer-other-window-action
            :keymap ivy-switch-buffer-map
            :caller 'ivy-switch-buffer-other-window))

(ivy-configure 'ivy-switch-buffer-other-window
  :parent 'ivy-switch-buffer)

(defun ivy--yank-handle-case-fold (text)
  (if (and (> (length ivy-text) 0)
           (string= (downcase ivy-text) ivy-text))
      (downcase text)
    text))

(defun ivy--yank-by (fn &rest args)
  "Pull buffer text from current line into search string.
The region to extract is determined by the respective values of
point before and after applying FN to ARGS."
  (let (text)
    (with-ivy-window
      (let ((beg (point))
            (bol (line-beginning-position))
            (eol (line-end-position))
            end)
        (unwind-protect
             (progn (apply fn args)
                    (setq end (goto-char (max bol (min (point) eol))))
                    (setq text (buffer-substring-no-properties beg end))
                    (ivy--pulse-region beg end))
          (unless text
            (goto-char beg)))))
    (when text
      (insert (replace-regexp-in-string
               "  +" " "
               (ivy--yank-handle-case-fold text)
               t t)))))

(defun ivy-yank-word (&optional arg)
  "Pull next word from buffer into search string.
If optional ARG is non-nil, pull in the next ARG
words (previous if ARG is negative)."
  (interactive "p")
  (ivy--yank-by #'forward-word arg))

(defun ivy-yank-symbol (&optional arg)
  "Pull next symbol from buffer into search string.
If optional ARG is non-nil, pull in the next ARG
symbols (previous if ARG is negative)."
  (interactive "p")
  (ivy--yank-by #'forward-symbol (or arg 1)))

(defun ivy-yank-char (&optional arg)
  "Pull next character from buffer into search string.
If optional ARG is non-nil, pull in the next ARG
characters (previous if ARG is negative)."
  (interactive "p")
  (ivy--yank-by #'forward-char arg))

(defvar ivy--pulse-overlay nil
  "Overlay used to highlight yanked word.")

(defvar ivy--pulse-timer nil
  "Timer used to dispose of `ivy--pulse-overlay'.")

(defcustom ivy-pulse-delay 0.5
  "Number of seconds to display `ivy-yanked-word' highlight.
When nil, disable highlighting."
  :type '(choice
          (number :tag "Delay in seconds")
          (const :tag "Disable" nil)))

(defun ivy--pulse-region (start end)
  "Temporarily highlight text between START and END.
The \"pulse\" duration is determined by `ivy-pulse-delay'."
  (when ivy-pulse-delay
    (if ivy--pulse-overlay
        (let ((ostart (overlay-start ivy--pulse-overlay))
              (oend (overlay-end ivy--pulse-overlay)))
          (when (< end start)
            (cl-rotatef start end))
          ;; Extend the existing overlay's region to include START..END,
          ;; but only if the two regions are contiguous.
          (move-overlay ivy--pulse-overlay
                        (if (= start oend) ostart start)
                        (if (= end ostart) oend end)))
      (setq ivy--pulse-overlay (make-overlay start end))
      (overlay-put ivy--pulse-overlay 'face 'ivy-yanked-word))
    (when ivy--pulse-timer
      (cancel-timer ivy--pulse-timer))
    (setq ivy--pulse-timer
          (run-at-time ivy-pulse-delay nil #'ivy--pulse-cleanup))))

(defun ivy--pulse-cleanup ()
  "Cancel `ivy--pulse-timer' and delete `ivy--pulse-overlay'."
  (when ivy--pulse-timer
    (cancel-timer ivy--pulse-timer)
    (setq ivy--pulse-timer nil))
  (when ivy--pulse-overlay
    (delete-overlay ivy--pulse-overlay)
    (setq ivy--pulse-overlay nil)))

(defun ivy-kill-ring-save ()
  "Store the current candidates into the kill ring.
If the region is active, forward to `kill-ring-save' instead."
  (interactive)
  (if (region-active-p)
      (call-interactively 'kill-ring-save)
    (kill-new
     (mapconcat
      #'identity
      ivy--old-cands
      "\n"))))

(defun ivy-insert-current ()
  "Make the current candidate into current input.
Don't finish completion."
  (interactive)
  (delete-minibuffer-contents)
  (let ((end (and ivy--directory
                  (ivy--dirname-p (ivy-state-current ivy-last))
                  -1)))
    (insert (substring-no-properties
             (ivy-state-current ivy-last) 0 end))))

(defun ivy-insert-current-full ()
  "Insert the full Yank the current directory into the minibuffer."
  (interactive)
  (insert ivy--directory))

(defcustom ivy-preferred-re-builders
  '((ivy--regex-plus . "ivy")
    (ivy--regex-ignore-order . "order")
    (ivy--regex-fuzzy . "fuzzy"))
  "Alist of preferred re-builders with display names.
This list can be rotated with `ivy-rotate-preferred-builders'."
  :type '(alist :key-type function :value-type string))

(defun ivy-rotate-preferred-builders ()
  "Switch to the next re builder in `ivy-preferred-re-builders'."
  (interactive)
  (when ivy-preferred-re-builders
    (setq ivy--old-re nil)
    (setq ivy--regex-function
          (let ((cell (assq ivy--regex-function ivy-preferred-re-builders)))
            (car (or (cadr (memq cell ivy-preferred-re-builders))
                     (car ivy-preferred-re-builders)))))))

(defun ivy-toggle-fuzzy ()
  "Toggle the re builder between `ivy--regex-fuzzy' and `ivy--regex-plus'."
  (interactive)
  (setq ivy--old-re nil)
  (if (eq ivy--regex-function 'ivy--regex-fuzzy)
      (setq ivy--regex-function 'ivy--regex-plus)
    (setq ivy--regex-function 'ivy--regex-fuzzy)))

(defun ivy--label-and-delete-dups (entries)
  "Label ENTRIES with history indices."
  (let ((ht (make-hash-table :test 'equal))
        (idx 0)
        entry
        accum)
    (while (setq entry (pop entries))
      (unless (gethash entry ht)
        (puthash entry t ht)
        (push `(,entry . ,idx) accum))
      (cl-incf idx))
    (nreverse accum)))

(defvar ivy--reverse-i-search-symbol nil
  "Store the history symbol.")

(defun ivy-reverse-i-search-kill ()
  "Remove the current item from history"
  (interactive)
  (if (not (eolp))
      (ivy-kill-line)
    (let ((current (ivy-state-current ivy-last)))
      (if (symbolp ivy--reverse-i-search-symbol)
          (set
           ivy--reverse-i-search-symbol
           (delete current (symbol-value ivy--reverse-i-search-symbol)))
        (ring-remove
         ivy--reverse-i-search-symbol
         (ring-member ivy--reverse-i-search-symbol (ivy-state-current ivy-last)))))
    (ivy--kill-current-candidate)))

(defvar ivy-reverse-i-search-map
  (let ((map (make-sparse-keymap)))
    (ivy-define-key map (kbd "C-k") 'ivy-reverse-i-search-kill)
    map))

(defun ivy-history-contents (history)
  "Copy contents of HISTORY.
A copy is necessary so that we don't clobber any string attributes.
Also set `ivy--reverse-i-search-symbol' to HISTORY."
  (setq ivy--reverse-i-search-symbol history)
  (cond ((symbolp history)
         (ivy--label-and-delete-dups
          (copy-sequence (symbol-value history))))
        ((ring-p history)
         (ivy--label-and-delete-dups
          (when (> (ring-size history) 0)
            (ring-elements history))))
        ((sequencep history)
         (ivy--label-and-delete-dups
          (copy-sequence history)))
        (t
         (error "Expected a symbol, ring, or sequence: %S" history))))

(defun ivy-reverse-i-search ()
  "Enter a recursive `ivy-read' session using the current history.
The selected history element will be inserted into the minibuffer.
\\<ivy-reverse-i-search-map>
You can also delete an element from history with \\[ivy-reverse-i-search-kill]."
  (interactive)
  (cond
    ((= (minibuffer-depth) 0)
     (user-error
      "This command is intended to be called from within `ivy-read'"))
    ;; don't recur
    ((and (> (minibuffer-depth) 1)
          (eq (ivy-state-caller ivy-last) 'ivy-reverse-i-search)))
    (t
     (let ((enable-recursive-minibuffers t)
           (old-last ivy-last))
       (ivy-read "Reverse-i-search: "
                 (ivy-history-contents (ivy-state-history ivy-last))
                 :keymap ivy-reverse-i-search-map
                 :action (lambda (x)
                           (ivy--reset-state
                            (setq ivy-last old-last))
                           (delete-minibuffer-contents)
                           (insert (substring-no-properties (car x)))
                           (ivy--cd-maybe))
                 :caller 'ivy-reverse-i-search)))))

(defun ivy-restrict-to-matches ()
  "Restrict candidates to current input and erase input."
  (interactive)
  (delete-minibuffer-contents)
  (if (ivy-state-dynamic-collection ivy-last)
      (progn
        (setf (ivy-state-dynamic-collection ivy-last) nil)
        (setf (ivy-state-collection ivy-last)
              (setq ivy--all-candidates ivy--old-cands)))
    (setq ivy--all-candidates
          (ivy--filter ivy-text ivy--all-candidates))))

;;* Occur
(defvar-local ivy-occur-last nil
  "Buffer-local value of `ivy-last'.
Can't re-use `ivy-last' because using e.g. `swiper' in the same
buffer would modify `ivy-last'.")

(defvar ivy-occur-mode-map
  (let ((map (make-sparse-keymap)))
    (ivy-define-key map [mouse-1] 'ivy-occur-click)
    (ivy-define-key map (kbd "RET") 'ivy-occur-press-and-switch)
    (ivy-define-key map (kbd "j") 'ivy-occur-next-line)
    (ivy-define-key map (kbd "k") 'ivy-occur-previous-line)
    (define-key map (kbd "h") 'backward-char)
    (define-key map (kbd "l") 'forward-char)
    (ivy-define-key map (kbd "f") 'ivy-occur-press)
    (ivy-define-key map (kbd "g") 'ivy-occur-revert-buffer)
    (ivy-define-key map (kbd "a") 'ivy-occur-read-action)
    (ivy-define-key map (kbd "o") 'ivy-occur-dispatch)
    (ivy-define-key map (kbd "c") 'ivy-occur-toggle-calling)
    (define-key map (kbd "q") 'quit-window)
    (define-key map (kbd "R") 'read-only-mode)
    (ivy-define-key map (kbd "C-d") 'ivy-occur-delete-candidate)
    map)
  "Keymap for Ivy Occur mode.")

(defun ivy-occur-toggle-calling ()
  "Toggle `ivy-calling'."
  (interactive)
  (if (setq ivy-calling (not ivy-calling))
      (progn
        (setq mode-name "Ivy-Occur [calling]")
        (ivy-occur-press))
    (setq mode-name "Ivy-Occur"))
  (force-mode-line-update))

(defun ivy--find-occur-buffer ()
  (let ((cb (current-buffer)))
    (cl-find-if
     (lambda (b)
       (with-current-buffer b
         (and (eq major-mode 'ivy-occur-grep-mode)
              (equal cb (ivy-state-buffer ivy-occur-last)))))
     (buffer-list))))

(defun ivy--select-occur-buffer ()
  (let* ((ob (ivy--find-occur-buffer))
         (ow (cl-find-if (lambda (w) (equal ob (window-buffer w)))
                         (window-list))))
    (if ow
        (select-window ow)
      (pop-to-buffer ob))))

(defun ivy-occur-next-line (&optional arg)
  "Move the cursor down ARG lines.
When `ivy-calling' isn't nil, call `ivy-occur-press'."
  (interactive "p")
  (let ((offset (cond ((derived-mode-p 'ivy-occur-grep-mode) 5)
                      ((derived-mode-p 'ivy-occur-mode) 2))))
    (if offset
        (progn
          (if (< (line-number-at-pos) offset)
              (progn
                (goto-char (point-min))
                (forward-line (1- offset)))
            (forward-line arg)
            (when (eolp)
              (forward-line -1)))
          (when ivy-calling
            (ivy-occur-press)))
      (ivy--select-occur-buffer)
      (ivy-occur-next-line arg)
      (ivy-occur-press-and-switch))))

(defun ivy-occur-previous-line (&optional arg)
  "Move the cursor up ARG lines.
When `ivy-calling' isn't nil, call `ivy-occur-press'."
  (interactive "p")
  (let ((offset (cond ((derived-mode-p 'ivy-occur-grep-mode) 5)
                      ((derived-mode-p 'ivy-occur-mode) 2))))
    (if offset
        (progn
          (forward-line (- arg))
          (when (< (line-number-at-pos) offset)
            (goto-char (point-min))
            (forward-line (1- offset)))
          (when ivy-calling
            (ivy-occur-press)))
      (ivy--select-occur-buffer)
      (ivy-occur-previous-line arg)
      (ivy-occur-press-and-switch))))

(defun ivy-occur-next-error (n &optional reset)
  "A `next-error-function' for `ivy-occur-mode'."
  (interactive "p")
  (when reset
    (goto-char (point-min)))
  (setq n (or n 1))
  (let ((ivy-calling t))
    (cond ((< n 0) (ivy-occur-previous-line (- n)))
          (t (ivy-occur-next-line n))))
  ;; The window's point overrides the buffer's point every time it's redisplayed
  (dolist (window (get-buffer-window-list nil nil t))
    (set-window-point window (point))))

(define-derived-mode ivy-occur-mode fundamental-mode "Ivy-Occur"
  "Major mode for output from \\[ivy-occur].

\\{ivy-occur-mode-map}"
  (setq-local view-read-only nil))

(defvar ivy-occur-grep-mode-map
  (let ((map (copy-keymap ivy-occur-mode-map)))
    (ivy-define-key map (kbd "C-x C-q") 'ivy-wgrep-change-to-wgrep-mode)
    (ivy-define-key map "w" 'ivy-wgrep-change-to-wgrep-mode)
    map)
  "Keymap for Ivy Occur Grep mode.")

(defun ivy-occur-delete-candidate ()
  (interactive)
  (let ((inhibit-read-only t))
    (delete-region (line-beginning-position)
                   (1+ (line-end-position)))))

(define-derived-mode ivy-occur-grep-mode grep-mode "Ivy-Occur"
  "Major mode for output from \\[ivy-occur].

\\{ivy-occur-grep-mode-map}"
  (setq-local view-read-only nil)
  (when (fboundp 'wgrep-setup)
    (wgrep-setup)))

(defun ivy--starts-with-dotslash (str)
  (string-match-p "\\`\\.[/\\]" str))

(defun ivy--occur-insert-lines (cands)
  "Insert CANDS into `ivy-occur' buffer."
  (font-lock-mode -1)
  (dolist (cand cands)
    (setq cand
          (if (string-match "\\`\\(.*:[0-9]+:\\)\\(.*\\)\\'" cand)
              (let ((file-and-line (match-string 1 cand))
                    (grep-line (match-string 2 cand)))
                (concat
                 (propertize file-and-line 'face 'ivy-grep-info)
                 (ivy--highlight-fuzzy grep-line)))
            (ivy--highlight-fuzzy (copy-sequence cand))))
    (add-text-properties
     0 (length cand)
     '(mouse-face
       highlight
       help-echo "mouse-1: call ivy-action")
     cand)
    (insert (if (ivy--starts-with-dotslash cand) "" "    ")
            cand ?\n)))

(defun ivy--occur-default (cands)
  "Insert CANDS into the current occur buffer."
  (unless cands
    (let ((coll (ivy-state-collection ivy-last)))
      (when (arrayp coll)
        (setq coll (all-completions "" coll (ivy-state-predicate ivy-last))))
      (setq cands (ivy--filter (ivy-state-text ivy-last) coll))))
  (ivy-occur-mode)
  (insert (format "%d candidates:\n" (length cands)))
  (ivy--occur-insert-lines cands)
  (read-only-mode))

(defun ivy-occur ()
  "Stop completion and put the current candidates into a new buffer.

The new buffer remembers current action(s).

While in the *ivy-occur* buffer, selecting a candidate with RET or
a mouse click will call the appropriate action for that candidate.

There is no limit on the number of *ivy-occur* buffers."
  (interactive)
  (if (not (window-minibuffer-p))
      (user-error "No completion session is active")
    (let* ((caller (ivy-state-caller ivy-last))
           (occur-fn (or (plist-get ivy--occurs-list caller)
                         #'ivy--occur-default))
           (buffer
            (generate-new-buffer
             (format "*ivy-occur%s \"%s\"*"
                     (if caller
                         (concat " " (prin1-to-string caller))
                       "")
                     ivy-text))))
      (with-current-buffer buffer
        (funcall occur-fn ivy--old-cands)
        (setf (ivy-state-text ivy-last) ivy-text)
        (setq ivy-occur-last ivy-last))
      (ivy-exit-with-action
       (lambda (_)
         (pop-to-buffer buffer)
         (setq next-error-last-buffer buffer)
         (setq-local next-error-function #'ivy-occur-next-error))))))

(defun ivy-occur-revert-buffer ()
  "Refresh the buffer making it up-to date with the collection.

Currently only works for `swiper'.  In that specific case, the
*ivy-occur* buffer becomes nearly useless as the original buffer
is updated, since the line numbers no longer match.

Calling this function is as if you called `ivy-occur' on the
updated original buffer."
  (interactive)
  (let ((caller (ivy-state-caller ivy-occur-last))
        (ivy-last ivy-occur-last))
    (let ((inhibit-read-only t)
          (line (line-number-at-pos)))
      (erase-buffer)
      (funcall (or (plist-get ivy--occurs-list caller)
                   #'ivy--occur-default) nil)
      (goto-char (point-min))
      (forward-line (1- line)))
    (setq ivy-occur-last ivy-last)))

(declare-function wgrep-change-to-wgrep-mode "ext:wgrep")

(defun ivy-wgrep-change-to-wgrep-mode ()
  "Forward to `wgrep-change-to-wgrep-mode'."
  (interactive)
  (if (require 'wgrep nil 'noerror)
      (wgrep-change-to-wgrep-mode)
    (error "Package wgrep isn't installed")))

(defun ivy-occur-read-action ()
  "Select one of the available actions as the current one."
  (interactive)
  (let ((ivy-last ivy-occur-last))
    (ivy-read-action)))

(defun ivy-occur-dispatch ()
  "Call one of the available actions on the current item."
  (interactive)
  (let* ((state-action (ivy-state-action ivy-occur-last))
         (actions (if (symbolp state-action)
                      state-action
                    (copy-sequence state-action))))
    (unwind-protect
         (progn
           (ivy-occur-read-action)
           (ivy-occur-press))
      (setf (ivy-state-action ivy-occur-last) actions))))

(defun ivy-occur-click (event)
  "Execute action for the current candidate.
EVENT gives the mouse position."
  (interactive "e")
  (let ((window (posn-window (event-end event)))
        (pos (posn-point (event-end event))))
    (with-current-buffer (window-buffer window)
      (goto-char pos)
      (ivy-occur-press))))

(declare-function swiper--cleanup "swiper")
(declare-function swiper--add-overlays "swiper")
(defvar ivy-occur-timer nil)

(defun ivy--occur-press-update-window ()
  (cond
    ((memq (ivy-state-caller ivy-occur-last)
           (append '(swiper swiper-isearch) ivy-highlight-grep-commands))
     (let ((window (ivy-state-window ivy-occur-last))
           (buffer (ivy-state-buffer ivy-occur-last)))
       (when (buffer-live-p buffer)
         (cond ((or (not (window-live-p window))
                    (equal window (selected-window)))
                (save-selected-window
                  (setf (ivy-state-window ivy-occur-last)
                        (display-buffer buffer))))
               ((not (equal (window-buffer window) buffer))
                (with-selected-window window
                  (switch-to-buffer buffer)))))))

    ((memq (ivy-state-caller ivy-occur-last)
           '(counsel-describe-function
             counsel-describe-variable
             counsel-describe-symbol))
     (setf (ivy-state-window ivy-occur-last)
           (selected-window))
     (selected-window))))

(defun ivy--occur-press-buffer ()
  (let ((buffer (ivy-state-buffer ivy-last)))
    (if (buffer-live-p buffer)
        buffer
      (current-buffer))))

(defun ivy-occur-press ()
  "Execute action for the current candidate."
  (interactive)
  (ivy--occur-press-update-window)
  (when (save-excursion
          (beginning-of-line)
          (looking-at "\\(?:.[/\\]\\|    \\)\\(.*\\)$"))
    (let* ((ivy-last ivy-occur-last)
           (ivy-text (ivy-state-text ivy-last))
           (str (buffer-substring
                 (match-beginning 1)
                 (match-end 1)))
           (offset (or (get-text-property 0 'offset str) 0))
           (coll (ivy-state-collection ivy-last))
           (action (ivy--get-action ivy-last))
           (ivy-exit 'done))
      (with-ivy-window
        (with-current-buffer (ivy--occur-press-buffer)
          (save-restriction
            (widen)
            (funcall action
                     (if (and (consp coll)
                              (consp (car coll)))
                         (assoc str coll)
                       (substring str offset)))))
        (if (memq (ivy-state-caller ivy-last)
                  (append '(swiper swiper-isearch) ivy-highlight-grep-commands))
            (with-current-buffer (window-buffer (selected-window))
              (swiper--cleanup)
              (swiper--add-overlays
               (ivy--regex ivy-text)
               (line-beginning-position)
               (line-end-position)
               (selected-window))
              (when (timerp ivy-occur-timer)
                (cancel-timer ivy-occur-timer))
              (setq ivy-occur-timer
                    (run-at-time 1.0 nil 'swiper--cleanup))))))))

(defun ivy-occur-press-and-switch ()
  "Execute action for the current candidate and switch window."
  (interactive)
  (ivy-occur-press)
  (select-window (ivy--get-window ivy-occur-last)))

(defun ivy--marked-p ()
  (member (ivy-state-current ivy-last) ivy-marked-candidates))

(defun ivy--unmark (cand)
  (setcar (member cand ivy--all-candidates)
          (setcar (member cand ivy--old-cands)
                  (substring cand (length ivy-mark-prefix))))
  (setq ivy-marked-candidates
        (delete cand ivy-marked-candidates)))

(defun ivy--mark (cand)
  (let ((marked-cand (concat ivy-mark-prefix cand)))
    (setcar (member cand ivy--all-candidates)
            (setcar (member cand ivy--old-cands) marked-cand))
    (setq ivy-marked-candidates
          (append ivy-marked-candidates (list marked-cand)))))

(defun ivy-mark ()
  "Mark the selected candidate and move to the next one.

In `ivy-call', :action will be called in turn for all marked
candidates.

However, if :multi-action was supplied to `ivy-read', then it
will be called with `ivy-marked-candidates'. This way, it can
make decisions based on the whole marked list."
  (interactive)
  (unless (ivy--marked-p)
    (ivy--mark (ivy-state-current ivy-last)))
  (ivy-next-line))

(defun ivy-unmark ()
  "Unmark the selected candidate and move to the next one."
  (interactive)
  (when (ivy--marked-p)
    (ivy--unmark (ivy-state-current ivy-last)))
  (ivy-next-line))

(defun ivy-unmark-backward ()
  "Move to the previous candidate and unmark it."
  (interactive)
  (ivy-previous-line)
  (ivy--exhibit)
  (when (ivy--marked-p)
    (ivy--unmark (ivy-state-current ivy-last))))

(defun ivy-toggle-marks ()
  "Toggle mark for all narrowed candidates."
  (interactive)
  (dolist (cand ivy--old-cands)
    (if (member cand ivy-marked-candidates)
        (ivy--unmark cand)
      (ivy--mark cand))))

(defconst ivy-help-file (let ((default-directory
                               (if load-file-name
                                   (file-name-directory load-file-name)
                                 default-directory)))
                          (if (file-exists-p "ivy-help.org")
                              (expand-file-name "ivy-help.org")
                            (if (file-exists-p "doc/ivy-help.org")
                                (expand-file-name "doc/ivy-help.org"))))
  "The file for `ivy-help'.")

(defvar org-hide-emphasis-markers)

(defun ivy-help ()
  "Help for `ivy'."
  (interactive)
  (let ((buf (get-buffer "*Ivy Help*"))
        (inhibit-read-only t))
    (unless buf
      (setq buf (get-buffer-create "*Ivy Help*"))
      (cl-letf (((symbol-function #'help-buffer) (lambda () buf)))
        (describe-mode))
      (with-current-buffer buf
        (goto-char (point-min))
        (insert "* describe-mode\n")
        (goto-char (point-min))
        (insert-file-contents ivy-help-file)
        (org-mode)
        (setq-local org-hide-emphasis-markers t)
        (view-mode)
        (goto-char (point-min))
        (let ((inhibit-message t))
          (org-cycle '(64)))))
    (if (eq this-command 'ivy-help)
        (switch-to-buffer buf)
      (with-ivy-window
        (pop-to-buffer buf)))
    (view-mode)
    (goto-char (point-min))))

(declare-function ffap-url-p "ffap")
(defvar ffap-url-fetcher)

(defun ivy-ffap-url-p (string)
  "Forward to `ffap-url-p'."
  (require 'ffap)
  (ffap-url-p string))

(defun ivy-ffap-url-fetcher (url)
  "Calls `ffap-url-fetcher'."
  (require 'ffap)
  (funcall ffap-url-fetcher url))

(ivy-configure 'read-file-name-internal
  :sort-fn #'ivy-sort-file-function-default
  :display-transformer-fn #'ivy-read-file-transformer
  :alt-done-fn #'ivy--directory-done)

(ivy-configure 'internal-complete-buffer
  :display-transformer-fn #'ivy-switch-buffer-transformer)

(ivy-configure 'Info-read-node-name-1
  :alt-done-fn #'ivy--info-alt-done)

(provide 'ivy)

;;; ivy.el ends here<|MERGE_RESOLUTION|>--- conflicted
+++ resolved
@@ -4,11 +4,7 @@
 
 ;; Author: Oleh Krehel <ohwoeowho@gmail.com>
 ;; URL: https://github.com/abo-abo/swiper
-<<<<<<< HEAD
-;; Version: 0.13.1
-=======
 ;; Version: 0.13.2
->>>>>>> e005666d
 ;; Package-Requires: ((emacs "24.5"))
 ;; Keywords: matching
 
