;;; kotl-autoloads.el --- automatically extracted autoloads
;;
;;; Code:


<<<<<<< HEAD
;;;### (autoloads nil "kexport" "kexport.el" (23052 38385 0 0))
=======
;;;### (autoloads nil "kexport" "kexport.el" (0 0 0 0))
>>>>>>> 997803df
;;; Generated autoloads from kexport.el

(autoload 'kexport:html "kexport" "\
Export a koutline buffer or file in EXPORT-FROM to html format in OUTPUT-TO.
By default, this retains newlines within cells as they are.  With optional prefix arg, SOFT-NEWLINES-FLAG, 
hard newlines are not used.  Also converts Urls and Klinks into Html hyperlinks.
STILL TODO:
  Make delimited pathnames into file links (but not if within klinks).
  Copy attributes stored in cell 0 and attributes from each cell.

\(fn EXPORT-FROM OUTPUT-TO &optional SOFT-NEWLINES-FLAG)" t nil)

(if (fboundp 'register-definition-prefixes) (register-definition-prefixes "kexport" '("kexport:")))

;;;***

;;;### (autoloads nil "kfile" "kfile.el" (22412 20800 0 0))
;;; Generated autoloads from kfile.el

(autoload 'kfile:find "kfile" "\
Find a file FILE-NAME containing a kotl or create one if none exists.
Return the new kview.

\(fn FILE-NAME)" t nil)

(autoload 'kfile:is-p "kfile" "\
Iff current buffer contains an unformatted or formatted koutline, return file format version string, else nil.

\(fn)" nil nil)

(autoload 'kfile:view "kfile" "\
View an existing kotl version-2 file FILE-NAME in a read-only mode.

\(fn FILE-NAME)" t nil)

;;;***

<<<<<<< HEAD
;;;### (autoloads nil "kimport" "kimport.el" (23052 38368 0 0))
=======
;;;### (autoloads nil "kfill" "kfill.el" (0 0 0 0))
;;; Generated autoloads from kfill.el

(if (fboundp 'register-definition-prefixes) (register-definition-prefixes "kfill" '("fill-paragraph" "kfill:" "prior-fill-prefix" "set-fill-prefix")))

;;;***

;;;### (autoloads nil "kimport" "kimport.el" (0 0 0 0))
>>>>>>> 997803df
;;; Generated autoloads from kimport.el

(defvar kimport:mode-alist '((t . kimport:text) (outline-mode . kimport:star-outline)) "\
Alist of (major-mode . importation-function) elements.
This determines the type of importation done on a file when `kimport:file' is
called if the major mode of the import file matches the car of an element in
this list.  If there is no match, then `kimport:suffix-alist' is checked.  If
that yields no match, the element in this list whose car is 't is used.  It
normally does an import of a koutline or text file.

Each importation-function must take two arguments, a buffer/file to import
and a buffer/file into which to insert the imported elements and a third
optional argument, CHILDREN-P, which when non-nil means insert imported cells
as the initial set of children of the current cell, if any.

   outline-mode  - imported as an Emacs outline whose entries begin with
                   asterisks; 
   .kot
   .kotl         - imported as a structured koutline

   all others    - imported as text.")

(defvar kimport:suffix-alist '(("\\.otl$" . kimport:star-outline) ("\\.aug$" . kimport:aug-post-outline)) "\
Alist of (buffer-name-suffix-regexp . importation-function) elements.
This determines the type of importation done on a file when `kimport:file' is
called.  Each importation-function must take two arguments, a buffer/file to
import and a buffer/file into which to insert the imported elements and a
third optional argument, CHILDREN-P, which when non-nil means insert imported
cells as the initial set of children of the current cell, if any.

   .otl  - imported as an Emacs outline whose entries begin with asterisks;
   .kot
   .kotl - imported as a structured koutline
   .aug  - imported as an Augment post-numbered outline.")

(autoload 'kimport:file "kimport" "\
Import a buffer or file IMPORT-FROM into the koutline in buffer or file OUTPUT-TO.

Any suffix in IMPORT-FROM's buffer name is used to determine the type of
importation.  All others are imported as text, one paragraph per cell.

See the documentation for the variable, `kimport:suffix-alist' for
information on specific importation formats.

\(fn IMPORT-FROM OUTPUT-TO &optional CHILDREN-P)" t nil)

(autoload 'kimport:aug-post-outline "kimport" "\
Insert Augment outline statements from IMPORT-FROM into koutline OUTPUT-TO.
Displays and leaves point in OUTPUT-TO.  See documentation for
`kimport:initialize' for valid values of IMPORT-FROM and OUTPUT-TO and for
an explanation of where imported cells are placed.

If OUTPUT-TO is a new koutline, the first statement inserted will be the
first cell.  Otherwise, it will be the successor of the current cell.

Each statement to be imported is delimited by an Augment relative id at the
end of the statement.  \"1\" = level 1, \"1a\" = level 2 in outline and so
on.

\(fn IMPORT-FROM OUTPUT-TO &optional CHILDREN-P)" t nil)

(autoload 'kimport:star-outline "kimport" "\
Insert star outline nodes from IMPORT-FROM into koutline OUTPUT-TO.
Displays and leaves point in OUTPUT-TO.  See documentation for
`kimport:initialize' for valid values of IMPORT-FROM and OUTPUT-TO and for
an explanation of where imported cells are placed.

\"* \" = level 1, \"** \" = level 2 in outline and so on.

\(fn IMPORT-FROM OUTPUT-TO &optional CHILDREN-P)" t nil)

(autoload 'kimport:text "kimport" "\
Insert text paragraphs from IMPORT-FROM into koutline OUTPUT-TO.
Displays and leaves point in OUTPUT-TO.  See documentation for
`kimport:initialize' for valid values of IMPORT-FROM and OUTPUT-TO and for
an explanation of where imported cells are placed.

Text paragraphs are imported as a sequence of same level cells.  Koutlines
are imported with their structure intact.

The variable, `paragraph-start,' is used to determine paragraphs.

\(fn IMPORT-FROM OUTPUT-TO &optional CHILDREN-P)" t nil)

(if (fboundp 'register-definition-prefixes) (register-definition-prefixes "kimport" '("kimport:")))

;;;***

;;;### (autoloads nil "klink" "klink.el" (22481 28335 0 0))
;;; Generated autoloads from klink.el

(autoload 'klink:create "klink" "\
Insert at point an implicit link to REFERENCE.
REFERENCE should be a cell-ref or a string containing \"filename, cell-ref\".
See documentation for `kcell:ref-to-id' for valid cell-ref formats.

\(fn REFERENCE)" t nil)

;;;***

<<<<<<< HEAD
;;;### (autoloads nil "kotl-mode" "kotl-mode.el" (23052 38304 0 0))
=======
;;;### (autoloads nil "kmenu" "kmenu.el" (0 0 0 0))
;;; Generated autoloads from kmenu.el

(if (fboundp 'register-definition-prefixes) (register-definition-prefixes "kmenu" '("id-" "kotl-")))

;;;***

;;;### (autoloads nil "kotl-mode" "kotl-mode.el" (0 0 0 0))
>>>>>>> 997803df
;;; Generated autoloads from kotl-mode.el

(autoload 'kotl-mode "kotl-mode" "\
The major mode used to edit and view koutlines.
It provides the following keys:
\\{kotl-mode-map}

\(fn)" t nil)

(autoload 'kotl-mode:example "kotl-mode" "\
Display the Koutliner example file for demonstration use by a user.

\(fn)" t nil)

(autoload 'kotl-mode:overview "kotl-mode" "\
Show the first line of each cell.
With optional prefix ARG, toggle display of blank lines between cells.

\(fn &optional ARG)" t nil)

(autoload 'kotl-mode:show-all "kotl-mode" "\
Show (expand) all cells in the current view.
With optional prefix ARG, toggle display of blank lines between cells.

\(fn &optional ARG)" t nil)

(autoload 'kotl-mode:top-cells "kotl-mode" "\
Collapse all level 1 cells in view and hide any deeper sublevels.
With optional prefix ARG, toggle display of blank lines between cells.

\(fn &optional ARG)" t nil)

(autoload 'kotl-mode:hide-tree "kotl-mode" "\
Collapse tree rooted at optional CELL-REF (defaults to cell at point).
With optional SHOW-FLAG, expand the tree instead.

\(fn &optional CELL-REF SHOW-FLAG)" t nil)

(autoload 'kotl-mode:show-tree "kotl-mode" "\
Display fully expanded tree rooted at CELL-REF.

\(fn &optional CELL-REF)" t nil)

(autoload 'kotl-mode:is-p "kotl-mode" "\
Signal an error if current buffer is not a Hyperbole outline, else return t.

\(fn)" nil nil)

(if (fboundp 'register-definition-prefixes) (register-definition-prefixes "kotl-mode" '("delete-selection-pre-hook" "kotl-mode" "yank-")))

;;;***

;;;### (autoloads nil "kview" "kview.el" (0 0 0 0))
;;; Generated autoloads from kview.el

(if (fboundp 'register-definition-prefixes) (register-definition-prefixes "kview" '("kcell-view:" "kview:")))

;;;***

;;;### (autoloads nil "kvspec" "kvspec.el" (0 0 0 0))
;;; Generated autoloads from kvspec.el

(if (fboundp 'register-definition-prefixes) (register-definition-prefixes "kvspec" '("kvspec:")))

;;;***

<<<<<<< HEAD
;;;### (autoloads nil nil ("kcell.el" "kfill.el" "klabel.el" "kmenu.el"
;;;;;;  "knode.el" "kprop-em.el" "kprop-xe.el" "kproperty.el" "kview.el"
;;;;;;  "kvspec.el") (23052 38356 0 0))
=======
;;;### (autoloads nil nil ("kcell.el" "klabel.el" "knode.el" "kprop-em.el"
;;;;;;  "kprop-xe.el" "kproperty.el") (0 0 0 0))
>>>>>>> 997803df

;;;***

(provide 'kotl-autoloads)
;; Local Variables:
;; version-control: never
;; no-byte-compile: t
;; no-update-autoloads: t
;; coding: utf-8
;; End:
;;; kotl-autoloads.el ends here<|MERGE_RESOLUTION|>--- conflicted
+++ resolved
@@ -4,11 +4,7 @@
 
  
-<<<<<<< HEAD
-;;;### (autoloads nil "kexport" "kexport.el" (23052 38385 0 0))
-=======
 ;;;### (autoloads nil "kexport" "kexport.el" (0 0 0 0))
->>>>>>> 997803df
 ;;; Generated autoloads from kexport.el
 
 (autoload 'kexport:html "kexport" "\
@@ -48,9 +44,6 @@
 ;;;***
  
-<<<<<<< HEAD
-;;;### (autoloads nil "kimport" "kimport.el" (23052 38368 0 0))
-=======
 ;;;### (autoloads nil "kfill" "kfill.el" (0 0 0 0))
 ;;; Generated autoloads from kfill.el
 
@@ -60,7 +53,6 @@
  
 ;;;### (autoloads nil "kimport" "kimport.el" (0 0 0 0))
->>>>>>> 997803df
 ;;; Generated autoloads from kimport.el
 
 (defvar kimport:mode-alist '((t . kimport:text) (outline-mode . kimport:star-outline)) "\
@@ -163,9 +155,6 @@
 ;;;***
  
-<<<<<<< HEAD
-;;;### (autoloads nil "kotl-mode" "kotl-mode.el" (23052 38304 0 0))
-=======
 ;;;### (autoloads nil "kmenu" "kmenu.el" (0 0 0 0))
 ;;; Generated autoloads from kmenu.el
 
@@ -175,7 +164,6 @@
  
 ;;;### (autoloads nil "kotl-mode" "kotl-mode.el" (0 0 0 0))
->>>>>>> 997803df
 ;;; Generated autoloads from kotl-mode.el
 
 (autoload 'kotl-mode "kotl-mode" "\
@@ -245,14 +233,8 @@
 ;;;***
  
-<<<<<<< HEAD
-;;;### (autoloads nil nil ("kcell.el" "kfill.el" "klabel.el" "kmenu.el"
-;;;;;;  "knode.el" "kprop-em.el" "kprop-xe.el" "kproperty.el" "kview.el"
-;;;;;;  "kvspec.el") (23052 38356 0 0))
-=======
 ;;;### (autoloads nil nil ("kcell.el" "klabel.el" "knode.el" "kprop-em.el"
 ;;;;;;  "kprop-xe.el" "kproperty.el") (0 0 0 0))
->>>>>>> 997803df
 
 ;;;***
 