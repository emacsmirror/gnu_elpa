--- conflicted
+++ resolved
@@ -70,16 +70,11 @@
 (eval-when-compile (require 'cl))
 (require 'sml-defs)
 
-<<<<<<< HEAD
 (defvar sml-use-smie t)
 
 (require 'smie nil 'noerror)
 (unless (and sml-use-smie (fboundp 'smie-setup))
   (require 'sml-oldindent))
-=======
-(defvar sml-use-smie nil)
-(when sml-use-smie (require 'smie nil 'noerror))
->>>>>>> a638d14e
 
 (condition-case nil (require 'skeleton) (error nil))
 
@@ -370,11 +365,7 @@
   (when (fboundp 'smie-prec2->grammar)
     ;; We have several problem areas where SML's syntax can't be handled by an
     ;; operator precedence grammar:
-<<<<<<< HEAD
-    ;; 
-=======
     ;;
->>>>>>> a638d14e
     ;; "= A before B" is "= A) before B" if this is the
     ;;   `boolean-=' but it is "= (A before B)" if it's the `definitional-='.
     ;;   We can work around the problem by tweaking the lexer to return two
@@ -531,11 +522,7 @@
       ;;      (goto-char (nth 1 parent))
       ;;      (cons 'column (smie-indent-virtual)))))
       ))))
-<<<<<<< HEAD
-    
-=======
-
->>>>>>> a638d14e
+
 (defun sml-smie-definitional-equal-p ()
   "Figure out which kind of \"=\" this is.
 Assumes point is right before the = sign."
