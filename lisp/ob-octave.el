--- conflicted
+++ resolved
@@ -259,11 +259,7 @@
       (insert-file-contents file-name)
       (re-search-forward "^[ \t]*[^# \t]" nil t)
       (when (< (setq beg (point-min))
-<<<<<<< HEAD
-	       (setq end (line-beginning-position)))
-=======
                (setq end (line-beginning-position)))
->>>>>>> 9b62bcc9
 	(delete-region beg end)))
     (org-babel-import-elisp-from-file temp-file '(16))))
 
