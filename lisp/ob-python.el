;;; ob-python.el --- Babel Functions for Python      -*- lexical-binding: t; -*-

;; Copyright (C) 2009-2023 Free Software Foundation, Inc.

;; Authors: Eric Schulte
;;	 Dan Davison
;; Maintainer: Jack Kamm <jackkamm@gmail.com>
;; Keywords: literate programming, reproducible research
;; URL: https://orgmode.org

;; This file is part of GNU Emacs.

;; GNU Emacs is free software: you can redistribute it and/or modify
;; it under the terms of the GNU General Public License as published by
;; the Free Software Foundation, either version 3 of the License, or
;; (at your option) any later version.

;; GNU Emacs is distributed in the hope that it will be useful,
;; but WITHOUT ANY WARRANTY; without even the implied warranty of
;; MERCHANTABILITY or FITNESS FOR A PARTICULAR PURPOSE.  See the
;; GNU General Public License for more details.

;; You should have received a copy of the GNU General Public License
;; along with GNU Emacs.  If not, see <https://www.gnu.org/licenses/>.

;;; Commentary:

;; Org-Babel support for evaluating python source code.

;;; Code:

(require 'org-macs)
(org-assert-version)

(require 'ob)
(require 'org-macs)
(require 'python)

(defvar org-babel-tangle-lang-exts)
(add-to-list 'org-babel-tangle-lang-exts '("python" . "py"))

(defvar org-babel-default-header-args:python '())

(defcustom org-babel-python-command "python"
  "Name of the command for executing Python code."
  :version "24.4"
  :package-version '(Org . "8.0")
  :group 'org-babel
  :type 'string)

(defcustom org-babel-python-hline-to "None"
  "Replace hlines in incoming tables with this when translating to python."
  :group 'org-babel
  :version "24.4"
  :package-version '(Org . "8.0")
  :type 'string)

(defcustom org-babel-python-None-to 'hline
  "Replace `None' in python tables with this before returning."
  :group 'org-babel
  :version "24.4"
  :package-version '(Org . "8.0")
  :type 'symbol)

(defun org-babel-execute:python (body params)
  "Execute a block of Python code with Babel.
This function is called by `org-babel-execute-src-block'."
  (let* ((org-babel-python-command
	  (or (cdr (assq :python params))
	      org-babel-python-command))
	 (session (org-babel-python-initiate-session
		   (cdr (assq :session params))))
	 (graphics-file (and (member "graphics" (assq :result-params params))
			     (org-babel-graphical-output-file params)))
         (result-params (cdr (assq :result-params params)))
         (result-type (cdr (assq :result-type params)))
	 (return-val (when (eq result-type 'value)
		       (cdr (assq :return params))))
	 (preamble (cdr (assq :preamble params)))
	 (async (org-babel-comint-use-async params))
         (full-body
	  (concat
	   (org-babel-expand-body:generic
	    body params
	    (org-babel-variable-assignments:python params))
	   (when return-val
	     (format (if session "\n%s" "\nreturn %s") return-val))))
         (result (org-babel-python-evaluate
		  session full-body result-type
		  result-params preamble async graphics-file)))
    (org-babel-reassemble-table
     result
     (org-babel-pick-name (cdr (assq :colname-names params))
			  (cdr (assq :colnames params)))
     (org-babel-pick-name (cdr (assq :rowname-names params))
			  (cdr (assq :rownames params))))))

(defun org-babel-prep-session:python (session params)
  "Prepare SESSION according to the header arguments in PARAMS.
VARS contains resolved variable references."
  (let* ((session (org-babel-python-initiate-session session))
	 (var-lines
	  (org-babel-variable-assignments:python params)))
    (org-babel-comint-in-buffer session
      (mapc (lambda (var)
              (end-of-line 1) (insert var) (comint-send-input)
              (org-babel-comint-wait-for-output session))
	    var-lines))
    session))

(defun org-babel-load-session:python (session body params)
  "Load BODY into SESSION."
  (save-window-excursion
    (let ((buffer (org-babel-prep-session:python session params)))
      (with-current-buffer buffer
        (goto-char (process-mark (get-buffer-process (current-buffer))))
        (insert (org-babel-chomp body)))
      buffer)))

;; helper functions

(defconst org-babel-python--output-graphics-wrapper "\
import matplotlib.pyplot
matplotlib.pyplot.gcf().clear()
%s
matplotlib.pyplot.savefig('%s')"
  "Format string for saving Python graphical output.
Has two %s escapes, for the Python code to be evaluated, and the
file to save the graphics to.")

(defconst org-babel-python--def-format-value "\
def __org_babel_python_format_value(result, result_file, result_params):
    with open(result_file, 'w') as f:
        if 'graphics' in result_params:
            result.savefig(result_file)
        elif 'pp' in result_params:
            import pprint
            f.write(pprint.pformat(result))
        elif 'list' in result_params and isinstance(result, dict):
            f.write(str(['{} :: {}'.format(k, v) for k, v in result.items()]))
        else:
            if not set(result_params).intersection(\
['scalar', 'verbatim', 'raw']):
                def dict2table(res):
                    if isinstance(res, dict):
                        return [(k, dict2table(v)) for k, v in res.items()]
                    elif isinstance(res, list) or isinstance(res, tuple):
                        return [dict2table(x) for x in res]
                    else:
                        return res
                if 'table' in result_params:
                    result = dict2table(result)
                try:
                    import pandas
                except ImportError:
                    pass
                else:
                    if isinstance(result, pandas.DataFrame) and 'table' in result_params:
                        result = [[result.index.name or ''] + list(result.columns)] + \
[None] + [[i] + list(row) for i, row in result.iterrows()]
                    elif isinstance(result, pandas.Series) and 'table' in result_params:
                        result = list(result.items())
                try:
                    import numpy
                except ImportError:
                    pass
                else:
                    if isinstance(result, numpy.ndarray):
                        if 'table' in result_params:
                            result = result.tolist()
                        else:
                            result = repr(result)
            f.write(str(result))"
  "Python function to format value result and save it to file.")

(defun org-babel-variable-assignments:python (params)
  "Return a list of Python statements assigning the block's variables."
  (mapcar
   (lambda (pair)
     (format "%s=%s"
	     (car pair)
	     (org-babel-python-var-to-python (cdr pair))))
   (org-babel--get-vars params)))

(defun org-babel-python-var-to-python (var)
  "Convert an elisp value to a python variable.
Convert an elisp value, VAR, into a string of python source code
specifying a variable of the same value."
  (if (listp var)
      (concat "[" (mapconcat #'org-babel-python-var-to-python var ", ") "]")
    (if (eq var 'hline)
	org-babel-python-hline-to
      (format
       (if (and (stringp var) (string-match "[\n\r]" var)) "\"\"%S\"\"" "%S")
       (if (stringp var) (substring-no-properties var) var)))))

(defun org-babel-python-table-or-string (results)
  "Convert RESULTS into an appropriate elisp value.
If the results look like a list or tuple (but not a dict), then
convert them into an Emacs-lisp table.  Otherwise return the
results as a string."
  (let ((res (if (string-equal "{" (substring results 0 1))
                 results ;don't covert dicts to elisp
               (org-babel-script-escape results))))
    (if (listp res)
        (mapcar (lambda (el) (if (eq el 'None)
                                 org-babel-python-None-to el))
                res)
      res)))

(defvar org-babel-python-buffers '((:default . "*Python*")))

(defun org-babel-python-session-buffer (session)
  "Return the buffer associated with SESSION."
  (cdr (assoc session org-babel-python-buffers)))

(defun org-babel-python-with-earmuffs (session)
  (let ((name (if (stringp session) session (format "%s" session))))
    (if (and (string= "*" (substring name 0 1))
	     (string= "*" (substring name (- (length name) 1))))
	name
      (format "*%s*" name))))

(defun org-babel-python-without-earmuffs (session)
  (let ((name (if (stringp session) session (format "%s" session))))
    (if (and (string= "*" (substring name 0 1))
	     (string= "*" (substring name (- (length name) 1))))
	(substring name 1 (- (length name) 1))
      name)))

(defvar-local org-babel-python--initialized nil
  "Flag used to mark that python session has been initialized.")
(defun org-babel-python--setup-session ()
  "Babel Python session setup code, to be run once per session.
Function should be run from within the Python session buffer.
This is often run as a part of `python-shell-first-prompt-hook',
unless the Python session was created outside Org."
  (python-shell-send-string-no-output org-babel-python--def-format-value)
  (setq-local org-babel-python--initialized t))
(defun org-babel-python-initiate-session-by-key (&optional session)
  "Initiate a python session.
If there is not a current inferior-process-buffer in SESSION
then create.  Return the initialized session."
  (save-window-excursion
    (let* ((session (if session (intern session) :default))
           (py-buffer (or (org-babel-python-session-buffer session)
                          (org-babel-python-with-earmuffs session)))
	   (cmd (if (member system-type '(cygwin windows-nt ms-dos))
		    (concat org-babel-python-command " -i")
<<<<<<< HEAD
		  org-babel-python-command))
           (python-shell-buffer-name
	    (org-babel-python-without-earmuffs py-buffer))
           (existing-session-p (comint-check-proc py-buffer)))
      (run-python cmd)
      (with-current-buffer py-buffer
        (if existing-session-p
            ;; Session was created outside Org.  Assume first prompt
            ;; already happened; run session setup code directly
            (unless org-babel-python--initialized
              (org-babel-python--setup-session))
          ;; Adding to `python-shell-first-prompt-hook' immediately
          ;; after `run-python' should be safe from race conditions,
          ;; because subprocess output only arrives when Emacs is
          ;; waiting (see elisp manual, "Output from Processes")
          (add-hook
           'python-shell-first-prompt-hook
           #'org-babel-python--setup-session
           nil 'local)))
      ;; Wait until Python initializes
      ;; This is more reliable compared to
      ;; `org-babel-comint-wait-for-output' as python may emit
      ;; multiple prompts during initialization.
      (with-current-buffer py-buffer
        (while (not org-babel-python--initialized)
          (org-babel-comint-wait-for-output py-buffer)))
=======
		  org-babel-python-command)))
      (cond
       ((eq 'python org-babel-python-mode) ; python.el
	(unless py-buffer
	  (setq py-buffer (org-babel-python-with-earmuffs session)))
	(let ((python-shell-buffer-name
	       (org-babel-python-without-earmuffs py-buffer)))
	  (run-python cmd)
          (with-current-buffer py-buffer
            (add-hook
             'python-shell-first-prompt-hook
             (lambda ()
               (setq-local org-babel-python--initialized t)
               (message "I am running!!!"))
             nil 'local))))
       ((and (eq 'python-mode org-babel-python-mode)
	     (fboundp 'py-shell)) ; python-mode.el
	(require 'python-mode)
	;; Make sure that py-which-bufname is initialized, as otherwise
	;; it will be overwritten the first time a Python buffer is
	;; created.
	(py-choose-shell)
	;; `py-shell' creates a buffer whose name is the value of
	;; `py-which-bufname' with '*'s at the beginning and end
	(let* ((bufname (if (and py-buffer (buffer-live-p py-buffer))
			    (replace-regexp-in-string ;; zap surrounding *
			     "^\\*\\([^*]+\\)\\*$" "\\1" py-buffer)
			  (concat "Python-" (symbol-name session))))
	       (py-which-bufname bufname))
	  (setq py-buffer (org-babel-python-with-earmuffs bufname))
	  (py-shell nil nil t org-babel-python-command py-buffer nil nil t nil)))
       (t
	(error "No function available for running an inferior Python")))
      ;; Wait until Python initializes.
      (if (eq 'python org-babel-python-mode) ; python.el
          ;; This is more reliable compared to
          ;; `org-babel-comint-wait-for-output' as python may emit
          ;; multiple prompts during initialization.
          (with-current-buffer py-buffer
            (while (not org-babel-python--initialized)
              (sleep-for 0 10)))
        (org-babel-comint-wait-for-output py-buffer))
>>>>>>> c81dba2f
      (setq org-babel-python-buffers
	    (cons (cons session py-buffer)
		  (assq-delete-all session org-babel-python-buffers)))
      session)))

(defun org-babel-python-initiate-session (&optional session _params)
  "Create a session named SESSION according to PARAMS."
  (unless (string= session "none")
    (org-babel-python-session-buffer
     (org-babel-python-initiate-session-by-key session))))

(defvar org-babel-python-eoe-indicator "org_babel_python_eoe"
  "A string to indicate that evaluation has completed.")

(defun org-babel-python-format-session-value
    (src-file result-file result-params)
  "Return Python code to evaluate SRC-FILE and write result to RESULT-FILE."
  (format "\
import ast
with open('%s') as __org_babel_python_tmpfile:
    __org_babel_python_ast = ast.parse(__org_babel_python_tmpfile.read())
__org_babel_python_final = __org_babel_python_ast.body[-1]
if isinstance(__org_babel_python_final, ast.Expr):
    __org_babel_python_ast.body = __org_babel_python_ast.body[:-1]
    exec(compile(__org_babel_python_ast, '<string>', 'exec'))
    __org_babel_python_final = eval(compile(ast.Expression(
        __org_babel_python_final.value), '<string>', 'eval'))
else:
    exec(compile(__org_babel_python_ast, '<string>', 'exec'))
    __org_babel_python_final = None
__org_babel_python_format_value(__org_babel_python_final, '%s', %s)"
	  (org-babel-process-file-name src-file 'noquote)
	  (org-babel-process-file-name result-file 'noquote)
	  (org-babel-python-var-to-python result-params)))

(defun org-babel-python-evaluate
    (session body &optional result-type result-params preamble async graphics-file)
  "Evaluate BODY as Python code."
  (if session
      (if async
	  (org-babel-python-async-evaluate-session
	   session body result-type result-params graphics-file)
	(org-babel-python-evaluate-session
	 session body result-type result-params graphics-file))
    (org-babel-python-evaluate-external-process
     body result-type result-params preamble graphics-file)))

(defun org-babel-python--shift-right (body &optional count)
  (with-temp-buffer
    (python-mode)
    (insert body)
    (goto-char (point-min))
    (while (not (eobp))
      (unless (python-syntax-context 'string)
	(python-indent-shift-right (line-beginning-position)
				   (line-end-position)
				   count))
      (forward-line 1))
    (buffer-string)))

(defun org-babel-python-evaluate-external-process
    (body &optional result-type result-params preamble graphics-file)
  "Evaluate BODY in external python process.
If RESULT-TYPE equals `output' then return standard output as a
string.  If RESULT-TYPE equals `value' then return the value of
the last statement in BODY, as elisp.  If GRAPHICS-FILE is
non-nil, then save graphical results to that file instead."
  (let ((raw
         (pcase result-type
           (`output (org-babel-eval org-babel-python-command
				    (concat preamble (and preamble "\n")
                                            (if graphics-file
                                                (format org-babel-python--output-graphics-wrapper
                                                        body graphics-file)
                                              body))))
           (`value (let ((results-file (or graphics-file
				           (org-babel-temp-file "python-"))))
		     (org-babel-eval
		      org-babel-python-command
		      (concat
		       preamble (and preamble "\n")
		       (format
			(concat org-babel-python--def-format-value "
def main():
%s

__org_babel_python_format_value(main(), '%s', %s)")
                        (org-babel-python--shift-right body)
			(org-babel-process-file-name results-file 'noquote)
			(org-babel-python-var-to-python result-params))))
		     (org-babel-eval-read-file results-file))))))
    (org-babel-result-cond result-params
      raw
      (org-babel-python-table-or-string raw))))

(defun org-babel-python-send-string (session body)
  "Pass BODY to the Python process in SESSION.
Return output."
  (with-current-buffer session
    (let* ((string-buffer "")
	   (comint-output-filter-functions
	    (cons (lambda (text) (setq string-buffer
				       (concat string-buffer text)))
		  comint-output-filter-functions))
	   (body (format "\
try:
%s
except:
    raise
finally:
    print('%s')"
			 (org-babel-python--shift-right body 4)
			 org-babel-python-eoe-indicator)))
      (let ((python-shell-buffer-name
	     (org-babel-python-without-earmuffs session)))
	(python-shell-send-string body))
      ;; same as `python-shell-comint-end-of-output-p' in emacs-25.1+
      (while (not (string-match
		   org-babel-python-eoe-indicator
		   string-buffer))
	(accept-process-output (get-buffer-process (current-buffer))))
      (org-babel-chomp (substring string-buffer 0 (match-beginning 0))))))

(defun org-babel-python-evaluate-session
    (session body &optional result-type result-params graphics-file)
  "Pass BODY to the Python process in SESSION.
If RESULT-TYPE equals `output' then return standard output as a
string.  If RESULT-TYPE equals `value' then return the value of
the last statement in BODY, as elisp.  If GRAPHICS-FILE is
non-nil, then save graphical results to that file instead."
  (let* ((tmp-src-file (org-babel-temp-file "python-"))
         (results
	  (progn
	    (with-temp-file tmp-src-file
              (insert (if (and graphics-file (eq result-type 'output))
                          (format org-babel-python--output-graphics-wrapper
                                  body graphics-file)
                        body)))
            (pcase result-type
	      (`output
	       (let ((body (format "\
with open('%s') as f:
    exec(compile(f.read(), f.name, 'exec'))"
				   (org-babel-process-file-name
				    tmp-src-file 'noquote))))
		 (org-babel-python-send-string session body)))
              (`value
               (let* ((results-file (or graphics-file
					(org-babel-temp-file "python-")))
		      (body (org-babel-python-format-session-value
			     tmp-src-file results-file result-params)))
		 (org-babel-python-send-string session body)
		 (sleep-for 0 10)
		 (org-babel-eval-read-file results-file)))))))
    (org-babel-result-cond result-params
      results
      (org-babel-python-table-or-string results))))

(defun org-babel-python-read-string (string)
  "Strip \\='s from around Python string."
  (if (and (string-prefix-p "'" string)
	   (string-suffix-p "'" string))
      (substring string 1 -1)
    string))

;; Async session eval

(defconst org-babel-python-async-indicator "print ('ob_comint_async_python_%s_%s')")

(defun org-babel-python-async-value-callback (params tmp-file)
  (let ((result-params (cdr (assq :result-params params)))
	(results (org-babel-eval-read-file tmp-file)))
    (org-babel-result-cond result-params
      results
      (org-babel-python-table-or-string results))))

(defun org-babel-python-async-evaluate-session
    (session body &optional result-type result-params graphics-file)
  "Asynchronously evaluate BODY in SESSION.
Returns a placeholder string for insertion, to later be replaced
by `org-babel-comint-async-filter'."
  (org-babel-comint-async-register
   session (current-buffer)
   "ob_comint_async_python_\\(.+\\)_\\(.+\\)"
   'org-babel-chomp 'org-babel-python-async-value-callback)
  (pcase result-type
    (`output
     (let ((uuid (org-id-uuid)))
       (with-temp-buffer
         (insert (format org-babel-python-async-indicator "start" uuid))
         (insert "\n")
         (insert (if graphics-file
                     (format org-babel-python--output-graphics-wrapper
                             body graphics-file)
                   body))
         (insert "\n")
         (insert (format org-babel-python-async-indicator "end" uuid))
         (let ((python-shell-buffer-name
                (org-babel-python-without-earmuffs session)))
           (python-shell-send-buffer)))
       uuid))
    (`value
     (let ((results-file (or graphics-file
			     (org-babel-temp-file "python-")))
           (tmp-src-file (org-babel-temp-file "python-")))
       (with-temp-file tmp-src-file (insert body))
       (with-temp-buffer
         (insert (org-babel-python-format-session-value
                  tmp-src-file results-file result-params))
         (insert "\n")
         (unless graphics-file
           (insert (format org-babel-python-async-indicator "file" results-file)))
         (let ((python-shell-buffer-name
                (org-babel-python-without-earmuffs session)))
           (python-shell-send-buffer)))
       results-file))))

(provide 'ob-python)

;;; ob-python.el ends here<|MERGE_RESOLUTION|>--- conflicted
+++ resolved
@@ -247,7 +247,6 @@
                           (org-babel-python-with-earmuffs session)))
 	   (cmd (if (member system-type '(cygwin windows-nt ms-dos))
 		    (concat org-babel-python-command " -i")
-<<<<<<< HEAD
 		  org-babel-python-command))
            (python-shell-buffer-name
 	    (org-babel-python-without-earmuffs py-buffer))
@@ -273,51 +272,7 @@
       ;; multiple prompts during initialization.
       (with-current-buffer py-buffer
         (while (not org-babel-python--initialized)
-          (org-babel-comint-wait-for-output py-buffer)))
-=======
-		  org-babel-python-command)))
-      (cond
-       ((eq 'python org-babel-python-mode) ; python.el
-	(unless py-buffer
-	  (setq py-buffer (org-babel-python-with-earmuffs session)))
-	(let ((python-shell-buffer-name
-	       (org-babel-python-without-earmuffs py-buffer)))
-	  (run-python cmd)
-          (with-current-buffer py-buffer
-            (add-hook
-             'python-shell-first-prompt-hook
-             (lambda ()
-               (setq-local org-babel-python--initialized t)
-               (message "I am running!!!"))
-             nil 'local))))
-       ((and (eq 'python-mode org-babel-python-mode)
-	     (fboundp 'py-shell)) ; python-mode.el
-	(require 'python-mode)
-	;; Make sure that py-which-bufname is initialized, as otherwise
-	;; it will be overwritten the first time a Python buffer is
-	;; created.
-	(py-choose-shell)
-	;; `py-shell' creates a buffer whose name is the value of
-	;; `py-which-bufname' with '*'s at the beginning and end
-	(let* ((bufname (if (and py-buffer (buffer-live-p py-buffer))
-			    (replace-regexp-in-string ;; zap surrounding *
-			     "^\\*\\([^*]+\\)\\*$" "\\1" py-buffer)
-			  (concat "Python-" (symbol-name session))))
-	       (py-which-bufname bufname))
-	  (setq py-buffer (org-babel-python-with-earmuffs bufname))
-	  (py-shell nil nil t org-babel-python-command py-buffer nil nil t nil)))
-       (t
-	(error "No function available for running an inferior Python")))
-      ;; Wait until Python initializes.
-      (if (eq 'python org-babel-python-mode) ; python.el
-          ;; This is more reliable compared to
-          ;; `org-babel-comint-wait-for-output' as python may emit
-          ;; multiple prompts during initialization.
-          (with-current-buffer py-buffer
-            (while (not org-babel-python--initialized)
-              (sleep-for 0 10)))
-        (org-babel-comint-wait-for-output py-buffer))
->>>>>>> c81dba2f
+          (sleep-for 0 10)))
       (setq org-babel-python-buffers
 	    (cons (cons session py-buffer)
 		  (assq-delete-all session org-babel-python-buffers)))
