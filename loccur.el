--- conflicted
+++ resolved
@@ -5,19 +5,12 @@
 ;; Author: Alexey Veretennikov <alexey.veretennikov@gmail.com>
 ;;
 ;; Created: 2009-09-08
-<<<<<<< HEAD
+
 ;; Version: 1.2.5
 ;; Package-Requires: ((emacs "25.1"))
 ;; Keywords: matching
-;; URL: https://github.com/fourier/loccur
+;; URL: https://codeberg.org/fourier/loccur
 ;; Compatibility: GNU Emacs 25.1
-=======
-;; Version: 1.2.4
-;; Package-Requires: ((emacs "24.3"))
-;; Keywords: matching
-;; URL: https://github.com/fourier/loccur
-;; Compatibility: GNU Emacs 24.3
->>>>>>> b232bc34
 ;;
 ;; This file is part of GNU Emacs.
 ;;
@@ -70,11 +63,8 @@
 ;;                   'loccur)))
 ;;
 ;;      And then just call this function instead of loccur.
-<<<<<<< HEAD
 ;; 2021-02-24 (1.2.5)
 ;;    + Added loccur-isearch function
-=======
->>>>>>> b232bc34
 ;;
 ;; 2016-12-26 (1.2.3)
 ;;    + Removed empty line in the beginning of the buffer.
