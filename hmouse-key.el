;;; hmouse-key.el --- Setup Smart Key mouse bindings  -*- lexical-binding: t; -*-
;;
;; Author:       Bob Weiner
;;
;; Orig-Date:    30-May-94 at 00:11:57
<<<<<<< HEAD
;; Last-Mod:     18-Sep-23 at 08:03:36 by Bob Weiner
=======
;; Last-Mod:      3-Oct-23 at 17:10:05 by Mats Lidell
>>>>>>> b5d61f64
;;
;; SPDX-License-Identifier: GPL-3.0-or-later
;;
;; Copyright (C) 1994-2022  Free Software Foundation, Inc.
;; See the "HY-COPY" file for license information.
;;
;; This file is part of GNU Hyperbole.
;;
;;; Commentary:
;;
;;   Supports macOS, X, NEXTSTEP and MS Windows window systems.
;;
;;   `hmouse-install' binds the Action and Assist Mouse Keys
;;   to shifted mouse buttons and optionally binds the Action Mouse Key
;;   to the middle mouse button.
;;
;;   `hmouse-toggle-bindings' switches between the Hyperbole mouse
;;   bindings and previous mouse key bindings any time after
;;   `hmouse-install' has been called.

;;; Code:
;;; ************************************************************************
;;; Other required Elisp libraries
;;; ************************************************************************

(eval-when-compile (mapc #'require '(hsettings hmouse-drv hmouse-sh)))

;;; ************************************************************************
;;; Private declarations
;;; ************************************************************************

(defvar hyperbole-mode-map)             ; "hyperbole.el"

(declare-function hkey-initialize "hbut")
(declare-function hmouse-get-bindings "hmouse-sh")
(declare-function hmouse-unshifted-setup "hmouse-sh")
(declare-function hmouse-shifted-setup "hmouse-sh")
(declare-function hkey-set-key "hyperbole")

;;; ************************************************************************
;;; Private variables
;;; ************************************************************************

(defvar hmouse-bindings nil
  "List of (key . binding) pairs for Hyperbole mouse keys.")

(defvar hmouse-bindings-flag nil
  "True if Hyperbole mouse bindings are in use, else nil.")

(defvar hmouse-previous-bindings nil
  "List of prior (key . binding) pairs for mouse keys rebound by Hyperbole.")

;;; ************************************************************************
;;; Public functions
;;; ************************************************************************

(defun hmouse-check-action-key ()
  "After Action Mouse Key use, ensure both depress and release events are bound.
Return t iff the key is properly bound, else nil."
  (and (or (and (eventp action-key-depress-args) (eventp action-key-release-args))
	   (not (or action-key-depress-args action-key-release-args)))
       (where-is-internal 'action-key-depress-emacs hyperbole-mode-map t)
       (where-is-internal 'action-mouse-key-emacs hyperbole-mode-map t)))

(defun hmouse-check-assist-key ()
  "After Assist Mouse Key use, ensure both depress and release events are bound.
Return t iff the key is properly bound, else nil."
  (and (or (and (eventp assist-key-depress-args) (eventp assist-key-release-args))
	   (not (or assist-key-depress-args assist-key-release-args)))
       (where-is-internal 'assist-key-depress-emacs hyperbole-mode-map t)
       (where-is-internal 'assist-mouse-key-emacs hyperbole-mode-map t)))

(defun hmouse-set-bindings (key-binding-list)
  "Set mouse keys used as Smart Keys to bindings in KEY-BINDING-LIST.
KEY-BINDING-LIST is the value of either `hmouse-previous-bindings'
\(mouse bindings prior to Smart Key setup) or `hmouse-bindings' (mouse
bindings after Smart Key setup."
  (cond
    ;; Do nothing when running in batch mode.
    (noninteractive)
    ;;
    ;; GNU Emacs or InfoDock
    (t
     (mapcar
       (lambda (key-and-binding)
	 (hkey-set-key (car key-and-binding) (cdr key-and-binding)))
       key-binding-list))))

(defun hmouse-install (&optional arg)
  "Initialize Hyperbole mouse buttons.
Bind the two rightmost shifted mouse keys to the Action and
Assist Keys.  With optional prefix ARG or under InfoDock, also
bind the unshifted middle mouse key to the Action Key.

The standard Hyperbole configuration is Action Key = shift-middle mouse key;
Assist Key = shift-right mouse key."
  (interactive "P")
  (unless hmouse-middle-flag
    (setq hmouse-middle-flag (or arg (and (boundp 'infodock-version)
					  infodock-version))))
  ;; Replace any original mouse bindings before installing Hyperbole bindings and
  ;; then force reinitialization of hmouse-previous-bindings.
  (if (and hmouse-bindings-flag hmouse-previous-bindings)
      (hmouse-set-bindings hmouse-previous-bindings))
  (setq hmouse-bindings-flag nil
	hmouse-previous-bindings nil)
  ;; This function does the actual binding of the Hyperbole mouse keys
  ;; and the setup of the mouse-set-point command via `hmouse-set-point-command'.
  (hmouse-shifted-setup hmouse-middle-flag)
  (if (called-interactively-p 'interactive)
      ;; Assume emacs has support for 3 mouse keys.
      (message "%s the Action Mouse Key; {Shift-Mouse-3} invokes the Assist Mouse Key."
	       (if hmouse-middle-flag "{Mouse-2} and {Shift-Mouse-2} invoke"
		 "{Shift-Mouse-2} invokes"))))

(defun hmouse-add-unshifted-smart-keys ()
  "Bind mouse-2 to the Action Key and mouse-3 to the Assist Key."
  (interactive)
  (require 'hyperbole)
  (hmouse-unshifted-setup))
  
(defun hmouse-toggle-bindings ()
  "Toggle between Smart Mouse Key settings and their prior bindings.
Under InfoDock, the first invocation of this command will make the middle
mouse key the Paste Key instead of the Action Key."
  (interactive)
  (let ((key-binding-list (if hmouse-bindings-flag
			      hmouse-previous-bindings
			    hmouse-bindings))
	(other-bindings-var (if hmouse-bindings-flag
				'hmouse-bindings
			      'hmouse-previous-bindings)))
    (if key-binding-list
	(progn
	  (set other-bindings-var (hmouse-get-bindings nil))
	  (hmouse-set-bindings key-binding-list)
	  (setq hmouse-bindings-flag (not hmouse-bindings-flag))
	  (if (called-interactively-p 'interactive)
	      (message "%s mouse bindings are now in use."
		       (if hmouse-bindings-flag "Hyperbole" "Non-Hyperbole"))))
      (error "(hmouse-toggle-bindings): `%s' is empty"
	     (if hmouse-bindings-flag 'hmouse-previous-bindings 'hmouse-bindings)))))

;; Define function to reload Smart Key bindings and actions after a source code change.
(defun hmouse-update-smart-keys ()
  "Reload the contexts and actions associated with the Smart Keys.
Use after any programmatic change is made."
  (interactive)
  (let ((load-prefer-newer t)
	(ftrs '(hui-mouse hui-window hibtypes hactypes)))
    (load "hui-mini")
    (hkey-initialize)
    (makunbound 'hkey-alist)
    (makunbound 'hmouse-alist)
    (mapc (lambda (feature)
	    (setq features (delq feature features)))
	  ftrs)
    (mapc #'require ftrs)
    (message "Hyperbole Smart Keys and menus have been updated")))

;;; ************************************************************************
;;; Private variables
;;; ************************************************************************

(defvar hmouse-bindings nil
  "List of (key . binding) pairs for Hyperbole mouse keys.")

(defvar hmouse-bindings-flag nil
  "True if Hyperbole mouse bindings are in use, else nil.")

(defvar hmouse-previous-bindings nil
  "List of prior (key . binding) pairs for mouse keys rebound by Hyperbole.")

(provide 'hmouse-key)

;;; hmouse-key.el ends here<|MERGE_RESOLUTION|>--- conflicted
+++ resolved
@@ -3,11 +3,7 @@
 ;; Author:       Bob Weiner
 ;;
 ;; Orig-Date:    30-May-94 at 00:11:57
-<<<<<<< HEAD
-;; Last-Mod:     18-Sep-23 at 08:03:36 by Bob Weiner
-=======
 ;; Last-Mod:      3-Oct-23 at 17:10:05 by Mats Lidell
->>>>>>> b5d61f64
 ;;
 ;; SPDX-License-Identifier: GPL-3.0-or-later
 ;;
