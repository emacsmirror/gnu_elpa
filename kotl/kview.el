--- conflicted
+++ resolved
@@ -673,45 +673,6 @@
   (save-excursion (and (kcell-view:next nil label-sep-len)
 		       (kcell-view:invisible-p (point) label-sep-len))))
 
-<<<<<<< HEAD
-(cond ((not (featurep 'xemacs))
-       (defun kview:goto-cell-id (id-string)
-	 "Move point to start of cell with idstamp ID-STRING and return t, else nil."
-	 (let ((cell-id (string-to-number id-string))
-	       (opoint (point))
-	       pos kcell)
-	   (goto-char (point-min))
-	   (while (and (setq pos (kproperty:next-single-change (point) 'kcell))
-		       (goto-char pos)
-		       (or (null (setq kcell (kproperty:get pos 'kcell)))
-			   (/= (kcell:idstamp kcell) cell-id))
-		       ;; Skip to the end of this kcell property
-		       (setq pos (kproperty:next-single-change (point) 'kcell))
-		       (goto-char pos)))
-	   (if pos
-	       (progn
-		 (forward-char (kview:label-separator-length kview))
-		 t)
-	     (goto-char opoint)
-	     nil))))
-      ;;
-      ;; XEmacs
-      (t (defun kview:goto-cell-id (id-string)
-	   "Move point to start of cell with idstamp ID-STRING and return t, else nil."
-	   (let ((cell-id (string-to-number id-string))
-		 label-end kcell)
-	     (setq label-end
-		   (map-extents
-		    (lambda (extent unused)
-		      (setq kcell (extent-property extent 'kcell))
-		      (and kcell (= (kcell:idstamp kcell) cell-id)
-			   (extent-end-position extent)))
-		    nil nil nil nil nil 'kcell))
-	     (if (null label-end)
-		 nil
-	       (goto-char label-end)
-	       t)))))
-=======
 (defun kview:goto-cell-id (id-string)
   "Move point to start of cell with idstamp ID-STRING and return t, else nil."
   (let ((cell-id (string-to-number id-string))
@@ -731,7 +692,6 @@
 	  t)
       (goto-char opoint)
       nil)))
->>>>>>> 131295ec
 
 (defun kview:id-counter (kview)
   "Return the highest current idstamp (an integer) used by KVIEW."
