;;; ess-help.el --- Support for viewing ESS help files

;; Copyright (C) 1989-1994 Bates, Kademan, Ritter and Smith
;; Copyright (C) 1997, A.J. Rossini <rossini@stat.sc.edu>
;; Copyright (C) 1998--2001 A.J. Rossini, Martin Maechler, Kurt Hornik and
;;      Richard M. Heiberger <rmh@temple.edu>.
;; Copyright (C) 2001--2010 A.J. Rossini, Rich M. Heiberger, Martin
;;      Maechler, Kurt Hornik, Rodney Sparapani, and Stephen Eglen.
;; Copyright (C) 2011--2012 A.J. Rossini, Richard M. Heiberger, Martin Maechler,
;;      Kurt Hornik, Rodney Sparapani, Stephen Eglen and Vitalie Spinu.

;; Author: David Smith <dsmith@stats.adelaide.edu.au>
;; Created: 7 Jan 1994
;; Maintainer: ESS-core <ESS-core@r-project.org>

;; This file is part of ESS

;; This file is free software; you can redistribute it and/or modify
;; it under the terms of the GNU General Public License as published by
;; the Free Software Foundation; either version 2, or (at your option)
;; any later version.

;; This file is distributed in the hope that it will be useful,
;; but WITHOUT ANY WARRANTY; without even the implied warranty of
;; MERCHANTABILITY or FITNESS FOR A PARTICULAR PURPOSE.  See the
;; GNU General Public License for more details.

;; You should have received a copy of the GNU General Public License
;; along with GNU Emacs; see the file COPYING.  If not, write to
;; the Free Software Foundation, 675 Mass Ave, Cambridge, MA 02139, USA.

;;; Commentary:

;; Code for dealing with ESS help files.  See README.<LANGUAGE> where
;; <LANGUAGE> is one of `S', `SAS', `Stata'or `XLispStat'.

;;; Code:

 ; Requires and autoloads

(eval-when-compile
  (require 'reporter)
  (require 'ess-inf)
  (require 'info))

(require 'ess)

(autoload 'ess-eval-region              "ess-inf" "[autoload]" t)
(autoload 'ess-eval-region-and-go       "ess-inf" "[autoload]" t)
(autoload 'ess-eval-function            "ess-inf" "[autoload]" t)
(autoload 'ess-eval-function-and-go     "ess-inf" "[autoload]" t)
(autoload 'ess-eval-line                "ess-inf" "[autoload]" t)
(autoload 'ess-eval-line-and-go         "ess-inf" "[autoload]" t)
(autoload 'ess-eval-line-and-step       "ess-inf" "[autoload]" t)

(autoload 'ess-beginning-of-function    "ess-mode" "[autoload]" t)
(autoload 'ess-end-of-function          "ess-mode" "[autoload]" t)

(autoload 'ess-load-file                "ess-inf" "[autoload]" t)
(autoload 'ess-command                  "ess-inf" "(autoload)" nil)
(autoload 'ess-display-temp-buffer      "ess-inf" "(autoload)" nil)
(autoload 'ess-switch-to-ESS            "ess-inf" "(autoload)" nil)
(autoload 'ess-read-object-name-default "ess-inf" "(autoload)" nil)
(autoload 'ess-make-buffer-current      "ess-inf" "(autoload)" nil)
(autoload 'ess-search-list              "ess-inf" "(autoload)" nil)
(autoload 'ess-get-object-list          "ess-inf" "(autoload)" nil)

(autoload 'ess-ddeclient-p              "ess-inf" "(autoload)" nil)

(autoload 'ess-display-help-on-object-ddeclient "ess-dde" "(autoload)" nil)


 ; ess-help-mode
;;;;;;;;;;;;;;;;;;;;;;;;;;;;;;;;;;;;;;;;;;;;;;;;;;;;;;;;;;;;;;;;
;;;; In this section:
;;;;
;;;; * The function ess-display-help-on-object
;;;; * The major mode ess-help-mode
;;;;;;;;;;;;;;;;;;;;;;;;;;;;;;;;;;;;;;;;;;;;;;;;;;;;;;;;;;;;;;;;

(defun ess-help-bogus-buffer-p (buffer &optional nr-first return-match debug)
  "Return non-nil if  BUFFER  looks like a bogus ESS help buffer.
NR-FIRST is the number of characters at the start of the buffer
to examine when deciding if the buffer if bogus.  If nil, the
first 120 characters of the buffer are searched.  Return pair
of (match-beg. match-end) when optional RETURN-MATCH is non-nil.
Utility used in \\[ess-display-help-on-object]."

  ;; search in first nr-first (default 120) chars only
  (if (not nr-first) (setq nr-first 150))

  (let* ((searching nil)
         (buffer-ok (bufferp buffer))
         (res
          (or (not buffer-ok)
              (save-excursion;; ask for new buffer if old one looks bogus ..
                (set-buffer buffer)
                (if debug
                    (ess-write-to-dribble-buffer
                     (format "(ess-help-bogus-buffer-p %s)" (buffer-name))))

                (let
                    ((PM (point-min))
                     (case-fold-search t) )
                  ;; todo: move to customize-alist
                  (or  ;; evaluate up to first non-nil (or end):
                   (< (- (point-max) PM) 80); buffer less than 80 chars
                   (not (setq searching t))
                   (progn (goto-char PM) ;; R:
                          (re-search-forward "Error in help"    nr-first t))
                   (progn (goto-char PM) ;; S-plus 5.1 :
                          (re-search-forward "^cat: .*--"       nr-first t))
                   (progn (goto-char PM) ;; S version 3 ; R :
                          (re-search-forward "no documentation for [^ \t\n]+" nr-first t))
                   (progn (goto-char PM) ;; stata
                          (re-search-forward "^help for.*not found" nr-first t))
                   )))
              )))
    (if debug
        (ess-write-to-dribble-buffer
         (format " |--> %s [searching %s]\n" res searching)))

    (if (and res return-match searching)
        (list (match-beginning 0) (match-end 0))
      ;; else
      res)))

(defvar ess-help-type nil
  "Type of help file, help, index, vingettes etc.
Local in ess-help buffers.")
(make-variable-buffer-local 'ess-help-type)

(defvar ess-help-object nil
  "Name of the object the help is displayed for.
Is name of the package for package index.
Local in ess-help buffers.")
(make-variable-buffer-local 'ess-help-object)


(defun ess-display-help-on-object (object)
  "Display documentation for OBJECT in another window.
If prefix arg is given, force an update of the cached help topics
and query the ESS process for the help file instead of reusing an
existing buffer if it exists.  Uses the variable
`inferior-ess-help-command' for the actual help command.  Prompts
for the object name based on the cursor location for all cases
except the S-Plus GUI.  With S-Plus on Windows (both GUI and in
an inferior emacs buffer) the GUI help window is used."
  (interactive
   (progn
     (ess-force-buffer-current)
     (when current-prefix-arg ;update cache if prefix
       (with-current-buffer (process-buffer (get-ess-process ess-current-process-name))
         (setq ess-sp-change t)))
     (if (ess-ddeclient-p)
         (list (read-string "Help on: "))
       (list (ess-find-help-file "Help on")))))

  (if (or (ess-ddeclient-p)
          (equal inferior-ess-help-filetype "chm"))
      (if (ess-ddeclient-p)
          (ess-display-help-on-object-ddeclient object) ;; ddeclient version
        (ess-eval-linewise (concat "help(" object ")"))) ;; "chm" version

    ;; else: "normal", non-DDE behavior:
    (let* ((hb-name (concat "*help["
                            ess-current-process-name
                            "](" object ")*"))
           (old-hb-p    (get-buffer hb-name))
           (tbuffer     (get-buffer-create hb-name))
           ;;VS: this curr-* kludge is not needed here,
           ;;everything should be set by ess-setq-vars-local latter
           ;; (curr-help-sec-regex              ess-help-sec-regex)
           ;; (curr-help-sec-keys-alist ess-help-sec-keys-alist)
           ;; ....
           (alist               ess-local-customize-alist))
      (with-current-buffer tbuffer
        (ess-setq-vars-local (eval alist))
        (set-syntax-table ess-mode-syntax-table)
        (setq ess-help-object object
              ess-help-type 'help)

        (if (or (not old-hb-p)
                current-prefix-arg
                (ess-help-bogus-buffer-p old-hb-p nil nil 'debug)
                )

            ;; Ask the corresponding ESS process for the help file:
            (progn
              (if buffer-read-only (setq buffer-read-only nil))
              (delete-region (point-min) (point-max))
              (ess-help-mode)
              (setq ess-local-process-name ess-current-process-name)
              (ess-command (format inferior-ess-help-command object) tbuffer)
              (ess-help-underline)
              ;; Stata is clean, so we get a big BARF from this.
              (if (not (string= ess-language "STA"))
                  (ess-nuke-help-bs))

              (goto-char (point-min))))

	(when (featurep 'emacs)
	  (visual-line-mode t))
	(let ((PM (point-min))
	      (nodocs
	       (ess-help-bogus-buffer-p (current-buffer) nil 'give-match )))
	  (goto-char PM)
	  (if (and nodocs
		   ess-help-kill-bogus-buffers)
	      (progn
		(if (not (listp nodocs))
		    (setq nodocs (list PM (point-max))))
		(ess-write-to-dribble-buffer
		 (format "(ess-help: error-buffer '%s' nodocs (%d %d)\n"
			 (buffer-name) (car nodocs) (cadr nodocs)))
		;; Avoid using 'message here -- may be %'s in string
		;;(princ (buffer-substring (car nodocs) (cadr nodocs)) t)
		;; MM [3/2000]: why avoid?  Yes, I *do* want message:
		(message "%s" (buffer-substring (car nodocs) (cadr nodocs)))
		;; ^^^ fixme : remove new lines from the above {and abbrev.}
		(ding)
		(kill-buffer tbuffer))

	    ;; else : show the help buffer.

	    ;; Check if this buffer describes where help can be found in
	    ;; various packages. (R only).  This is a kind of bogus help
	    ;; buffer, but it should not be killed immediately even if
	    ;; ess-help-kill-bogus-buffers is t.

	    ;; e.g. if within R, the user does:

	    ;; > options("help.try.all.packages" = TRUE)

	    ;; > ?rlm

	    ;; then a list of packages for where ?rlm is defined is
	    ;; shown.  (In this case, rlm is in package MASS).  This
	    ;; help buffer is then renamed *help[R](rlm in packages)* so
	    ;; that after MASS is loaded, ?rlm will then show
	    ;; *help[R](rlm)*

	    (if (equal inferior-ess-program inferior-R-program-name)
		;; this code should be used only for R processes.
		(save-excursion
		  (goto-char (point-min))
		  (if (looking-at "Help for topic")
		      (let
			  ( (newbuf
			     (concat "*help[" ess-current-process-name
				     "](" object " in packages)*")))
			;; if NEWBUF already exists, remove it.
			(if (get-buffer newbuf)
			    (kill-buffer newbuf))
			(rename-buffer  newbuf)))))

	    ;;dbg (ess-write-to-dribble-buffer
	    ;;dbg	 (format "(ess-help '%s' before switch-to..\n" hb-name)
	    (set-buffer-modified-p 'nil)
	    (toggle-read-only t))))
      (when (buffer-live-p tbuffer)
        (ess--switch-to-help-buffer tbuffer))
      )))


(defun ess-display-help-in-browser ()
  (interactive)
  ;; Three ways to find html help, 1) ask sub-process 2) get url/file from subproces
  ;; 3) call elisp function to get the file path
  ;; For 2 and 3 call browse-url on the output
  (let (com-html-help                   ;1) command for sub-process to trigger
                                        ;help, must contain %s for help obj
        com-get-file-path               ;2) command for sub-process to return a
                                        ; location for the help page, must
                                        ; contain %s for help obj
        fun-get-file-path               ;3) elisp function to return the
                                        ;location, gets one argument, help topic
        not-implemented
        )
    (cond
     ((string-match "^R" ess-dialect)
      (setq com-html-help "help('%s', help_type='html')\n"))
     (t (setq not-implemented t))
     )
    (if not-implemented
        (message "Sorry, not implemented for %s " ess-dialect)
      (if (or (not ess-help-object)
              (not (eq ess-help-type 'help)))
          (message "No help topic found")
        (if com-html-help
            (ess-command (format com-html-help  ess-help-object))
          (require 'browse-url)
          (if com-get-file-path
              (browse-url (car (ess-get-words-from-vector (format com-get-file-path ess-help-object))))
            (when (functionp fun-get-file-path)
              (browse-url (funcall fun-get-file-path ess-help-object))))))
      )))

(defun ess--action-help-on-object (&optional pos)
  "Provide help on object at the beginning of line.
It's intended to be used in R-index help pages. Load the package
if necessary.  It is bound to RET and C-m in R-index pages."
  (interactive)
  (save-excursion
    (let ((package (buffer-name))
          (link-beg (previous-single-property-change pos 'button))
          (link-end (next-single-property-change pos 'button))
          pre-commands ;command to send to process, %s is replaced by ess-help-object
          obj)
      (cond
       ((string-match "^R" ess-dialect)
        (setq pre-commands "require('%s')\n"))  ;;might not be loaded
       )
      (when (and  pre-commands
                  ess-help-object)
        (ess-command (format pre-commands ess-help-object)))
      (ess-display-help-on-object (get-text-property pos 'help-object))
      ))
  )

(defun ess-display-index ()
  "Prompt for package name and display its index."
  (interactive)
  (let ((object (buffer-name))
        (alist          ess-local-customize-alist)
        pack buff all-packs  not-implemented
        ;; Available customization for ess languages/dialects:
        com-package-for-object ;command to get the package of current help object
        com-packages ;command to get a list of available packages (REQUIRED)
        com-package-index ;command to get the package index (REQUIRED)
        reg-keyword ;regexp used to find keywords for linking in index listing
                                        ; only (1st subexpression is used)
        reg-start ;regexp from where to start searching for keywords in index listing
        )
    (cond
     ((string-match "R" ess-dialect)
      (setq com-package-for-object "sub('package:', '', utils::find('%s'))\n"
            com-packages           ".packages(all.available = TRUE)\n"
            com-package-index      "help(package='%s', help_type = 'text')\n"
            reg-keyword             "^\\([-a-zA-Z0-9._@$]+\\)[^:\n]*$"
            reg-start              "^Index:"))
     (t (setq not-implemented t)))
    (if not-implemented
        (message "Sorry, not implemented for %s " ess-dialect)
      (when (and com-package-for-object
                 ess-help-object
                 (eq ess-help-type 'help))
        (setq pack (car (ess-get-words-from-vector
                         (format com-package-for-object ess-help-object))))
        )
      (setq all-packs (ess-get-words-from-vector com-packages))
      (unless pack ;try symbol at point
        (setq pack  (car (member (ess-read-object-name-default) all-packs))))
      (setq pack (ess-completing-read "Index of"
                                      all-packs nil nil nil nil pack))
      (setq buff  (get-buffer-create (format "*help[%s](index:%s)*"  ess-dialect pack)))
      (with-current-buffer buff
        (ess-setq-vars-local (eval alist))
        (set-syntax-table ess-mode-syntax-table)
        (setq ess-help-sec-regex "\\(^\\s-.*\n\\)\\|\\(^\n\\)"
              ess-help-type 'index
              ess-help-object pack
              ess-local-process-name ess-current-process-name)
        (setq buffer-read-only nil)
        (delete-region (point-min) (point-max))
        (ess-help-mode)
        (ess-command (format com-package-index pack) buff)
        (ess-help-underline)
        (set-buffer-modified-p 'nil)
        (goto-char (point-min))
        (when reg-start  ;; go to the beginning of listing
          (re-search-forward  reg-start  nil t))
        (when (and reg-keyword (featurep 'emacs))
          ;;linkify the buffer
          (save-excursion
            (while (re-search-forward reg-keyword nil t)
              (make-text-button (match-beginning 1) (match-end 1)
                                'mouse-face 'highlight
                                'action #'ess--action-help-on-object
                                'help-object (buffer-substring-no-properties (match-beginning 1) (match-end 1))
                                'follow-link t
                                'help-echo "help on object")))
          )
        (toggle-read-only t))
      (ess--switch-to-help-buffer buff)
      )))


(defun ess-display-vignettes ()
  (interactive)
  (cond
   ((string-match "^R" ess-dialect) (ess-R-display-vignettes))
   (t (message "Sorry, not implemented for %s" ess-dialect))
   ))

(defun ess-R-display-vignettes ()
  "Display R vignettes in ess-help-like buffer."
  (interactive)
  (if (featurep 'xemacs)
      (ess-eval-linewise "browseVignettes()\n") ;VS:cannot make regexp bellow work in xemacs
    (let ((buff (get-buffer-create " *ess-command-output*"))
          (alist                ess-local-customize-alist)
          packs details
          p row)
      (ess-command "local({oo <- options(width = 1000);print.default(browseVignettes());options(oo)})\n" buff)
      (with-current-buffer buff
        (save-excursion
          (goto-char (point-max))
          (while (re-search-backward "\\(?:\\$\\(\\sw+\\)$\\)\\|\\(?:^ ?\\[[0-9]+,\\]\\s-+\"\\(.*\\)\"\\s-*$\\)" nil t)
            (when (setq row (match-string-no-properties 2))
              (setq details
                    (append (list (split-string row  "\"\\s-+\""))
                            details))
              )
            (when (setq p (match-string-no-properties 1))
              (setq packs (append (list (cons p details)) packs))
              (setq details nil)))
          ))
      (setq buff  (get-buffer-create (format "*[%s]vignettes*"  ess-dialect)))
      (with-current-buffer buff
        (setq buffer-read-only nil)
        (delete-region (point-min) (point-max))
        (ess-setq-vars-local (eval alist))
        (set-syntax-table ess-mode-syntax-table)
        (setq ess-help-sec-regex "^\\w+:$"
              ess-help-type 'vignettes
              ess-local-process-name ess-current-process-name)
        (ess-help-mode)
        (set-buffer-modified-p 'nil)
        (goto-char (point-min))
        (dolist (el packs)
          (let ((pack (pop el)) path)
            (insert (format "\n\n%s:\n\n" (propertize pack 'face 'underline)))
            (dolist (el2 el)
              (setq path (nth 0 el2))
              ;; (if xemacs-p
              ;;     (insert (format "Dir: %s \t%s\n" (concat path "/doc/") (nth 2 el2)))
              (insert-text-button "Pdf"
                                  'mouse-face 'highlight
                                  'action #'ess--action-R-open-vignete
                                  'follow-link t
                                  'vignette (file-name-sans-extension (nth 4 el2))
                                  'package pack
                                  'help-echo (concat path "/doc/" (nth 4 el2)))
              (insert " ")
              (insert-text-button "Rnw"
                                  'mouse-face 'highlight
                                  'action #'ess--action-open-in-emacs
                                  'follow-link t
                                  'help-echo (concat path "/doc/" (nth 1 el2)))
              (insert " ")
              (insert-text-button "R"
                                  'mouse-face 'highlight
                                  'action #'ess--action-open-in-emacs
                                  'follow-link t
                                  'help-echo (concat path "/doc/" (nth 3 el2)))
              (insert (format "\t%s\n" (nth 2 el2)))
              )))
        (goto-char (point-min))
        (insert (propertize "\t\t**** Vignettes ****\n" 'face 'bold-italic))
        (delete-char 1)
        (toggle-read-only t))
      (ess--switch-to-help-buffer buff)
      )))

(defun ess--action-open-in-emacs (pos)
  (display-buffer (find-file-noselect (get-text-property pos 'help-echo))))
(defun ess--action-R-open-vignete (pos)
  (ess-command (format "vignette('%s', package='%s')\n"
                       (get-text-property pos 'vignette)
                       (get-text-property pos 'package))))

(defun ess-help-quit (&optional kill)
  "Quit help."
  ;;VS: `quit-window', doesn't focus previously selected buffer, which is annoying
  (interactive "P")
  (let* ((buffer (window-buffer))
         (obuffer (other-buffer buffer t)))
    (bury-buffer)
    (pop-to-buffer obuffer)
    (if kill
        (kill-buffer buffer))))

(defun ess-help-kill ()
  "Quit and kill the help buffer"
  (interactive)
  (ess-help-quit t))

(defun ess--switch-to-help-buffer (buff &optional curr-major-mode)
  "Switch to help buffer and take into account `ess-help-own-frame'.
For internal use. Used in `ess-display-help-on-object',
`ess-display-index', and `ess-display-vignettes'.
 CURR-MAJOR-MODE default to current major mode.
"
  (setq curr-major-mode (or curr-major-mode major-mode))
  (let ((special-display-regexps (if ess-help-own-frame '(".") nil))
        (special-display-frame-alist ess-help-frame-alist)
        (special-display-function (if (eq ess-help-own-frame 'one)
                                      'ess-help-own-frame
                                    special-display-function)))
    (if (eq curr-major-mode 'ess-help-mode)
        (if ess-help-own-frame
            (pop-to-buffer buff)
          (switch-to-buffer buff))
      (if ess-help-pop-to-buffer
          (pop-to-buffer buff)
        (ess-display-temp-buffer buff))
      )))



(defvar ess-help-frame nil
  "Stores the frame used for displaying R help buffers.")

(defun  ess-help-own-frame (buffer &rest ignore)
  "Put all ESS help buffers into `ess-help-frame'."
  ;; SJE: Code adapted from Kevin Rodgers.
  (if (frame-live-p ess-help-frame)
      (progn
        (or (frame-visible-p ess-help-frame)
            (make-frame-visible ess-help-frame))
        (raise-frame ess-help-frame)
        (select-frame ess-help-frame)
        (switch-to-buffer buffer)
        (selected-window))
    ;; else
    (let ((window (special-display-popup-frame buffer)))
      (set-window-dedicated-p window nil)
      (setq ess-help-frame (window-frame window))
      window)))



;;; THIS WORKS!
;;(require 'w3)
                                        ;(defun ess-display-w3-help-on-object-other-window (object)
                                        ;  "Display R-documentation for OBJECT using W3"
                                        ;  (interactive "s Help on :")
                                        ;  (let* ((ess-help-url (concat ess-help-w3-url-prefix
                                        ;                              ess-help-w3-url-funs
                                        ;                              object
                                        ;                              ".html")))
;;(w3-fetch-other-window ess-help-url)
                                        ;    ))


;;*;; Major mode definition


(defvar ess-help-sec-map nil "Sub-keymap for ESS help mode.")
;; this breaks "s ?" rather than to fix any (unbroken !) thing:
;; (make-variable-buffer-local 'ess-help-sec-map)

(defvar ess-help-mode-map
  (let ((map (make-keymap))); Full keymap, in order to
    (suppress-keymap map)   ; suppress all usual "printing" characters
    (when (boundp 'special-mode-map)
      (set-keymap-parent map special-mode-map))
    (define-key map "q" 'ess-help-quit)  ;was 'ess-switch-to-end-of-ESS)
    (define-key map "\C-m" 'next-line)
    ;; (define-key map "s" ess-help-sec-map)
    (define-key map "h" 'ess-display-help-on-object)
    (define-key map "w" 'ess-display-help-in-browser)
    (define-key map "i" 'ess-display-index)
    (define-key map "v" 'ess-display-vignettes)
    ;; TODO: `electric mouse-2'
    ;; (define-key map [mouse-2] 'ess-display-help-on-object)
    (define-key map "l" 'ess-eval-line-and-step)
    (define-key map "r" 'ess-eval-region-and-go)
    (define-key map "f" 'ess-eval-function-or-paragraph-and-step)
    (define-key map "n" 'ess-skip-to-next-section)
    (define-key map "p" 'ess-skip-to-previous-section)
    (define-key map "/" 'isearch-forward)
    (define-key map "x" 'ess-kill-buffer-and-go)
    (define-key map "k" 'ess-help-kill)
    (define-key map "?" 'ess-describe-help-mode)
    ;;-- those should be "inherited" from ess-mode-map ( ./ess-mode.el )
    (define-key map "\C-c\C-s" 'ess-switch-process)
    (define-key map "\C-c\C-r" 'ess-eval-region)
    (define-key map "\C-c\M-r" 'ess-eval-region-and-go)
    (define-key map "\C-c\C-f" 'ess-eval-function)
    (define-key map "\M-\C-x"  'ess-eval-function)
    (define-key map "\C-c\M-f" 'ess-eval-function-and-go)
    (define-key map "\C-c\C-j" 'ess-eval-line)
    (define-key map "\C-c\M-j" 'ess-eval-line-and-go)
    (define-key map "\M-\C-a"  'ess-beginning-of-function)
    (define-key map "\M-\C-e"  'ess-end-of-function)
    (define-key map "\C-c\C-y" 'ess-switch-to-ESS)
    (define-key map "\C-c\C-z" 'ess-switch-to-end-of-ESS)
    (define-key map "\C-c\C-l" 'ess-load-file)
    (define-key map "\C-c\C-v" 'ess-display-help-on-object)
    (define-key map "\C-c\C-k" 'ess-request-a-process)
    map)
  "Keymap for ESS help mode.")

;; One reason for the following menu is to <TEACH> the user about key strokes
(defvar ess-help-mode-menu
  (list "ESS-help"
        ["Search Forward"               isearch-forward t]
        ["Next Section"                 ess-skip-to-next-section t]
        ["Previous Section"             ess-skip-to-previous-section t]
        ["Help on Section Skipping"     ess-describe-sec-map t]
        ["Beginning of Buffer"          beginning-of-buffer t]
        ["End of Buffer"                end-of-buffer t]
        "-"
        ["Help on ..."                  ess-display-help-on-object t]
        ["Index of ..."                 ess-display-index t]
        ["Vignettes"                    ess-display-vignettes t]
        ["Open in Browser"              ess-display-help-in-browser t]
        "-"
        ["Eval Line"                    ess-eval-line-and-step t]
        ["Eval Paragraph & step"        ess-eval-paragraph-and-step t]
        ["Eval Region & Go"             ess-eval-region-and-go t]
        ["Switch to ESS Process"        ess-switch-to-ESS t]
        ["Switch to End of ESS Proc."   ess-switch-to-end-of-ESS t]
        ["Switch _the_ Process"         ess-switch-process t]
        "-"
        ["Describe ESS-help Mode"       ess-describe-help-mode t]
        "-"
        ["Kill Buffer"                  kill-this-buffer t]
        ["Kill Buffer & Go"             ess-kill-buffer-and-go t]
        )
  "Menu used in ess-help mode.")

(defun ess-help-mode ()
;;; Largely ripped from more-mode.el,
;;; originally by Wolfgang Rupprecht wolfgang@mgm.mit.edu
  "Mode for viewing ESS help files.
Use SPC and DEL to page back and forth through the file.
Use `n'  and `p' to move to next and previous section,
    `s' to jump to a particular section;   `s ?' for help.
Use `q' to return to your ESS session; `x' to kill this buffer first.
The usual commands for evaluating ESS source are available.
Other keybindings are as follows:
\\{ess-help-mode-map}"
  (interactive)
  (setq major-mode 'ess-help-mode)
  (setq mode-name "ESS Help")
  (use-local-map ess-help-mode-map)

  ;;; Keep <tabs> out of the code.
  (make-local-variable 'indent-tabs-mode)
  (setq indent-tabs-mode nil)

  (require 'easymenu)
  (easy-menu-define ess-help-mode-menu-map ess-help-mode-map
    "Menu keymap for ess-help mode." ess-help-mode-menu)
  (easy-menu-add ess-help-mode-menu-map ess-help-mode-map)

  ;; Add the keys for navigating among sections; this is done
  ;; dynamically since different languages (e.g. S vs R) have different
  ;; section headings.

  (setq ess-help-sec-map (make-sparse-keymap))
  (dolist (pair ess-help-sec-keys-alist)
    (define-key ess-help-sec-map (char-to-string (car pair))
      'ess-skip-to-help-section))
  (define-key ess-help-sec-map "?" 'ess-describe-sec-map)
  (define-key ess-help-sec-map ">" 'end-of-buffer)
  (define-key ess-help-sec-map "<" 'beginning-of-buffer)
  (define-key ess-help-mode-map "s" ess-help-sec-map)

  (run-hooks 'ess-help-mode-hook))

;;*;; User commands defined in ESS help mode

(defun ess-skip-to-help-section nil
  "Jump to a section heading of a help buffer.  The section selected
is determined by the command letter used to invoke the command, as
indicated by `ess-help-sec-keys-alist'.  Use \\[ess-describe-sec-map]
to see which keystrokes find which sections."
  (interactive)
  (let ((old-point (point))
        (case-fold-search nil))
    (goto-char (point-min))
    (let ((the-sec (cdr (assoc (if (featurep 'xemacs) last-command-char last-command-event)
                               ess-help-sec-keys-alist))))
      (if (not the-sec) (error "Invalid section key: %c"
                               last-command-event)
        (if (re-search-forward (concat "^" the-sec) nil t) nil
          (message "No %s section in this help. Sorry." the-sec)
          (goto-char old-point))))))

(defun ess-skip-to-next-section nil
  "Jump to next section in ESS help buffer."
  (interactive)
  (let ((case-fold-search nil))
    (if (re-search-forward ess-help-sec-regex nil 'no-error) nil
      (message "No more sections."))))

(defun ess-skip-to-previous-section nil
  "Jump to previous section in ESS help buffer."
  (interactive)
  (let ((case-fold-search nil))
    (if (re-search-backward ess-help-sec-regex nil 'no-error) nil
      (message "No previous section."))))

(defun ess-describe-help-mode nil
  "Display help for `ess-mode'."
  (interactive)
  (describe-function 'ess-help-mode))

(defun ess-kill-buffer-and-go nil
  "Kill the current buffer and switch back to the ESS process."
  (interactive)
  (kill-buffer (current-buffer))
  (ess-switch-to-ESS nil))

(defun ess-describe-sec-map nil
  "Display help for the `s' key."
  (interactive)
  (let ((keys-alist ess-help-sec-keys-alist))
    (describe-function 'ess-skip-to-help-section)

    (with-current-buffer "*Help*"
      (toggle-read-only nil)
      (goto-char (point-max))
      (insert "\n\nCurrently defined keys are:

Keystroke    Section
---------    -------\n")
      (dolist (cs keys-alist)
        (insert "    "
                (car cs)
                "      "
                (cdr cs) "\n"))
      (insert "\nFull list of key definitions:\n"
              (substitute-command-keys
               "\\{ess-help-sec-map}")))))

(defun ess-helpobjs-at-point (slist)
  ;;; Return a list (def obj fun) where OBJ is a name at point, FUN - name of
  ;;; the function call point is in. DEF is either OBJ or FUN (in that order)
  ;;; which has a a help file, i.e. it is a member of slist (string-list). nil
  ;;; otherwise
  (let ((obj (ess-read-object-name-default))
        (fun (condition-case ()
                 (save-excursion
                   (save-restriction
                     (narrow-to-region (max (point-min) (- (point) 1000))
                                       (point-max))
                     (backward-up-list 1)
                     (backward-char 1)
                     (ess-read-object-name-default)))
               (error nil))))
<<<<<<< HEAD
    (when  (and obj
                (not (string-match "[[:alpha:]]" obj))) ;;exclude numbers
=======
    (if (and obj (not (string-match "[[:alpha:]]" obj))) ;;exclude numbers
>>>>>>> f2704f04
      (setq obj nil))
    (list (or (car (member obj slist))
              (car (member fun slist)))
          obj fun)))

;; defunct old name:
(defun ess-read-helpobj-name-default (slist)
  (car (delq nil (ess-helpobjs-at-point slist))))

(defun ess-find-help-file (p-string)
  "Find help, prompting for P-STRING.  Note that we can't search SAS,
Stata or XLispStat for additional information."
  (ess-make-buffer-current)
  (if ess-get-help-topics-function
      (let* ((help-files-list (funcall ess-get-help-topics-function ess-current-process-name))
             (hlpobjs (ess-helpobjs-at-point help-files-list)))
        (ess-completing-read p-string (append (delq nil hlpobjs) help-files-list)
                             nil nil nil nil (car hlpobjs)))
    ;; (string-match "\\(XLS\\)\\|\\(STA\\)\\|\\(SAS\\)" ess-language)
    (read-string (format "%s: " p-string))
    ))

;;*;; Utility functions
;; (defvar ess-get-help-topics-function nil)
;; (make-variable-buffer-local 'ess-get-help-topics-function)

(defun ess-get-S-help-topics-function (name)
  "Return a list of current S help topics associated with process NAME.
If `ess-sp-change' is non-nil or `ess-help-topics-list' is nil, (re)-populate
the latter and return it.  Otherwise, return `ess-help-topics-list'."
  (save-excursion
    (setq name (or name ess-local-process-name))
    (set-buffer (process-buffer (get-ess-process name)))
    (ess-make-buffer-current)
    (ess-write-to-dribble-buffer
     (format "(ess-get-help-topics-list %s) .." name))
    ;; (if (fboundp (buffer-local-value 'ess-get-help-topics-function (current-buffer)))
    ;;     (funcall ess-get-help-topics-function)
    (if (or (not ess-help-topics-list) ess-sp-change)
        (setq ess-help-topics-list
              (ess-uniq-list
               (append (ess-get-object-list name 'exclude-1st)
                       (ess-get-help-files-list)
                       (ess-get-help-aliases-list)
                       )))
      ;; else return the existing list
      ess-help-topics-list)))

(defun ess-get-help-files-list ()
  "Return a list of files which have help available."
  (apply 'nconc
         (mapcar (lambda (str)
                   (let ((dirname (concat str "/.Help")))
                     (and (file-directory-p dirname)
                          (directory-files dirname))))
                 (ess-search-list))))

(defun ess-get-help-aliases-list ()
  "Return a list of aliases which have help available."
  (let ((readrds (if (ess-current-R-at-least "2.13.0")
                     "readRDS"
                   ".readRDS")))
    (apply 'nconc
           (mapcar (lambda (str)
                     (let ((a-file (concat str "/help/aliases.rds")))
                       (and (file-exists-p a-file)
                            (ess-get-words-from-vector
                             (format "names(%s(\"%s\"))\n" readrds a-file)))))
                   (ess-get-words-from-vector "searchpaths()\n")))))

(defun ess-nuke-help-bs ()
  "Remove ASCII underlining and overstriking performed by ^H codes."
  ;; This function is a modification of nuke-nroff-bs in man.el from the
  ;; standard emacs 18 lisp library.
  ;; Nuke underlining and overstriking (only by the same letter)
  (goto-char (point-min))
  (while (search-forward "\b" nil t)
    (let* ((preceding (char-after (- (point) 2)))
           (following (following-char)))
      (cond ((= preceding following)
             ;; x\bx
             (delete-char -2))
            ((= preceding ?\_)
             ;; _\b
             (delete-char -2))
            ((= following ?\_)
             ;; \b_
             (delete-region (1- (point)) (1+ (point)))))))
  ;; Crunch blank lines
  (goto-char (point-min))
  (while (re-search-forward "\n\n\n\n*" nil t)
    (replace-match "\n\n"))
  ;; Nuke blanks lines at start.
  (goto-char (point-min))
  (skip-chars-forward "\n")
  (delete-region (point-min) (point)))

(defun ess-help-underline ()
  "Replace _^H codes with underline face."
  (save-excursion
    (goto-char (point-min))
    (while (search-forward "_" nil t)
      (backward-delete-char 2)
      (put-text-property (point) (1+ (point)) 'face 'underline))))

;;*;; Link to Info

(defun ess-goto-info (node)
  "Display node NODE from ess-mode info."
  (require 'info)
  (split-window)
  ;;(other-window 1)
  (Info-goto-node (concat "(ess)" node)))

 ; Bug Reporting

(defun ess-submit-bug-report ()
  "Submit a bug report on the ess-mode package."
  (interactive)
  (require 'ess-mode)
  (require 'reporter)
  (let ((reporter-prompt-for-summary-p 't))
    (reporter-submit-bug-report
     "ess-bugs@r-project.org"
     (concat "ess-mode " (ess-version-string))
     (list 'ess-language
           'ess-dialect
           'ess-ask-for-ess-directory
           'ess-ask-about-transfile
           'ess-directory
           'ess-keep-dump-files
           'ess-source-directory)
     nil
     (lambda ()
       ;;(goto-char (point-max))
       (rfc822-goto-eoh)
       (forward-line 1)
       (insert "\nThis bug report will be sent to the ESS bugs email list\n")
       (insert "Press C-c C-c when you are ready to send your message.\n\n")
       (insert "\n\n\n")
       (insert-buffer-substring "*ESS*")))))


;;; Provide

(provide 'ess-help)

 ; Local variables section

;;; This file is automatically placed in Outline minor mode.
;;; The file is structured as follows:
;;; Chapters:     ^L ;
;;; Sections:    ;;*;;
;;; Subsections: ;;;*;;;
;;; Components:  defuns, defvars, defconsts
;;;              Random code beginning with a ;;;;* comment

;;; Local variables:
;;; mode: emacs-lisp
;;; mode: outline-minor
;;; outline-regexp: "\^L\\|\\`;\\|;;\\*\\|;;;\\*\\|(def[cvu]\\|(setq\\|;;;;\\*"
;;; End:

;;; ess-help.el ends here<|MERGE_RESOLUTION|>--- conflicted
+++ resolved
@@ -745,12 +745,7 @@
                      (backward-char 1)
                      (ess-read-object-name-default)))
                (error nil))))
-<<<<<<< HEAD
-    (when  (and obj
-                (not (string-match "[[:alpha:]]" obj))) ;;exclude numbers
-=======
     (if (and obj (not (string-match "[[:alpha:]]" obj))) ;;exclude numbers
->>>>>>> f2704f04
       (setq obj nil))
     (list (or (car (member obj slist))
               (car (member fun slist)))
