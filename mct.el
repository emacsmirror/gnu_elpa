--- conflicted
+++ resolved
@@ -259,10 +259,7 @@
                 (save-excursion
                   (goto-char (point-max))
                   (let ((inhibit-message t)
-<<<<<<< HEAD
-=======
                         (message-log-max nil)
->>>>>>> 2eafec4a
                         ;; don't ring the bell in `minibuffer-completion-help'
                         ;; when <= 1 completion exists.
                         (ring-bell-function #'ignore))
