--- conflicted
+++ resolved
@@ -347,7 +347,7 @@
   (let ((cur-input (current-input-mode))
         (new-key (listify-key-sequence (or key [7]))))
     (when (> 1 (length new-key))
-      (error "Will not set a key sequence to the emacs key sequence"))
+      (error "Will not set a key sequence to the Emacs key sequence"))
     (setf (nth 3 cur-input) new-key)
     (and (ignore-errors (apply 'set-input-mode cur-input))
          (message "Redefined Emacs quit key to %s"
@@ -875,17 +875,11 @@
 (defvar ergoemacs-this-command-keys-shift-translated nil
   "ergoemacs override of shift translation in command loop.")
 
-<<<<<<< HEAD
-(defun ergoemacs-command--echo-prefix ()
-  "Echos prefix keys in the ergoemacs-mode way."
-  (let ((keys (this-single-command-keys)))
-=======
 (defun ergoemacs-command--echo-prefix (&optional new-keys)
   "Echos prefix keys in the ergoemacs-mode way.
 
 NEW-KEYS replaces the value of `this-single-command-keys' if specified."
   (let ((keys (or new-keys (this-single-command-keys))))
->>>>>>> edc154f0
     (when (and ergoemacs-command--timeout-timer
 	       (not (equal keys ergoemacs-command--timeout-keys)))
       (cancel-timer ergoemacs-command--timeout-timer)
@@ -894,23 +888,6 @@
     (unless (or (equal [] keys)
 		(ergoemacs-command-loop-p))
       (when (ergoemacs-keymapp (key-binding keys))
-<<<<<<< HEAD
-	(when (key-binding (vconcat keys [ergoemacs-timeout]))
-	  (cond
-	   ((eq ergoemacs-handle-ctl-c-or-ctl-x 'only-copy-cut) 
-	    (push 'ergoemacs-timeout unread-command-events))
-	   ((not (region-active-p))) ;; active
-	   ((and (or ergoemacs-this-command-keys-shift-translated this-command-keys-shift-translated)
-                 (eq ergoemacs-handle-ctl-c-or-ctl-x 'both)))
-	   ((and (not ergoemacs-ctl-c-or-ctl-x-delay) ;; Immediate
-                 (eq ergoemacs-handle-ctl-c-or-ctl-x 'both))
-	    (push 'ergoemacs-timeout unread-command-events))
-           (t
-            (setq ergoemacs-command--timeout-keys keys
-		  ergoemacs-command--timeout-timer
-                  (run-at-time t ergoemacs-ctl-c-or-ctl-x-delay #'ergoemacs-command--timer-timeout)))))
-=======
->>>>>>> edc154f0
         (unless unread-command-events
 	  (ergoemacs-command-loop--message
 	   "%s" (ergoemacs-command-loop--key-msg
