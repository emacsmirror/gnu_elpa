;;; wisi.el --- Utilities for implementing an indentation/navigation engine using a generalized LR parser -*- lexical-binding:t -*-
;;
;; Copyright (C) 2012 - 2023  Free Software Foundation, Inc.
;;
;; Author: Stephen Leake <stephen_leake@stephe-leake.org>
;; Maintainer: Stephen Leake <stephen_leake@stephe-leake.org>
;; Keywords: parser
;;  indentation
;;  navigation
<<<<<<< HEAD
;; Version: 4.2.1
=======
;; Version: 4.2.2
>>>>>>> a12d5248
;; package-requires: ((emacs "25.3") (seq "2.20"))
;; URL: https://stephe-leake.org/ada/wisitoken.html
;;
;; This file is part of GNU Emacs.
;;
;; GNU Emacs is free software: you can redistribute it and/or modify
;; it under the terms of the GNU General Public License as published by
;; the Free Software Foundation, either version 3 of the License, or
;; (at your option) any later version.
;;
;; GNU Emacs is distributed in the hope that it will be useful,
;; but WITHOUT ANY WARRANTY; without even the implied warranty of
;; MERCHANTABILITY or FITNESS FOR A PARTICULAR PURPOSE.  See the
;; GNU General Public License for more details.
;;
;; You should have received a copy of the GNU General Public License
;; along with GNU Emacs.  If not, see <https://www.gnu.org/licenses/>.
;;

;;; Commentary:

;;;; History: see NEWS
;;
;;;; Design:
;;
;; 'wisi' was originally short for "wisent indentation engine", but
;; now is just a name. wisi was developed to support Emacs ada-mode
;; 5.0 indentation, font-lock, and navigation, which are parser based.
;;
;; The approach to indenting a given token is to parse the buffer,
;; computing a delta indent for each token in a grammar production in
;; a post-parse action.
;;
;; Other post-parse actions cache face and navigation information as
;; text properties on tokens.
;;
;; The three reasons to run the parser (indent, face, navigate) occur
;; at different times (user indent, font-lock, user navigate), so only
;; the relevant parser actions are run.
;;
;; Parsing can be noticeably slow in large files, so sometimes we do a
;; partial or incremental parse. We keep a list of regions where the
;; post-parse actions have been run and the results are valid, to
;; determine what needs to be parsed or updated.
;;
;; Since we have a cache (the text properties), we need to consider
;; when to invalidate it.  Ideally, we invalidate only when a change
;; to the buffer would change the result of a parse or post-parse
;; action that crosses that change, or starts after that change.
;; Changes in whitespace (indentation and newlines) do not affect an
;; Ada parse.  Other languages are sensitive to newlines (Bash for
;; example) or indentation (Python).  Adding comments does not change
;; a parse, unless code is commented out.
;;
;; For navigate, we expect fully accurate results, and can tolerate
;; one initial delay, so we always parse the entire file, and then use
;; incremental parse for updates.
;;
;; For font-lock, we only parse the portion of the file requested by
;; font-lock, using the list of parsed regions, and edit that list
;; when the buffer is changed.
;;
;; For indenting, we expect fast results, and can tolerate some
;; inaccuracy until the editing is done, so we allow partial parse. We
;; cache the indent for each line in a text property on the newline
;; char preceding the line. `wisi-indent-region' sets the cache on all
;; the lines computed (part of the buffer in large files), but
;; performs the indent only on the lines in the indent
;; region. Subsequent calls to `wisi-indent-region' apply the cached
;; indents. Non-whitespace edits to the buffer invalidate the indent
;; caches in the edited region and after. Since we can do partial
;; parse, we keep a list of parsed regions.
;;
;; See `wisi--post-change' for the details of what we check for
;; invalidating.
;;
;;;; Choice of grammar compiler and parser
;;
;; There are two other parsing engines available in Emacs:
;;
;; - SMIE
;;
;;   We don't use this because it is designed to parse small snippets
;;   of code. For Ada (and some other languages) indentation, we
;;   always need to parse the entire buffer.
;;
;; - semantic
;;
;;   The Ada grammar as given in the Ada language reference manual is
;;   not LALR(1). So we use a generalized parser. In addition, the
;;   semantic lexer is more complex, and gives different information
;;   than we need. Finally, the semantic parser does not support error
;;   correction, and thus fails in most editing situations.
;;
;; We use the WisiToken tool wisi-bnf-generate to compile BNF or EBNF
;; to Ada source, WisiToken provides a generalized LR parser, with
;; robust error correction and incremental or partial parse. See
;; ada-mode.info and wisi.info for more information on the developer
;; tools used for wisi.
;;
;;; Code:

(require 'cl-lib)
(require 'compile)
(require 'seq)
(require 'semantic/lex)
(require 'wisi-parse-common)
(require 'wisi-fringe)
(require 'xref)

(defgroup wisi nil
  "Options for Wisi package."
  :group 'programming)

(defcustom wisi-process-time-out 5.0
  "Time out waiting for parser response. An error occurs if there
  is no response from the parser after waiting this amount (in
  seconds)."
  :type 'float
  :safe #'numberp)
(make-variable-buffer-local 'wisi-process-time-out)

(defcustom wisi-size-threshold most-positive-fixnum
  "Max size (in characters) for using wisi parser results for anything."
  :type 'integer
  :safe #'integerp)
(make-variable-buffer-local 'wisi-size-threshold)

(defcustom wisi-indent-context-lines 0
  "Minimum number of lines before point to include in a parse for indent.
Increasing this will give better results when in the middle of a
deeply nested statement, but worse in some situations."
  :type 'integer
  :safe #'integerp)
(make-variable-buffer-local 'wisi-indent-context-lines)

(defcustom wisi-disable-completion nil
  "When non-nil, `wisi-setup' does not enable use of wisi xref for completion.
Useful when using wisi in parallel with eglot."
  :type 'boolean
  :safe #'booleanp)
(make-variable-buffer-local 'wisi-disable-completion)

(defcustom wisi-disable-diagnostics nil
  "When non-nil, `wisi-setup' does not enable reporting diagnostics.
Useful when using wisi in parallel with eglot."
  :type 'boolean
  :safe #'booleanp)
(make-variable-buffer-local 'wisi-disable-diagnostics)

(defcustom wisi-disable-face nil
  "When non-nil, `wisi-setup' does not enable use of parser for font-lock."
  :type 'boolean
  :safe #'booleanp)
(make-variable-buffer-local 'wisi-disable-face)

(defcustom wisi-disable-indent nil
  "When non-nil, `wisi-setup' does not enable use of parser for indent."
  :type 'boolean
  :safe #'booleanp)
(make-variable-buffer-local 'wisi-disable-indent)

(defcustom wisi-disable-parser nil
  "When non-nil, `wisi-setup' does not enable use of parser for any purpose."
  :type 'boolean
  :safe #'booleanp)
(make-variable-buffer-local 'wisi-disable-parser)

(defcustom wisi-disable-statement nil
  "When non-nil, the wisi parser should not be enabled for statement motion."
  :type 'boolean
  :safe #'booleanp)
(make-variable-buffer-local 'wisi-disable-statement)

(defcustom wisi-parse-full-background t
  "If non-nil, do initial full parse in background."
  :type 'boolean
  :safe #'booleanp)
(make-variable-buffer-local 'wisi-parse-full-background)

(defconst wisi-error-buffer-name "*wisi syntax errors*"
  "Name of buffer for displaying syntax errors.")

(defvar wisi-error-buffer nil
  "Buffer for displaying syntax errors.")

(defvar wisi-inhibit-parse nil
  "When non-nil, don't run the parser.
Language code can set this non-nil when syntax is known to be
invalid temporarily, or when making lots of changes.")

;; wisi--change-* keep track of buffer modifications.
;; If wisi--change-end comes before wisi--change-beg, it means there were
;; no modifications.
(defvar-local wisi--change-beg most-positive-fixnum
  "First position where a change may have taken place.")

(defvar-local wisi--change-end nil
  "Marker pointing to the last position where a change may have taken place.")

(defvar-local wisi--deleted-syntax nil
  "Worst syntax class of characters deleted in changes.
One of:
nil - no deletions since reset
0   - only whitespace or comment deleted
2   - some other syntax deleted

Set by `wisi-before-change', used and reset by `wisi--post-change'.")

(defvar-local wisi--affected-text 0
  "Cached text of range passed to `wisi-before-change',
used by `wisi-after-change' to get byte count of actual
deleted range.")

(defun wisi-safe-marker-pos (pos)
  "Return an integer buffer position from POS, an integer or marker"
  (cond
   ((markerp pos)
    (marker-position pos))

   (t pos)))

;;;; misc

(defun wisi-in-paren-p (&optional parse-result)
  "Return t if point is inside a pair of parentheses.
If PARSE-RESULT is non-nil, use it instead of calling `syntax-ppss'."
  (> (nth 0 (or parse-result (syntax-ppss))) 0))

(defun wisi-pos-in-paren-p (pos)
  "Return t if POS is inside a pair of parentheses."
  (save-excursion
    (> (nth 0 (syntax-ppss pos)) 0)))

(defun wisi-same-paren-depth-p (pos1 pos2)
  "Return t if POS1 is at same parentheses depth as POS2."
  (= (nth 0 (syntax-ppss pos1)) (nth 0 (syntax-ppss pos2))))

(defun wisi-goto-open-paren (&optional offset parse-result)
  "Move point to innermost opening paren surrounding current point, plus OFFSET.
Throw error if not in paren.  If PARSE-RESULT is non-nil, use it
instead of calling `syntax-ppss'."
  (goto-char (+ (or offset 0) (nth 1 (or parse-result (syntax-ppss))))))

(defun wisi-in-comment-p (&optional parse-result)
  "Return t if inside a comment.
If PARSE-RESULT is non-nil, use it instead of calling `syntax-ppss'."
  (nth 4 (or parse-result (syntax-ppss))))

(defun wisi-in-string-p (&optional parse-result)
  "Return t if point is inside a string.
If PARSE-RESULT is non-nil, use it instead of calling `syntax-ppss'."
  (nth 3 (or parse-result (syntax-ppss))))

(defun wisi-in-string-or-comment-p (&optional parse-result)
  "Return t if inside a comment or string.
If PARSE-RESULT is non-nil, use it instead of calling `syntax-ppss'."
  (setq parse-result (or parse-result (syntax-ppss)))
  (or (wisi-in-string-p parse-result) (wisi-in-comment-p parse-result)))

(defun wisi-indent-newline-indent ()
  "insert a newline, indent the old and new lines."
  (interactive "*")
  ;; point may be in the middle of a word, so insert newline first,
  ;; then go back and indent.
  (insert "\n")
  (forward-char -1)
  (funcall indent-line-function)
  (forward-char 1)
  (funcall indent-line-function))

(defvar-local wisi-parse-failed nil
  "Non-nil when last parse failed - cleared when parse succeeds.")

(defvar-local wisi--parse-try
  (list
   (cons 'face t)
   (cons 'navigate t)
   (cons 'indent t))
  "Non-nil when parse is needed due to text change.
Cleared when parse succeeds.")

(defun wisi-parse-try (parse-action)
  (cdr (assoc parse-action wisi--parse-try)))

(defun wisi-set-parse-try (value parse-action)
  (setcdr (assoc parse-action wisi--parse-try) value))

(defvar-local wisi--last-parse-region
  (list
   (cons 'face nil)
   (cons 'navigate nil)
   (cons 'indent nil))
  "Last region on which parse was requested.")

(defun wisi-last-parse-region (parse-action)
  (cdr (assoc parse-action wisi--last-parse-region)))

(defun wisi-set-last-parse-region (begin end parse-action)
  (setcdr (assoc parse-action wisi--last-parse-region) (cons begin end)))

(defvar-local wisi--cached-regions
  (list
   (cons 'face nil)
   (cons 'navigate nil)
   (cons 'indent nil))
  "Alist of lists of regions in buffer where parser text properties are valid.
Regions in a list are in random order.")

(defun wisi--contained-region (begin end region)
  "Non-nil if BEGIN and END are both contained in REGION (a cons of positions)."
  ;; We assume begin < end
  (and (<= (car region) begin)
       (<= end (cdr region))))

(defun wisi--contained-pos (pos region)
  "Non-nil if POS (a buffer position) is contained in REGION (a cons of positions)."
  (and (<= (car region) pos)
       (<= pos (cdr region))))

(defun wisi-cache-covers-region (begin end parse-action)
  "Non-nil if BEGIN END is contained in a parsed region."
  (let ((region-list (cdr (assoc parse-action wisi--cached-regions)))
	region)
    (while (and region-list
		(marker-buffer (caar region-list)) ;; this can fail after editing during ediff-regions.
		(marker-buffer (cdar region-list))
		(not (wisi--contained-region begin end (car region-list))))
      (pop region-list))

    (when region-list
      ;; return a nice value for verbosity in wisi-validate-cache
      (setq region (car region-list))
      (cons (marker-position (car region)) (marker-position (cdr region))))))

(defun wisi-cache-covers-pos (parse-action pos)
  "Non-nil if POS is contained in a PARSE-ACTION parsed region."
  (let ((region-list (cdr (assoc parse-action wisi--cached-regions))))
    (while (and region-list
		(not (wisi--contained-pos pos (car region-list))))
      (pop region-list))

    (when region-list
      t)))

(defun wisi-cache-contains-pos (parse-action pos)
  "Non-nil if POS is at or before the end of any PARSE-ACTION parsed region."
  (let ((region-list (cdr (assoc parse-action wisi--cached-regions)))
	result)
    (while (and (not result) region-list)
      (when (<= pos (cdr (car region-list)))
	(setq result t))
      (pop region-list))

    result))

(defun wisi-cache-set-region (region parse-action)
  "Set the cached region list for PARSE-ACTION to REGION."
  (setcdr (assoc parse-action wisi--cached-regions)
	  (list (cons (copy-marker (car region))
		      (copy-marker (cdr region))))))

(defun wisi-cache-add-region (region parse-action)
  "Add REGION to the cached region list for PARSE-ACTION."
  (push (cons (copy-marker (car region))
	      (copy-marker (cdr region)))
	(cdr (assoc parse-action wisi--cached-regions))))

(defun wisi-cache-delete-regions-after (parse-action pos)
  "Delete any PARSE-ACTION parsed region at or after POS.
Truncate any region that overlaps POS."
  (let ((region-list (cdr (assoc parse-action wisi--cached-regions)))
	result)
    (while (and (not result) region-list)
      (cond
       ((and (> pos (car (car region-list)))
	     (<= pos (cdr (car region-list))))
	;; region contains POS; keep truncated
	(push (cons (car (car region-list)) (copy-marker pos)) result))

       ((> pos (car (car region-list)))
	;; region is entirely before POS; keep
	(push (car region-list) result))

       ;; else region is entirely after POS; delete
       )

      (pop region-list))
    (setcdr (assoc parse-action wisi--cached-regions) result)
    ))

(defun wisi--delete-face-cache (after)
  ;; We don't do remove-text-properties here; done in
  ;; wisi-fontify-region to avoid flicker and bad fontify due to
  ;; syntax errors.
  (if (= after (point-min))
      (setcdr (assoc 'face wisi--cached-regions) nil)
    (wisi-cache-delete-regions-after 'face after)))

(defun wisi--delete-navigate-cache (after)
  (with-silent-modifications
    ;; This text property is 'wisi-cache', not 'wisi-navigate', for
    ;; historical reasons.
    (remove-text-properties after (point-max) '(wisi-cache nil wisi-name nil)))
  (if (= after (point-min))
      (setcdr (assoc 'navigate wisi--cached-regions) nil)
    (wisi-cache-delete-regions-after 'navigate after)))

(defun wisi--delete-indent-cache (after)
  (with-silent-modifications
    (remove-text-properties after (point-max) '(wisi-indent nil)))
  (if (= after (point-min))
      (setcdr (assoc 'indent wisi--cached-regions) nil)
    (wisi-cache-delete-regions-after 'indent after)))

(defun wisi-invalidate-cache (action after)
  "Invalidate ACTION caches for the current buffer from AFTER to end of buffer."
  (cond
   ((= after (point-min))
    (cond
     ((eq 'face action)
      (wisi--delete-face-cache after))

     ((eq 'navigate action)
      (wisi--delete-navigate-cache after))

     ((eq 'indent action)
      (wisi--delete-indent-cache after))
     ))

   ((wisi-cache-contains-pos action after)
    (when (> wisi-debug 0) (message "wisi-invalidate-cache %s:%s:%d" action (current-buffer) after))
    (cond
     ((eq 'face action)
      (wisi--delete-face-cache after))

     ((eq 'navigate action)
      (when (and (not wisi-incremental-parse-enable)
		 (wisi-cache-covers-pos 'navigate after))
	;; We goto statement start to ensure that motion within nested
	;; structures is properly done (ie prev/next on ’elsif’ is not
	;; set by wisi-motion-action if already set by a lower level
	;; statement). We don’t do it for ’face or ’indent, because that
	;; might require a parse, and they don’t care about nested
	;; structures.
	(save-excursion
	  (goto-char after)

	  ;; This is copied from ‘wisi-goto-statement-start’; we can’t
	  ;; call that because it would call ‘wisi-validate-cache’,
	  ;; which would call ‘wisi-invalidate-cache’; infinite loop.
	  ;; If this needed a navigate parse to succeed, we would not
	  ;; get here. FIXME: not true for incremental parse. Best
	  ;; solution is to always ask the parser for the correct pos,
	  ;; not use text property caches.
	  (let ((cache (or (wisi-get-cache (point))
			   (wisi-backward-cache))))
	    (cond
	     ((null cache)
	      ;; at bob
	      nil)

	     ((eq 'statement-end (wisi-cache-class cache))
	      ;; If the change did affect part of a structure statement,
	      ;; this is a lower level statement. Otherwise, we are
	      ;; invalidating more than necessary; not a problem.
	      (wisi-goto-start cache)
	      (setq cache (wisi-backward-cache))
	      (when cache ;; else bob
		(wisi-goto-start cache)))

	     (t
	      (wisi-goto-start cache))
	     ))

	  (setq after (point))))
      (wisi--delete-navigate-cache after))

     ((eq 'indent action)
      ;; The indent cache is stored on newline before line being
      ;; indented. We delete that, because changing text on a line can
      ;; change the indent of that line.
      (setq after
	    (save-excursion
	      (goto-char after)
	      (line-beginning-position)))
      (wisi--delete-indent-cache (max 1 (1- after))))
     )
    )))

(defun wisi-force-parse ()
  "Force a parse when `wisi-validate-cache' is next invoked.
For debugging."
  (setf (wisi-parser-local-lexer-errors wisi-parser-local) nil)
  (setf (wisi-parser-local-parse-errors wisi-parser-local) nil)
  (syntax-ppss-flush-cache (point-min)) ;; necessary after edit during ediff-regions

  (setq wisi--changes nil)
  (setq wisi--change-beg most-positive-fixnum)
  (setq wisi--change-end nil)
  (setq wisi--deleted-syntax nil)

  (setq wisi--cached-regions ;; necessary instead of wisi-invalidate after ediff-regions
	(list
	 (cons 'face nil)
	 (cons 'navigate nil)
	 (cons 'indent nil)))
  (setq wisi-parse-failed nil)
  (wisi-set-parse-try t 'indent)
  (wisi-set-parse-try t 'face)
  (wisi-set-parse-try t 'navigate)
  (wisi-set-last-parse-region (point-min) (point-min) 'indent)
  (wisi-set-last-parse-region (point-min) (point-min) 'face)
  (wisi-set-last-parse-region (point-min) (point-min) 'navigate)
  (wisi-invalidate-cache 'indent (point-min))
  (wisi-invalidate-cache 'face (point-min))
  (with-silent-modifications
    (remove-text-properties (point-min) (point-max) '(font-lock-face nil fontified nil)))
  (wisi-invalidate-cache 'navigate (point-min))
  (wisi-fringe-clean))

(defun wisi-reset-parser ()
  "Delete any saved parse state, force a parse."
  (interactive)
  (wisi-force-parse)
  (when wisi-parser-shared
    (wisi-parse-reset wisi-parser-shared)
    (when wisi-save-text-tree
      (wisi-parse-save-text-tree-auto wisi-parser-shared t))))

(defun wisi-before-change (begin end)
  "For `before-change-functions'."
  ;; begin . (1- end) is range of text being deleted
  (with-demoted-errors "wisi-before-change signaled: %s"
    (when wisi-incremental-parse-enable
      (setq wisi--affected-text (buffer-substring-no-properties begin end)))

    (setq wisi--change-beg (min wisi--change-beg begin))

    ;; `buffer-base-buffer' deals with edits in indirect buffers
    ;; created by ediff-regions-*

    (cond
     ((null wisi--change-end)
      (setq wisi--change-end (make-marker))
      (set-marker wisi--change-end end (or (buffer-base-buffer) (current-buffer))))

     ((> end wisi--change-end)
      (set-marker wisi--change-end end (or (buffer-base-buffer) (current-buffer))))
     )

    (unless (= begin end)
      (cond
       ((or (null wisi--deleted-syntax)
	    (= 0 wisi--deleted-syntax))
	(save-excursion
	  (if (or (nth 4 (syntax-ppss begin)) ; in comment, moves point to begin
		  (= end (skip-syntax-forward " " end)));; whitespace
	      (setq wisi--deleted-syntax 0)
	    (setq wisi--deleted-syntax 2))))

       (t
	;; wisi--deleted-syntax is 2; no change.
	)
       ))
    ))

(defun wisi-after-change (begin end length)
  "For `after-change-functions'"
  ;; begin . end is range of text being inserted (empty if equal);
  ;; length is the size of the deleted text.

  ;; Remove caches on inserted text, which could have caches from
  ;; anywhere, and are in any case invalid.

  ;; If the insertion changes a word that has wisi fontification,
  ;; remove fontification from the entire word, so it is all
  ;; refontified consistently.

  (with-demoted-errors "wisi-after-change signaled: %s"
    (when wisi-incremental-parse-enable
      ;; Sometimes length disagrees with (begin end) passed to
      ;; wisi-before-change. For example, for 'downcase-word applied to
      ;; "First", before-change (begin end) is entire word, but
      ;; after-change length is 1, because only the F is actually
      ;; replaced.
      (let ((deleted (substring wisi--affected-text 0 length)))
	(push
	 (list (position-bytes begin) begin (position-bytes end) end
	       (string-bytes deleted) length
	       (buffer-substring-no-properties begin end))
	 wisi--changes)))

    (let (word-begin word-end)
      (save-excursion
	(goto-char end)
	(skip-syntax-forward "w_")
	(setq word-end (point))
	(goto-char begin)
	(skip-syntax-backward "w_")
	(setq word-begin (point)))
      (with-silent-modifications
	    (remove-text-properties
	     word-begin word-end
	     '(font-lock-face nil wisi-cache nil wisi-indent nil fontified nil)))
      )
    ))

(defun wisi--post-change (begin end)
  "Invalidate wisi text properties for changes in region BEGIN END."
  ;; (syntax-ppss-flush-cache begin) is in before-change-functions

  (save-excursion
    (let ((need-invalidate t)
	  (done nil)
	  ;; non-nil if require a parse because the syntax may have
	  ;; changed.

	  (begin-state (syntax-ppss begin))
	  (end-state (syntax-ppss end)))
	  ;; (info "(elisp)Parser State")
	  ;; syntax-ppss has moved point to "end"; might be eob.

      ;; consider deletion
      (cond
       ((null wisi--deleted-syntax)
	;; no deletions
	)

       ((= 0 wisi--deleted-syntax)
	;; Only deleted whitespace; may have joined two words
	(when
	    (and (= begin end) ;; no insertions
		 (or
		  (= (point-min) begin)
		  (= 0 (syntax-class (syntax-after (1- begin))))
		  (= (point-max) end)
		  (= 0 (syntax-class (syntax-after end)))))
	  ;; More whitespace on at least one side of deletion; did not
	  ;; join two words.
	  (setq need-invalidate nil)
	  (setq done t)
	  ))

       (t
	;; wisi--deleted-syntax is 2; need invalidate and parse for all
	;; parse actions
	(setq done t)
	))

      (setq wisi--deleted-syntax nil)

      (unless done
	;; consider insertion
	(cond
	 ((= begin end)
	  ;; no insertions
	  nil)

	 ((and
	   (nth 3 begin-state);; in string
	   (nth 3 end-state)
	   (= (nth 8 begin-state) (nth 8 end-state)));; no intervening non-string
	  (setq need-invalidate nil))

	 ((and
	   (nth 4 begin-state) ;; in comment
	   (nth 4 end-state)
	   (= (nth 8 begin-state) (nth 8 end-state))) ;; no intervening non-comment

	  (if (and
	       (= 11 (car (syntax-after begin)))
	       (progn (goto-char begin)
		      (skip-syntax-backward "<")
		      (not (= (point) begin))))

	      ;; Either inserted last char of a multi-char comment
	      ;; start, or inserted extra comment-start chars.
	      (setq need-invalidate begin)
	    (setq need-invalidate nil)))

	 ((and
	   (or
	    (= (point-min) begin)
	    (= 0 (syntax-class (syntax-after (1- begin)))); whitespace
	    (= (point-max) end)
	    (= 0 (syntax-class (syntax-after end))))
	   (progn
	     (goto-char begin)
	     (= (- end begin) (skip-syntax-forward " " end))
	     ))
	  ;; Inserted only whitespace, there is more whitespace on at
	  ;; least one side, and we are not in a comment or string
	  ;; (checked above).  This may affect indentation, but not
	  ;; the indentation cache.
	  (setq need-invalidate nil))
	 ))

      (when need-invalidate
	(wisi-set-parse-try t 'face)
	(wisi-set-parse-try t 'navigate)
	(wisi-set-parse-try t 'indent)

	(wisi-invalidate-cache 'face begin)
	(wisi-invalidate-cache 'navigate begin)
	(wisi-invalidate-cache 'indent begin))
      )))

(defun wisi-goto-error ()
  "Move point to position in last error message (if any)."
  (cond
   ((wisi-parser-local-parse-errors wisi-parser-local)
    (let ((data (car (wisi-parser-local-parse-errors wisi-parser-local))))
      (cond
       ((wisi--parse-error-pos data)
	(push-mark)
	(goto-char (wisi--parse-error-pos data)))

       ((string-match ":\\([0-9]+\\):\\([0-9]+\\):" (wisi--parse-error-message data))
	(let* ((msg (wisi--parse-error-message data))
	       (line (string-to-number (match-string 1 msg)))
	       (col (string-to-number (match-string 2 msg))))
	  (push-mark)
	  (goto-char (point-min))
	  (condition-case nil
	      (progn
		;; line can be wrong if parser screws up, or user edits buffer
		(forward-line (1- line))
		(forward-char col))
	    (error
	     ;; just stay at eob.
	     nil))))
       )))
   ((wisi-parser-local-lexer-errors wisi-parser-local)
    (push-mark)
    (goto-char (wisi--lexer-error-pos (car (wisi-parser-local-lexer-errors wisi-parser-local)))))
   ))

(defun wisi-show-parse-error ()
  "Show current wisi-parse errors."
  (interactive)
  (cond
   ((or (wisi-parser-local-lexer-errors wisi-parser-local)
	(wisi-parser-local-parse-errors wisi-parser-local))
    (if (and (= 1 (+ (length (wisi-parser-local-lexer-errors wisi-parser-local))
		     (length (wisi-parser-local-parse-errors wisi-parser-local))))
	     (or (and (wisi-parser-local-parse-errors wisi-parser-local)
		      (not (wisi--parse-error-repair (car (wisi-parser-local-parse-errors wisi-parser-local)))))
		 (and (wisi-parser-local-lexer-errors wisi-parser-local)
		      (not (wisi--lexer-error-inserted (car (wisi-parser-local-lexer-errors wisi-parser-local)))))))
	;; There is exactly one error; if there is error correction
	;; information, use a ’compilation’ buffer, so
	;; *-fix-compiler-error will call
	;; wisi-repair-error. Otherwise, just position cursor at
	;; error.
	(progn
	  (wisi-goto-error)
	  (message (or (and (wisi-parser-local-parse-errors wisi-parser-local)
			    (wisi--parse-error-message (car (wisi-parser-local-parse-errors wisi-parser-local))))
		       (and (wisi-parser-local-lexer-errors wisi-parser-local)
			    (wisi--lexer-error-message (car (wisi-parser-local-lexer-errors wisi-parser-local)))))
		   ))

      ;; else show all errors in a ’compilation’ buffer
      (setq wisi-error-buffer (get-buffer-create wisi-error-buffer-name))

      (let ((lexer-errs (sort (cl-copy-seq (wisi-parser-local-lexer-errors wisi-parser-local))
			      (lambda (a b) (< (wisi--lexer-error-pos a) (wisi--lexer-error-pos b)))))
	    (parse-errs (sort (cl-copy-seq (wisi-parser-local-parse-errors wisi-parser-local))
			      (lambda (a b) (< (wisi--parse-error-pos a) (wisi--parse-error-pos b)))))
	    (dir default-directory))
	(with-current-buffer wisi-error-buffer
	  (setq window-size-fixed nil)
	  (compilation-mode)
	  (setq-local compilation-search-path (list dir))
	  (setq default-directory dir)
	  (setq next-error-last-buffer (current-buffer))
	  (setq buffer-read-only nil)
	  (erase-buffer)
	  ;; compilation-nex-error-function assumes there is not an
	  ;; error at point-min, so we need a comment.
	  (insert "wisi syntax errors")
	  (newline)
	  (dolist (err lexer-errs)
	    (insert (wisi--lexer-error-message err))
	    (put-text-property (line-beginning-position) (1+ (line-beginning-position)) 'wisi-error-data err)
	    (newline 2))
	  (dolist (err parse-errs)
	    (insert (wisi--parse-error-message err))
	    (put-text-property (line-beginning-position) (1+ (line-beginning-position)) 'wisi-error-data err)
	    (newline 2))
	  (compilation--flush-parse (point-min) (point-max))
	  (compilation--ensure-parse (point-max))
	  (when compilation-filter-hook
	    (let ((compilation-filter-start (point-min)))
	      (run-hooks 'compilation-filter-hook)))

	  (setq buffer-read-only t)
	  (goto-char (point-min)))

	(let ((win (display-buffer
		    wisi-error-buffer
		    (cons #'display-buffer-at-bottom
			  (list (cons 'window-height #'shrink-window-if-larger-than-buffer))))))
	  (set-window-dedicated-p win t))

	(with-current-buffer wisi-error-buffer
	  (setq window-size-fixed t))
	(next-error))
      ))

   (t
    (message "parse succeeded"))
   ))

(defun wisi-kill-parser ()
  "Kill the background process running the parser for the current buffer.
Useful if the parser appears to be hung."
  (interactive)
  (wisi-parse-kill wisi-parser-shared)
  (wisi-force-parse))

(defun wisi-partial-parse-p (begin end)
  (or (buffer-narrowed-p)
      ;; If narrowed, we are in a submode of mmm-mode, or the user has
      ;; narrowed for some other reason. We must use partial parse,
      ;; not incremental, because we can't trust the saved
      ;; parse_context.

      (and (not wisi-incremental-parse-enable)
	   (not (and (= begin (point-min))
		     (= end (point-max))))
	   (>= (point-max) wisi-partial-parse-threshold))))

(defun wisi--run-parse (parse-action begin parse-end)
  "Run post-parse actions on region BEGIN PARSE-END.
Run the parser first if needed."
  ;; The buffer might be narrowed for several reasons: the user
  ;; narrowed to focus on a region or subprogram, or we are in an
  ;; mmm-mode and indenting an Ada subregion. In the latter two cases,
  ;; we don't need to widen; the narrowed region contains a complete
  ;; production. If the user has narrowed to an arbitrary region, the
  ;; parse will probably be incorrect.
  (unless (or (= (point-min) (point-max)) ;; some parsers can’t handle an empty buffer.
	      (and (< wisi-debug 2)
                   (eq parse-action 'face)
		   (null font-lock-mode))) ;; disabling font-lock in a buffer does _not_ prevent it calling parse!
    (let* ((partial-parse-p (wisi-partial-parse-p begin parse-end))
	   (msg (when (> wisi-debug 0)
		  (format "wisi: %s %s %s:%d %d %d ..."
			  (cond
			   (partial-parse-p "parse partial")
			   (wisi-incremental-parse-enable
			    (if wisi--changes "parse incremental" "post-parse"))
			   (t "parse"))
			  parse-action
			  (buffer-name)
			  begin
			  (if (markerp parse-end) (marker-position parse-end) parse-end)
			  (line-number-at-pos begin))))
	   (parsed-region nil))

      (when msg
	(message msg))

      (wisi-set-last-parse-region begin parse-end parse-action)

      (when (buffer-live-p wisi-error-buffer)
	(with-current-buffer wisi-error-buffer
	  (setq buffer-read-only nil)
	  (erase-buffer)
	  (setq buffer-read-only t)
	  (when (get-buffer-window wisi-error-buffer)
	    (delete-window (get-buffer-window wisi-error-buffer)))))

      (condition-case err
	  (save-excursion
	    (cond
	     (partial-parse-p
	      (let ((send-region (wisi-parse-expand-region wisi-parser-shared begin parse-end)))
		(setq parsed-region
		      (wisi-parse-current wisi-parser-shared parse-action (car send-region) (cdr send-region) parse-end))
		(wisi-cache-add-region parsed-region parse-action)
		(setq wisi-parse-failed nil)))

	     (wisi-incremental-parse-enable
	      (when wisi--changes
		(wisi-parse-incremental wisi-parser-shared parse-action)
		(when (> wisi-debug 1) (wisi-parse-log-message wisi-parser-shared  "parse succeeded"))
		(setq wisi-parse-failed nil))
	      ;; Don't clear wisi-parse-failed if only run post-parse.
	      (wisi-post-parse wisi-parser-shared parse-action begin parse-end)
	      (setq parsed-region (cons begin parse-end))
	      (wisi-cache-add-region parsed-region parse-action))

	     (t ;; parse full buffer
	      (setq parsed-region (cons (point-min) (point-max)))
	      (wisi-cache-set-region
	       (wisi-parse-current wisi-parser-shared parse-action (point-min) (point-max) (point-max))
	       parse-action)
	      (setq wisi-parse-failed nil))
	     ))
	(wisi-parse-error
	 (cl-ecase parse-action
	   (face
	    (wisi--delete-face-cache (car parsed-region)))

	   (navigate
	    ;; don't trust parse result
	    (wisi--delete-navigate-cache (point-min)))

	   (indent
	    ;; parse does not set caches; see `wisi-indent-region'
	    nil))
	 (when (> wisi-debug 1)
	   (wisi-parse-log-message wisi-parser-shared  (format "parse failed in %s" (current-buffer))))
	 (setq wisi-parse-failed t)
	 ;; parser should have stored an error message in parser-error-msgs
	 (when (> wisi-debug 0)
	   (signal (car err) (cdr err)))
	 )
	(error
	 ;; parser failed for other reason
	 (setq wisi-parse-failed t)
	 (signal (car err) (cdr err)))
	)

      (when (> wisi-debug 2)
	(if (or (wisi-parser-local-lexer-errors wisi-parser-local)
		(wisi-parser-local-parse-errors wisi-parser-local))
	    (progn
	      (message "%s error" msg)
	      (wisi-goto-error)
	      (error (or (and (wisi-parser-local-lexer-errors wisi-parser-local)
			      (wisi--lexer-error-message (car (wisi-parser-local-lexer-errors wisi-parser-local))))
			 (and (wisi-parser-local-parse-errors wisi-parser-local)
			      (wisi--parse-error-message (car (wisi-parser-local-parse-errors wisi-parser-local))))
			 )))

	  ;; no error
	  (message "%s done" msg))
	))))

(defun wisi--check-change ()
  "Process `wisi--change-beg', `wisi--change-end'."
  (when (and wisi--change-beg
	     wisi--change-end
	     (or (integerp wisi--change-beg)
		 (marker-buffer wisi--change-beg)) ;; this can fail after editing during ediff-regions.
	     (or (integerp wisi--change-end)
		 (marker-buffer wisi--change-end))
	     (<= wisi--change-beg wisi--change-end))
    (wisi--post-change wisi--change-beg (marker-position wisi--change-end))
    (setq wisi--change-beg most-positive-fixnum)
    (move-marker wisi--change-end (point-min))
    ))

(defun wisi-validate-cache (begin end error-on-fail parse-action)
  "Ensure cached data for PARSE-ACTION is valid in region BEGIN END"

  ;; Tolerate (point) +- size exeeding buffer limits.
  (setq begin (max begin (point-min)))
  (setq end (min end (point-max)))

  (if (and (not wisi-inhibit-parse)
	   (< (point-max) wisi-size-threshold))
      (progn
	(wisi--check-change)

	;; Now we can rely on wisi-cache-covers-region.
	;;
	;; If the last parse failed but was partial, and we are trying
	;; a different region, it may succeed. Otherwise, don't keep
	;; retrying a failed parse until the text changes again.
	(cond
	 ((and (not wisi-parse-failed)
	       (wisi-cache-covers-region begin end parse-action))
	  (when (> wisi-debug 0)
	    (message "parse %s skipped: cache-covers-region %s %s.%s"
		     parse-action
		     (wisi-cache-covers-region begin end parse-action)
		     begin end)))

	 ((and wisi-parse-failed
	       (equal (cons begin end) (wisi-last-parse-region parse-action))
	       (not (wisi-parse-try parse-action)))
	  (when (> wisi-debug 0)
	    (message "parse %s skipped: parse-failed" parse-action)))

	 (t
	  (wisi-set-parse-try nil parse-action)
	  (wisi--run-parse parse-action begin end)))

	;; We want this error even if we did not try to parse; it means
	;; the parse results are not valid.
	(when (and error-on-fail wisi-parse-failed)
	  (error "parse %s failed" parse-action))
	)

    ;; else
    (when (> wisi-debug 0)
      (message "parse %s skipped inihibit-parse %s wisi-size-threshold %d"
	       parse-action
	       wisi-inhibit-parse
	       wisi-size-threshold))))

(defun wisi-validate-cache-current-statement (error-on-fail parse-action)
  "Validate PARSE-ACTION caches on at least statement containing point.
If point is in trailing comment of a statement, validate at least
that and the next one.  If ERROR-ON-FAIL, signal error if parse
fails."
  (let (parse-begin parse-end)
    (cond
     (wisi-incremental-parse-enable
      (let ((pos (point))
	    query-result
	    done)
	(while (not done)
	  (setq query-result (wisi-parse-tree-query wisi-parser-shared 'containing-statement pos))
	  (when (null parse-begin)
	    (setq parse-begin (car (wisi-tree-node-char-region query-result))))
	  (setq parse-end   (cdr (wisi-tree-node-char-region query-result)))
	  (if (<= (point) parse-end)
	      (setq done t)
	    (setq pos
		  ;; point is in whitespace or comment after a preceding
		  ;; statement; ada_mode-interactive_01.adb procedure
		  ;; Proc_1. Normally that would be included in the
		  ;; statement trailing non_grammar, but incremental
		  ;; parse can make that not so.
		  (save-excursion
		    (if (nth 8 (syntax-ppss pos))
			(progn
			  ;; in comment - forward-comment must start out
			  ;; of a comment
			  (goto-char (nth 8 (syntax-ppss pos))) ;; start of comment or string
			  (forward-comment 100)
			  (skip-syntax-forward " >")) ;; new-line might also be comment end.
		      ;; in whitespace
		      (beginning-of-line 2))
		    (point)))))))

     (t
      (setq parse-begin (point-min)
	    parse-end   (point-max))))

    (wisi-validate-cache parse-begin parse-end error-on-fail parse-action)))

(defun wisi-fontify-region (begin end &optional _contextual)
  "For `jit-lock-register'."
  (remove-text-properties begin end '(font-lock-face nil))

  (if wisi-parse-full-active
      ;; Record region to fontify when full parse is done.
      (let ((region (cdr wisi-parse-full-active)))
	(when (< begin (car region)) (setf (car region) begin))
	(when (> end (cdr region)) (setf (cdr region) end)))

    (wisi-validate-cache begin end nil 'face)))

(defun wisi-get-containing-cache (cache)
  "Return cache from (wisi-cache-containing CACHE)."
  (when cache
    (let ((containing (wisi-cache-containing cache)))
      (and containing
	   (wisi-get-cache containing)))))

(defun wisi-cache-text (cache)
  "Return property-less buffer substring designated by cache.
Point must be at cache."
  (buffer-substring-no-properties (point) (+ (point) (wisi-cache-last cache))))

;;;; navigation

(defun wisi-forward-find-class (class limit)
  "Search at point or forward for a token that has a cache with CLASS.
Return cache, or nil if at end of buffer.
If LIMIT (a buffer position) is reached, throw an error."
  (let ((cache (or (wisi-get-cache (point))
		   (wisi-forward-cache))))
    (while (not (eq class (wisi-cache-class cache)))
      (setq cache (wisi-forward-cache))
      (when (>= (point) limit)
	(error "cache with class %s not found" class)))
    cache))

(defun wisi-forward-find-cache-token (ids limit)
  "Search forward for a cache with token in IDS (a list of token ids).
Return cache, or nil if at LIMIT or end of buffer."
  (let ((cache (wisi-forward-cache)))
    (while (and (< (point) limit)
		(not (eobp))
		(not (memq (wisi-cache-token cache) ids)))
      (setq cache (wisi-forward-cache)))
    cache))

(defun wisi-forward-find-nonterm (nonterm limit)
  "Search forward for a token that has a cache with NONTERM.
NONTERM may be a list; stop on any cache that has a member of the list.
Return cache, or nil if at end of buffer.
If LIMIT (a buffer position) is reached, throw an error."
  (let ((nonterm-list (cond
		       ((listp nonterm) nonterm)
		       (t (list nonterm))))
	(cache (wisi-forward-cache)))
    (while (not (memq (wisi-cache-nonterm cache) nonterm-list))
      (setq cache (wisi-forward-cache))
      (when (>= (point) limit)
	(error "cache with nonterm %s not found" nonterm)))
    cache))

(defun wisi-goto-cache-next (cache)
  (goto-char (wisi-cache-next cache))
  (wisi-get-cache (point))
  )

(defun wisi-forward-statement-keyword ()
  "If not at a cached token, move forward to next
cache. Otherwise move to cache-next, or cache-end, or next cache
if both nil.  Return cache found."
  (unless (eobp)
    (wisi-validate-cache-current-statement t 'navigate)

    (let ((cache (wisi-get-cache (point))))
      (if (and cache
	       (not (eq (wisi-cache-class cache) 'statement-end)))
	  (let ((next (or (wisi-cache-next cache)
			  (wisi-cache-end cache))))
	    (if next
		(goto-char next)
	      (wisi-forward-cache)))
	(wisi-forward-cache))
      )
    (wisi-get-cache (point))
    ))

(defun wisi-backward-statement-keyword ()
  "If not at a cached token, move backward to prev
cache. Otherwise move to cache-prev, or prev cache if nil."
  (wisi-validate-cache-current-statement t 'navigate)
  (let ((cache (wisi-get-cache (point)))
	prev)
    (when cache
      (setq prev (wisi-cache-prev cache))
      (unless prev
	(unless (eq 'statement-start (wisi-cache-class cache))
	  (setq prev (wisi-cache-containing cache)))))
    (if prev
	(goto-char prev)
      (wisi-backward-cache))
  ))

(defun wisi-forward-sexp (&optional arg)
  "If on paren or quote, move to matching. Otherwise to next statement keyword.
For `forward-sexp-function'."
  (interactive "^p")
  (or arg (setq arg 1))
  (cond
   ((and (> arg 0) (= 4 (syntax-class (syntax-after (point)))))  ;; on open paren
    (let ((forward-sexp-function nil))
      (forward-sexp arg)))

   ((and (< arg 0) (= 5 (syntax-class (syntax-after (1- (point)))))) ;; after close paren
    (let ((forward-sexp-function nil))
      (forward-sexp arg)))

   ((and (> arg 0) (= 7 (syntax-class (syntax-after (point)))))  ;; on (open) string quote
    (let ((forward-sexp-function nil))
      (forward-sexp arg)))

   ((and (< arg 0) (= 7 (syntax-class (syntax-after (1- (point)))))) ;; after (close) string quote
    (let ((forward-sexp-function nil))
      (forward-sexp arg)))

   (t
    (dotimes (_i (abs arg))
      (if (> arg 0)
	  (wisi-forward-statement-keyword)
	(wisi-backward-statement-keyword))))
   ))

(defun wisi-goto-containing (cache &optional error)
  "Move point to containing token for CACHE, return cache at that point.
If ERROR, throw error when CACHE has no container; else return nil."
  (cond
   ((and (markerp (wisi-cache-containing cache))

	 (not (= (wisi-cache-containing cache) (point))))
    ;; This check is only needed if some cache points to itself as a
    ;; container. Apparently that happend once that I caught in the
    ;; debugger; emacs hung because we got here in the font-lock
    ;; timer.

    (goto-char (wisi-cache-containing cache))
    (wisi-get-cache (point)))
   (t
    (when error
      (error "already at outermost containing token")))
   ))

(defun wisi-goto-containing-paren (cache)
  "Move point to just after the open-paren containing CACHE.
Return cache for paren, or nil if no containing paren."
  (while (and cache
	      (not (eq (wisi-cache-class cache) 'open-paren)))
    (setq cache (wisi-goto-containing cache)))
  (when cache
    (forward-char 1))
  cache)

(defun wisi-goto-start (cache)
  "Move point to containing ancestor of CACHE that has class statement-start.
Return start cache."
  ;; cache nil at bob, or on cache in partially parsed statement
  (while (and cache
	      (not (eq (wisi-cache-class cache) 'statement-start)))
    (setq cache (wisi-goto-containing cache)))
  cache)

(defun wisi-goto-end-1 (cache)
  (goto-char (wisi-cache-end cache)))

(defun wisi-goto-statement-start ()
  "Move point to token at start of statement point is in or after.
Return start cache (nil if point is before first statement)."
  (interactive)
  (wisi-validate-cache-current-statement t 'navigate)
  (wisi-goto-start (or (wisi-get-cache (point))
		       (wisi-backward-cache))))

(defun wisi-goto-statement-end ()
  "Move point to token at end of statement point is in or before."
  (interactive)
  (wisi-validate-cache-current-statement t 'navigate)

  (let ((cache (or (wisi-get-cache (point))
		   (wisi-forward-cache))))
    (when (wisi-cache-end cache)
      ;; nil when cache is statement-end
      (wisi-goto-end-1 cache))
    ))

(defun wisi-goto-containing-statement-start ()
  "Move point to the start of the statement containing the current statement."
  (interactive)
  (wisi-validate-cache-current-statement t 'navigate)
  (let ((cache (or (wisi-get-cache (point))
		   (wisi-backward-cache))))
    (when cache
      (setq cache (wisi-goto-start cache)))
    (when cache
      (setq cache (wisi-goto-containing cache nil)))
    ))

(defun wisi-next-statement-cache (cache)
  "Move point to CACHE-next, return cache; error if nil."
  (when (not (markerp (wisi-cache-next cache)))
    (error "no next statement cache"))
  (goto-char (wisi-cache-next cache))
  (wisi-get-cache (point)))

(defun wisi-prev-statement-cache (cache)
  "Move point to CACHE-prev, return cache; error if nil."
  (when (not (markerp (wisi-cache-prev cache)))
    (error "no prev statement cache"))
  (goto-char (wisi-cache-prev cache))
  (wisi-get-cache (point)))

;;;; indentation

(defun wisi-comment-indent ()
  "For `comment-indent-function'. Indent single line comment to
the comment on the previous line."
  ;; Called from `comment-indent', either to insert a new comment, or
  ;; to indent the first line of an existing one.  In either case, the
  ;; comment may be after code on the same line.  For an existing
  ;; comment, point is at the start of the starting delimiter.
  (or
   (save-excursion
     ;; Check for a preceding comment line; fail if comment follows code.
     (when (forward-comment -1)
       ;; For the case:
       ;;
       ;; code;-- comment
       ;;
       ;; point is on '--', and 'forward-comment' does not move point,
       ;; returns nil.
       (when (looking-at comment-start)
         (current-column))))

   (save-excursion
     (back-to-indentation)
     (if (looking-at comment-start)
         ;; An existing comment, no code preceding comment, and
         ;; no comment on preceding line. Return nil, so
         ;; `comment-indent' will call `indent-according-to-mode'
         nil

       ;; A comment after code on the same line.
       comment-column))
   ))

(defun wisi-indent-statement ()
  "Indent statement point is in or after."
  (interactive)
  (cond
   (wisi-incremental-parse-enable
    (let ((containing (wisi-parse-tree-query wisi-parser-shared 'containing-statement (point))))
      (when containing
	(save-excursion
	  (indent-region (car (wisi-tree-node-char-region containing))
			 (cdr (wisi-tree-node-char-region containing)))))))

   (t ;; partial parse.
    (wisi-validate-cache (point-min) (point-max) t 'navigate)

    (save-excursion
      (let ((cache (or (wisi-get-cache (point))
		       (wisi-backward-cache))))
	(when cache
	  ;; can be nil if in header comment
	  (let ((start (progn (wisi-goto-start cache) (point)))
		(end (if (wisi-cache-end cache)
			 ;; nil when cache is statement-end
			 (marker-position (wisi-cache-end cache))
		       (point))))
	    (indent-region start end)
	    ))
	)))))

(defun wisi-indent-containing-statement ()
  "Indent region given by `wisi-goto-containing-statement-start', `wisi-cache-end'."
  (interactive)
  (wisi-validate-cache-current-statement t 'navigate)

  (save-excursion
    (let ((cache (or (wisi-get-cache (point))
		     (wisi-backward-cache))))
      (when cache
	;; can be nil if in header comment
	(let ((start (progn
		       (setq cache (wisi-goto-containing (wisi-goto-start cache)))
		       (point)))
	      end)
	  (unless cache
	      (wisi-validate-cache-current-statement t 'navigate)
	      (setq cache (wisi-get-cache (point))))
	  (if cache
	      (setq end (or (wisi-cache-end cache) ;; nil when cache is statement-end
			    (point)))
	    (error "containing not set; try M-x wisi-reset-parser"))
	  (indent-region start end)
	  ))
      )))

(defvar-local wisi-indent-calculate-functions nil
  "Functions to compute indentation special cases.
Called with point at current indentation of a line; return
indentation column, or nil if function does not know how to
indent that line. Run after parser indentation, so other lines
are indented correctly.")

(defvar-local wisi-post-indent-fail-hook nil
  "Function to reindent portion of buffer.
Called from `wisi-indent-region' with no args when a parse
succeeds after failing; assumes user was editing code that is now
syntactically correct. Must leave point at indentation of current
line.")

(defvar-local wisi-indent-failed nil
  "Non-nil when indent fails due to parse fail.
Cleared when indent succeeds.")

(defvar-local wisi-indent-region-fallback 'wisi-indent-region-fallback-default
  "Function to compute indent for lines in region when wisi parse fails.
Called with BEGIN END.")

(defun wisi-indent-region-fallback-default (begin end)
  ;; Assume there is no indent info at point; user is editing. Indent
  ;; to previous lines.
  (goto-char begin)
  (forward-line -1);; safe at bob
  (back-to-indentation)
  (let ((col (current-column)))
    (while (and (not (eobp))
		(< (point) end))
      (if (= 1 (forward-line 1))
	  (indent-line-to col)
	;; on last line of buffer; terminate loop
	(goto-char (point-max)))
      (when (bobp)
	;; single line in buffer; terminate loop
	(goto-char (point-max))))))

(defun wisi-list-memq (a b)
  "Return non-nil if any member of A is a memq of B."
  (let ((temp (copy-sequence a))
	result)
    (while (and (not result)
		temp)
      (when (memq (pop temp) b)
	(setq result t)))
    result))

(defun wisi--get-cached-indent (begin end)
  "Return cached indent for point (must be bol), after correcting
for parse errors. BEGIN, END is the parsed region."
  (let ((indent (get-text-property (1- (point)) 'wisi-indent)))
    (if indent
	(when (and (wisi-partial-parse-p begin end)
		   (< 0 (length (wisi-parser-local-parse-errors wisi-parser-local))))
	  (dolist (err (wisi-parser-local-parse-errors wisi-parser-local))
	    (dolist (repair (wisi--parse-error-repair err))
	      ;; point is at bol; error pos may be at first token on same line.
	      (save-excursion
		(back-to-indentation)
		(when (>= (point) (wisi--parse-error-repair-pos repair))
		  (setq indent (max 0 (wisi-parse-adjust-indent wisi-parser-shared indent repair))))
		))))

      ;; parse did not compute indent for point.
      (cond
       ((= (point) (point-max))
	;; point-max is after the last char, so the parser does not compute indent
	(setq indent 0))

       ((= wisi-debug 0)
	;; Assume the error will go away soon as the user edits the
	;; code, so just return 0.
	(setq indent 0))

       (t ;; wisi-debug > 0
	(error "error: nil indent for line %d" (line-number-at-pos (point))))))

    indent))

(defun wisi-indent-region (begin end &optional indent-blank-lines)
  "For `indent-region-function', using the wisi indentation engine.
If INDENT-BLANK-LINES is non-nil, also indent blank lines (for use as
`indent-line-function')."
  (if wisi-inhibit-parse
      (when (< 0 wisi-debug)
	(message "wisi-indent-region %d %d skipped; wisi-inhibit-parse"
		 (wisi-safe-marker-pos begin)
		 (wisi-safe-marker-pos end)))

    (let ((parse-required nil)
	  (end-mark (copy-marker end))
	  (prev-indent-failed wisi-indent-failed)
	  (done nil))

      (when (< 0 wisi-debug)
	(message "wisi-indent-region %d %d"
		 (wisi-safe-marker-pos begin)
		 (wisi-safe-marker-pos end)))

      (wisi--check-change)

      ;; BEGIN is inclusive; END is exclusive.
      (save-excursion
	(goto-char begin)
	(setq begin (line-beginning-position))

	(when (bobp) (forward-line))
	(while (not done)
	  (unless (get-text-property (1- (point)) 'wisi-indent)
	    (setq parse-required t))
	  (setq done (or parse-required (eobp)))
	  (unless done (forward-line))
	  (setq done (or done (>= (point) end)))
	  )
	)

      ;; A parse either succeeds and sets the indent cache on all
      ;; lines in the parsed region, or fails and leaves valid caches
      ;; untouched.
      (when (and parse-required
		 (or (not wisi-parse-failed)
		     (wisi-parse-try 'indent)))

	(wisi-set-parse-try t 'indent)
	(wisi--run-parse 'indent begin end)

	;; If there were errors corrected, the indentation is
	;; potentially ambiguous; see
	;; test/ada_mode-interactive_2.adb. Or it was a partial parse,
	;; where errors producing bad indent are pretty much expected.
	(unless (wisi-partial-parse-p begin end)
	  (setq wisi-indent-failed (< 0 (+ (length (wisi-parser-local-lexer-errors wisi-parser-local))
					   (length (wisi-parser-local-parse-errors wisi-parser-local))))))
	)

      (if wisi-parse-failed
	  (progn
	    ;; primary indent failed
	    (setq wisi-indent-failed t)
	    (when (functionp wisi-indent-region-fallback)
	      (when (< 0 wisi-debug)
		(message "wisi-indent-region fallback"))
	      (funcall wisi-indent-region-fallback begin end)))

	(save-excursion
	  ;; Apply cached indents. Start from end, so indenting
	  ;; doesn't affect correcting for errors in
	  ;; wisi--get-cached-indent.
	  (goto-char (1- end)) ;; end is exclusive
	  (goto-char (line-beginning-position))
	  (while (and (not (bobp))
		      (or (and (= begin end) (= (point) end))
			  (>= (point) begin)))
	    (when (or indent-blank-lines (not (eolp)))
	      ;; ’indent-region’ doesn’t indent an empty line; ’indent-line’ does
	      (let ((indent (if (bobp) 0 (wisi--get-cached-indent begin end))))
		(indent-line-to indent))
	      )
	    (forward-line -1))

	  ;; Run wisi-indent-calculate-functions
	  (when wisi-indent-calculate-functions
	    (goto-char begin)
	    (while (and (not (eobp))
			(< (point) end-mark))
	      (back-to-indentation)
	      (let ((indent
		     (run-hook-with-args-until-success 'wisi-indent-calculate-functions)))
		(when indent
		  (indent-line-to indent)))

	      (forward-line 1)))

	  (when
	      (and prev-indent-failed
		   (not wisi-indent-failed))
	    ;; Previous parse failed or indent was potentially
	    ;; ambiguous, this one is not.
	    (goto-char end-mark)
	    (when (< 0 wisi-debug)
	      (message "wisi-indent-region wisi-post-indent-fail-hook"))
	    (run-hooks 'wisi-post-indent-fail-hook))
	  ))
      )))

(defun wisi-indent-line ()
  "For `indent-line-function'."
  (let ((savep (copy-marker (point)))
	(to-indent nil))
    (back-to-indentation)
    (when (>= (point) savep)
      (setq to-indent t))

    ;; (1+ line-end-pos) is needed to compute indent for a line. It
    ;; can exceed (point-max); the parser must be able to handle that.
    ;;
    (wisi-indent-region (line-beginning-position (1+ (- wisi-indent-context-lines))) (1+ (line-end-position)) t)

    (goto-char savep)
    (when to-indent (back-to-indentation))
    ))

(defun wisi-repair-error-1 (data)
  "Repair error reported in DATA (a ’wisi--parse-error’ or ’wisi--lexer-error’)"
  (cond
   ((wisi--lexer-error-p data)
    (goto-char (1+ (wisi--lexer-error-pos data)))
    (insert (wisi--lexer-error-inserted data)))
   ((wisi--parse-error-p data)
    (dolist (repair (wisi--parse-error-repair data))
      (goto-char (wisi--parse-error-repair-pos repair))
      (when (< 0 (length (wisi--parse-error-repair-deleted repair)))
	(delete-region (car (wisi--parse-error-repair-deleted-region repair))
		       (cdr (wisi--parse-error-repair-deleted-region repair)))
	(when (= ?  (char-after (point)))
	  (delete-char 1)))
      (dolist (id (wisi--parse-error-repair-inserted repair))
	(when (and (not (bobp))
		   (member (syntax-class (syntax-after (1- (point)))) '(2 3))) ;; word or symbol
	  (insert " "))
	(insert (cdr (assoc id (wisi-parser-repair-image wisi-parser-shared))))
	(when (and (not (eobp))
		   (member (syntax-class (syntax-after (point))) '(2 3))) ;; word or symbol
	  (insert " "))
	))
    )))

(defun wisi-repair-error ()
  "Repair the current error."
  (interactive)
  (let ((wisi-inhibit-parse t)) ;; don’t let the error list change while we are processing it.
    (if (= 1 (+ (length (wisi-parser-local-lexer-errors wisi-parser-local))
		(length (wisi-parser-local-parse-errors wisi-parser-local))))
	(progn
	  (wisi-repair-error-1 (or (car (wisi-parser-local-lexer-errors wisi-parser-local))
				   (car (wisi-parser-local-parse-errors wisi-parser-local)))))
      (if (buffer-live-p wisi-error-buffer)
	  (let ((err
		 (with-current-buffer wisi-error-buffer
		   (get-text-property (point) 'wisi-error-data))))
	    (wisi-repair-error-1 err))
	(error "no current error found")
	))))

(defun wisi-repair-errors (&optional beg end)
  "Repair errors reported by last parse.
If non-nil, only repair errors in BEG END region."
  (interactive)
  (let ((wisi-inhibit-parse t)) ;; don’t let the error list change while we are processing it.
    (dolist (data (wisi-parser-local-lexer-errors wisi-parser-local))
      (when (or (null beg)
		(and (not (= 0 (wisi--lexer-error-inserted data)))
		     (wisi--lexer-error-pos data)
		     (<= beg (wisi--lexer-error-pos data))
		     (<= (wisi--lexer-error-pos data) end)))
	(wisi-repair-error-1 data)))

    (dolist (data (wisi-parser-local-parse-errors wisi-parser-local))
      (when (or (null beg)
		(and (wisi--parse-error-pos data)
		     (<= beg (wisi--parse-error-pos data))
		     (<= (wisi--parse-error-pos data) end)))
	(wisi-repair-error-1 data)))
    ))

;;; xref integration

(defun wisi-xref-identifier-at-point ()
  (let ((ident (thing-at-point 'symbol)))
    (when ident
      (put-text-property
       0 1
       'xref-identifier
       (list :file (buffer-file-name)
	     :line (line-number-at-pos)
	     :column (current-column))
       ident)
      ident)))

(defun wisi-next-name-region ()
  "Return the next region at or after point with text property wisi-name."
  (let* ((begin
	  (if (get-text-property (point) 'wisi-name)
	      (point)
	    (next-single-property-change (point) 'wisi-name)))
	 (end (next-single-property-change begin 'wisi-name)))
    (cons begin end)))

(defun wisi-prev-name-region ()
  "Return the prev region at or before point with text property wisi-name."
  (let* ((end
	  (if (get-text-property (point) 'wisi-name)
	      (point)
	    (previous-single-property-change (point) 'wisi-name)))
	 (begin (previous-single-property-change end 'wisi-name)))
    (cons begin end)))

(defun wisi-next-name ()
  "Return the text at or after point with text property wisi-name."
  (let ((region (wisi-next-name-region)))
    (buffer-substring-no-properties (car region) (cdr region))))

(defun wisi-prev-name ()
  "Return the text at or before point with text property wisi-name."
  (let ((region (wisi-prev-name-region)))
    (buffer-substring-no-properties (car region) (cdr region))))

(defconst wisi-names-regexp "\\([^<]*\\)<\\([0-9]+\\)>"
  "Match line number encoded into identifier by `wisi-names'.")

(defun wisi-names (append-lines alist)
  "List of names; each is text from one wisi-name property in current buffer.
If APPEND-LINES is non-nil, each name has the line number it
occurs on appended. If ALIST is non-nil, the result is an alist
where the car is a list (FILE LINE COL)."
  (when wisi-parser-shared
    ;; wisi-parser-shared is nil in a non-language buffer, like Makefile
    (wisi-validate-cache (point-min) (point-max) t 'navigate)
    (let ((table nil)
	  (pos (point-min))
	  end-pos)
      (while (setq pos (next-single-property-change pos 'wisi-name))
	;; We can’t store location data in a string text property -
	;; it does not survive completion. So we include the line
	;; number in the identifier string. This also serves to
	;; disambiguate overloaded identifiers in the user interface.
	(setq end-pos (next-single-property-change pos 'wisi-name))
	(let* ((line (line-number-at-pos pos))
	       (summary
		(if append-lines
		    (format "%s<%d>"
			    (buffer-substring-no-properties pos end-pos)
			    line)
		  (buffer-substring-no-properties pos end-pos))))
	  (if alist
	      (save-excursion
		(goto-char pos)
		(push (cons summary (list (buffer-file-name) line (current-column)))
		      table))
	    (push summary table)))
	(setq pos end-pos)
	)
      table)))

;;;; debugging

(defun wisi-show-region (&optional region)
  (interactive)
  (cond
   (region
    (set-mark  (car region))
    (goto-char (cdr region)))

   ((use-region-p)
    (message "(%s . %s)" (region-beginning) (region-end)))
   (t
    (let ((string (read-from-minibuffer "region: ")))
      (when (not (= ?\( (aref string 0)))
	(setq string (concat "(" string ")")))

      (let ((region (read string)))
	(cond
	 ((consp (cdr region))
	  ;; region is a list; (begin end)
	  (set-mark  (nth 0 region))
	  (goto-char (nth 1 region)))

	 ((consp region)
	  ;; region is a cons; (begin . end)
	  (set-mark  (car region))
	  (goto-char (cdr region)))
	 ))))
   ))

(defun wisi-debug-keys ()
  "Add debug key definitions to `global-map'."
  (interactive)
  (define-key global-map "\M-h" #'wisi-show-containing-or-previous-cache)
  (define-key global-map "\M-i" #'wisi-show-indent)
  (define-key global-map "\M-j" #'wisi-show-cache)
  )

(defun wisi-parse-buffer (&optional parse-action begin end)
  (interactive)
  (unless parse-action
    (setq parse-action (wisi-read-parse-action)))
  (if (use-region-p)
      (progn
	(setq begin (region-beginning))
	(setq end   (region-end)))

    (unless begin (setq begin (point-min)))
    (unless end (setq end (point-max))))

  (wisi-set-parse-try t parse-action)
  (wisi-invalidate-cache parse-action begin)

  (cl-ecase parse-action
    (face
     (with-silent-modifications
       (remove-text-properties
	begin end
	(list
	 'font-lock-face nil
	 'fontified nil)))
     (wisi-validate-cache begin end t parse-action)
     (font-lock-ensure))

    (navigate
     (wisi-validate-cache begin end t parse-action))

    (indent
     (wisi-indent-region begin end))
    ))

(defun wisi-show-indent ()
  "Show indent cache for current line."
  (interactive)
  (message "%s" (get-text-property (1- (line-beginning-position)) 'wisi-indent)))

(defun wisi-show-cache ()
  "Show wisi text properties at point."
  (interactive)
  (message "%s:%s:%s:%s"
	   (wisi-get-cache (point))
	   (get-text-property (point) 'face)
	   (get-text-property (point) 'font-lock-face)
	   (get-text-property (point) 'wisi-name)
	   ))

(defun wisi-show-containing-or-previous-cache ()
  (interactive)
  (let ((cache (wisi-get-cache (point))))
    (push-mark)
    (if cache
	(message "containing %s" (wisi-goto-containing cache t))
      (message "previous %s" (wisi-backward-cache)))
    ))

(defun wisi-replay-kbd-macro (macro)
  "Replay keyboard macro MACRO into current buffer,
with incremental parse after each key event."
  (unless wisi-incremental-parse-enable
    (user-error "wisi-incremental-parse-enable nil; use EMACS_SKIP_UNLESS"))
  (let ((i 0))
    (while (< i  (length macro))
      (execute-kbd-macro (make-vector 1 (aref macro i)))
      (save-excursion
	(condition-case err
	    (progn
	      (wisi--check-change)
	      (when wisi--changes
		(wisi-parse-incremental wisi-parser-shared 'none)))
	  (wisi-parse-error
	   (when (< 0 wisi-debug)
	     ;; allow continuing when parser throws parse-error
	     (signal (car err) (cdr err))))))
      (setq i (1+ i)))))

;;;;; setup

(cl-defun wisi-setup (&key indent-calculate post-indent-fail parser)
  "Set up a buffer for parsing files with wisi."
  ;; wisi-disable-* should be set in a find-file-hook such as
  ;; ada-eglot-setup, not in local variables.
  (when (and (not wisi-disable-parser)
	     parser
	     ;; indirect buffers handled below.
	     ;; We don't insist on (null wisi-parser-shared), so we can re-run ada-mode
	     )
    (setq wisi-parser-shared parser)
    (setq wisi-parser-local (make-wisi-parser-local))

    (setq wisi--cached-regions
	  (list
	   (cons 'face nil)
	   (cons 'navigate nil)
	   (cons 'indent nil)))

    (setq wisi--parse-try
	  (list
	   (cons 'face t)
	   (cons 'navigate t)
	   (cons 'indent t)))

    (setq wisi--last-parse-region
	  (list
	   (cons 'face nil)
	   (cons 'navigate nil)
	   (cons 'indent nil)))

    (setq wisi-post-indent-fail-hook post-indent-fail)
    (setq wisi-indent-failed nil)
    (setq wisi-indent-calculate-functions (append wisi-indent-calculate-functions indent-calculate))

    (add-hook 'before-change-functions #'wisi-before-change 'append t)
    (add-hook 'after-change-functions #'wisi-after-change nil t)
    (setq wisi--change-end (copy-marker (point-min) t))

    (add-hook 'kill-buffer-hook #'wisi-parse-kill-buf 90 t)

    (when (not wisi-disable-completion)
      (add-hook 'completion-at-point-functions #'wisi-completion-at-point -90 t))

    ;; wisi-disable-diagnostics is handled in wisi-process-parse.el

    (when (not wisi-disable-face)
      ;; font-lock complains about not working in indirect buffers,
      ;; but we need to set all the local variables for mmm-mode.
      (jit-lock-register #'wisi-fontify-region))

    (when (not wisi-disable-indent)
      (setq-local indent-line-function #'wisi-indent-line)
      (setq-local indent-region-function #'wisi-indent-region)
      (setq-local comment-indent-function #'wisi-comment-indent))

    ;; wisi-disable-statement just affects whether to start the
    ;; parser.

    (setq-local forward-sexp-function #'wisi-forward-sexp)

    (when wisi-incremental-parse-enable
      (when wisi-save-all-changes
	(setf (wisi-parser-local-all-changes wisi-parser-local) nil))

      (unless (buffer-base-buffer)
	;; If are in an indirect buffer (ie mmm-temp-buffer), We need
	;; to set all the local variables above, but _not_ start a
	;; parse; that would duplicate and conflict with the parse in
	;; the main buffer.

	;; We don't wait for this to complete here, so users can scroll
	;; around while the initial parse runs. font-lock will not work
	;; during that time (the parser is busy, the buffer is read-only).
	(when (< 0 wisi-debug) (message "starting initial full parse; parser %s buffer %s"
					(wisi-process--parser-label parser)
					(current-buffer)))
	(wisi-parse-incremental wisi-parser-shared 'none :full t :nowait wisi-parse-full-background))

      (when wisi-save-text-tree
	(wisi-parse-save-text-tree-auto wisi-parser-shared t))
      )))

(provide 'wisi)
;;; wisi.el ends here<|MERGE_RESOLUTION|>--- conflicted
+++ resolved
@@ -7,11 +7,7 @@
 ;; Keywords: parser
 ;;  indentation
 ;;  navigation
-<<<<<<< HEAD
-;; Version: 4.2.1
-=======
 ;; Version: 4.2.2
->>>>>>> a12d5248
 ;; package-requires: ((emacs "25.3") (seq "2.20"))
 ;; URL: https://stephe-leake.org/ada/wisitoken.html
 ;;
