--- conflicted
+++ resolved
@@ -571,10 +571,6 @@
     (parser-generator--e-free-first '(a S b))))
   (message "Passed empty-free-first 2 with trailing e-identifier 1")
 
-<<<<<<< HEAD
-  ;; TODO Make this pass
-=======
->>>>>>> 98dc5618
   (parser-generator-set-grammar
    '((Sp S R T) (a b c) ((Sp S) (S (R S) (R)) (R (a b T)) (T (a T) (c) (e))) Sp))
   (parser-generator-set-look-ahead-number 2)
