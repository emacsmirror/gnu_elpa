--- conflicted
+++ resolved
@@ -297,17 +297,15 @@
 :TOC:      :depth 0
 :END:
 
-<<<<<<< HEAD
 ** 0.16-pre
 
 Nothing new yet.
-=======
+
 ** 0.15.1
 
 *Fixes*
 + Handle unnamed rooms in ~ement-directory~ list.  (See [[https://github.com/alphapapa/ement.el/issues/248][#248]].  Thanks to [[https://github.com/hjozwiak][Hunter Jozwiak]] and [[https://github.com/bmp][Bharath Palavalli]] for reporting.)
 + Don't use ~cl-type~ ~pcase~ form in Emacs versions before 28.  ([[https://github.com/alphapapa/ement.el/issues/279][#279]].  Thanks to [[https://github.com/AdamBark][Adam Bark]] for reporting.)
->>>>>>> e120fdb3
 
 ** 0.15
 :PROPERTIES:
