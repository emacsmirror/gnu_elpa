;;; load-relative.el --- Relative file load (within a multi-file Emacs package) -*- lexical-binding: t -*-

;; Author: Rocky Bernstein <rocky@gnu.org>
;; Version: 1.3.1
;; Keywords: internal
;; URL: https://github.com/rocky/emacs-load-relative
;; Compatibility: GNU Emacs 23.x

<<<<<<< HEAD
;; Copyright (C) 2015-2020 Free Software Foundation, Inc
=======
;; Copyright (C) 2015-2019 Free Software Foundation, Inc
>>>>>>> ea385a91

;; This program is free software: you can redistribute it and/or
;; modify it under the terms of the GNU General Public License as
;; published by the Free Software Foundation, either version 3 of the
;; License, or (at your option) any later version.

;; This program is distributed in the hope that it will be useful, but
;; WITHOUT ANY WARRANTY; without even the implied warranty of
;; MERCHANTABILITY or FITNESS FOR A PARTICULAR PURPOSE.  See the GNU
;; General Public License for more details.

;; You should have received a copy of the GNU General Public License
;; along with this program.  If not, see
;; <http://www.gnu.org/licenses/>.

;;; Commentary:

;; Here we provide functions which facilitate writing multi-file Emacs
;; packages and facilitate running from the source tree without having
;; to "install" code or fiddle with evil `load-path'.  See
;; https://github.com/rocky/emacs-load-relative/wiki/NYC-Lisp-talk for
;; the the rationale behind this.
;;
;; The functions we add are relative versions of `load', `require' and
;; `find-file-no-select' and versions which take list arguments.  We also add a
;; `__FILE__' function and a `provide-me' macro.

;; The latest version of this code is at:
;;     https://github.com/rocky/emacs-load-relative/

;; `__FILE__' returns the file name that that the calling program is
;; running.  If you are `eval''ing a buffer then the file name of that
;; buffer is used.  The name was selected to be analogous to the name
;; used in C, Perl, Python, and Ruby.

;; `load-relative' loads an Emacs Lisp file relative to another
;; (presumably currently running) Emacs Lisp file.  For example suppose
;; you have Emacs Lisp files "foo.el" and "bar.el" in the same
;; directory.  To load "bar.el" from inside Emacs Lisp file "foo.el":
;;
;;     (require 'load-relative)
;;     (load-relative "baz")
;;
;; The above `load-relative' line could above have also been written as:
;;
;;     (load-relative "./baz")
;; or:
;;     (load-relative "baz.el")  # if you want to exclude any byte-compiled files
;;
;; Use `require-relative' if you want to `require' the file instead of
;; `load'ing it:
;;
;;    (require-relative "baz")
;;
;; or:
;;
;;    (require-relative "./baz")
;;
;; The above not only does a `require' on 'baz', but makes sure you
;; get that from the same file as you would have if you had issued
;; `load_relative'.
;;
;; Use `require-relative-list' when you have a list of files you want
;; to `require'.  To `require-relative' them all in one shot:
;;
;;     (require-relative-list '("dbgr-init" "dbgr-fringe"))
;;
;; The macro `provide-me' saves you the trouble of adding a
;; symbol after `provide' using the file basename (without directory
;; or file extension) as the name of the thing you want to
;; provide.
;;
;; Using this constrains the `provide' name to be the same as
;; the filename, but I consider that a good thing.
;;
;; The function `find-file-noselect-relative' provides a way of accessing
;; resources which are located relative to the currently running Emacs Lisp
;; file.  This is probably most useful when running Emacs as a scripting engine
;; for batch processing or with tests cases.  For example, this form will find
;; the README file for this package.
;;
;;     (find-file-noselect-relative "README.md")
;;
;; `find-file-noselect-relative' also takes wildcards, as does it's
;; non-relative namesake.
;;
;; The macro `with-relative-file' runs in a buffer with the contents of the
;; given relative file.
;;
;;    (with-relative-file "README.md"
;;      (buffer-substring))
;;
;; This is easier if you care about the contents of the file, rather than
;; a buffer.

;;; Code:

;; Press C-x C-e at the end of the next line configure the program in GNU emacs
;; for building via "make" to get set up.
;; (compile (format "EMACSLOADPATH=:%s ./autogen.sh" "."))
;; After that you can run:
;; (compile "make check")

;;;###autoload
(defun __FILE__ (&optional symbol)
  "Return the string name of file/buffer that is currently begin executed.

The first approach for getting this information is perhaps the
most pervasive and reliable.  But it the most low-level and not
part of a public API, so it might change in future
implementations.  This method uses the name that is recorded by
readevalloop of `lread.c' as the car of variable
`current-load-list'.

Failing that, we use `load-file-name' which should work in some
subset of the same places that the first method works.  However
`load-file-name' will be nil for code that is eval'd.  To cover
those cases, we try function `buffer-file-name' which is initially
correct, for eval'd code, but will change and may be wrong if the
code sets or switches buffers after the initial execution.

As a last resort, you can pass in SYMBOL which should be some
symbol that has been previously defined if none of the above
methods work we will use the file-name value find via
`symbol-file'."
  ;; Not used right now:
  ;; Failing the above the next approach we try is to use the value of
  ;; $# - 'the name of this file as a string'. Although it doesn't
  ;; work for eval-like things, it has the advantage that this value
  ;; persists after loading or evaluating a file. So it would be
  ;; suitable if __FILE__ were called from inside a function.

  (cond

   ;; lread.c's readevalloop sets (car current-load-list)
   ;; via macro LOADHIST_ATTACH of lisp.h. At least in Emacs
   ;; 23.0.91 and this code goes back to '93.
   ((stringp (car-safe current-load-list)) (car current-load-list))

   ;; load-like things. 'relative-file-expand' tests in
   ;; test/test-load.el indicates we should put this ahead of
   ;; $#.
   (load-file-name)

   ;; Pick up "name of this file as a string" which is set on
   ;; reading and persists. In contrast, load-file-name is set only
   ;; inside eval. As such, it won't work when not in the middle of
   ;; loading.
   ;; (#$)

   ;; eval-like things
   ((buffer-file-name))

   ;; When byte compiling. FIXME: use a more thorough precondition like
   ;; byte-compile-file is somehwere in the backtrace or that
   ;; bytecomp-filename comes from that routine?
   ;; FIXME: `bytecomp-filename' doesn't exist any more (since Emacs-24.1).
   ((boundp 'bytecomp-filename) bytecomp-filename)

   (t (symbol-file symbol) ;; last resort
      )))

(defun autoload-relative (function-or-list
                          file &optional docstring interactive type
                          symbol)
  ;; FIXME: Docstring talks of FUNCTION but argname is `function-or-list'.
  "Autoload an Emacs Lisp file relative to Emacs Lisp code that is in the process
of being loaded or eval'd.


Define FUNCTION to autoload from FILE.  FUNCTION is a symbol.

FILE is a string to pass to `load'.

DOCSTRING is documentation for the function.

INTERACTIVE if non-nil says function can be called
interactively.

TYPE indicates the type of the object: nil or omitted says
function is a function, `keymap' says function is really a
keymap, and `macro' or t says function is really a macro.  Third
through fifth args give info about the real definition.  They
default to nil.  If function is already defined other than as an
autoload, this does nothing and returns nil.

SYMBOL is the location of of the file of where that was
defined (as given by `symbol-file' is used if other methods of
finding __FILE__ don't work."

  (if (listp function-or-list)
      ;; FIXME: This looks broken:
      ;; - Shouldn't it iterate on `function-or-list' instead of `file'?
      ;; - Shouldn't the `autoload' take `function' rather than
      ;;   `function-or-list' as argument?
      (mapc (lambda(_function)
              (autoload function-or-list
                (relative-expand-file-name file symbol)
                docstring interactive type))
              file)
    (autoload function-or-list (relative-expand-file-name file symbol)
      docstring interactive type))
  )

;;;###autoload
(defun find-file-noselect-relative (filename &optional nowarn rawfile wildcards)
  "Read relative FILENAME into a buffer and return the buffer.
If a buffer exists visiting FILENAME, return that one, but
verify that the file has not changed since visited or saved.
The buffer is not selected, just returned to the caller.
Optional second arg NOWARN non-nil means suppress any warning messages.
Optional third arg RAWFILE non-nil means the file is read literally.
Optional fourth arg WILDCARDS non-nil means do wildcard processing
and visit all the matching files.  When wildcards are actually
used and expanded, return a list of buffers that are visiting
the various files."
  (find-file-noselect (relative-expand-file-name filename)
                      nowarn rawfile wildcards))

;;;###autoload
(defmacro with-relative-file (file &rest body)
  "Read the relative FILE into a temporary buffer and evaluate BODY
in this buffer."
  (declare (indent 1) (debug t))
  `(with-temp-buffer
     (insert-file-contents
      (relative-expand-file-name
       ,file))
     ,@body))

;;;###autoload
(defun load-relative (file-or-list &optional symbol)
  "Load an Emacs Lisp file relative to Emacs Lisp code that is in
the process of being loaded or eval'd.

FILE-OR-LIST is either a string or a list of strings containing
files that you want to loaded.  If SYMBOL is given, the location of
of the file of where that was defined (as given by `symbol-file' is used
if other methods of finding __FILE__ don't work."

  (if (listp file-or-list)
      (mapcar (lambda(relative-file)
                (load (relative-expand-file-name relative-file symbol)))
              file-or-list)
    (load (relative-expand-file-name file-or-list symbol)))
  )

(defun relative-expand-file-name(relative-file &optional opt-file)
  "Expand RELATIVE-FILE relative to the Emacs Lisp code that is in
the process of being loaded or eval'd.

WARNING: it is best to run this function before any
buffer-setting or buffer changing operations."
  (let ((file (or opt-file (__FILE__) default-directory))
        (prefix))
    (unless file
      ;; FIXME: Since default-directory should basically never be nil, this
      ;; should basically never trigger!
      (error "Can't expand __FILE__ here and no file name given"))
    (setq prefix (file-name-directory file))
    (expand-file-name (concat prefix relative-file))))

;;;###autoload
(defun require-relative (relative-file &optional opt-file opt-prefix)
  "Run `require' on an Emacs Lisp file relative to the Emacs Lisp code
that is in the process of being loaded or eval'd.  The symbol used in require
is the base file name (without directory or file extension) treated as a
symbol.

WARNING: it is best to to run this function before any
buffer-setting or buffer changing operations."
  (let* ((relative-file (if (symbolp relative-file)
                            (symbol-name relative-file)
                          relative-file))
         (require-string-name
          (concat opt-prefix (file-name-sans-extension
                              (file-name-nondirectory relative-file)))))
    (require (intern require-string-name)
             (relative-expand-file-name relative-file opt-file))))

;;;###autoload
(defmacro require-relative-list (list &optional opt-prefix)
  "Run `require-relative' on each name in LIST which should be a list of
strings, each string being the relative name of file you want to run."
  `(eval-and-compile
     (dolist (rel-file ,list)
       (require-relative rel-file (__FILE__) ,opt-prefix))))

;;;###autoload
(defmacro provide-me ( &optional prefix )
  "Call `provide' with the feature's symbol name made from
source-code's file basename sans extension.  For example if you
write (provide-me) inside file ~/lisp/foo.el, this is the same as
writing: (provide \\='foo).

With a prefix, that prefix is prepended to the `provide' So in
the previous example, if you write (provide-me \"bar-\") this is the
same as writing (provide \\='bar-foo)."
  `(provide (intern (concat ,prefix (file-name-sans-extension
                                     (file-name-nondirectory (__FILE__)))))))

(provide-me)

;;; load-relative.el ends here<|MERGE_RESOLUTION|>--- conflicted
+++ resolved
@@ -1,16 +1,12 @@
 ;;; load-relative.el --- Relative file load (within a multi-file Emacs package) -*- lexical-binding: t -*-
 
 ;; Author: Rocky Bernstein <rocky@gnu.org>
-;; Version: 1.3.1
+;; Version: 1.3.2
 ;; Keywords: internal
 ;; URL: https://github.com/rocky/emacs-load-relative
 ;; Compatibility: GNU Emacs 23.x
 
-<<<<<<< HEAD
 ;; Copyright (C) 2015-2020 Free Software Foundation, Inc
-=======
-;; Copyright (C) 2015-2019 Free Software Foundation, Inc
->>>>>>> ea385a91
 
 ;; This program is free software: you can redistribute it and/or
 ;; modify it under the terms of the GNU General Public License as
