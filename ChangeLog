--- conflicted
+++ resolved
@@ -1,22 +1,16 @@
-<<<<<<< HEAD
-=======
 2006-11-06  Michael Olson  <mwolson@gnu.org>
 
 	* lisp/muse-project.el (muse-project-find-file): Fix bug when
 	following a relative link worked even when the path was incorrect.
 
->>>>>>> 70f14113
 2006-11-04  John Sullivan  <john@wjsullivan.net>
 
 	* lisp/muse-mode.el (muse-mode-map): Remove C-c C-c binding for
 	muse-follow-name-at-point to reduce collisions with other
 	modes (Planner).
 
-<<<<<<< HEAD
-=======
 	* muse.texi (Keystroke Summary): Remove C-c C-c binding.
 
->>>>>>> 70f14113
 2006-11-04  Michael Olson  <mwolson@gnu.org>
 
 	* lisp/muse-wiki.el (muse-wiki-update-interwiki-regexp): Make page
