--- conflicted
+++ resolved
@@ -155,47 +155,27 @@
 ;; * `ssh-deploy-root-remote' - The remote TRAMP root that is used for deployment *(string)*
 ;; * `ssh-deploy-debug' - Enables debugging messages *(integer)*
 ;; * `ssh-deploy-revision-folder' - The folder used for storing local revisions *(string)*
-<<<<<<< HEAD
 ;; * `ssh-deploy-automatically-detect-remote-changes' - Enables automatic detection of remote changes *(integer)*
 ;; * `ssh-deploy-on-explicit-save' - Enabled automatic uploads on save *(integer)*
 ;; * `ssh-deploy-exclude-list' - A list defining what file names to exclude from deployment *(list)*
 ;; * `ssh-deploy-async' - Enables asynchronous transfers (you need to have `(make-thread)` or `async.el` available as well) *(integer)*
-=======
-;; * `ssh-deploy-automatically-detect-remote-changes' - Enables automatic detection of remote changes *(boolean)*
-;; * `ssh-deploy-on-explicit-save' - Enabled automatic uploads on save *(boolean)*
-;; * `ssh-deploy-exclude-list' - A list defining what file names to exclude from deployment *(list)*
-;; * `ssh-deploy-async' - Enables asynchronous transfers (you need to have `(make-thread)` or `async.el` available as well) *(boolean)*
->>>>>>> b93b9446
 ;; * `ssh-deploy-remote-sql-database' - Default database when connecting to remote SQL database *(string)*
 ;; * `ssh-deploy-remote-sql-password' - Default password when connecting to remote SQL database *(string)*
 ;; * `ssh-deploy-remote-sql-port' - Default port when connecting to remote SQL database *(integer)*
 ;; * `ssh-deploy-remote-sql-server' - Default server when connecting to remote SQL database *(string)*
 ;; * `ssh-deploy-remote-sql-user' - Default user when connecting to remote SQL database *(string)*
-<<<<<<< HEAD
 ;; * `ssh-deploy-remote-shell-executable' - Default shell executable when launching shell on remote host *(string)*
 ;; * `ssh-deploy-verbose' - Show messages in message buffer when starting and ending actions, default t *(integer)*
 ;; * `ssh-deploy-script' - Our custom lambda function that will be called using (funcall) when running deploy script *(function)*
 ;; * `ssh-deploy-async-with-threads' - Whether to use threads (make threads) instead of processes (async-start) for asynchronous operations, default nil *(integer)*
 ;;
 ;; When integers are used as booleans, above zero equals true and otherwise it's false.
-=======
-;; * `ssh-deploy-remote-shell-executable' - Default shell executable when launching shell on remote host
-;; * `ssh-deploy-verbose' - Show messages in message buffer when starting and ending actions, default t *(boolean)*
-;; * `ssh-deploy-script' - Our custom lambda function that will be called using (funcall) when running deploy script
-;; * `ssh-deploy-async-with-threads' - Whether to use threads (make threads) instead of processes (async-start) for asynchronous operations, default nil *(boolean)*
->>>>>>> b93b9446
 ;;
 ;; Please see README.md from the same repository for extended documentation.
 
 ;;; Code:
 
 
-<<<<<<< HEAD
-=======
-;; TODO Need to replace &optional booleans with t, 0, nil values
-
-
->>>>>>> b93b9446
 (autoload 'ssh-deploy-diff-mode "ssh-deploy-diff-mode")
 
 (defgroup ssh-deploy nil
@@ -215,47 +195,27 @@
 (put 'ssh-deploy-root-remote 'permanent-local t)
 (put 'ssh-deploy-root-remote 'safe-local-variable 'stringp)
 
-<<<<<<< HEAD
 (defcustom ssh-deploy-on-explicit-save 1
   "Boolean variable if deploy should be made on explicit save, 1 by default."
-=======
-(defcustom ssh-deploy-on-explicit-save t
-  "Boolean variable if deploy should be made on explicit save, t by default."
->>>>>>> b93b9446
   :type 'boolean)
 (put 'ssh-deploy-on-explicit-save 'permanent-local t)
 (put 'ssh-deploy-on-explicit-save 'safe-local-variable 'integerp)
 
-<<<<<<< HEAD
 (defcustom ssh-deploy-debug 0
   "Boolean variable if debug messages should be shown, 0 by default."
-=======
-(defcustom ssh-deploy-debug nil
-  "Boolean variable if debug messages should be shown, nil by default."
->>>>>>> b93b9446
   :type 'boolean)
 (put 'ssh-deploy-debug 'permanent-local t)
 (put 'ssh-deploy-debug 'safe-local-variable 'integerp)
 
 ;; TODO This flag needs to work better, you should not miss any useful notifications when this is on
-<<<<<<< HEAD
 (defcustom ssh-deploy-verbose 1
   "Boolean variable if debug messages should be shown, 1 by default."
-=======
-(defcustom ssh-deploy-verbose t
-  "Boolean variable if debug messages should be shown, t by default."
->>>>>>> b93b9446
   :type 'boolean)
 (put 'ssh-deploy-verbose 'permanent-local t)
 (put 'ssh-deploy-verbose 'safe-local-variable 'integerp)
 
-<<<<<<< HEAD
 (defcustom ssh-deploy-async 0
   "Boolean variable if asynchronous method for transfers should be used, 0 by default."
-=======
-(defcustom ssh-deploy-async t
-  "Boolean variable if asynchronous method for transfers should be used, t by default."
->>>>>>> b93b9446
   :type 'boolean)
 (put 'ssh-deploy-async 'permanent-local t)
 (put 'ssh-deploy-async 'safe-local-variable 'integerp)
@@ -278,13 +238,8 @@
 (put 'ssh-deploy-revision-folder 'permanent-local t)
 (put 'ssh-deploy-revision-folder 'safe-local-variable 'stringp)
 
-<<<<<<< HEAD
 (defcustom ssh-deploy-automatically-detect-remote-changes 1
   "Detect remote changes and store base revisions automatically, 1 by default."
-=======
-(defcustom ssh-deploy-automatically-detect-remote-changes t
-  "Detect remote changes and store base revisions automatically, t by default."
->>>>>>> b93b9446
   :type 'boolean)
 (put 'ssh-deploy-automatically-detect-remote-changes 'permanent-local t)
 (put 'ssh-deploy-automatically-detect-remote-changes 'safe-local-variable 'integerp)
@@ -327,22 +282,14 @@
 (put 'ssh-deploy-remote-sql-user 'safe-local-variable 'stringp)
 
 (defcustom ssh-deploy-remote-shell-executable nil
-<<<<<<< HEAD
   "String variable of remote server shell executable, nil by default."
-=======
-  "String variable of remote shell executable server, nil by default."
->>>>>>> b93b9446
   :type 'string)
 (put 'ssh-deploy-remote-shell-executable 'permanent-local t)
 (put 'ssh-deploy-remote-shell-executable 'safe-local-variable 'stringp)
 
 (defcustom ssh-deploy-script nil
   "Lambda function to run with `funcall' when `ssh-deploy-run-deploy-script-handler' is executed."
-<<<<<<< HEAD
   :type 'function)
-=======
-  :type 'lambda)
->>>>>>> b93b9446
 (put 'ssh-deploy-script 'permanent-local t)
 (put 'ssh-deploy-script 'safe-local-variable 'functionp)
 
@@ -380,19 +327,11 @@
 ;; these functions MUST not use module variables in any way.
 
 
-<<<<<<< HEAD
 (defun ssh-deploy--async-process (start &optional finish with-threads)
   "Asynchronously do START and then optionally do FINISH, use multi-treading if WITH-THREADS is above 0 otherwise use multi processes via async.el."
   (if (and (fboundp 'make-thread)
            with-threads
            (> with-threads 0))
-=======
-;; TODO This should not rely on global variable
-(defun ssh-deploy--async-process (start &optional finish)
-  "Asynchronously do START and then optionally do FINISH."
-  (if (and (fboundp 'make-thread)
-           ssh-deploy-async-with-threads)
->>>>>>> b93b9446
       (make-thread (lambda()
                      (if start
                          (let ((result (funcall start)))
@@ -400,7 +339,6 @@
                                (funcall finish result))))))
     (if (fboundp 'async-start)
         (if start
-<<<<<<< HEAD
             (let ((ftp-netrc nil))
               (when (boundp 'ange-ftp-netrc-filename)
                 (setq ftp-netrc ange-ftp-netrc-filename))
@@ -410,9 +348,6 @@
                      (defvar ange-ftp-netrc-filename ftp-netrc))
                  (funcall start))
                finish)))
-=======
-            (async-start start finish))
->>>>>>> b93b9446
       (display-warning 'ssh-deploy "Neither make-thread nor async-start functions are available!"))))
 
 (defun ssh-deploy--mode-line-set-status-and-update (status &optional filename)
@@ -513,13 +448,8 @@
   (and (not (null string))
        (not (zerop (length string)))))
 
-<<<<<<< HEAD
 (defun ssh-deploy--upload-via-tramp-async (path-local path-remote force revision-folder with-threads)
   "Upload PATH-LOCAL to PATH-REMOTE via TRAMP asynchronously and FORCE upload despite remote change, check for revisions in REVISION-FOLDER.  Use multi-treaded async if WITH-THREADS is specified."
-=======
-(defun ssh-deploy--upload-via-tramp-async (path-local path-remote force revision-folder)
-  "Upload PATH-LOCAL to PATH-REMOTE via TRAMP asynchronously and FORCE upload despite remote change, check for revisions in REVISION-FOLDER."
->>>>>>> b93b9446
   (let ((file-or-directory (not (file-directory-p path-local))))
     (ssh-deploy--mode-line-set-status-and-update ssh-deploy--status-uploading path-local)
     (if file-or-directory
@@ -527,7 +457,6 @@
           (when ssh-deploy-verbose (message "Uploading file '%s' to '%s'.. (asynchronously)" path-local path-remote))
           (ssh-deploy--async-process
            (lambda()
-<<<<<<< HEAD
              (require 'ediff-util)
              (if (fboundp 'ediff-same-file-contents)
                  (if (or (> force 0) (not (file-exists-p path-remote)) (and (file-exists-p revision-path) (ediff-same-file-contents revision-path path-remote)))
@@ -539,40 +468,18 @@
                        (list 0 (format "Completed upload of file '%s'. (asynchronously)" path-remote) path-local))
                    (list 1 (format "Remote file '%s' has changed please download or diff. (asynchronously)" path-remote) path-local))
                (list 1 "Function 'ediff-same-file-contents' is missing. (asynchronously)" path-local)))
-=======
-              (require 'ediff-util)
-              (if (fboundp 'ediff-same-file-contents)
-                  (if (or (eq t force) (not (file-exists-p path-remote)) (and (file-exists-p revision-path) (ediff-same-file-contents revision-path path-remote)))
-                      (progn
-                        (if (not (file-directory-p (file-name-directory path-remote)))
-                            (make-directory (file-name-directory path-remote) t))
-                        (copy-file path-local path-remote t t t t)
-                        (copy-file path-local revision-path t t t t)
-                        (list 0 (format "Completed upload of file '%s'. (asynchronously)" path-remote) path-local))
-                    (list 1 (format "Remote file '%s' has changed please download or diff. (asynchronously)" path-remote) path-local))
-                (list 1 "Function 'ediff-same-file-contents' is missing. (asynchronously)" path-local)))
->>>>>>> b93b9446
            (lambda(return)
              (ssh-deploy--mode-line-set-status-and-update ssh-deploy--status-idle (nth 2 return))
              (if (= (nth 0 return) 0)
                  (when ssh-deploy-verbose (message (nth 1 return)))
-<<<<<<< HEAD
                (display-warning 'ssh-deploy (nth 1 return) :warning)))
            with-threads))
-=======
-               (display-warning 'ssh-deploy (nth 1 return) :warning)))))
->>>>>>> b93b9446
       (progn
         (when ssh-deploy-verbose (message "Uploading directory '%s' to '%s'.. (asynchronously)" path-local path-remote))
         (ssh-deploy--async-process
          (lambda()
-<<<<<<< HEAD
            (copy-directory path-local path-remote t t t)
            path-local)
-=======
-            (copy-directory path-local path-remote t t t)
-            path-local)
->>>>>>> b93b9446
          (lambda(return-path)
            (ssh-deploy--mode-line-set-status-and-update ssh-deploy--status-idle return-path)
            (when ssh-deploy-verbose (message "Completed upload of directory '%s'. (asynchronously)" return-path))))))))
@@ -605,13 +512,8 @@
         (ssh-deploy--mode-line-set-status-and-update ssh-deploy--status-idle)
         (when ssh-deploy-verbose (message "Completed upload of '%s'. (synchronously)" path-local))))))
 
-<<<<<<< HEAD
 (defun ssh-deploy--download-via-tramp-async (path-remote path-local revision-folder with-threads)
   "Download PATH-REMOTE to PATH-LOCAL via TRAMP asynchronously and make a copy in REVISION-FOLDER, use multi-threading if WITH-THREADS is above zero."
-=======
-(defun ssh-deploy--download-via-tramp-async (path-remote path-local revision-folder)
-  "Download PATH-REMOTE to PATH-LOCAL via TRAMP asynchronously and make a copy in REVISION-FOLDER."
->>>>>>> b93b9446
   (let ((revision-path (ssh-deploy--get-revision-path path-local revision-folder)))
     (ssh-deploy--mode-line-set-status-and-update ssh-deploy--status-downloading path-local)
     (when ssh-deploy-verbose (message "Downloading '%s' to '%s'.. (asynchronously)" path-remote path-local))
@@ -632,12 +534,8 @@
        (let ((local-buffer (find-buffer-visiting return-path)))
          (when local-buffer
            (with-current-buffer local-buffer
-<<<<<<< HEAD
              (revert-buffer t t t)))))
      with-threads)))
-=======
-             (revert-buffer t t t))))))))
->>>>>>> b93b9446
 
 (defun ssh-deploy--download-via-tramp (path-remote path-local revision-folder)
   "Download PATH-REMOTE to PATH-LOCAL via TRAMP synchronously and store a copy in REVISION-FOLDER."
@@ -849,34 +747,20 @@
     (display-warning 'ssh-deploy "Function 'ediff-same-file-contents' is missing." :warning)))
 
 ;;;###autoload
-<<<<<<< HEAD
 (defun ssh-deploy-diff-directories (directory-a directory-b &optional exclude-list async with-threads)
   "Find difference between DIRECTORY-A and DIRECTORY-B but exclude paths matching EXCLUDE-LIST, do it asynchronously is ASYNC is true, use multi-threading if WITH-THREADS is above zero.."
   (if (not async)
-=======
-(defun ssh-deploy-diff-directories (directory-a directory-b &optional exclude-list async)
-  "Find difference between DIRECTORY-A and DIRECTORY-B but exclude paths matching EXCLUDE-LIST, do it asynchronously is ASYNC is true."
-  (if (not (boundp 'async))
->>>>>>> b93b9446
       (setq async ssh-deploy-async))
   (if (not exclude-list)
       (setq exclude-list ssh-deploy-exclude-list))
-<<<<<<< HEAD
   (if (> async 0)
-=======
-  (if async
->>>>>>> b93b9446
       (let ((script-filename (file-name-directory (symbol-file 'ssh-deploy-diff-directories))))
         (message "Calculating differences between directory '%s' and '%s'.. (asynchronously)" directory-a directory-b)
         (ssh-deploy--async-process
          (lambda()
             (add-to-list 'load-path script-filename)
             (require 'ssh-deploy)
-<<<<<<< HEAD
             (ssh-deploy--diff-directories-data directory-a directory-b (list @exclude-list))) ;; Flycheck complains - why?
-=======
-            (ssh-deploy--diff-directories-data directory-a directory-b (list @exclude-list)))
->>>>>>> b93b9446
          (lambda(diff)
            (message "Completed calculation of differences between directory '%s' and '%s'. Result: %s only in A %s only in B %s differs. (asynchronously)" (nth 0 diff) (nth 1 diff) (length (nth 4 diff)) (length (nth 5 diff)) (length (nth 7 diff)))
            (if (or (> (length (nth 4 diff)) 0) (> (length (nth 5 diff)) 0) (> (length (nth 7 diff)) 0))
@@ -890,13 +774,8 @@
             (ssh-deploy--diff-directories-present diff))))))
 
 ;;;###autoload
-<<<<<<< HEAD
 (defun ssh-deploy-remote-changes (path-local &optional root-local root-remote async revision-folder exclude-list with-threads)
   "Check if a local revision for PATH-LOCAL on ROOT-LOCAL and if remote file has changed on ROOT-REMOTE, do it optionally asynchronously if ASYNC is true, check for copies in REVISION-FOLDER and skip if path is in EXCLUDE-LIST.  Use multi-threading if WITH-THREADS is above zero."
-=======
-(defun ssh-deploy-remote-changes (path-local &optional root-local root-remote async revision-folder exclude-list)
-  "Check if a local revision for PATH-LOCAL on ROOT-LOCAL and if remote file has changed on ROOT-REMOTE, do it optionally asynchronously if ASYNC is true, check for copies in REVISION-FOLDER and skip if path is in EXCLUDE-LIST."
->>>>>>> b93b9446
   (let ((root-local (or root-local ssh-deploy-root-local))
         (root-remote (or root-remote ssh-deploy-root-remote)))
 
@@ -916,11 +795,7 @@
                 (if (file-exists-p revision-path)
 
                     ;; Local revision exist. Is async enabled?
-<<<<<<< HEAD
                     (if (> async 0)
-=======
-                    (if async
->>>>>>> b93b9446
                         (progn
 
                           ;; Update buffer status
@@ -973,11 +848,7 @@
                         (ssh-deploy--mode-line-set-status-and-update ssh-deploy--status-idle)))
 
                   ;; Does not have local revision. Is async enabled?
-<<<<<<< HEAD
                   (if (> async 0)
-=======
-                  (if async
->>>>>>> b93b9446
                       (progn
 
                         ;; Update buffer status
@@ -1037,15 +908,9 @@
       ;; File is not inside root or is excluded from it
       (when ssh-deploy-debug (message "File %s is not in root or is excluded from it." path-local)))))
 
-<<<<<<< HEAD
 (defun ssh-deploy-delete (path &optional async buffer with-threads)
   "Delete PATH and use flags ASYNC, set status in BUFFER.  Use multi-threading if WITH-THREADS is above zero."
   (if (> async 0)
-=======
-(defun ssh-deploy-delete (path &optional async debug buffer)
-  "Delete PATH and use flags ASYNC and DEBUG, set status in BUFFER."
-  (if async
->>>>>>> b93b9446
       (progn
         (when buffer
           (ssh-deploy--mode-line-set-status-and-update ssh-deploy--status-deleting buffer))
@@ -1094,7 +959,6 @@
         (setq exclude-list ssh-deploy-exclude-list))
     (if (and (ssh-deploy--file-is-in-path path-local root-local)
              (ssh-deploy--file-is-included path-local exclude-list))
-<<<<<<< HEAD
         (let ((path-remote (concat root-remote (ssh-deploy--get-relative-path root-local path-local))))
           (ssh-deploy-delete path-local async path-local)
           (ssh-deploy-delete path-remote async path-local))
@@ -1105,19 +969,6 @@
 (defun ssh-deploy-rename (old-path-local new-path-local &optional root-local root-remote async debug exclude-list with-threads)
   "Rename OLD-PATH-LOCAL to NEW-PATH-LOCAL under ROOT-LOCAL as well as on ROOT-REMOTE, do it asynchronously if ASYNC is non-nil, debug if DEBUG is non-nil but check if path is excluded in EXCLUDE-LIST first.  Use multi-threading if WITH-THREADS is above zero."
   (if (not debug)
-=======
-        (let ((exclude-list (or exclude-list ssh-deploy-exclude-list))
-              (file-or-directory (not (file-directory-p path-local)))
-              (path-remote (concat root-remote (ssh-deploy--get-relative-path root-local path-local))))
-          (ssh-deploy-delete path-local async debug path-local)
-          (ssh-deploy-delete path-remote async debug path-local))
-      (when debug (message "Path '%s' is not in the root '%s' or is excluded from it." path-local root-local)))))
-
-;;;###autoload
-(defun ssh-deploy-rename (old-path-local new-path-local &optional root-local root-remote async debug exclude-list)
-  "Rename OLD-PATH-LOCAL to NEW-PATH-LOCAL under ROOT-LOCAL as well as on ROOT-REMOTE, do it asynchronously if ASYNC is non-nil, debug if DEBUG is non-nil but check if path is excluded in EXCLUDE-LIST first."
-  (if (not (boundp 'debug))
->>>>>>> b93b9446
       (setq debug ssh-deploy-debug))
   (if (not async)
       (setq async ssh-deploy-async))
@@ -1140,19 +991,11 @@
                 (set-buffer-modified-p nil))
             (dired new-path-local))
           (message "Renamed '%s' to '%s'." old-path-local new-path-local)
-<<<<<<< HEAD
           (if (> async 0)
               (ssh-deploy--async-process
                (lambda()
                  (rename-file old-path-remote new-path-remote t)
                  (list old-path-remote new-path-remote new-path-local))
-=======
-          (if async
-              (ssh-deploy--async-process
-               (lambda()
-                  (rename-file old-path-remote new-path-remote t)
-                  (list old-path-remote new-path-remote new-path-local))
->>>>>>> b93b9446
                (lambda(files)
                  (ssh-deploy--mode-line-set-status-and-update ssh-deploy--status-idle (nth 2 files))
                  (message "Renamed '%s' to '%s'. (asynchronously)" (nth 0 files) (nth 1 files)))
@@ -1209,22 +1052,12 @@
     (when (and (ssh-deploy--file-is-in-path path-local root-local)
                (ssh-deploy--file-is-included path-local exclude-list))
       (let ((path-remote (concat root-remote (ssh-deploy--get-relative-path root-local path-local))))
-<<<<<<< HEAD
         (require 'eshell)
         (message "Opening eshell on '%s'.." path-remote)
         (let ((default-directory path-remote))
           (defvar eshell-buffer-name)
           (setq eshell-buffer-name path-remote)
           (eshell))))))
-=======
-        (let ((old-directory default-directory))
-          (require 'eshell)
-          (message "Opening eshell on '%s'.." path-remote)
-          (let ((default-directory path-remote))
-            (defvar eshell-buffer-name)
-            (setq eshell-buffer-name path-remote)
-            (eshell)))))))
->>>>>>> b93b9446
 
 ;;;###autoload
 (defun ssh-deploy-remote-terminal-shell (path-local &optional root-local root-remote exclude-list)
@@ -1235,20 +1068,11 @@
     (when (and (ssh-deploy--file-is-in-path path-local root-local)
                (ssh-deploy--file-is-included path-local exclude-list))
       (let ((path-remote (concat root-remote (ssh-deploy--get-relative-path root-local path-local))))
-<<<<<<< HEAD
         (require 'shell)
         (message "Opening eshell on '%s'.." path-remote)
         (let ((default-directory path-remote)
               (explicit-shell-file-name ssh-deploy-remote-shell-executable))
           (shell path-remote))))))
-=======
-        (let ((old-directory default-directory))
-          (require 'shell)
-          (message "Opening eshell on '%s'.." path-remote)
-          (let ((default-directory path-remote)
-                (explicit-shell-file-name ssh-deploy-remote-shell-executable))
-            (shell path-remote)))))))
->>>>>>> b93b9446
 
 ;;;###autoload
 (defun ssh-deploy-store-revision (path &optional root)
@@ -1278,22 +1102,15 @@
       (when debug (message "Path '%s' is not in the root '%s' or is excluded from it." path-local root-local)))))
 
 ;;;###autoload
-<<<<<<< HEAD
 (defun ssh-deploy-upload (path-local path-remote &optional force async revision-folder with-threads)
   "Upload PATH-LOCAL to PATH-REMOTE and ROOT-LOCAL via TRAMP, FORCE uploads despite remote change, ASYNC determines if transfer should be asynchronously, check version in REVISION-FOLDER.  If you want asynchronous threads pass WITH-THREADS above zero."
   (if (not async)
-=======
-(defun ssh-deploy-upload (path-local path-remote &optional force async revision-folder)
-  "Upload PATH-LOCAL to PATH-REMOTE and ROOT-LOCAL via TRAMP, FORCE uploads despite remote change, ASYNC determines if transfer should be asynchronously, check version in REVISION-FOLDER."
-  (if (not (boundp 'async))
->>>>>>> b93b9446
       (setq async ssh-deploy-async))
   (if (not force)
       (setq force 0))
   (if (not with-threads)
       (setq with-threads 0))
   (let ((revision-folder (or revision-folder ssh-deploy-revision-folder)))
-<<<<<<< HEAD
     (if (> async 0)
         (ssh-deploy--upload-via-tramp-async path-local path-remote force revision-folder with-threads)
       (ssh-deploy--upload-via-tramp path-local path-remote force revision-folder))))
@@ -1302,27 +1119,12 @@
 (defun ssh-deploy-download (path-remote path-local &optional async revision-folder with-threads)
   "Download PATH-REMOTE to PATH-LOCAL via TRAMP, ASYNC determines if transfer should be asynchrous or not, check for revisions in REVISION-FOLDER.  If you want asynchronous threads pass WITH-THREADS above zero."
   (if (not async)
-=======
-    (if async
-        (ssh-deploy--upload-via-tramp-async path-local path-remote force revision-folder)
-      (ssh-deploy--upload-via-tramp path-local path-remote force revision-folder))))
-
-;;;###autoload
-(defun ssh-deploy-download (path-remote path-local &optional async revision-folder)
-  "Download PATH-REMOTE to PATH-LOCAL via TRAMP, ASYNC determines if transfer should be asynchrous or not, check for revisions in REVISION-FOLDER."
-  (if (not (boundp 'async))
->>>>>>> b93b9446
       (setq async ssh-deploy-async))
   (if (not with-threads)
       (setq with-threads 0))
   (let ((revision-folder (or revision-folder ssh-deploy-revision-folder)))
-<<<<<<< HEAD
     (if (> async 0)
         (ssh-deploy--download-via-tramp-async path-remote path-local revision-folder with-threads)
-=======
-    (if async
-        (ssh-deploy--download-via-tramp-async path-remote path-local revision-folder)
->>>>>>> b93b9446
       (ssh-deploy--download-via-tramp path-remote path-local revision-folder))))
 
 
@@ -1551,23 +1353,15 @@
   "Run `ssh-deploy-script' with `funcall'."
   (interactive)
   (if ssh-deploy-script
-<<<<<<< HEAD
       (if (> ssh-deploy-async 0)
-=======
-      (if ssh-deploy-async
->>>>>>> b93b9446
           (progn
             (message "Executing of deployment-script starting... (asynchronously)")
             (ssh-deploy--async-process
              `(lambda() (let ((ssh-deploy-root-local ,ssh-deploy-root-local)
                               (ssh-deploy-root-remote ,ssh-deploy-root-remote))
                           (funcall ,ssh-deploy-script)))
-<<<<<<< HEAD
              (lambda(result) (message "Completed execution of deployment-script. Return: '%s' (asynchronously)" result))
              ssh-deploy-async-with-threads))
-=======
-             (lambda(result) (message "Completed execution of deployment-script. Return: '%s' (asynchronously)" result))))
->>>>>>> b93b9446
         (progn
           (message "Executing of deployment-script starting... (synchronously)")
           (let ((ret (funcall ssh-deploy-script)))
