;;; hydra-test.el --- Tests for Hydra

;; Copyright (C) 2015  Free Software Foundation, Inc.

;; Author: Oleh Krehel

;; This file is part of GNU Emacs.

;; GNU Emacs is free software: you can redistribute it and/or modify
;; it under the terms of the GNU General Public License as published by
;; the Free Software Foundation, either version 3 of the License, or
;; (at your option) any later version.

;; GNU Emacs is distributed in the hope that it will be useful,
;; but WITHOUT ANY WARRANTY; without even the implied warranty of
;; MERCHANTABILITY or FITNESS FOR A PARTICULAR PURPOSE.  See the
;; GNU General Public License for more details.

;; You should have received a copy of the GNU General Public License
;; along with GNU Emacs.  If not, see <http://www.gnu.org/licenses/>.

;;; Commentary:
;;

;;; Code:

(require 'ert)
(require 'hydra)
(setq text-quoting-style 'grave)
(message "Emacs version: %s" emacs-version)

(ert-deftest hydra-red-error ()
  (should
   (equal
    (macroexpand
     '(defhydra hydra-error (global-map "M-g")
       "error"
       ("h" first-error "first")
       ("j" next-error "next")
       ("k" previous-error "prev")
       ("SPC" hydra-repeat "rep" :bind nil)))
    '(progn
      (set
       (defvar hydra-error/params nil
         "Params of hydra-error.")
       (quote (global-map "M-g")))
      (set
       (defvar hydra-error/docstring nil
         "Docstring of hydra-error.")
       "error")
      (set
       (defvar hydra-error/heads nil
         "Heads for hydra-error.")
       (quote
        (("h"
          first-error
          "first"
          :exit nil)
         ("j"
          next-error
          "next"
          :exit nil)
         ("k"
          previous-error
          "prev"
          :exit nil)
         ("SPC"
          hydra-repeat
          "rep"
          :bind nil
          :exit nil))))
      (set
       (defvar hydra-error/keymap nil
         "Keymap for hydra-error.")
       (quote
        (keymap
         (32 . hydra-repeat)
         (107 . hydra-error/previous-error)
         (106 . hydra-error/next-error)
         (104 . hydra-error/first-error)
         (kp-subtract . hydra--negative-argument)
         (kp-9 . hydra--digit-argument)
         (kp-8 . hydra--digit-argument)
         (kp-7 . hydra--digit-argument)
         (kp-6 . hydra--digit-argument)
         (kp-5 . hydra--digit-argument)
         (kp-4 . hydra--digit-argument)
         (kp-3 . hydra--digit-argument)
         (kp-2 . hydra--digit-argument)
         (kp-1 . hydra--digit-argument)
         (kp-0 . hydra--digit-argument)
         (57 . hydra--digit-argument)
         (56 . hydra--digit-argument)
         (55 . hydra--digit-argument)
         (54 . hydra--digit-argument)
         (53 . hydra--digit-argument)
         (52 . hydra--digit-argument)
         (51 . hydra--digit-argument)
         (50 . hydra--digit-argument)
         (49 . hydra--digit-argument)
         (48 . hydra--digit-argument)
         (45 . hydra--negative-argument)
         (21 . hydra--universal-argument))))
      (set
       (defvar hydra-error/hint nil
         "Dynamic hint for hydra-error.")
       (quote
        (format
         #("error: [h]: first, [j]: next, [k]: prev, [SPC]: rep."
           8 9 (face hydra-face-red)
           20 21 (face hydra-face-red)
           31 32 (face hydra-face-red)
           42 45 (face hydra-face-red)))))
      (defun hydra-error/first-error nil
        "Call the head `first-error' in the \"hydra-error\" hydra.

The heads for the associated hydra are:

\"h\":    `first-error',
\"j\":    `next-error',
\"k\":    `previous-error',
\"SPC\":    `hydra-repeat'

The body can be accessed via `hydra-error/body', which is bound to \"M-g\"."
        (interactive)
        (require (quote hydra))
        (hydra-default-pre)
        (let ((hydra--ignore t))
          (hydra-keyboard-quit)
          (setq hydra-curr-body-fn
                (quote hydra-error/body)))
        (condition-case err
            (progn
              (setq this-command
                    (quote first-error))
              (hydra--call-interactively-remap-maybe
               (function first-error)))
          ((quit error)
           (message
            (error-message-string err))))
        (hydra-show-hint
         hydra-error/hint
         (quote hydra-error))
        (hydra-set-transient-map
         hydra-error/keymap
         (lambda nil
           (hydra-keyboard-quit)
           nil)
         nil))
      (defun hydra-error/next-error nil
        "Call the head `next-error' in the \"hydra-error\" hydra.

The heads for the associated hydra are:

\"h\":    `first-error',
\"j\":    `next-error',
\"k\":    `previous-error',
\"SPC\":    `hydra-repeat'

The body can be accessed via `hydra-error/body', which is bound to \"M-g\"."
        (interactive)
        (require (quote hydra))
        (hydra-default-pre)
        (let ((hydra--ignore t))
          (hydra-keyboard-quit)
          (setq hydra-curr-body-fn
                (quote hydra-error/body)))
        (condition-case err
            (progn
              (setq this-command
                    (quote next-error))
              (hydra--call-interactively-remap-maybe
               (function next-error)))
          ((quit error)
           (message
            (error-message-string err))))
        (hydra-show-hint
         hydra-error/hint
         (quote hydra-error))
        (hydra-set-transient-map
         hydra-error/keymap
         (lambda nil
           (hydra-keyboard-quit)
           nil)
         nil))
      (defun hydra-error/previous-error nil
        "Call the head `previous-error' in the \"hydra-error\" hydra.

The heads for the associated hydra are:

\"h\":    `first-error',
\"j\":    `next-error',
\"k\":    `previous-error',
\"SPC\":    `hydra-repeat'

The body can be accessed via `hydra-error/body', which is bound to \"M-g\"."
        (interactive)
        (require (quote hydra))
        (hydra-default-pre)
        (let ((hydra--ignore t))
          (hydra-keyboard-quit)
          (setq hydra-curr-body-fn
                (quote hydra-error/body)))
        (condition-case err
            (progn
              (setq this-command
                    (quote previous-error))
              (hydra--call-interactively-remap-maybe
               (function previous-error)))
          ((quit error)
           (message
            (error-message-string err))))
        (hydra-show-hint
         hydra-error/hint
         (quote hydra-error))
        (hydra-set-transient-map
         hydra-error/keymap
         (lambda nil
           (hydra-keyboard-quit)
           nil)
         nil))
      (unless (keymapp
               (lookup-key
                global-map
                (kbd "M-g")))
        (define-key global-map (kbd "M-g")
          nil))
      (define-key global-map [134217831 104]
       (quote hydra-error/first-error))
      (define-key global-map [134217831 106]
       (quote hydra-error/next-error))
      (define-key global-map [134217831 107]
       (quote
        hydra-error/previous-error))
      (defun hydra-error/body nil
        "Call the body in the \"hydra-error\" hydra.

The heads for the associated hydra are:

\"h\":    `first-error',
\"j\":    `next-error',
\"k\":    `previous-error',
\"SPC\":    `hydra-repeat'

The body can be accessed via `hydra-error/body', which is bound to \"M-g\"."
        (interactive)
        (require (quote hydra))
        (hydra-default-pre)
        (let ((hydra--ignore nil))
          (hydra-keyboard-quit)
          (setq hydra-curr-body-fn
                (quote hydra-error/body)))
        (hydra-show-hint
         hydra-error/hint
         (quote hydra-error))
        (hydra-set-transient-map
         hydra-error/keymap
         (lambda nil
           (hydra-keyboard-quit)
           nil)
         nil)
        (setq prefix-arg
              current-prefix-arg))))))

(ert-deftest hydra-blue-toggle ()
  (should
   (equal
    (macroexpand
     '(defhydra hydra-toggle (:color blue)
       "toggle"
       ("t" toggle-truncate-lines "truncate")
       ("f" auto-fill-mode "fill")
       ("a" abbrev-mode "abbrev")
       ("q" nil "cancel")))
    '(progn
      (set
       (defvar hydra-toggle/params nil
         "Params of hydra-toggle.")
       (quote
        (nil
         nil
         :exit t
         :foreign-keys nil)))
      (set
       (defvar hydra-toggle/docstring nil
         "Docstring of hydra-toggle.")
       "toggle")
      (set
       (defvar hydra-toggle/heads nil
         "Heads for hydra-toggle.")
       (quote
        (("t"
          toggle-truncate-lines
          "truncate"
          :exit t)
         ("f"
          auto-fill-mode
          "fill"
          :exit t)
         ("a"
          abbrev-mode
          "abbrev"
          :exit t)
         ("q" nil "cancel" :exit t))))
      (set
       (defvar hydra-toggle/keymap nil
         "Keymap for hydra-toggle.")
       (quote
        (keymap
         (113 . hydra-toggle/nil)
         (97 . hydra-toggle/abbrev-mode-and-exit)
         (102 . hydra-toggle/auto-fill-mode-and-exit)
         (116 . hydra-toggle/toggle-truncate-lines-and-exit)
         (kp-subtract . hydra--negative-argument)
         (kp-9 . hydra--digit-argument)
         (kp-8 . hydra--digit-argument)
         (kp-7 . hydra--digit-argument)
         (kp-6 . hydra--digit-argument)
         (kp-5 . hydra--digit-argument)
         (kp-4 . hydra--digit-argument)
         (kp-3 . hydra--digit-argument)
         (kp-2 . hydra--digit-argument)
         (kp-1 . hydra--digit-argument)
         (kp-0 . hydra--digit-argument)
         (57 . hydra--digit-argument)
         (56 . hydra--digit-argument)
         (55 . hydra--digit-argument)
         (54 . hydra--digit-argument)
         (53 . hydra--digit-argument)
         (52 . hydra--digit-argument)
         (51 . hydra--digit-argument)
         (50 . hydra--digit-argument)
         (49 . hydra--digit-argument)
         (48 . hydra--digit-argument)
         (45 . hydra--negative-argument)
         (21 . hydra--universal-argument))))
      (set
       (defvar hydra-toggle/hint nil
         "Dynamic hint for hydra-toggle.")
       (quote
        (format
         #("toggle: [t]: truncate, [f]: fill, [a]: abbrev, [q]: cancel."
           9 10 (face hydra-face-blue)
           24 25 (face hydra-face-blue)
           35 36 (face hydra-face-blue)
           48 49 (face hydra-face-blue)))))
      (defun hydra-toggle/toggle-truncate-lines-and-exit nil
        "Call the head `toggle-truncate-lines' in the \"hydra-toggle\" hydra.

The heads for the associated hydra are:

\"t\":    `toggle-truncate-lines',
\"f\":    `auto-fill-mode',
\"a\":    `abbrev-mode',
\"q\":    nil

The body can be accessed via `hydra-toggle/body'."
        (interactive)
        (require (quote hydra))
        (hydra-default-pre)
        (hydra-keyboard-quit)
        (setq hydra-curr-body-fn
              (quote hydra-toggle/body))
        (progn
          (setq this-command
                (quote toggle-truncate-lines))
          (hydra--call-interactively-remap-maybe
           (function
            toggle-truncate-lines))))
      (defun hydra-toggle/auto-fill-mode-and-exit nil
        "Call the head `auto-fill-mode' in the \"hydra-toggle\" hydra.

The heads for the associated hydra are:

\"t\":    `toggle-truncate-lines',
\"f\":    `auto-fill-mode',
\"a\":    `abbrev-mode',
\"q\":    nil

The body can be accessed via `hydra-toggle/body'."
        (interactive)
        (require (quote hydra))
        (hydra-default-pre)
        (hydra-keyboard-quit)
        (setq hydra-curr-body-fn
              (quote hydra-toggle/body))
        (progn
          (setq this-command
                (quote auto-fill-mode))
          (hydra--call-interactively-remap-maybe
           (function auto-fill-mode))))
      (defun hydra-toggle/abbrev-mode-and-exit nil
        "Call the head `abbrev-mode' in the \"hydra-toggle\" hydra.

The heads for the associated hydra are:

\"t\":    `toggle-truncate-lines',
\"f\":    `auto-fill-mode',
\"a\":    `abbrev-mode',
\"q\":    nil

The body can be accessed via `hydra-toggle/body'."
        (interactive)
        (require (quote hydra))
        (hydra-default-pre)
        (hydra-keyboard-quit)
        (setq hydra-curr-body-fn
              (quote hydra-toggle/body))
        (progn
          (setq this-command
                (quote abbrev-mode))
          (hydra--call-interactively-remap-maybe
           (function abbrev-mode))))
      (defun hydra-toggle/nil nil
        "Call the head `nil' in the \"hydra-toggle\" hydra.

The heads for the associated hydra are:

\"t\":    `toggle-truncate-lines',
\"f\":    `auto-fill-mode',
\"a\":    `abbrev-mode',
\"q\":    nil

<<<<<<< HEAD
The body can be accessed via `hydra-toggle/body'.

Call the head: nil."
=======
The body can be accessed via `hydra-toggle/body'."
>>>>>>> f27fce1b
        (interactive)
        (require (quote hydra))
        (hydra-default-pre)
        (hydra-keyboard-quit)
        (setq hydra-curr-body-fn
              (quote hydra-toggle/body)))
      (defun hydra-toggle/body nil
        "Call the body in the \"hydra-toggle\" hydra.

The heads for the associated hydra are:

\"t\":    `toggle-truncate-lines',
\"f\":    `auto-fill-mode',
\"a\":    `abbrev-mode',
\"q\":    nil

The body can be accessed via `hydra-toggle/body'."
        (interactive)
        (require (quote hydra))
        (hydra-default-pre)
        (let ((hydra--ignore nil))
          (hydra-keyboard-quit)
          (setq hydra-curr-body-fn
                (quote hydra-toggle/body)))
        (hydra-show-hint
         hydra-toggle/hint
         (quote hydra-toggle))
        (hydra-set-transient-map
         hydra-toggle/keymap
         (lambda nil
           (hydra-keyboard-quit)
           nil)
         nil)
        (setq prefix-arg
              current-prefix-arg))))))

(ert-deftest hydra-amaranth-vi ()
  (should
   (equal
    (macroexpand
     '(defhydra hydra-vi
       (:pre
        (set-cursor-color "#e52b50")
        :post
        (set-cursor-color "#ffffff")
        :color amaranth)
       "vi"
       ("j" next-line)
       ("k" previous-line)
       ("q" nil "quit")))
    '(progn
      (set
       (defvar hydra-vi/params nil
         "Params of hydra-vi.")
       (quote
        (nil
         nil
         :exit nil
         :foreign-keys warn
         :post (set-cursor-color "#ffffff")
         :pre (set-cursor-color "#e52b50"))))
      (set
       (defvar hydra-vi/docstring nil
         "Docstring of hydra-vi.")
       "vi")
      (set
       (defvar hydra-vi/heads nil
         "Heads for hydra-vi.")
       (quote
        (("j" next-line "" :exit nil)
         ("k"
          previous-line
          ""
          :exit nil)
         ("q" nil "quit" :exit t))))
      (set
       (defvar hydra-vi/keymap nil
         "Keymap for hydra-vi.")
       (quote
        (keymap
         (113 . hydra-vi/nil)
         (107 . hydra-vi/previous-line)
         (106 . hydra-vi/next-line)
         (kp-subtract . hydra--negative-argument)
         (kp-9 . hydra--digit-argument)
         (kp-8 . hydra--digit-argument)
         (kp-7 . hydra--digit-argument)
         (kp-6 . hydra--digit-argument)
         (kp-5 . hydra--digit-argument)
         (kp-4 . hydra--digit-argument)
         (kp-3 . hydra--digit-argument)
         (kp-2 . hydra--digit-argument)
         (kp-1 . hydra--digit-argument)
         (kp-0 . hydra--digit-argument)
         (57 . hydra--digit-argument)
         (56 . hydra--digit-argument)
         (55 . hydra--digit-argument)
         (54 . hydra--digit-argument)
         (53 . hydra--digit-argument)
         (52 . hydra--digit-argument)
         (51 . hydra--digit-argument)
         (50 . hydra--digit-argument)
         (49 . hydra--digit-argument)
         (48 . hydra--digit-argument)
         (45 . hydra--negative-argument)
         (21 . hydra--universal-argument))))
      (set
       (defvar hydra-vi/hint nil
         "Dynamic hint for hydra-vi.")
       (quote
        (format
         #("vi: j, k, [q]: quit."
           4 5 (face hydra-face-amaranth)
           7 8 (face hydra-face-amaranth)
           11 12 (face hydra-face-teal)))))
      (defun hydra-vi/next-line nil
        "Call the head `next-line' in the \"hydra-vi\" hydra.

The heads for the associated hydra are:

\"j\":    `next-line',
\"k\":    `previous-line',
\"q\":    nil

The body can be accessed via `hydra-vi/body'."
        (interactive)
        (require (quote hydra))
        (hydra-default-pre)
        (set-cursor-color "#e52b50")
        (let ((hydra--ignore t))
          (hydra-keyboard-quit)
          (setq hydra-curr-body-fn
                (quote hydra-vi/body)))
        (condition-case err
            (progn
              (setq this-command
                    (quote next-line))
              (hydra--call-interactively-remap-maybe
               (function next-line)))
          ((quit error)
           (message
            (error-message-string err))))
        (hydra-show-hint
         hydra-vi/hint
         (quote hydra-vi))
        (hydra-set-transient-map
         hydra-vi/keymap
         (lambda nil
           (hydra-keyboard-quit)
           (set-cursor-color "#ffffff"))
         (quote warn)))
      (defun hydra-vi/previous-line nil
        "Call the head `previous-line' in the \"hydra-vi\" hydra.

The heads for the associated hydra are:

\"j\":    `next-line',
\"k\":    `previous-line',
\"q\":    nil

The body can be accessed via `hydra-vi/body'."
        (interactive)
        (require (quote hydra))
        (hydra-default-pre)
        (set-cursor-color "#e52b50")
        (let ((hydra--ignore t))
          (hydra-keyboard-quit)
          (setq hydra-curr-body-fn
                (quote hydra-vi/body)))
        (condition-case err
            (progn
              (setq this-command
                    (quote previous-line))
              (hydra--call-interactively-remap-maybe
               (function previous-line)))
          ((quit error)
           (message
            (error-message-string err))))
        (hydra-show-hint
         hydra-vi/hint
         (quote hydra-vi))
        (hydra-set-transient-map
         hydra-vi/keymap
         (lambda nil
           (hydra-keyboard-quit)
           (set-cursor-color "#ffffff"))
         (quote warn)))
      (defun hydra-vi/nil nil
        "Call the head `nil' in the \"hydra-vi\" hydra.

The heads for the associated hydra are:

\"j\":    `next-line',
\"k\":    `previous-line',
\"q\":    nil

<<<<<<< HEAD
The body can be accessed via `hydra-vi/body'.

Call the head: nil."
=======
The body can be accessed via `hydra-vi/body'."
>>>>>>> f27fce1b
        (interactive)
        (require (quote hydra))
        (hydra-default-pre)
        (set-cursor-color "#e52b50")
        (hydra-keyboard-quit)
        (setq hydra-curr-body-fn
              (quote hydra-vi/body)))
      (defun hydra-vi/body nil
        "Call the body in the \"hydra-vi\" hydra.

The heads for the associated hydra are:

\"j\":    `next-line',
\"k\":    `previous-line',
\"q\":    nil

The body can be accessed via `hydra-vi/body'."
        (interactive)
        (require (quote hydra))
        (hydra-default-pre)
        (set-cursor-color "#e52b50")
        (let ((hydra--ignore nil))
          (hydra-keyboard-quit)
          (setq hydra-curr-body-fn
                (quote hydra-vi/body)))
        (hydra-show-hint
         hydra-vi/hint
         (quote hydra-vi))
        (hydra-set-transient-map
         hydra-vi/keymap
         (lambda nil
           (hydra-keyboard-quit)
           (set-cursor-color "#ffffff"))
         (quote warn))
        (setq prefix-arg
              current-prefix-arg))))))

(ert-deftest hydra-zoom-duplicate-1 ()
  (should
   (equal
    (macroexpand
     '(defhydra hydra-zoom ()
       "zoom"
       ("r" (text-scale-set 0) "reset")
       ("0" (text-scale-set 0) :bind nil :exit t)
       ("1" (text-scale-set 0) nil :bind nil :exit t)))
    '(progn
      (set
       (defvar hydra-zoom/params nil
         "Params of hydra-zoom.")
       (quote (nil nil)))
      (set
       (defvar hydra-zoom/docstring nil
         "Docstring of hydra-zoom.")
       "zoom")
      (set
       (defvar hydra-zoom/heads nil
         "Heads for hydra-zoom.")
       (quote
        (("r"
          (text-scale-set 0)
          "reset"
          :exit nil)
         ("0"
          (text-scale-set 0)
          ""
          :bind nil
          :exit t)
         ("1"
          (text-scale-set 0)
          nil
          :bind nil
          :exit t))))
      (set
       (defvar hydra-zoom/keymap nil
         "Keymap for hydra-zoom.")
       (quote
        (keymap
         (114 . hydra-zoom/lambda-r)
         (kp-subtract . hydra--negative-argument)
         (kp-9 . hydra--digit-argument)
         (kp-8 . hydra--digit-argument)
         (kp-7 . hydra--digit-argument)
         (kp-6 . hydra--digit-argument)
         (kp-5 . hydra--digit-argument)
         (kp-4 . hydra--digit-argument)
         (kp-3 . hydra--digit-argument)
         (kp-2 . hydra--digit-argument)
         (kp-1 . hydra--digit-argument)
         (kp-0 . hydra--digit-argument)
         (57 . hydra--digit-argument)
         (56 . hydra--digit-argument)
         (55 . hydra--digit-argument)
         (54 . hydra--digit-argument)
         (53 . hydra--digit-argument)
         (52 . hydra--digit-argument)
         (51 . hydra--digit-argument)
         (50 . hydra--digit-argument)
         (49 . hydra-zoom/lambda-0-and-exit)
         (48 . hydra-zoom/lambda-0-and-exit)
         (45 . hydra--negative-argument)
         (21 . hydra--universal-argument))))
      (set
       (defvar hydra-zoom/hint nil
         "Dynamic hint for hydra-zoom.")
       (quote
        (format
         #("zoom: [r 0]: reset."
           7 8 (face hydra-face-red)
           9 10 (face hydra-face-blue)))))
      (defun hydra-zoom/lambda-r nil
        "Call the head `(text-scale-set 0)' in the \"hydra-zoom\" hydra.

The heads for the associated hydra are:

\"r\":    `(text-scale-set 0)',
\"0\":    `(text-scale-set 0)',
\"1\":    `(text-scale-set 0)'

The body can be accessed via `hydra-zoom/body'."
        (interactive)
        (require (quote hydra))
        (hydra-default-pre)
        (let ((hydra--ignore t))
          (hydra-keyboard-quit)
          (setq hydra-curr-body-fn
                (quote hydra-zoom/body)))
        (condition-case err
            (hydra--call-interactively-remap-maybe
             (function
              (lambda nil
               (interactive)
               (text-scale-set 0))))
          ((quit error)
           (message
            (error-message-string err))))
        (hydra-show-hint
         hydra-zoom/hint
         (quote hydra-zoom))
        (hydra-set-transient-map
         hydra-zoom/keymap
         (lambda nil
           (hydra-keyboard-quit)
           nil)
         nil))
      (defun hydra-zoom/lambda-0-and-exit nil
        "Call the head `(text-scale-set 0)' in the \"hydra-zoom\" hydra.

The heads for the associated hydra are:

\"r\":    `(text-scale-set 0)',
\"0\":    `(text-scale-set 0)',
\"1\":    `(text-scale-set 0)'

The body can be accessed via `hydra-zoom/body'."
        (interactive)
        (require (quote hydra))
        (hydra-default-pre)
        (hydra-keyboard-quit)
        (setq hydra-curr-body-fn
              (quote hydra-zoom/body))
        (hydra--call-interactively-remap-maybe
         (function
          (lambda nil
           (interactive)
           (text-scale-set 0)))))
      (defun hydra-zoom/body nil
        "Call the body in the \"hydra-zoom\" hydra.

The heads for the associated hydra are:

\"r\":    `(text-scale-set 0)',
\"0\":    `(text-scale-set 0)',
\"1\":    `(text-scale-set 0)'

The body can be accessed via `hydra-zoom/body'."
        (interactive)
        (require (quote hydra))
        (hydra-default-pre)
        (let ((hydra--ignore nil))
          (hydra-keyboard-quit)
          (setq hydra-curr-body-fn
                (quote hydra-zoom/body)))
        (hydra-show-hint
         hydra-zoom/hint
         (quote hydra-zoom))
        (hydra-set-transient-map
         hydra-zoom/keymap
         (lambda nil
           (hydra-keyboard-quit)
           nil)
         nil)
        (setq prefix-arg
              current-prefix-arg))))))

(ert-deftest hydra-zoom-duplicate-2 ()
  (should
   (equal
    (macroexpand
     '(defhydra hydra-zoom ()
       "zoom"
       ("r" (text-scale-set 0) "reset")
       ("0" (text-scale-set 0) :bind nil :exit t)
       ("1" (text-scale-set 0) nil :bind nil)))
    '(progn
      (set
       (defvar hydra-zoom/params nil
         "Params of hydra-zoom.")
       (quote (nil nil)))
      (set
       (defvar hydra-zoom/docstring nil
         "Docstring of hydra-zoom.")
       "zoom")
      (set
       (defvar hydra-zoom/heads nil
         "Heads for hydra-zoom.")
       (quote
        (("r"
          (text-scale-set 0)
          "reset"
          :exit nil)
         ("0"
          (text-scale-set 0)
          ""
          :bind nil
          :exit t)
         ("1"
          (text-scale-set 0)
          nil
          :bind nil
          :exit nil))))
      (set
       (defvar hydra-zoom/keymap nil
         "Keymap for hydra-zoom.")
       (quote
        (keymap
         (114 . hydra-zoom/lambda-r)
         (kp-subtract . hydra--negative-argument)
         (kp-9 . hydra--digit-argument)
         (kp-8 . hydra--digit-argument)
         (kp-7 . hydra--digit-argument)
         (kp-6 . hydra--digit-argument)
         (kp-5 . hydra--digit-argument)
         (kp-4 . hydra--digit-argument)
         (kp-3 . hydra--digit-argument)
         (kp-2 . hydra--digit-argument)
         (kp-1 . hydra--digit-argument)
         (kp-0 . hydra--digit-argument)
         (57 . hydra--digit-argument)
         (56 . hydra--digit-argument)
         (55 . hydra--digit-argument)
         (54 . hydra--digit-argument)
         (53 . hydra--digit-argument)
         (52 . hydra--digit-argument)
         (51 . hydra--digit-argument)
         (50 . hydra--digit-argument)
         (49 . hydra-zoom/lambda-r)
         (48 . hydra-zoom/lambda-0-and-exit)
         (45 . hydra--negative-argument)
         (21 . hydra--universal-argument))))
      (set
       (defvar hydra-zoom/hint nil
         "Dynamic hint for hydra-zoom.")
       (quote
        (format
         #("zoom: [r 0]: reset."
           7 8 (face hydra-face-red)
           9 10 (face hydra-face-blue)))))
      (defun hydra-zoom/lambda-r nil
        "Call the head `(text-scale-set 0)' in the \"hydra-zoom\" hydra.

The heads for the associated hydra are:

\"r\":    `(text-scale-set 0)',
\"0\":    `(text-scale-set 0)',
\"1\":    `(text-scale-set 0)'

The body can be accessed via `hydra-zoom/body'."
        (interactive)
        (require (quote hydra))
        (hydra-default-pre)
        (let ((hydra--ignore t))
          (hydra-keyboard-quit)
          (setq hydra-curr-body-fn
                (quote hydra-zoom/body)))
        (condition-case err
            (hydra--call-interactively-remap-maybe
             (function
              (lambda nil
               (interactive)
               (text-scale-set 0))))
          ((quit error)
           (message
            (error-message-string err))))
        (hydra-show-hint
         hydra-zoom/hint
         (quote hydra-zoom))
        (hydra-set-transient-map
         hydra-zoom/keymap
         (lambda nil
           (hydra-keyboard-quit)
           nil)
         nil))
      (defun hydra-zoom/lambda-0-and-exit nil
        "Call the head `(text-scale-set 0)' in the \"hydra-zoom\" hydra.

The heads for the associated hydra are:

\"r\":    `(text-scale-set 0)',
\"0\":    `(text-scale-set 0)',
\"1\":    `(text-scale-set 0)'

The body can be accessed via `hydra-zoom/body'."
        (interactive)
        (require (quote hydra))
        (hydra-default-pre)
        (hydra-keyboard-quit)
        (setq hydra-curr-body-fn
              (quote hydra-zoom/body))
        (hydra--call-interactively-remap-maybe
         (function
          (lambda nil
           (interactive)
           (text-scale-set 0)))))
      (defun hydra-zoom/body nil
        "Call the body in the \"hydra-zoom\" hydra.

The heads for the associated hydra are:

\"r\":    `(text-scale-set 0)',
\"0\":    `(text-scale-set 0)',
\"1\":    `(text-scale-set 0)'

The body can be accessed via `hydra-zoom/body'."
        (interactive)
        (require (quote hydra))
        (hydra-default-pre)
        (let ((hydra--ignore nil))
          (hydra-keyboard-quit)
          (setq hydra-curr-body-fn
                (quote hydra-zoom/body)))
        (hydra-show-hint
         hydra-zoom/hint
         (quote hydra-zoom))
        (hydra-set-transient-map
         hydra-zoom/keymap
         (lambda nil
           (hydra-keyboard-quit)
           nil)
         nil)
        (setq prefix-arg
              current-prefix-arg))))))

(ert-deftest defhydradio ()
  (should (equal
           (macroexpand
            '(defhydradio hydra-test ()
              (num "Num" [0 1 2 3 4 5 6 7 8 9 10])
              (str "Str" ["foo" "bar" "baz"])))
           '(progn
             (defvar hydra-test/num 0
               "Num")
             (put 'hydra-test/num 'range [0 1 2 3 4 5 6 7 8 9 10])
             (defun hydra-test/num ()
               (hydra--cycle-radio 'hydra-test/num))
             (defvar hydra-test/str "foo"
               "Str")
             (put 'hydra-test/str 'range ["foo" "bar" "baz"])
             (defun hydra-test/str ()
               (hydra--cycle-radio 'hydra-test/str))
             (defvar hydra-test/names '(hydra-test/num hydra-test/str))))))

(ert-deftest hydra-blue-compat ()
  (should
   (equal
    (macroexpand
     '(defhydra hydra-toggle (:color blue)
       "toggle"
       ("t" toggle-truncate-lines "truncate")
       ("f" auto-fill-mode "fill")
       ("a" abbrev-mode "abbrev")
       ("q" nil "cancel")))
    (macroexpand
     '(defhydra hydra-toggle (:exit t)
       "toggle"
       ("t" toggle-truncate-lines "truncate")
       ("f" auto-fill-mode "fill")
       ("a" abbrev-mode "abbrev")
       ("q" nil "cancel"))))))

(ert-deftest hydra-amaranth-compat ()
  (should
   (equal
    (macroexpand
     '(defhydra hydra-vi
       (:pre
        (set-cursor-color "#e52b50")
        :post
        (set-cursor-color "#ffffff")
        :color amaranth)
       "vi"
       ("j" next-line)
       ("k" previous-line)
       ("q" nil "quit")))
    (macroexpand
     '(defhydra hydra-vi
       (:pre
        (set-cursor-color "#e52b50")
        :post
        (set-cursor-color "#ffffff")
        :foreign-keys warn)
       "vi"
       ("j" next-line)
       ("k" previous-line)
       ("q" nil "quit"))))))

(ert-deftest hydra-pink-compat ()
  (should
   (equal
    (macroexpand
     '(defhydra hydra-zoom (global-map "<f2>"
                            :color pink)
       "zoom"
       ("g" text-scale-increase "in")
       ("l" text-scale-decrease "out")
       ("q" nil "quit")))
    (macroexpand
     '(defhydra hydra-zoom (global-map "<f2>"
                            :foreign-keys run)
       "zoom"
       ("g" text-scale-increase "in")
       ("l" text-scale-decrease "out")
       ("q" nil "quit"))))))

(ert-deftest hydra-teal-compat ()
  (should
   (equal
    (macroexpand
     '(defhydra hydra-zoom (global-map "<f2>"
                            :color teal)
       "zoom"
       ("g" text-scale-increase "in")
       ("l" text-scale-decrease "out")
       ("q" nil "quit")))
    (macroexpand
     '(defhydra hydra-zoom (global-map "<f2>"
                            :foreign-keys warn
                            :exit t)
       "zoom"
       ("g" text-scale-increase "in")
       ("l" text-scale-decrease "out")
       ("q" nil "quit"))))))

(ert-deftest hydra-format-1 ()
  (should (equal
           (let ((hydra-fontify-head-function
                  'hydra-fontify-head-greyscale))
             (hydra--format
              'hydra-toggle
              nil
              "
_a_ abbrev-mode:       %`abbrev-mode
_d_ debug-on-error:    %`debug-on-error
_f_ auto-fill-mode:    %`auto-fill-function
" '(("a" abbrev-mode nil)
    ("d" toggle-debug-on-error nil)
    ("f" auto-fill-mode nil)
    ("g" golden-ratio-mode nil)
    ("t" toggle-truncate-lines nil)
    ("w" whitespace-mode nil)
    ("q" nil "quit"))))
           '(format
             "%s abbrev-mode:       %S
%s debug-on-error:    %S
%s auto-fill-mode:    %S
[{q}]: quit."
             "{a}" abbrev-mode
             "{d}" debug-on-error
             "{f}" auto-fill-function))))

(ert-deftest hydra-format-2 ()
  (should (equal
           (let ((hydra-fontify-head-function
                  'hydra-fontify-head-greyscale))
             (hydra--format
              'bar
              nil
              "\n  bar %s`foo\n"
              '(("a" (quote t) "" :cmd-name bar/lambda-a :exit nil)
                ("q" nil "" :cmd-name bar/nil :exit t))))
           '(format "  bar %s\n{a}, [q]." foo))))

(ert-deftest hydra-format-3 ()
  (should (equal
           (let ((hydra-fontify-head-function
                  'hydra-fontify-head-greyscale))
             (hydra--format
              'bar
              nil
              "\n_<SPC>_   ^^ace jump\n"
              '(("<SPC>" ace-jump-char-mode nil :cmd-name bar/ace-jump-char-mode))))
           '(format "%s   ace jump\n" "{<SPC>}"))))

(ert-deftest hydra-format-4 ()
  (should
   (equal (hydra--format
           nil
           '(nil nil :hint nil)
           "\n_j_,_k_"
           '(("j" nil nil :exit t) ("k" nil nil :exit t)))
          '(format "%s,%s"
            #("j" 0 1 (face hydra-face-blue))
            #("k" 0 1 (face hydra-face-blue))))))

(ert-deftest hydra-format-5 ()
  (should
   (equal (hydra--format
           nil nil "\n_-_: mark          _u_: unmark\n"
           '(("-" Buffer-menu-mark nil)
             ("u" Buffer-menu-unmark nil)))
          '(format
            "%s: mark          %s: unmark\n"
            #("-" 0 1 (face hydra-face-red))
            #("u" 0 1 (face hydra-face-red))))))

(ert-deftest hydra-format-6 ()
  (should
   (equal (hydra--format
           nil nil "\n[_]_] forward [_[_] backward\n"
           '(("]" forward-char nil)
             ("[" backward-char nil)))
          '(format
            "[%s] forward [%s] backward\n"
            #("]"
              0 1 (face
                   hydra-face-red))
            #("["
              0 1 (face
                   hydra-face-red))))))

(ert-deftest hydra-format-7 ()
  (should
   (equal
    (hydra--format nil nil "test"
                   '(("%" forward-char "" :exit nil)
                     ("b" backward-char "" :exit nil)))
    '(format
      #("test: %%%%, b."
        6 7 (face hydra-face-red)
        7 8 (face hydra-face-red)
        8 9 (face hydra-face-red)
        9 10 (face hydra-face-red)
        12 13 (face hydra-face-red)))))
  (should
   (equal
    (hydra--format nil nil "\n_%_ forward\n"
                   '(("%" forward-char nil :exit nil)))
    '(format
      "%s forward\n"
      #("%%"
        0 2 (face hydra-face-red))))))

(ert-deftest hydra-format-8 ()
  (should
   (equal
    (hydra--format nil '(nil nil :hint nil) "test"
                   '(("f" forward-char nil :exit nil)
                     ("b" backward-char "back" :exit nil)))
    '(format
      #("test: [b]: back."
        7 8 (face hydra-face-red))))))

(ert-deftest hydra-format-9 ()
  (should
   (equal
    (hydra--format nil '(nil nil :hint nil) "\n_f_(foo)"
                   '(("f" forward-char nil :exit nil)))
    '(format
      "%s(foo)"
      #("f" 0 1 (face hydra-face-red))))))

(ert-deftest hydra-format-10 ()
  (should
   (equal
    (hydra--format nil '(nil nil) "Test:"
                   '(("j" next-line (format-time-string "%H:%M:%S" (current-time))
                      :exit nil)))
    '(concat
      (format "Test:\n")
      (mapconcat
       (function
        hydra--eval-and-format)
       (quote
        ((#("j" 0 1 (face hydra-face-red))
           format-time-string
           "%H:%M:%S"
           (current-time))))
       ", ")
      "."))))

(ert-deftest hydra-format-with-sexp-1 ()
  (should (equal
           (let ((hydra-fontify-head-function
                  'hydra-fontify-head-greyscale))
             (hydra--format
              'hydra-toggle nil
              "\n_n_ narrow-or-widen-dwim %(progn (message \"checking\")(buffer-narrowed-p))asdf\n"
              '(("n" narrow-to-region nil) ("q" nil "cancel" :exit t))))
           '(format
             "%s narrow-or-widen-dwim %Sasdf\n[[q]]: cancel."
             "{n}"
             (progn
               (message "checking")
               (buffer-narrowed-p))))))

(ert-deftest hydra-format-with-sexp-2 ()
  (should (equal
           (let ((hydra-fontify-head-function
                  'hydra-fontify-head-greyscale))
             (hydra--format
              'hydra-toggle nil
              "\n_n_ narrow-or-widen-dwim %s(progn (message \"checking\")(buffer-narrowed-p))asdf\n"
              '(("n" narrow-to-region nil) ("q" nil "cancel" :exit t))))
           '(format
             "%s narrow-or-widen-dwim %sasdf\n[[q]]: cancel."
             "{n}"
             (progn
               (message "checking")
               (buffer-narrowed-p))))))

(ert-deftest hydra-compat-colors-2 ()
  (should
   (equal
    (cddr (macroexpand
           '(defhydra hydra-test (:color amaranth)
             ("a" fun-a)
             ("b" fun-b :color blue)
             ("c" fun-c :color blue)
             ("d" fun-d :color blue)
             ("e" fun-e :color blue)
             ("f" fun-f :color blue))))
    (cddr (macroexpand
           '(defhydra hydra-test (:color teal)
             ("a" fun-a :color red)
             ("b" fun-b)
             ("c" fun-c)
             ("d" fun-d)
             ("e" fun-e)
             ("f" fun-f)))))))

(ert-deftest hydra-compat-colors-3 ()
  (should
   (equal
    (cddr (macroexpand
           '(defhydra hydra-test ()
             ("a" fun-a)
             ("b" fun-b :color blue)
             ("c" fun-c :color blue)
             ("d" fun-d :color blue)
             ("e" fun-e :color blue)
             ("f" fun-f :color blue))))
    (cddr (macroexpand
           '(defhydra hydra-test (:color blue)
             ("a" fun-a :color red)
             ("b" fun-b)
             ("c" fun-c)
             ("d" fun-d)
             ("e" fun-e)
             ("f" fun-f)))))))

(ert-deftest hydra-compat-colors-4 ()
  (should
   (equal
    (cddr (macroexpand
           '(defhydra hydra-test ()
             ("a" fun-a)
             ("b" fun-b :exit t)
             ("c" fun-c :exit t)
             ("d" fun-d :exit t)
             ("e" fun-e :exit t)
             ("f" fun-f :exit t))))
    (cddr (macroexpand
           '(defhydra hydra-test (:exit t)
             ("a" fun-a :exit nil)
             ("b" fun-b)
             ("c" fun-c)
             ("d" fun-d)
             ("e" fun-e)
             ("f" fun-f)))))))

(ert-deftest hydra--pad ()
  (should (equal (hydra--pad '(a b c) 3)
                 '(a b c)))
  (should (equal (hydra--pad '(a) 3)
                 '(a nil nil))))

(ert-deftest hydra--matrix ()
  (should (equal (hydra--matrix '(a b c) 2 2)
                 '((a b) (c nil))))
  (should (equal (hydra--matrix '(a b c d e f g h i) 4 3)
                 '((a b c d) (e f g h) (i nil nil nil)))))

(ert-deftest hydra--cell ()
  (should (equal (hydra--cell "% -75s %%`%s" '(hydra-lv hydra-verbose))
                 "When non-nil, `lv-message' (not `message') will be used to display hints.   %`hydra-lv^^^^^
When non-nil, hydra will issue some non essential style warnings.           %`hydra-verbose")))

(ert-deftest hydra--vconcat ()
  (should (equal (hydra--vconcat '("abc\ndef" "012\n34" "def\nabc"))
                 "abc012def\ndef34abc")))

(defhydradio hydra-tng ()
  (picard "_p_ Captain Jean Luc Picard:")
  (riker "_r_ Commander William Riker:")
  (data "_d_ Lieutenant Commander Data:")
  (worf "_w_ Worf:")
  (la-forge "_f_ Geordi La Forge:")
  (troi "_t_ Deanna Troi:")
  (dr-crusher "_c_ Doctor Beverly Crusher:")
  (phaser "_h_ Set phasers to " [stun kill]))

(ert-deftest hydra--table ()
  (let ((hydra-cell-format "% -30s %% -8`%s"))
    (should (equal (hydra--table hydra-tng/names 5 2)
                   (substring "
_p_ Captain Jean Luc Picard:   % -8`hydra-tng/picard^^    _t_ Deanna Troi:               % -8`hydra-tng/troi^^^^^^
_r_ Commander William Riker:   % -8`hydra-tng/riker^^^    _c_ Doctor Beverly Crusher:    % -8`hydra-tng/dr-crusher
_d_ Lieutenant Commander Data: % -8`hydra-tng/data^^^^    _h_ Set phasers to             % -8`hydra-tng/phaser^^^^
_w_ Worf:                      % -8`hydra-tng/worf^^^^
_f_ Geordi La Forge:           % -8`hydra-tng/la-forge" 1)))
    (should (equal (hydra--table hydra-tng/names 4 3)
                   (substring "
_p_ Captain Jean Luc Picard:   % -8`hydra-tng/picard    _f_ Geordi La Forge:           % -8`hydra-tng/la-forge^^
_r_ Commander William Riker:   % -8`hydra-tng/riker^    _t_ Deanna Troi:               % -8`hydra-tng/troi^^^^^^
_d_ Lieutenant Commander Data: % -8`hydra-tng/data^^    _c_ Doctor Beverly Crusher:    % -8`hydra-tng/dr-crusher
_w_ Worf:                      % -8`hydra-tng/worf^^    _h_ Set phasers to             % -8`hydra-tng/phaser^^^^" 1)))))

(ert-deftest hydra--make-funcall ()
  (should (equal (let ((body-pre 'foo))
                   (hydra--make-funcall body-pre)
                   body-pre)
                 '(funcall (function foo)))))

(defhydra hydra-simple-1 (global-map "C-c")
  ("a" (insert "j"))
  ("b" (insert "k"))
  ("q" nil))

(defhydra hydra-simple-2 (global-map "C-c" :color amaranth)
  ("c" self-insert-command)
  ("d" self-insert-command)
  ("q" nil))

(defhydra hydra-simple-3 (global-map "C-c")
  ("g" goto-line)
  ("1" find-file)
  ("q" nil))

(defun remapable-print ()
  (interactive)
  (insert "remapable print was called"))
(defun remaped-print ()
  (interactive)
  (insert "*remaped* print was called"))
(define-key global-map (kbd "C-=") 'remapable-print)
(define-key global-map [remap remapable-print] 'remaped-print)

(defhydra hydra-simple-with-remap (global-map "C-c")
  ("r" remapable-print)
  ("q" nil))

(defmacro hydra-with (in &rest body)
  `(let ((temp-buffer (generate-new-buffer " *temp*")))
     (save-window-excursion
       (unwind-protect
            (progn
              (switch-to-buffer temp-buffer)
              (transient-mark-mode 1)
              (insert ,in)
              (goto-char (point-min))
              (when (search-forward "~" nil t)
                (backward-delete-char 1)
                (set-mark (point)))
              (goto-char (point-max))
              (search-backward "|")
              (delete-char 1)
              (setq current-prefix-arg nil)
              ,@body
              (insert "|")
              (when (region-active-p)
                (exchange-point-and-mark)
                (insert "~"))
              (buffer-substring-no-properties
               (point-min)
               (point-max)))
         (and (buffer-name temp-buffer)
              (kill-buffer temp-buffer))))))

(ert-deftest hydra-integration-1 ()
  (should (string= (hydra-with "|"
                               (execute-kbd-macro
                                (kbd "C-c aabbaaqaabbaa")))
                   "jjkkjjaabbaa|"))
  (should (string= (hydra-with "|"
                               (condition-case nil
                                   (execute-kbd-macro
                                    (kbd "C-c aabb C-g"))
                                 (quit nil))
                               (execute-kbd-macro "aaqaabbaa"))
                   "jjkkaaqaabbaa|")))

(ert-deftest hydra-integration-2 ()
  (should (string= (hydra-with "|"
                               (execute-kbd-macro
                                (kbd "C-c c 1 c 2 d 4 c q")))
                   "ccddcccc|"))
  (should (string= (hydra-with "|"
                               (execute-kbd-macro
                                (kbd "C-c c 1 c C-u d C-u 10 c q")))
                   "ccddddcccccccccc|")))

(ert-deftest hydra-integration-3 ()
  (should (string= (hydra-with "foo\nbar|"
                               (execute-kbd-macro
                                (kbd "C-c g 1 RET q")))
                   "|foo\nbar")))

(ert-deftest hydra-remap-lookup-1 ()
  "try calling a remapped command while option is disabled "
  (setq hydra-look-for-remap nil)
  (should (string= (hydra-with "|"
                               (execute-kbd-macro
                                (kbd "C-c rq")))
                   "remapable print was called|")))
(ert-deftest hydra-remap-lookup-2 ()
  "try calling a remapped command while option is enabled"
  (setq hydra-look-for-remap t)
  (should (string= (hydra-with "|"
                               (execute-kbd-macro
                                (kbd "C-c rq")))
                   "*remaped* print was called|")))

(ert-deftest hydra-columns-1 ()
  (should (equal (eval
                  (cadr
                   (nth 2
                        (nth 5
                             (macroexpand
                              '(defhydra hydra-info (:color blue
                                                     :columns 3)
                                "Info-mode"
                                ("?" Info-summary "summary")
                                ("]" Info-forward-node "forward")
                                ("[" Info-backward-node "backward")
                                ("<" Info-top-node "top node")
                                (">" Info-final-node "final node")
                                ("h" Info-help "help")
                                ("d" Info-directory "info dir")
                                ("f" Info-follow-reference "follow ref")
                                ("g" Info-goto-node "goto node")
                                ("l" Info-history-back "hist back")
                                ("r" Info-history-forward "hist forward")
                                ("i" Info-index "index")
                                ("I" Info-virtual-index "virtual index")
                                ("L" Info-history "hist")
                                ("n" Info-next "next")
                                ("p" Info-prev "previous")
                                ("s" Info-search "search")
                                ("S" Info-search-case-sensitively "case-search")
                                ("T" Info-toc "TOC")
                                ("u" Info-up "up")
                                ("m" Info-menu "menu")
                                ("t" hydra-info-to/body "info-to")))))))
                 #("Info-mode:
?: summary       ]: forward       [: backward
<: top node      >: final node    h: help
d: info dir      f: follow ref    g: goto node
l: hist back     r: hist forward  i: index
I: virtual index L: hist          n: next
p: previous      s: search        S: case-search
T: TOC           u: up            m: menu
t: info-to"
                   11 12 (face hydra-face-blue)
                   28 29 (face hydra-face-blue)
                   45 46 (face hydra-face-blue)
                   57 58 (face hydra-face-blue)
                   74 75 (face hydra-face-blue)
                   91 92 (face hydra-face-blue)
                   99 100 (face hydra-face-blue)
                   116 117 (face hydra-face-blue)
                   133 134 (face hydra-face-blue)
                   146 147 (face hydra-face-blue)
                   163 164 (face hydra-face-blue)
                   180 181 (face hydra-face-blue)
                   189 190 (face hydra-face-blue)
                   206 207 (face hydra-face-blue)
                   223 224 (face hydra-face-blue)
                   231 232 (face hydra-face-blue)
                   248 249 (face hydra-face-blue)
                   265 266 (face hydra-face-blue)
                   280 281 (face hydra-face-blue)
                   297 298 (face hydra-face-blue)
                   314 315 (face hydra-face-blue)
                   322 323 (face hydra-face-blue)))))

(ert-deftest hydra-columns-2 ()
  (should (equal (eval
                  (cadr
                   (nth 2
                        (nth 5
                             (macroexpand
                              '(defhydra hydra-foo (:color blue)
                                "Silly hydra"
                                ("x" forward-char "forward" :column "sideways")
                                ("y" backward-char "back")
                                ("a" next-line "down" :column "vertical")
                                ("b" previous-line "up")))))))
                 #("Silly hydra:
sideways    | vertical
----------- | -----------
x: forward  | a: down
y: back     | b: up
"
                   62 63 (face hydra-face-blue)
                   76 77 (face hydra-face-blue)
                   84 85 (face hydra-face-blue)
                   98 99 (face hydra-face-blue)))))

;; checked:
;; basic rendering
;; column compatibility with ruby style and no colum specified
;; column declared several time
;; nil column
(ert-deftest hydra-column-basic ()
  (should (equal (eval
                  (cadr
                   (nth 2
                        (nth 5
                             (macroexpand
                              '(defhydra hydra-rectangle (:body-pre (rectangle-mark-mode 1)
                                                          :color pink
                                                          :post (deactivate-mark))
                                "
  ^_k_^         ()()
_h_   _l_       (O)(o)
  ^_j_^         (  O )
^^^^            (’’)(’’)
^^^^
"
                                ("h" backward-char nil)
                                ("l" forward-char nil)
                                ("k" previous-line nil)
                                ("j" next-line nil)
                                ("Of" 5x5 "outside of table 1")
                                ("e" exchange-point-and-mark "exchange" :column "firstcol")
                                ("n" copy-rectangle-as-kill "new-copy")
                                ("d" delete-rectangle "delete")
                                ("r" (if (region-active-p)
                                         (deactivate-mark)
                                       (rectangle-mark-mode 1)) "reset" :column "secondcol")
                                ("y" yank-rectangle "yank")
                                ("u" undo "undo")
                                ("s" string-rectangle "string")
                                ("p" kill-rectangle "paste")
                                ("o" nil "ok" :column "firstcol")
                                ("Os" 5x5-bol "outside of table 2" :column nil)
                                ("Ot" 5x5-eol "outside of table 3")))))))
                 #("  k         ()()
h   l       (O)(o)
  j         (  O )
            (’’)(’’)

firstcol    | secondcol
----------- | ------------
e: exchange | r: reset
n: new-copy | y: yank
d: delete   | u: undo
o: ok       | s: string
            | p: paste
[Of]: outside of table 1, [Os]: outside of table 2, [Ot]: outside of table 3."
                   2 3 (face hydra-face-pink)
                   17 18 (face hydra-face-pink)
                   21 22 (face hydra-face-pink)
                   38 39 (face hydra-face-pink)
                   128 129 (face hydra-face-pink)
                   142 143 (face hydra-face-pink)
                   151 152 (face hydra-face-pink)
                   165 166 (face hydra-face-pink)
                   173 174 (face hydra-face-pink)
                   187 188 (face hydra-face-pink)
                   195 196 (face hydra-face-blue)
                   209 210 (face hydra-face-pink)
                   233 234 (face hydra-face-pink)
                   243 245 (face hydra-face-pink)
                   269 271 (face hydra-face-pink)
                   295 297 (face hydra-face-pink)))))

;; check column order is the same as they appear in defhydra
(ert-deftest hydra-column-order ()
  (should (equal (eval
                  (cadr
                   (nth 2
                        (nth 5
                             (macroexpand
                              '(defhydra hydra-window-order
                                (:color red :timeout 4)
                                ("z" ace-window "ace" :color blue :column "Switch")
                                ("h" windmove-left "← window")
                                ("j" windmove-down "↓ window")
                                ("l" windmove-right "→ window")
                                ("s" split-window-below "split window" :color blue :column "Split Management")
                                ("v" split-window-right "split window vertically" :color blue)
                                ("d" delete-window "delete current window")
                                ("f" follow-mode "toogle follow mode")
                                ("u" winner-undo "undo window conf" :column "Undo/Redo")
                                ("r" winner-redo "redo window conf")
                                ("b" balance-windows "balance window height" :column "1-Sizing")
                                ("m" maximize-window "maximize current window")
                                ("k" windmove-up "↑ window" :column "Switch")
                                ("M" minimize-window "minimize current window" :column "1-Sizing")
                                ("q" nil "quit menu" :color blue :column nil)))))))
                 #("Switch      | Split Management           | Undo/Redo           | 1-Sizing
----------- | -------------------------- | ------------------- | --------------------------
z: ace      | s: split window            | u: undo window conf | b: balance window height
h: ← window | v: split window vertically | r: redo window conf | m: maximize current window
j: ↓ window | d: delete current window   |                     | M: minimize current window
l: → window | f: toogle follow mode      |                     |
k: ↑ window |                            |                     |
[q]: quit menu."
                   173 174 (face hydra-face-blue)
                   187 188 (face hydra-face-blue)
                   216 217 (face hydra-face-red)
                   238 239 (face hydra-face-red)
                   263 264 (face hydra-face-red)
                   277 278 (face hydra-face-blue)
                   306 307 (face hydra-face-red)
                   328 329 (face hydra-face-red)
                   355 356 (face hydra-face-red)
                   369 370 (face hydra-face-red)
                   420 421 (face hydra-face-red)
                   447 448 (face hydra-face-red)
                   461 462 (face hydra-face-red)
                   512 513 (face hydra-face-red)
                   578 579 (face hydra-face-blue)))))

(ert-deftest hydra-column-sexp ()
  (should (equal
           (eval (nth 5
                      (macroexpand
                       '(defhydra hydra-toggle-stuff ()
                         "Toggle"
                         ("d" toggle-debug-on-error "debug-on-error" :column "Misc")
                         ("a" abbrev-mode
                          (format "abbrev: %s"
                           (if (bound-and-true-p abbrev-mode)
                               "[x]"
                             "[ ]")))))))
           '(concat
             (format "Toggle:\n")
             "Misc"
             "\n"
             "-----------------"
             "\n"
             #("d: debug-on-error"
               0 1 (face hydra-face-red))
             "\n"
             (format
              "%1s: %-15s"
              #("a" 0 1 (face hydra-face-red))
              (format
               "abbrev: %s"
               (if (bound-and-true-p abbrev-mode)
                   "[x]"
                 "[ ]")))
             "\n"))))

(defhydra hydra-extendable ()
  "extendable"
  ("j" next-line "down"))

(ert-deftest hydra-extend ()
  (should (equal (macroexpand
                  '(defhydra+ hydra-extendable ()
                    ("k" previous-line "up")))
                 (macroexpand
                  '(defhydra hydra-extendable ()
                    "extendable"
                    ("j" next-line "down")
                    ("k" previous-line "up")))))
  (should (equal (macroexpand
                  '(defhydra+ hydra-extendable ()
                    ("k" previous-line "up" :exit t)))
                 (macroexpand
                  '(defhydra hydra-extendable ()
                    "extendable"
                    ("j" next-line "down")
                    ("k" previous-line "up" :exit t))))))

(provide 'hydra-test)

;;; hydra-test.el ends here<|MERGE_RESOLUTION|>--- conflicted
+++ resolved
@@ -421,13 +421,7 @@
 \"a\":    `abbrev-mode',
 \"q\":    nil
 
-<<<<<<< HEAD
-The body can be accessed via `hydra-toggle/body'.
-
-Call the head: nil."
-=======
 The body can be accessed via `hydra-toggle/body'."
->>>>>>> f27fce1b
         (interactive)
         (require (quote hydra))
         (hydra-default-pre)
@@ -624,13 +618,7 @@
 \"k\":    `previous-line',
 \"q\":    nil
 
-<<<<<<< HEAD
-The body can be accessed via `hydra-vi/body'.
-
-Call the head: nil."
-=======
 The body can be accessed via `hydra-vi/body'."
->>>>>>> f27fce1b
         (interactive)
         (require (quote hydra))
         (hydra-default-pre)
