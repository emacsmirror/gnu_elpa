* Introduction

~crdt.el~ is a real-time collaborative editing environment for Emacs
using Conflict-free Replicated Data Types.

Highlights:
- [[https://en.wikipedia.org/wiki/Conflict-free_replicated_data_type][CRDT]],
  darling child of collaborative editing researches...
- Share multiple buffer in one session
- See other users' cursor and region
- Synchronize Org mode folding status
- Org mode integration
- Comint derivatives integration (experimental)

* Usage

** Installation

~crdt.el~ is now on GNU ELPA! Just =M-x package-install crdt=.

*Caution!!!* Please make sure that you and your peers are on the same
~crdt.el~ version!  It turns out to be one of the most common causes
of ~crdt.el~ not working.  Because currently the network protocol is
not stablized, behavior when using mismatched versions is
unexpectable.
- Strictly speaking, it should work when =crdt-protocol-version= are
  defined (added after version =0.2.5=) and the same on all peers.
  But why not save some hassle and keep everyone on the latest
  version.
- To upgrade, just =M-x package-reinstall crdt=, then preferably
  restart Emacs. To check your ~crdt.el~ version, =M-x crdt-version=.

** Start a shared session

A shared session is a place that can contains multiple buffers (or
files), and multiple users can join to collaboratively edit those
buffers (or files).  Think about a meeting room with some people
working together on some papers.

In some buffer, =M-x crdt-share-buffer=. Then enter session name.
This add the current buffer to the existing session with that name.
If no such exists, it creates a new session with the provided session
name, and initially contains the current buffer as a shared buffer.

If a new session is to be created, you need to enter port (default to
6530), optional password and your display name (default to your
current =(user-full-name)=).

Experimental settings: "Secure Port" specifies TLS port, and "Command
Functions" specifies user permissions. It's ok to just use the default
values.

** Join a session

=M-x crdt-connect=, then enter address, port, and your display name.

If the server has provided the permission (this is the default case),
connected user may also add their buffers to the session via
=M-x crdt-share-buffer=.

Connection URLs look like =ein://ipaddress:6530=

** Navigate through sessions

- Sessions :: =M-x crdt-list-sessions= lists all sessions.
  
- Buffers :: =M-x crdt-list-buffers= lists all buffers in current
  session.  In the displayed buffer list, press ~RET~ in the session
  list to see buffers in the selected session.

  You can also use =M-x crdt-switch-to-buffer= to interactively switch
  to another buffer in the current session.

- Users :: In a CRDT shared buffer (either server or client), =M-x crdt-list-users=
  to list active users. In the displayed user list, press ~RET~ on an
  entry to goto that user's cursor position.  Press ~f~ to follow that
  user, and press ~f~ again or =M-x crdt-stop-follow= to stop following.

  You can also use =M-x crdt-goto-next-user= and =M-x crdt-goto-prev-user=
  to cycle through users' cursor positions from any CRDT shared buffer
  (don't need to be in the user list buffer).

** Stop sharing

=M-x crdt-stop-session= stops a session you've started and disconnect
all other users from it.  This will ask for your confirmation,
customize =crdt-confirm-stop-session= if you want to disable it.

You can also press ~k~ or ~d~ in the session list (show it by =M-x crdt-list-sessions=).

=M-x crdt-stop-share-buffer= removes current buffer from its CRDT
session (this operation is only allowed at server side). You can also
press ~k~ or ~d~ in the buffer list.

** Disconnect from a session

=M-x crdt-disconnect=, then choose a session to disconnect from.

You can also press ~k~ or ~d~ in the session list (show it by =M-x crdt-list-sessions=).

The server Emacs has the privilege to disconnect a user from a
session.  To do so, press ~k~ or ~d~ on an entry in the user list
(show it by =M-x crdt-list-users=).

** Fancy stuff
   
- Visualizing author of parts of the document ::    
  Turn on =crdt-visualize-author-mode= to color text based on which
  user authored it.

- Synchronizing Org folding status :: Turn on
  =crdt-org-sync-overlay-mode=. All peers that have this enabled have
  their folding status synchronized. Peers without enabling this minor
  mode are unaffected.

- Comint integration ::
  Just go ahead and share you comint REPL buffer! Tested: ~shell~ and
  ~cmuscheme~.  By default, when sharing a comint buffer, ~crdt.el~
  temporarily reset input history (as in =M-n= =M-p=) so others don't
  spy into your =.bash_history= and alike.  You can customize this
  behavior using variable =crdt-comint-share-input-history=.

** What if we don't have a public IP?

There're various workaround.

- You can use [[https://gitlab.com/gjedeer/tuntox][tuntox]] to proxy
  your connection over the [[https://tox.chat][Tox]] protocol.
  =crdt.el= has experimental built-in integration for =tuntox=.  To
  enable it, you need to install =tuntox=, set up the custom variable
  =crdt-tuntox-executable= accordingly (the path to your =tuntox=
  binary), and set the custom variable =crdt-use-tuntox=.  Setting it
  to =t= make =crdt.el= always create =tuntox= proxy for new server
  sessions, and setting it to ='confirm= make =crdt.el= ask you every
  time when creating new sessions.  After starting a session with
  =tuntox= proxy, you can =M-x crdt-copy-url= to copy a URL
  recognizable by =M-x crdt-connect= and share it to your friends.  Be
  aware that according to my experience, =tuntox= takes significant
  time to establish a connection (sometimes up to half a minute),
  however it gets much faster after the connection is established.


- You can use SSH port forwarding if you have a VPS with public IP.
  Example usage:
  #+BEGIN_SRC
$ ssh -R EXAMPLE.COM:6530:127.0.0.1:6530 EXAMPLE.COM
  #+END_SRC
  This make your =crdt.el= session on local port =6530= accessible
  from =EXAMPLE.COM:6530=.

  Note that you need to set the following =/etc/ssh/sshd_config=
  option on your VPS
  #+BEGIN_SRC
GatewayPorts yes
  #+END_SRC

- For other tunneling solutions, see https://github.com/anderspitman/awesome-tunneling
<<<<<<< HEAD
=======

* Service
=crdt.el= uses emacs' built in =(make-network-process)= to exchange elisp messages between clients, see =crdt--format-message=.

You can see these messages in within emacs with =(setq crdt--log-network-traffic t)= and outside emacs with =nc= or =telnet=.
#+begin_src bash
nc localhost 6530 <<< '(hello "0.3.0")'
#+end_src

Demonstrating =(hello)=, =(get)=, and =(leave)=
#+begin_src bash
telnet localhost 6530
...
(hello "0.3.0")

  (login 2)(add "testfile.org") ....

(get "testfile.org")
  (sync "testfile.org" (#("FILE CONTENTS ....

(leave 2)
#+end_src

** Messages

hello, leave, get, cursor, overlay-move, overlay-remove, overlay-put, return, var, ready
>>>>>>> a25188da
<|MERGE_RESOLUTION|>--- conflicted
+++ resolved
@@ -155,8 +155,6 @@
   #+END_SRC
 
 - For other tunneling solutions, see https://github.com/anderspitman/awesome-tunneling
-<<<<<<< HEAD
-=======
 
 * Service
 =crdt.el= uses emacs' built in =(make-network-process)= to exchange elisp messages between clients, see =crdt--format-message=.
@@ -182,5 +180,4 @@
 
 ** Messages
 
-hello, leave, get, cursor, overlay-move, overlay-remove, overlay-put, return, var, ready
->>>>>>> a25188da
+hello, leave, get, cursor, overlay-move, overlay-remove, overlay-put, return, var, ready