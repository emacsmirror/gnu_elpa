;;; ruby-mode-expansions.el --- ruby-specific expansions for expand-region

;; Copyright (C) 2011 Magnar Sveen

;; Author: Matt Briggs
;; Based on js-mode-expansions by: Magnar Sveen <magnars@gmail.com>
;; Keywords: marking region

;; This program is free software; you can redistribute it and/or modify
;; it under the terms of the GNU General Public License as published by
;; the Free Software Foundation, either version 3 of the License, or
;; (at your option) any later version.

;; This program is distributed in the hope that it will be useful,
;; but WITHOUT ANY WARRANTY; without even the implied warranty of
;; MERCHANTABILITY or FITNESS FOR A PARTICULAR PURPOSE.  See the
;; GNU General Public License for more details.

;; You should have received a copy of the GNU General Public License
;; along with this program.  If not, see <http://www.gnu.org/licenses/>.

;;; Commentary:


;; Idiomatic ruby has a lot of nested blocks, and its function marking seems a bit buggy.
;;
<<<<<<< HEAD
=======
;; LeWang:
;;
;;      I think `er/ruby-backward-up' and `er/ruby-forward-up' are very
;;      nifty functions in their own right.
;;
;;      I would bind them to C-M-u and C-M-d respectively.

>>>>>>> 55c3085b
;; Expansions:
;;
;;
;;  er/mark-ruby-block
;;  er/mark-ruby-function

;;; Code:

(require 'expand-region-core)

<<<<<<< HEAD
(defun er/mark-ruby-block ()
  (interactive)
  ;; we do this since ruby-beginning-of-block doesn't work on the same line where the block starts
  (if (string-match-p " do\\|{" (thing-at-point 'line))
      (forward-line 1))
  (beginning-of-line)
  (ruby-beginning-of-block)
  (set-mark (point))
  (ruby-end-of-block)
  (end-of-line)
  (exchange-point-and-mark))

(defun er/mark-ruby-symbol ()
  "Mark the entire symbol around or in front of point."
  (interactive)
  (let ((symbol-regexp ":\\|\\s_\\|\\sw"))
    (when (or (looking-at symbol-regexp)
              (looking-back symbol-regexp))
      (while (looking-at symbol-regexp)
        (forward-char))
      (set-mark (point))
      (while (looking-back symbol-regexp)
        (backward-char)))))

(defun er/mark-ruby-function ()
  "Mark the current Ruby function."
  (interactive)
  (condition-case nil
      (forward-char 3)
    (error nil))
  (let ((ruby-method-regex "^[\t ]*def\\_>"))
    (word-search-backward ruby-method-regex)
    (while (syntax-ppss-context (syntax-ppss))
      (word-search-backward ruby-method-regex)))
  (set-mark (point))
  (ruby-end-of-block)
  (end-of-line)
  (exchange-point-and-mark))
=======
(defvar er/ruby-block-end-re
  (concat ruby-block-end-re "\\|}")
  "like ruby-mode's but also for '}'")

(defun er/ruby-skip-past-block-end ()
  "ensure that point is at bol"
  (when (looking-at er/ruby-block-end-re)
    (goto-char (match-end 0))))

(defun er/ruby-backward-up ()
  "a la `paredit-backward-up'"
  (interactive)
  ;; if our current line ends a block, we back a line, otherwise we
  (when (save-excursion
          (back-to-indentation)
          (looking-at-p ruby-block-end-re))
    (goto-char (point-at-eol 0)))
  (let ((orig-point (point))
        progress-beg
        progress-end)

    ;; cover the case when point is in the line of beginning of block
    (unless (progn (ruby-end-of-block)
                   (ruby-beginning-of-block)
                   (< (point) orig-point))
      (loop do
            (ruby-beginning-of-block)
            (setq progress-beg (point))
            (ruby-end-of-block)
            (setq progress-end (if (looking-at-p er/ruby-block-end-re)
                                   (point-at-bol 2)
                                 (point-at-bol 1)))
            (goto-char progress-beg)
            (if (> progress-end orig-point)
                (return))))))

;;; This command isn't used here explicitly, but it's symmetrical with
;;; `er/ruby-backward-up', and nifty for interactive use.
(defun er/ruby-forward-up ()
  "a la `paredit-forward-up'"
  (interactive)
  (er/ruby-backward-up)
  (ruby-end-of-block)
  (er/ruby-skip-past-block-end))

(defun er/get-ruby-block (&optional pos)
  "return (beg . end) of current block"
  (setq pos (or pos (point)))
  (save-excursion
    (goto-char pos)
    (let (beg end)
      (cons (progn
              (er/ruby-backward-up)
              (point))
            (progn
              (ruby-end-of-block)
              (er/ruby-skip-past-block-end)
              (point))))))

(defun er/mark-ruby-block-up-1 ()
  (er/ruby-backward-up)
  (set-mark (point))
  (ruby-end-of-block)
  (er/ruby-skip-past-block-end)
  (exchange-point-and-mark))

(defun er/mark-ruby-block-up ()
  "mark the next level up."
  (interactive)
  (if (use-region-p)
      (let ((old-end (region-end)))
        (if (> (cdr (er/get-ruby-block old-end)) old-end)
            (progn
              (deactivate-mark)
              (goto-char old-end)
              (er/mark-ruby-block-up))
          (er/mark-ruby-block-up-1)))
    (er/mark-ruby-block-up-1)))
>>>>>>> 55c3085b


(defun er/add-ruby-mode-expansions ()
  "Adds Ruby-specific expansions for buffers in ruby-mode"
  (set (make-local-variable 'er/try-expand-list) (append
                                                  er/try-expand-list
                                                  '(er/mark-ruby-symbol
                                                    er/mark-ruby-block
                                                    er/mark-ruby-function))))

(add-hook 'ruby-mode-hook 'er/add-ruby-mode-expansions)

(provide 'ruby-mode-expansions)<|MERGE_RESOLUTION|>--- conflicted
+++ resolved
@@ -24,8 +24,6 @@
 
 ;; Idiomatic ruby has a lot of nested blocks, and its function marking seems a bit buggy.
 ;;
-<<<<<<< HEAD
-=======
 ;; LeWang:
 ;;
 ;;      I think `er/ruby-backward-up' and `er/ruby-forward-up' are very
@@ -33,57 +31,16 @@
 ;;
 ;;      I would bind them to C-M-u and C-M-d respectively.
 
->>>>>>> 55c3085b
 ;; Expansions:
 ;;
 ;;
-;;  er/mark-ruby-block
-;;  er/mark-ruby-function
+;;  er/mark-ruby-block-up
+;;
 
 ;;; Code:
 
 (require 'expand-region-core)
 
-<<<<<<< HEAD
-(defun er/mark-ruby-block ()
-  (interactive)
-  ;; we do this since ruby-beginning-of-block doesn't work on the same line where the block starts
-  (if (string-match-p " do\\|{" (thing-at-point 'line))
-      (forward-line 1))
-  (beginning-of-line)
-  (ruby-beginning-of-block)
-  (set-mark (point))
-  (ruby-end-of-block)
-  (end-of-line)
-  (exchange-point-and-mark))
-
-(defun er/mark-ruby-symbol ()
-  "Mark the entire symbol around or in front of point."
-  (interactive)
-  (let ((symbol-regexp ":\\|\\s_\\|\\sw"))
-    (when (or (looking-at symbol-regexp)
-              (looking-back symbol-regexp))
-      (while (looking-at symbol-regexp)
-        (forward-char))
-      (set-mark (point))
-      (while (looking-back symbol-regexp)
-        (backward-char)))))
-
-(defun er/mark-ruby-function ()
-  "Mark the current Ruby function."
-  (interactive)
-  (condition-case nil
-      (forward-char 3)
-    (error nil))
-  (let ((ruby-method-regex "^[\t ]*def\\_>"))
-    (word-search-backward ruby-method-regex)
-    (while (syntax-ppss-context (syntax-ppss))
-      (word-search-backward ruby-method-regex)))
-  (set-mark (point))
-  (ruby-end-of-block)
-  (end-of-line)
-  (exchange-point-and-mark))
-=======
 (defvar er/ruby-block-end-re
   (concat ruby-block-end-re "\\|}")
   "like ruby-mode's but also for '}'")
@@ -162,16 +119,12 @@
               (er/mark-ruby-block-up))
           (er/mark-ruby-block-up-1)))
     (er/mark-ruby-block-up-1)))
->>>>>>> 55c3085b
-
 
 (defun er/add-ruby-mode-expansions ()
   "Adds Ruby-specific expansions for buffers in ruby-mode"
   (set (make-local-variable 'er/try-expand-list) (append
                                                   er/try-expand-list
-                                                  '(er/mark-ruby-symbol
-                                                    er/mark-ruby-block
-                                                    er/mark-ruby-function))))
+                                                  '(er/mark-ruby-block-up))))
 
 (add-hook 'ruby-mode-hook 'er/add-ruby-mode-expansions)
 
