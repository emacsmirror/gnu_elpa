;;; hypb.el --- Miscellaneous GNU Hyperbole support features
;;
;; Author:       Bob Weiner
;;
;; Orig-Date:     6-Oct-91 at 03:42:38
;;
;; Copyright (C) 1991-2019  Free Software Foundation, Inc.
;; See the "HY-COPY" file for license information.
;;
;; This file is part of GNU Hyperbole.

;;; Commentary:

;;; Code:
;;; ************************************************************************
;;; Other required Elisp libraries
;;; ************************************************************************

(eval-and-compile (mapc #'require '(hversion hact locate)))

;;; ************************************************************************
;;; Public variables
;;; ************************************************************************

(defconst hypb:help-buf-prefix "*Help: Hyperbole "
  "Prefix attached to all native Hyperbole help buffer names.
This should end with a space.")

(defcustom hypb:rgrep-command
  (format "%sgrep -insIHr" (if (executable-find "zgrep") "z" ""))
  "*Grep command string and initial arguments to send to `hypb:rgrep' command.
It must end with a space."
  :type 'string
  :group 'hyperbole-commands)

;;; ************************************************************************
;;; Public functions
;;; ************************************************************************

(defun hypb:call-process-p (program &optional infile predicate &rest args)
  "Calls an external PROGRAM with INFILE for input.
If PREDICATE is given, it is evaluated in a buffer with the PROGRAM's
output and the result returned.  If PREDICATE is nil, returns t iff
program has no output or just a 0-valued output.
Rest of ARGS are passed as arguments to PROGRAM."
  (let ((buf (get-buffer-create "*test-output*"))
	(found))
    (with-current-buffer buf
      (setq buffer-read-only nil)
      (erase-buffer)
      (apply 'call-process program infile buf nil args)
      (setq found 
	    (if predicate
		(eval predicate)
	      (or (= (point-max) 1) ;; No output, consider cmd a success.
		  (and (< (point-max) 4)
		       (string= (buffer-substring 1 2) "0")))))
      (set-buffer-modified-p nil)
      (kill-buffer buf))
    found))


(defun hypb:char-count (char array)
  "Return count of occurrences of CHAR in ARRAY."
  (let ((i 0) (c 0) (l (length array)))
    (while (< i l)
      (if (= char (aref array i)) (setq c (1+ c)))
      (setq i (1+ i)))
    c))

(defun hypb:chmod (op octal-permissions file)
  "Uses OP and OCTAL-PERMISSIONS integer to set FILE permissions.
OP may be +, -, xor, or default =."
  (let ((func (cond ((eq op '+)   #'logior)
		    ((eq op '-)   (lambda (p1 p2) (logand (lognot p1) p2)))
		    ((eq op 'xor) #'logxor)
		    (t            (lambda (p1 p2) p1)))))
    (set-file-modes file (funcall func (hypb:oct-to-int octal-permissions)
				  (file-modes file)))))

(defun hypb:cmd-key-string (cmd-sym &optional keymap)
  "Returns a single pretty printed key sequence string bound to CMD-SYM.
Global keymap is used unless optional KEYMAP is given."
  (if (and cmd-sym (symbolp cmd-sym) (fboundp cmd-sym))
  (let* ((get-keys (lambda (cmd-sym keymap)
		     (key-description (where-is-internal
				       cmd-sym keymap 'first))))
	 (keys (funcall get-keys cmd-sym keymap)))
    (concat "{"
	    (if (string= keys "")
		(concat (funcall get-keys 'execute-extended-command nil)
			" " (symbol-name cmd-sym) " RET")
	      keys)
	    "}"))
  (error "(hypb:cmd-key-string): Invalid cmd-sym arg: %s." cmd-sym)))

;;;###autoload
(defun hypb:configuration (&optional out-buf)
  "Insert Emacs configuration information at the end of optional OUT-BUF or the current buffer."
  (save-excursion
    (and out-buf (set-buffer out-buf))
    (goto-char (point-min))
    (if (re-search-forward mail-header-separator nil t)
	(forward-line 1)
      (goto-char (point-max)))
    (delete-blank-lines) (delete-blank-lines)
    (let ((start (point)))
      (insert (format "I use:\tEditor:      %s\n\tHyperbole:   %s\n"
		      (cond ((boundp 'infodock-version)
			     infodock-version)
			    (t (hypb:replace-match-string
				" of .+" (emacs-version) "" t)))
                      hyperb:version))
      (if (and (boundp 'br-version) (stringp br-version))
	  (insert (format "\tOO-Browser:  %s\n" br-version)))
      (if (and (boundp 'system-configuration) (stringp system-configuration))
	  (insert (format "\tSys Type:    %s\n" system-configuration)))
      (insert (format "\tOS Type:     %s\n\tWindow Sys:  %s\n"
                      system-type (or window-system (hyperb:window-system)
				      "None")))
      (if (and (boundp 'hmail:reader) hmail:reader)
          (insert (format "\tMail Reader: %s\n"
                          (cond ((eq hmail:reader 'rmail-mode) "RMAIL")
                                ((eq hmail:reader 'vm-mode)
                                 (concat "VM " vm-version))
                                ((and (eq hmail:reader 'mh-show-mode)
                                      (string-match "v ?\\([0-9]+.[0-9]+\\)"
                                          mh-e-RCS-id))
                                 (concat "MH-e "
                                         (substring mh-e-RCS-id
                                                    (match-beginning 1)
                                                    (match-end 1))))
                                ((eq hmail:reader 'pm-fdr-mode)
                                 (concat "PIEmail " pm-version))
                                ))))
      (if (and (boundp 'hnews:reader) (boundp 'gnus-version) hnews:reader)
          (insert (format "\tNews Reader: %s\n" gnus-version)))
      (insert "\n")
      ;; Insert recent Hyperbole debugging messages if any.
      (if (get-buffer "*Messages*")
	  (let ((opoint (point)))
	    (insert-buffer-substring "*Messages*")
	    (keep-lines "^(HyDebug)" opoint (point))))
      (untabify start (point)))))

(defun hypb:debug ()
  "Loads Hyperbole hbut.el source file and sets debugging traceback flag."
  (interactive)
  (or (featurep 'hinit) (load "hyperbole"))
  (or (and (featurep 'hbut)
	   (let ((func (hypb:indirect-function 'ebut:create)))
	     (not (or (hypb:emacs-byte-code-p func)
		      (eq 'byte-code
			  (car (car (nthcdr 3 (hypb:indirect-function
					       'ebut:create)))))))))
      (load "hbut.el"))
  (setq debug-on-error t))

;; Copied from eww.el so as to not require that package.
(defun hypb:decode-url (string)
  (let* ((binary (url-unhex-string string))
         (decoded
          (decode-coding-string
           binary
           ;; Possibly set by `universal-coding-system-argument'.
           (or coding-system-for-read
               ;; RFC 3986 says that %AB stuff is utf-8.
               (if (equal (decode-coding-string binary 'utf-8)
                          '(unicode))
                   'utf-8
                 ;; But perhaps not.
                 (car (detect-coding-string binary))))))
         (encodes (find-coding-systems-string decoded)))
    (if (or (equal encodes '(undecided))
            (memq (coding-system-base (or file-name-coding-system
                                          default-file-name-coding-system))
                  encodes))
        decoded
      ;; If we can't encode the decoded file name (due to language
      ;; environment settings), then we return the original, hexified
      ;; string.
      string)))

(defun hypb:domain-name ()
  "Returns current Internet domain name with '@' prepended or nil if none."
  (let* ((dname-cmd (or (file-exists-p "/usr/bin/domainname")
			(file-exists-p "/bin/domainname")))
	 (dname (or (and (boundp 'message-user-fqdn) (stringp message-user-fqdn)
			 (string-match "\\." message-user-fqdn)
			 message-user-fqdn)
		    (getenv "DOMAINNAME")
		    (if dname-cmd
			(hypb:call-process-p
			 "domainname" nil 
			 '(substring (buffer-string) 0 -1)))))
	 host-and-domain)
    (if (or (and dname (string-match "\\." dname))
	    (and (setq host-and-domain (hypb:call-process-p
					"hostname" nil '(substring (buffer-string) 0 -1) "-f"))
		 (setq dname (if (string-match "\\`[^.]+\\." host-and-domain)
				 (substring host-and-domain (match-end 0)))))
	    (let* ((src "/etc/resolv.conf")
		   (src-buf-exists-p (get-file-buffer src)))
	      (and (file-exists-p src) (file-readable-p src)
		   (with-temp-buffer
		     (insert-file-contents-literally src)
		     (goto-char (point-min))
		     (if (re-search-forward  "^domain[ \t]+\\([^ \t\n\r]+\\)"
					     nil t)
			 (setq dname (buffer-substring (match-beginning 1)
						       (match-end 1))))
		     (or src-buf-exists-p (kill-buffer nil))
		     dname))))
	(concat "@" dname))))

(defun hypb:emacs-byte-code-p (obj)
  "Return non-nil iff OBJ is an Emacs byte compiled object."
  (or (and (fboundp 'compiled-function-p) (compiled-function-p obj))
      (and (fboundp 'byte-code-function-p) (byte-code-function-p obj))))

(defun hypb:error (&rest args)
  "Signals an error typically to be caught by `hyperbole'."
  (let ((msg (if (< (length args) 2) (car args) (apply 'format args))))
    (put 'error 'error-message msg)
    (error msg)))

(defun hypb:file-major-mode (file)
  "Return the major mode used by FILE.
FILE is temporarily read into a buffer to determine the major mode if necessary."
  (let ((existing-flag (get-file-buffer file))
	(buf (find-file-noselect file)))
    (prog1 (when buf (save-excursion (set-buffer buf) major-mode))
      (unless (or existing-flag (null buf))
	(kill-buffer buf)))))

(defun hypb:format-quote (string)
  "Replace all single % with %% in STRING so a call to `format' or `message' ignores them."
  (if (stringp string)
      (replace-regexp-in-string
       "@@@" "%%" (replace-regexp-in-string
		   "%" "%%" (replace-regexp-in-string "%%" "@@@" string nil t)
		   nil t)
       nil t)))

(defun hypb:function-copy (func-symbol)
  "Copies FUNC-SYMBOL's body for overloading.  Returns copy of body."
  (if (fboundp func-symbol)
      (let ((func (hypb:indirect-function func-symbol)))
	(cond ((listp func) (copy-sequence func))
	      ((subrp func) (error "(hypb:function-copy): `%s' is a primitive; can't copy body."
				   func-symbol))
	      ((and (hypb:emacs-byte-code-p func) (fboundp 'make-byte-code))
	       (if (not (fboundp 'compiled-function-arglist))
		   (let ((new-code (append func nil))) ; turn it into a list
		     (apply 'make-byte-code new-code))
		 ;; Can't reference bytecode objects as vectors in modern
		 ;; XEmacs.
		 (let ((new-code (nconc
				  (list (compiled-function-arglist func)
					(compiled-function-instructions func)
					(compiled-function-constants func)
					(compiled-function-stack-depth func)
					(compiled-function-doc-string func))))
		       spec)
		   (if (setq spec (compiled-function-interactive func))
		       (setq new-code (nconc new-code (list (nth 1 spec)))))
		   (apply 'make-byte-code new-code))))
	      (t (error "(hypb:function-copy): Can't copy function body: %s" func))))
    (error "(hypb:function-copy): `%s' symbol is not bound to a function."
	   func-symbol)))

(defun hypb:function-overload (func-sym prepend &rest new-forms)
  "Redefine function named FUNC-SYM by either PREPENDing (or appending if nil) rest of quoted NEW-FORMS."
  (let ((old-func-sym (intern
			(concat "hypb--old-"
				(symbol-name func-sym)))))
    (or (fboundp old-func-sym)
	(defalias old-func-sym (hypb:function-copy func-sym)))
    (let* ((old-func (hypb:indirect-function old-func-sym))
	   (old-param-list (action:params old-func))
	   (param-list (action:param-list old-func))
	   (old-func-call
	     (list (if (memq '&rest old-param-list)
		       ;; Have to account for extra list wrapper from &rest.
		       (cons 'apply
			     (cons (list 'quote old-func-sym) param-list))
		     (cons old-func-sym param-list)))))
      (eval (append
	      (list 'defun func-sym old-param-list)
	      (delq nil
		    (list
		      (documentation old-func-sym)
		      (action:commandp old-func-sym)))
	      (if prepend
		  (append new-forms old-func-call)
		(append old-func-call new-forms)))))))

(defun hypb:function-symbol-replace (func-sym sym-to-replace replace-with-sym)
  "Replaces in body of FUNC-SYM SYM-TO-REPLACE with REPLACE-WITH-SYM.
FUNC-SYM may be a function symbol or its body.  All occurrences within lists
are replaced.  Returns body of modified FUNC-SYM."
  (let ((body (hypb:indirect-function func-sym))
	(constant-vector) (constant))
    (if (listp body)
	;; assume V18 byte compiler
	(setq constant-vector
	      (car (delq nil (mapcar
			      (lambda (elt)
				(and (listp elt)
				     (vectorp (setq constant-vector (nth 2 elt)))
				     constant-vector))
			      body))))
      ;; assume EMACS byte compiler   (eq (compiled-function-p body) t)
      (setq constant (if (fboundp 'compiled-function-constants)
			 (compiled-function-constants body)
		       (aref body 2))
	    constant-vector (if (vectorp constant) constant)))
    (if constant-vector
	;; Code is byte-compiled.
	(hypb:constant-vector-symbol-replace
	 constant-vector sym-to-replace replace-with-sym)
      ;;
      ;; Code is not byte-compiled.
      ;; Replaces occurrence of symbol within lists only.
      (hypb:map-sublists
       (lambda (atom list)
	 ;; The ' in the next line *is* required for proper substitution.
	 (if (eq atom 'sym-to-replace)
	     (let ((again t))
	       (while (and again list)
		 (if (eq (car list) atom)
		     (progn (setcar list replace-with-sym)
			    (setq again nil))
		   (setq list (cdr list)))))))
       body))
    body))

;; Derived from pop-global-mark of "simple.el" in GNU Emacs.
(defun hypb:goto-marker (marker)
  "Make MARKER's buffer and position current.
If MARKER is invalid signal an error."
  (cond ((not (markerp marker))
	 (error "Invalid marker: %s" marker))
	((not (marker-buffer marker))
	 (error "Invalid marker buffer: %s" marker))
	(t (let* ((buffer (marker-buffer marker))
		  (position (marker-position marker)))
	     (set-buffer buffer)
	     (unless (and (>= position (point-min))
			  (<= position (point-max)))
	       (if widen-automatically
		   (widen)
		 (error "Marker position is outside accessible part of buffer: %s" marker)))
	     (goto-char position)
	     (switch-to-buffer buffer)))))

(defun hypb:help-buf-name (&optional suffix)
  "Returns a Hyperbole help buffer name for current buffer.
With optional SUFFIX string, uses it rather than buffer name."
  (let ((bn (or suffix (buffer-name))))
    (if (string-match (regexp-quote hypb:help-buf-prefix) bn)
	(buffer-name (generate-new-buffer bn))
      (concat hypb:help-buf-prefix bn "*"))))

(defun hypb:hkey-help-file ()
  "Return the full path to the Hyperbole mouse key help file."
  (cond ((and (fboundp 'locate-data-file)
	      (locate-data-file "hkey-help.txt")))
	(t (let* ((hypb-man (expand-file-name "man/" hyperb:dir))
		  (help-file (expand-file-name "hkey-help.txt" hypb-man)))
	     (if (or (file-exists-p help-file)
		     (file-exists-p
		      (setq help-file (expand-file-name
				       "hkey-help.txt" data-directory))))
		 help-file
	       (error "(hypb:hkey-help-file): Non-existent file: \"%s\""
		      help-file))))))

(defun hypb:indirect-function (obj)
  "Return the function at the end of OBJ's function chain.
Resolves autoloadable function symbols properly."
  (let ((func
	 (if (fboundp 'indirect-function)
	     (indirect-function obj)
	   (while (symbolp obj)
	     (setq obj (symbol-function obj)))
	   obj)))
    ;; Handle functions with autoload bodies.
    (if (and (symbolp obj) (listp func) (eq (car func) 'autoload))
	(let ((load-file (car (cdr func))))
	  (load load-file)
	  ;; Prevent infinite recursion
	  (if (equal func (symbol-function obj))
	      (error "(hypb:indirect-function): Autoload of '%s' failed" obj)
	    (hypb:indirect-function obj)))
      func)))

(defun hypb:insert-region (buffer start end invisible-flag)
  "Insert into BUFFER the contents of the region from START to END within the current buffer.
INVISIBLE-FLAG, if non-nil, means invisible text in an outline region is
copied, otherwise, it is omitted."
  (if invisible-flag
      ;; Skip hidden blank lines between cells but include hidden outline text.
      (while (< start end)
	(if (not (get-text-property start 'invisible))
	    (append-to-buffer buffer start (1+ start)))
	(setq start (1+ start)))
    ;; Skip both hidden blank lines between cells and hidden outline text.
    (while (< start end)
      (or (kview:char-invisible-p start) (append-to-buffer buffer start (1+ start)))
      (setq start (1+ start)))))
	
;;;###autoload
(defun hypb:locate (search-string &optional filter arg)
  "Find file name matches anywhere, calling the value of `locate-command', and putting results in the `*Locate*' buffer.
Pass it SEARCH-STRING as argument.  Interactively, prompt for SEARCH-STRING.
With prefix arg ARG, prompt for the exact shell command to run instead.

This program searches for those file names in a database that match
SEARCH-STRING and normally outputs all matching absolute file names,
one per line.  The database normally consists of all files on your
system, or of all files that you have access to.  Consult the
documentation of the program for the details about how it determines
which file names match SEARCH-STRING.  (Those details vary highly with
the version.)

You can specify another program for this command to run by customizing
the variables `locate-command' or `locate-make-command-line'.

The main use of FILTER is to implement `locate-with-filter'.  See
the docstring of that function for its meaning.

After preparing the results buffer, this runs `dired-mode-hook' and
then `locate-post-command-hook'."
  (interactive (list (let ((default (symbol-at-point)))
		       (read-string (format "Locate files anywhere with names that match%s: "
					    (if default
						(format " (default %s)" default)
					      ""))
				    nil nil default))
		     nil
		     current-prefix-arg))
  (locate search-string filter arg))

(defalias 'hypb:mark #'mark)

<<<<<<< HEAD
(if (featurep 'xemacs)
    (defalias 'hypb:mark-marker 'mark-marker)
  (defun hypb:mark-marker (inactive-p)
    "Return this buffer's mark as a marker object, or nil if no mark.
=======
(defun hypb:mark-marker (inactive-p)
  "Return this buffer's mark as a marker object, or nil if no mark.
>>>>>>> 131295ec
INACTIVE-P is unused, it is for compatibility with XEmacs' version of
mark-marker."
  (mark-marker))

;;;###autoload
(defun hypb:map-plist (func plist)
  "Returns result of applying FUNC of two args, key and value, to key-value pairs in PLIST, a property list."
  (cl-loop for (k v) on plist by #'cddr
	   collect (funcall func k v) into result
	   finally return result))

(defun hypb:map-sublists (func list)
  "Applies FUNC to every atom found at any level of LIST.
FUNC must take two arguments, an atom and a list in which the atom is found.
Returns values from applications of FUNC as a list with the same
structure as LIST.  FUNC is therefore normally used just for its side-effects."
  (mapcar (lambda (elt)
	    (if (atom elt)
		(funcall func elt list)
	      (hypb:map-sublists func elt)))
	  list))

(defun hypb:map-vector (func object)
  "Returns list of results of application of FUNC to each element of OBJECT.
OBJECT should be a vector or byte-code object."
  (if (not (or (vectorp object) (hypb:emacs-byte-code-p object)))
      (error "(hypb:map-vector): Second argument must be a vector or byte-code object."))
  (let ((end (length object))
	(i 0)
	(result))
    (while (< i end)
      (setq result (cons (funcall func (aref object i)) result)
	    i (1+ i)))
    (nreverse result)))

;; Derived from "window.el".
(defun hypb:maximize-window-height (&optional window)
  "Maximize WINDOW.
Make WINDOW as large as possible without deleting any windows.
WINDOW must be a valid window and defaults to the selected one.

If the option `window-resize-pixelwise' is non-nil maximize
WINDOW pixelwise."
  (interactive)
  (setq window (window-normalize-window window))
  (window-resize
   window (window-max-delta window nil nil nil nil nil window-resize-pixelwise)
   nil nil window-resize-pixelwise))

(defun hypb:replace-match-string (regexp str newtext &optional literal)
  "Replaces all matches for REGEXP in STR with NEWTEXT string and returns the result.
Optional LITERAL non-nil means do a literal replacement.
Otherwise treat \\ in NEWTEXT string as special:
  \\& means substitute original matched text,
  \\N means substitute match for \(...\) number N,
  \\\\ means insert one \\.
NEWTEXT may instead be a function of one argument (the string to replace in)
that returns a replacement string."
  (unless (stringp str)
    (error "(hypb:replace-match-string): 2nd arg must be a string: %s" str))
  (unless (or (stringp newtext) (functionp newtext))
    (error "(hypb:replace-match-string): 3rd arg must be a string or function: %s"
	   newtext))
  (let ((rtn-str "")
	(start 0)
	(special)
	match prev-start)
    (while (setq match (string-match regexp str start))
      (setq prev-start start
	    start (match-end 0)
	    rtn-str
	    (concat
	      rtn-str
	      (substring str prev-start match)
	      (cond ((functionp newtext)
		     (hypb:replace-match-string
		      regexp (substring str match start)
		      (funcall newtext str) literal))
		    (literal newtext)
		    (t (mapconcat
			 (lambda (c)
			   (if special
			       (progn
				 (setq special nil)
				 (cond ((eq c ?\\) "\\")
				       ((eq c ?&)
					(substring str
						   (match-beginning 0)
						   (match-end 0)))
				       ((and (>= c ?0) (<= c ?9))
					(if (> c (+ ?0 (length
							(match-data))))
					    ;; Invalid match num
					    (error "(hypb:replace-match-string) Invalid match num: %c" c)
					  (setq c (- c ?0))
					  (substring str
						     (match-beginning c)
						     (match-end c))))
				       (t (char-to-string c))))
			     (if (eq c ?\\) (progn (setq special t) nil)
			       (char-to-string c))))
			 newtext ""))))))
    (concat rtn-str (substring str start))))

(defun hypb:return-process-output (program &optional infile &rest args)
  "Returns as a string the output from external PROGRAM with INFILE for input.
Rest of ARGS are passed as arguments to PROGRAM.
Removes any trailing newline at the end of the output."
  (let ((buf (get-buffer-create "*test-output*"))
	(output))
    (with-current-buffer buf
      (setq buffer-read-only nil)
      (erase-buffer)
      (apply 'call-process program infile buf nil args)
      (setq output (buffer-string))
      ;; Remove trailing newline from output.
      (if (> (length output) 0) (setq output (substring output 0 -1)))
      (set-buffer-modified-p nil)
      (kill-buffer buf))
    output))

(defun hypb:remove-lines (regexp)
 "Remove lines containing matches for REGEXP within the active region or to the end of buffer."
    (interactive "sRemove lines with match for regexp: ")
    (flush-lines regexp nil nil t))

;;;###autoload
(defun hypb:rgrep (pattern &optional prefix-arg)
  "Recursively grep with symbol at point or PATTERN over all non-backup and non-autosave files in the current directory tree.
If in an Emacs Lisp mode buffer and no PREFIX-ARG is given, limit search to only .el and .el.gz files."
  (interactive (list (if (and (not current-prefix-arg) (equal (buffer-name) "*Locate*"))
			 (read-string "Grep files listed here for: ")
		       (let ((default (symbol-at-point)))
			 (if default (setq default (symbol-name default)))
			 (read-string (format "Rgrep below current dir for%s: "
					      (if default
						  (format " (default %s)" default)
						""))
				      nil nil default)))
		     current-prefix-arg))
  (let* ((delim (cond ((not (string-match "\'" pattern)) ?\')
			      ((not (string-match "\"" pattern)) ?\")
			      ((not (string-match "=" pattern)) ?=)
			      (t ?@)))
	 (grep-cmd
	  (if (and (not current-prefix-arg) (equal (buffer-name) "*Locate*"))
	      (format "%s -e \%c%s\%c %s" hypb:rgrep-command delim pattern delim (hypb:locate-pathnames))
	    (format "%s %s -e \%c%s\%c ."
		    hypb:rgrep-command
		    (if (and (memq major-mode '(emacs-lisp-mode lisp-interaction-mode))
			     (not prefix-arg))
			(if (string-match "\\`rg " hypb:rgrep-command)
			    "-g \"*.el\" -g \"*.el.gz\""
			  "--include=\"*.el\" --include=\"*.el.gz\"")
		      (if (string-match "\\`rg " hypb:rgrep-command)
			  "-g \"!*~\" -g \"!#*\" -g \"!TAGS\""
			"--exclude=\"*~\" --exclude=\"#*\" --exclude=\"TAGS\""))
		    delim pattern delim))))
    (setq this-command `(grep ,grep-cmd))
    (push this-command command-history)
    (grep grep-cmd)))

(defun hypb:save-lines (regexp)
 "Save only lines containing matches for REGEXP within the active region or to the end of buffer."
    (interactive "sSave lines with match for regexp: ")
    (keep-lines regexp nil nil t))

(defmacro hypb:save-selected-window-and-input-focus (&rest body)
  "Execute BODY, then restore the selected window in each frame and the previously selected frame with input focus.
The value returned is the value of the last form in BODY."
  `(let ((frame (selected-frame)))
     (prog1 (save-selected-window ,@body)
       (select-frame-set-input-focus frame))))

(defun hypb:select-window-frame (window)
  "Select WINDOW and its frame (set input focus there)."
  (if (window-live-p window)
      (progn (select-window window)
	     (select-frame-set-input-focus (window-frame window)))
    (error "(hypb:select-window-frame): Argument must be a live window, not '%s'" window)))

(defun hypb:supercite-p ()
  "Returns non-nil iff the Emacs add-on supercite package is in use."
  (let (hook-val)
    (if (memq t (mapcar
		 (lambda (hook-var)
		   (and (boundp hook-var)
			(progn (setq hook-val (symbol-value hook-var))
			       (cond ((listp hook-val)
				      (if (memq 'sc-cite-original hook-val)
					  t))
				     ((eq hook-val 'sc-cite-original))))))
		 '(mail-citation-hook mail-yank-hooks)))
	t)))

(defun hypb:toggle-isearch-invisible (&optional arg)
  "Toggle interactive invisible searching on or off.
This determines whether to search inside invisible text or not.
Toggles the variable ‘isearch-invisible’ between values
nil and a non-nil value of the option ‘search-invisible’
(or ‘open’ if ‘search-invisible’ is nil).

With optional prefix ARG > 0, turn on searching invisible text.
If ARG <= 0, turn search only visible text."
  (interactive "P")
  (if (not (boundp 'isearch-invisible))
      (error "(hypb:toggle-isearch-invisible): Feature not supported by the version of Emacs")
    (setq isearch-invisible (if (if (null arg)
				    (not isearch-invisible)
				  (> (prefix-numeric-value arg) 0))
				(or search-invisible 'open)))
    (message "I-search will %ssearch invisible text"
	     (if isearch-invisible "" "not "))))

(defun hypb:user-name ()
  "Return the current user's email or login name (sans any domain name)."
  (if (string-match "@" hyperb:user-email)
      (substring hyperb:user-email 0 (match-beginning 0))
    (user-login-name)))

(defun hypb:window-list (&optional minibuffer-flag)
  "Returns a list of Lisp window objects for all Emacs windows in selected frame.
Optional first arg MINIBUFFER-FLAG t means include the minibuffer window
in the list, even if it is not active.  If MINIBUFFER-FLAG is neither t
nor nil it means to not count the minibuffer window even if it is active."
  (window-list nil minibuffer-flag))

;;; ************************************************************************
;;; About Hyperbole Setup
;;; ************************************************************************

(defvar hypb:home-page "https://www.gnu.org/software/hyperbole/"
  "The web home page for Hyperbole")

(defvar hypb:hyperbole-banner-keymap
  (let ((map (make-sparse-keymap)))
<<<<<<< HEAD
    (cond ((not (featurep 'xemacs))
	   (define-key map [mouse-1]  'hypb:browse-home-page)
	   (define-key map [mouse-2]  'hypb:browse-home-page)
	   (define-key map "\C-m"     'hypb:browse-home-page))
	  ((featurep 'xemacs)
	   (define-key map 'button1  'hypb:browse-home-page)
	   (define-key map 'button2  'hypb:browse-home-page)
	   (define-key map '(return) 'hypb:browse-home-page)))
=======
    (define-key map [mouse-1]  'hypb:browse-home-page)
    (define-key map [mouse-2]  'hypb:browse-home-page)
    (define-key map "\C-m"     'hypb:browse-home-page)
>>>>>>> 131295ec
    map)
  "Keymap used when on the Hyperbole banner glyph.")

;;;###autoload
(defun hypb:display-file-with-logo (&optional file)
  "Display an optional text FILE in help mode with the Hyperbole banner prepended.
Without file, the banner is prepended to the current buffer."
  (if file
      ;; A stub for this function is defined in hversion.el when not running in InfoDock.
      (id-browse-file file))
<<<<<<< HEAD
  (if (not (featurep 'xemacs))
      (hypb:display-file-with-logo-emacs file)
    (hypb:display-file-with-logo-xemacs file))
=======
  (hypb:display-file-with-logo-emacs file)
>>>>>>> 131295ec
  (goto-char (point-min))
  (skip-syntax-forward "-")
  (set-window-start (selected-window) 1)
  (set-buffer-modified-p nil)
  (help-mode))

(defun hypb:browse-home-page ()
  "Visit the web home page for Hyperbole."
  (interactive)
  (require 'hsys-www)
  (hact 'www-url hypb:home-page))

;;; ************************************************************************
;;; Private functions
;;; ************************************************************************

(defun hypb:constant-vector-symbol-replace
  (constant-vector sym-to-replace replace-with-sym)
  ;; Replace symbols within a byte-compiled constant vector.
  (let ((i (length constant-vector))
	constant)
    (while (>= (setq i (1- i)) 0)
      (setq constant (aref constant-vector i))
      (cond ((eq constant sym-to-replace)
	     (aset constant-vector i replace-with-sym))
	    ((and (fboundp 'compiled-function-p)
		  (compiled-function-p constant))
	     (hypb:function-symbol-replace
	      constant sym-to-replace replace-with-sym))))))

(defun hypb:display-file-with-logo-emacs (&optional file)
  "Display an optional text FILE with the Hyperbole banner prepended.
Without file, the banner is prepended to the current buffer."
  (let ((hyperbole-banner-path (expand-file-name "hyperbole-banner.png" hyperb:dir)))
    (if (not (file-readable-p hyperbole-banner-path))
	(setq hyperbole-banner-path (if (fboundp 'locate-data-file)
					(locate-data-file "hyperbole-banner.png")
				      (expand-file-name "hyperbole-banner.png"
							data-directory))))
    (if (or (not (fboundp 'create-image))
	    (not (display-graphic-p))
	    (let ((button (next-button (point-min))))
	      (and button (button-has-type-p button 'hyperbole-banner)))
	    (not hyperbole-banner-path)
	    (not (file-readable-p hyperbole-banner-path)))
	;; Either image support is unavailable, the file cannot be read
	;; or the image has already been inserted, so don't reinsert it.
	nil
      (let ((hyperbole-banner (create-image hyperbole-banner-path))
	     (buffer-read-only)
	     button)
	(goto-char (point-min))
	(insert "\n")
	(insert-image hyperbole-banner)
	(insert "\n\n")
	(setq button (make-button (- (point) 3) (- (point) 2) :type 'hyperbole-banner))
	(button-put button 'help-echo (concat "Click to visit " hypb:home-page))
	(button-put button 'action #'hypb:browse-home-page)
	(button-put button 'face 'default)
	(button-put button 'keymap hypb:hyperbole-banner-keymap)))))

(defun hypb:display-file-with-logo-xemacs (&optional file)
  "Display an optional text FILE with the Hyperbole banner prepended.
Without file, the banner is prepended to the current buffer."
  (let ((hyperbole-banner-path (expand-file-name "hyperbole-banner.png" hyperb:dir)))
    (if (not (file-readable-p hyperbole-banner-path))
	(setq hyperbole-banner-path (if (fboundp 'locate-data-file)
					(locate-data-file "hyperbole-banner.png")
				      (expand-file-name "hyperbole-banner.png"
							data-directory))))
    (if (or (not (fboundp 'make-glyph))
	    (let ((extent (next-extent (current-buffer))))
	      (and extent (extent-property extent 'hyperbole-banner)))
	    (not hyperbole-banner-path)
	    (not (file-readable-p hyperbole-banner-path)))
	;; Either image support is unavailable, the file cannot be read
	;; or the image has already been inserted, so don't reinsert it.
	nil
      (let ((hyperbole-banner (make-glyph hyperbole-banner-path))
	     (buffer-read-only)
	     extent)
	(goto-char (point-min))
	(insert "\n")
	(indent-to (startup-center-spaces hyperbole-banner))
	(insert "\n\n")
	(setq extent (make-extent (- (point) 3) (- (point) 2)))
	(set-extent-end-glyph extent hyperbole-banner)
	(set-extent-property extent 'hyperbole-banner t)
	(set-extent-property extent 'help-echo
			     (concat "Click to visit " hypb:home-page))
	(set-extent-property extent 'keymap hypb:hyperbole-banner-keymap)))))

(defun hypb:locate-pathnames ()
  (save-excursion
    (goto-char (point-min))
    (search-forward "\n" nil t 3)
    (replace-regexp-in-string " *\\([^\n]+\\)\n" "\\1 "
			      (buffer-substring-no-properties (point) (point-max)))))

(defun hypb:oct-to-int (oct-num)
  "Returns octal integer OCTAL-NUM converted to a decimal integer."
  (let ((oct-str (int-to-string oct-num))
	(dec-num 0))
    (and (string-match "[^0-7]" oct-str)
	 (error "(hypb:oct-to-int): Bad octal number: %s" oct-str))
    (mapconcat (lambda (o)
		 (setq dec-num (+ (* dec-num 8)
				  (if (and (>= o ?0) (<= o ?7))
				      (- o ?0)))))
	       oct-str "")
    dec-num))

;;; ************************************************************************
;;; Private variables
;;; ************************************************************************

<<<<<<< HEAD
(if (not (featurep 'xemacs)) (define-button-type 'hyperbole-banner))
=======
(define-button-type 'hyperbole-banner)
>>>>>>> 131295ec

(provide 'hypb)

;;; hypb.el ends here<|MERGE_RESOLUTION|>--- conflicted
+++ resolved
@@ -444,15 +444,8 @@
 
 (defalias 'hypb:mark #'mark)
 
-<<<<<<< HEAD
-(if (featurep 'xemacs)
-    (defalias 'hypb:mark-marker 'mark-marker)
-  (defun hypb:mark-marker (inactive-p)
-    "Return this buffer's mark as a marker object, or nil if no mark.
-=======
 (defun hypb:mark-marker (inactive-p)
   "Return this buffer's mark as a marker object, or nil if no mark.
->>>>>>> 131295ec
 INACTIVE-P is unused, it is for compatibility with XEmacs' version of
 mark-marker."
   (mark-marker))
@@ -689,20 +682,9 @@
 
 (defvar hypb:hyperbole-banner-keymap
   (let ((map (make-sparse-keymap)))
-<<<<<<< HEAD
-    (cond ((not (featurep 'xemacs))
-	   (define-key map [mouse-1]  'hypb:browse-home-page)
-	   (define-key map [mouse-2]  'hypb:browse-home-page)
-	   (define-key map "\C-m"     'hypb:browse-home-page))
-	  ((featurep 'xemacs)
-	   (define-key map 'button1  'hypb:browse-home-page)
-	   (define-key map 'button2  'hypb:browse-home-page)
-	   (define-key map '(return) 'hypb:browse-home-page)))
-=======
     (define-key map [mouse-1]  'hypb:browse-home-page)
     (define-key map [mouse-2]  'hypb:browse-home-page)
     (define-key map "\C-m"     'hypb:browse-home-page)
->>>>>>> 131295ec
     map)
   "Keymap used when on the Hyperbole banner glyph.")
 
@@ -713,13 +695,7 @@
   (if file
       ;; A stub for this function is defined in hversion.el when not running in InfoDock.
       (id-browse-file file))
-<<<<<<< HEAD
-  (if (not (featurep 'xemacs))
-      (hypb:display-file-with-logo-emacs file)
-    (hypb:display-file-with-logo-xemacs file))
-=======
   (hypb:display-file-with-logo-emacs file)
->>>>>>> 131295ec
   (goto-char (point-min))
   (skip-syntax-forward "-")
   (set-window-start (selected-window) 1)
@@ -836,11 +812,7 @@
 ;;; Private variables
 ;;; ************************************************************************
 
-<<<<<<< HEAD
-(if (not (featurep 'xemacs)) (define-button-type 'hyperbole-banner))
-=======
 (define-button-type 'hyperbole-banner)
->>>>>>> 131295ec
 
 (provide 'hypb)
 
