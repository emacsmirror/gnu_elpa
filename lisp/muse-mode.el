;;; muse-mode.el --- mode for editing Muse files; has font-lock support

;; Copyright (C) 2004, 2005, 2006 Free Software Foundation, Inc.

;; This file is part of Emacs Muse.  It is not part of GNU Emacs.

;; Emacs Muse is free software; you can redistribute it and/or modify
;; it under the terms of the GNU General Public License as published
;; by the Free Software Foundation; either version 2, or (at your
;; option) any later version.

;; Emacs Muse is distributed in the hope that it will be useful, but
;; WITHOUT ANY WARRANTY; without even the implied warranty of
;; MERCHANTABILITY or FITNESS FOR A PARTICULAR PURPOSE.  See the GNU
;; General Public License for more details.

;; You should have received a copy of the GNU General Public License
;; along with Emacs Muse; see the file COPYING.  If not, write to the
;; Free Software Foundation, Inc., 51 Franklin Street, Fifth Floor,
;; Boston, MA 02110-1301, USA.

;;; Commentary:

;; The Emacs Muse major mode is basically a hyped-up text-mode which
;; knows a lot more about the apparent structure of the document.

;;; Contributors:

;; Andrea Riciputi (ariciputi AT pito DOT com) gave an initial
;; implementation for tag completion by means of the `muse-insert-tag'
;; function.

;; Per B. Sederberg (per AT med DOT upenn DOT edu) contributed the
;; insertion of relative links and list items, backlink searching, and
;; other things as well.

;;; Code:

;;;;;;;;;;;;;;;;;;;;;;;;;;;;;;;;;;;;;;;;;;;;;;;;;;;;;;;;;;;;;;;;;;;;;;
;;
;; Emacs Muse Major Mode
;;
;;;;;;;;;;;;;;;;;;;;;;;;;;;;;;;;;;;;;;;;;;;;;;;;;;;;;;;;;;;;;;;;;;;;;;

(require 'muse)
(require 'muse-regexps)
(require 'muse-project)

(autoload 'muse-use-font-lock "muse-colors")
(autoload 'muse-publish-this-file "muse-publish")
(autoload 'muse-publish-get-style "muse-publish")
(autoload 'muse-publish-output-file "muse-publish")

(require 'derived)
(eval-when-compile
  (condition-case nil
      (require 'pcomplete)              ; load if available
    (error nil)))

;;; Options:

(defgroup muse-mode nil
  "Options controlling the behavior of the Muse editing Mode."
  :group 'muse)

(defcustom muse-mode-highlight-p t
  "If non-nil, highlight the content of Muse buffers."
  :type 'boolean
  :require 'muse-colors
  :group 'muse-mode)

(defcustom muse-mode-auto-p nil
  "If non-nil, automagically determine when Muse mode should be activated."
  :type 'boolean
  :set (function
        (lambda (sym value)
          (if value
              (add-hook 'find-file-hooks 'muse-mode-maybe)
            (remove-hook 'find-file-hooks 'muse-mode-maybe))
          (set sym value)))
  :group 'muse-mode)

(defun muse-mode-maybe-after-init ()
  (when muse-mode-auto-p
    (add-hook 'find-file-hooks 'muse-mode-maybe)))

;; If the user sets this value in their init file, make sure that
;; it takes effect
(add-hook 'after-init-hook 'muse-mode-maybe-after-init)

(defcustom muse-mode-intangible-links nil
  "If non-nil, use the intangible property on links.
This can cause problems with flyspell (and potentially fill-mode),
so only enable this if you don't use either of these."
  :type 'boolean
  :group 'muse-mode)

(defcustom muse-mode-hook nil
  "A hook that is run when Muse mode is entered."
  :type 'hook
  :options '(flyspell-mode footnote-mode turn-on-auto-fill
             highlight-changes-mode)
  :group 'muse-mode)

(defcustom muse-grep-command
  "find %D -type f ! -name '*~' | xargs -I {} echo \\\"{}\\\" | xargs egrep -n -e \"%W\""
  "The command to use when grepping for backlinks and other
searches through the muse projects.  The string %D is replaced by
the directories from muse-project-alist, space-separated.  The
string %W is replaced with the name of the muse page or whatever
else you are searching for.  This command has been modified to
handle spaces in filenames, which were giving egrep a problem.

Note: We highly recommend using glimpse to search large projects.
To use glimpse, install and edit a file called .glimpse_exclude
in your home directory.  Put a list of glob patterns in that file
to exclude Emacs backup files, etc.  Then, run the indexer using:

  glimpseindex -o <list of Wiki directories>

Once that's completed, customize this variable to have the
following value:

  glimpse -nyi \"%W\"

Your searches will go much, much faster, especially for very
large projects.  Don't forget to add a user cronjob to update the
index at intervals."
  :type 'string
  :group 'muse-mode)

(defvar muse-insert-map
  (let ((map (make-sparse-keymap)))
    (define-key map "l" 'muse-insert-relative-link-to-file)
    (define-key map "t" 'muse-insert-tag)
    (define-key map "u" 'muse-insert-url)

    map))

(defvar muse-mode-map
  (let ((map (make-sparse-keymap)))
    (define-key map [(control ?c) (control ?a)] 'muse-index)
    (define-key map [(control ?c) (control ?c)] 'muse-follow-name-at-point)
    (define-key map [(control ?c) (control ?e)] 'muse-edit-link-at-point)
    (define-key map [(control ?c) (control ?l)] 'font-lock-mode)
    (define-key map [(control ?c) (control ?t)]
      'muse-project-publish-this-file)
    (define-key map [(control ?c) (control ?T)] 'muse-publish-this-file)
    (define-key map [(control ?c) (control ?v)] 'muse-browse-result)

    (define-key map [(control ?c) ?=]           'muse-what-changed)

    (define-key map [tab] 'muse-next-reference)
    (define-key map [(control ?i)] 'muse-next-reference)

    (if (featurep 'xemacs)
        (progn
          (define-key map [(button2)] 'muse-follow-name-at-mouse)
          (define-key map [(shift button2)]
            'muse-follow-name-at-mouse-other-window))
      (define-key map [(shift control ?m)]
        'muse-follow-name-at-point-other-window)
      (define-key map [mouse-2] 'muse-follow-name-at-mouse)
      (define-key map [(shift mouse-2)]
        'muse-follow-name-at-mouse-other-window))

    (define-key map [(shift tab)] 'muse-previous-reference)
    (unless (featurep 'xemacs)
      (define-key map [(shift iso-lefttab)] 'muse-previous-reference)
      (define-key map [(shift control ?i)] 'muse-previous-reference))

    (define-key map [(control ?c) (control ?f)] 'muse-project-find-file)
    (define-key map [(control ?c) (control ?p)] 'muse-project-publish)

    (define-key map [(control ?c) tab] 'muse-insert-thing)

    ;; Searching functions
    (define-key map [(control ?c) (control ?b)] 'muse-find-backlinks)
    (define-key map [(control ?c) (control ?s)] 'muse-search)

    ;; Enhanced list functions
    (define-key map [(meta return)] 'muse-insert-list-item)
    (define-key map [(control ?>)] 'muse-increase-list-item-indentation)
    (define-key map [(control ?<)] 'muse-decrease-list-item-indentation)

    (when (featurep 'pcomplete)
      (define-key map [(meta tab)] 'pcomplete)
      (define-key map [(meta control ?i)] 'pcomplete))

    map)
  "Keymap used by Emacs Muse mode.")

;; Code:

;;;###autoload
(define-derived-mode muse-mode text-mode "Muse"
  "Muse is an Emacs mode for authoring and publishing documents.
\\{muse-mode-map}"
  ;; Since we're not inheriting from normal-mode, we need to
  ;; explicitly run file variables.
  (condition-case err
      (hack-local-variables)
    (error (message "File local-variables error: %s"
                    (prin1-to-string err))))
  ;; Avoid lock-up caused by use of the 'intangible' text property
  ;; with flyspell.
  (unless muse-mode-intangible-links
    (set (make-local-variable 'inhibit-point-motion-hooks) t))
  (setq muse-current-project (muse-project-of-file))
  (muse-project-set-variables)
  ;; Make fill not split up links
  (when (boundp 'fill-nobreak-predicate)
    (make-local-variable 'fill-nobreak-predicate)
    ;; Work around annoying inconsistency in fill handling between
    ;; Emacs 21 and 22.
    (if (< emacs-major-version 22)
        (setq fill-nobreak-predicate 'muse-mode-fill-nobreak-p)
      (add-to-list 'fill-nobreak-predicate
                   'muse-mode-fill-nobreak-p)))
  ;; Make fill work nicely with item lists
  (set (make-local-variable 'adaptive-fill-regexp)
       (concat "\\s-+\\(-\\|[0-9]+\\.\\)\\s-+\\|\\[[0-9]+\\]\\s-*"
               "\\|.*\\s-*::\\s-+\\|\\s-*"))
  (set (make-local-variable 'paragraph-start)
       (concat paragraph-start
               "\\|\\s-+\\(-\\|[0-9]+\\.\\)\\s-+\\|\\[[0-9]+\\]\\s-*"
               "\\|.*\\s-*::\\s-+"))
  ;; Comment syntax is `; comment'
  (set (make-local-variable 'comment-start)
       "; ")
  (set (make-local-variable 'comment-start-skip)
       "^;\\s-+")
  ;; If we're using Emacs21, this makes flyspell work like it should
  (when (boundp 'flyspell-generic-check-word-p)
    (set (make-local-variable 'flyspell-generic-check-word-p)
         'muse-mode-flyspell-p))
  ;; If pcomplete is available, set it up
  (when (featurep 'pcomplete)
    (set (make-local-variable 'pcomplete-default-completion-function)
         'muse-mode-completions)
    (set (make-local-variable 'pcomplete-command-completion-function)
         'muse-mode-completions)
    (set (make-local-variable 'pcomplete-parse-arguments-function)
         'muse-mode-current-word))
  ;; Initialize any auto-generated variables
  (run-hooks 'muse-update-values-hook)
  (when muse-mode-highlight-p
    (muse-use-font-lock)))

(put 'muse-mode
     'flyspell-mode-predicate
     'muse-mode-flyspell-p)

(defun muse-mode-fill-nobreak-p ()
  "Return nil if we should allow a fill to occur at point.
Otherwise return non-nil.

This is used to keep long explicit links from being mangled by
fill mode."
  (save-excursion
    (save-match-data
      (and (re-search-backward "\\[\\[\\|\\]\\]"
                               (line-beginning-position) t)
           (string= (or (match-string 0) "")
                    "[[")))))

(defun muse-mode-flyspell-p ()
  "Return non-nil if we should allow spell-checking to occur at point.
Otherwise return nil.

This is used to keep links from being improperly colorized by flyspell."
  (and (not (get-text-property (if (bobp) (point) (1- (point)))
                               'muse-link))
       (save-match-data
         (null (muse-link-at-point)))))

(defun muse-mode-choose-mode ()
  "Turn the proper Emacs Muse related mode on for this file."
  (let ((project (muse-project-of-file)))
    (funcall (or (and project (muse-get-keyword :major-mode (cadr project) t))
                 'muse-mode))))

(defun muse-mode-maybe ()
  "Maybe turn Emacs Muse mode on for this file."
  (let ((project (muse-project-of-file)))
    (and project
         (funcall (or (muse-get-keyword :major-mode (cadr project) t)
                      'muse-mode)))))

;;; Enhanced list editing

(defun muse-on-blank-line ()
  "See if point is on a blank line"
  (save-excursion
    (beginning-of-line)
    (looking-at (concat "[" muse-regexp-blank "]?[\n]+"))))

(defun muse-get-paragraph-start ()
  "Return the start of the current paragraph. This function will
return nil if there are no prior paragraphs and the beginning of
the line if point is on a blank line."
  (let ((para-start (concat "[\n]+[" muse-regexp-blank "]?[\n]+")))
    ;; search back to start of paragraph
    (save-excursion
      (save-match-data
        (if (not (muse-on-blank-line))
            (re-search-backward para-start nil t)
          (line-beginning-position))))))

(defun muse-insert-thing ()
  "Prompt for something to insert into the current buffer."
  (interactive)
  (message "Insert:\nl  link\nt  Muse tag\nu  URL")
  (let (key cmd)
    (let ((overriding-local-map muse-insert-map))
      (setq key (read-key-sequence nil)))
    (if (commandp (setq cmd (lookup-key muse-insert-map key)))
        (progn (message "")
               (call-interactively cmd))
      (message "Not inserting anything"))))

;;;###autoload
(defun muse-insert-list-item ()
  "Insert a list item at the current point, taking into account
your current list type and indentation level."
  (interactive)
  (let ((newitem " - ")
        (itemno nil)
        (pstart (muse-get-paragraph-start))
        (list-item (format muse-list-item-regexp
                           (concat "[" muse-regexp-blank "]*"))))
    ;; search backwards for start of current item
    (save-excursion
      (when (re-search-backward list-item pstart t)
        ;; save the matching item
        (setq newitem (match-string 0))
        ;; see what type it is
        (if (string-match "::" (match-string 0))
            ;; is a definition, replace the term
            (setq newitem (concat " "
                                  (read-string "Term: ")
                                  " :: "))
          ;; see if it's a numbered list
          (when (string-match "[0-9]+" newitem)
            ;; is numbered, so increment
            (setq itemno (1+
                          (string-to-number
                           (match-string 0 newitem))))
            (setq newitem (replace-match
                           (number-to-string itemno)
                           nil nil newitem))))))
    ;; insert the new item
    (insert (concat "\n" newitem))))

(defun muse-alter-list-item-indentation (operation)
  "Alter the indentation of the current list item.
Valid values of OPERATION are 'increase and 'decrease."
  (let ((pstart (muse-get-paragraph-start))
        (list-item (format muse-list-item-regexp
                           (concat "[" muse-regexp-blank "]*")))
        beg move-func indent)
    ;; search backwards until start of paragraph to see if we are on a
    ;; current item
    (save-excursion
      (if (or (progn (goto-char (muse-line-beginning-position))
                     ;; we are on an item
                     (looking-at list-item))
              ;; not on item, so search backwards
              (re-search-backward list-item pstart t))
          (let ((beg (point)))
            ;; we are on an item
            (setq indent (buffer-substring (match-beginning 0)
                                           (match-beginning 1)))
            (muse-forward-list-item (muse-list-item-type (match-string 1))
                                    (concat "[" muse-regexp-blank "]*")
                                    t)
            (save-restriction
              (narrow-to-region beg (point))
              (goto-char (point-min))
              (let ((halt nil))
                (while (< (point) (point-max))
                  ;; increase or decrease the indentation
                  (unless halt
                    (cond ((eq operation 'increase)
                           (insert "  "))
                          ((eq operation 'decrease)
                           (if (looking-at "  ")
                               ;; we have enough space, so delete it
                               (delete-region (match-beginning 0)
                                              (match-end 0))
                             (setq halt t)))))
                  (forward-line 1)))))
        ;; we are not on an item, so warn
        (message "You are not on a list item.")))))

;;;###autoload
(defun muse-increase-list-item-indentation ()
  "Increase the indentation of the current list item."
  (interactive)
  (muse-alter-list-item-indentation 'increase))

;;;###autoload
(defun muse-decrease-list-item-indentation ()
  "Decrease the indentation of the current list item."
  (interactive)
  (muse-alter-list-item-indentation 'decrease))

;;; Support page name completion using pcomplete

(defun muse-mode-completions ()
  "Return a list of possible completions names for this buffer."
  (let ((project (muse-project-of-file)))
    (if project
        (while (pcomplete-here
                (mapcar 'car (muse-project-file-alist project)))))))

(defun muse-mode-current-word ()
  (let ((end (point)))
    (save-excursion
      (save-restriction
        (skip-chars-backward (concat "^\\[\n" muse-regexp-blank))
        (narrow-to-region (point) end))
      (pcomplete-parse-buffer-arguments))))

;;; Navigate/visit links or URLs.  Use TAB, S-TAB and RET (or mouse-2).

(defun muse-link-at-point (&optional pos)
  "Return link text if a URL or link is at point."
  (let ((case-fold-search nil)
        (inhibit-point-motion-hooks t)
        (here (or pos (point))))
    ;; if we are using muse-colors, we can just use link properties to
    ;; determine whether we are on a link
    (if (featurep 'muse-colors)
        (when (get-text-property here 'muse-link)
          (save-excursion
            (when (and (not (bobp))
                       (get-text-property (1- here) 'muse-link))
              (goto-char (or (previous-single-property-change here 'muse-link)
                             (point-min))))
            (if (looking-at muse-explicit-link-regexp)
                (progn
                  (goto-char (match-beginning 1))
                  (muse-handle-explicit-link))
              (muse-handle-implicit-link))))
      ;; use fallback method to find a link
      (when (or (null pos)
                (and (char-after pos)
                     (not (eq (char-syntax (char-after pos)) ?\ ))))
        (save-excursion
          (goto-char here)
          ;; check for explicit link here or before point
          (if (or (looking-at muse-explicit-link-regexp)
                  (and
                   (re-search-backward "\\[\\[\\|\\]\\]"
                                       (muse-line-beginning-position)
                                       t)
                   (string= (or (match-string 0) "") "[[")
                   (looking-at muse-explicit-link-regexp)))
              (progn
                (goto-char (match-beginning 1))
                (muse-handle-explicit-link))
            (goto-char here)
            ;; check for bare URL or other link type
            (skip-chars-backward (concat "^'\"<>{}(\n" muse-regexp-blank))
            (and (looking-at muse-implicit-link-regexp)
                 (muse-handle-implicit-link))))))))

(defun muse-make-link (link &optional desc)
  "Return a link to LINK with DESC as the description."
  (when (string-match muse-explicit-link-regexp link)
    (unless desc (setq desc (muse-get-link-desc link)))
    (setq link (muse-get-link link)))
  (if (and desc
           link
           (not (string= desc ""))
           (not (string= link desc)))
      (concat "[[" (muse-link-escape link) "][" (muse-link-escape desc) "]]")
    (concat "[[" (or (muse-link-escape link) "") "]]")))

;;;###autoload
(defun muse-insert-relative-link-to-file ()
  "Insert a relative link to a file, with optional description, at point."
  ;; Perhaps the relative location should be configurable, so that the
  ;; file search would start in the publishing directory and then
  ;; insert the link relative to the publishing directory
  (interactive)
  (insert
   (muse-make-link (file-relative-name (read-file-name "Link: "))
                   (read-string "Text: "))))

(defun muse-insert-url ()
  "Insert a URL, with optional description, at point."
  (interactive)
  (insert
   (muse-make-link (read-string "URL: ")
                   (read-string "Text: "))))

;;;###autoload
(defun muse-edit-link-at-point ()
  "Edit the current link.
Do not rename the page originally referred to."
  (interactive)
  (if (muse-link-at-point)
      (let ((link (muse-link-unescape (muse-get-link)))
            (desc (muse-link-unescape (muse-get-link-desc))))
        (replace-match
         (save-match-data
           (muse-make-link
            (read-string "Link: " link)
            (read-string "Text: " desc)))
         t t))
    (error "There is no valid link at point")))

(defun muse-visit-link-default (link &optional other-window)
  "Visit the URL or link named by LINK.
If ANCHOR is specified, search for it after opening LINK.

This is the default function to call when visiting links; it is
used by `muse-visit-link' if you have not specified :visit-link
in `muse-project-alist'."
  (if (string-match muse-url-regexp link)
      (muse-browse-url link)
    (let (anchor
          base-buffer)
      (when (string-match "#" link)
        (setq anchor (substring link (match-beginning 0))
              link (if (= (match-beginning 0) 0)
                       ;; If there is an anchor but no link, default
                       ;; to the current page.
                       nil
                     (substring link 0 (match-beginning 0)))))
      (when link
        (setq base-buffer (get-buffer link))
        (if (and base-buffer (not (buffer-file-name base-buffer)))
            ;; If file is temporary (no associated file), just switch to
            ;; the buffer
            (if other-window
                (switch-to-buffer-other-window base-buffer)
              (switch-to-buffer base-buffer))
          (let ((project (muse-project-of-file)))
            (if project
                (muse-project-find-file link project
                                        (and other-window
                                             'find-file-other-window))
              (if other-window
                  (find-file-other-window link)
                (find-file link))))))
      (when anchor
        (let ((pos (point)))
          (goto-char (point-min))
          (unless (re-search-forward (concat "^\\W*" (regexp-quote anchor)
                                             "\\b")
                                     nil t)
            (goto-char pos)))))))

(defun muse-visit-link (link &optional other-window)
  "Visit the URL or link named by LINK."
  (let ((visit-link-function
         (muse-get-keyword :visit-link (cadr (muse-project-of-file)) t)))
    (if visit-link-function
        (funcall visit-link-function link other-window)
      (muse-visit-link-default link other-window))))

;;;###autoload
(defun muse-browse-result (style &optional other-window)
  "Visit the current page's published result."
  (interactive
   (list (muse-project-get-applicable-style buffer-file-name
                                            (cddr muse-current-project))
         current-prefix-arg))
  (setq style (muse-style style))
  (let ((result-path
         (muse-publish-output-file buffer-file-name
                                   (muse-style-element :path style) style)))
    (if (not (file-readable-p result-path))
        (error "Cannot open output file '%s'" result-path)
      (if other-window
          (find-file-other-window result-path)
        (let ((func (muse-style-element :browser style t)))
          (if func
              (funcall func result-path)
            (message "The %s publishing style does not support browsing."
                     style)))))))

;;;###autoload
(defun muse-follow-name-at-point (&optional other-window)
  "Visit the link at point."
  (interactive "P")
  (let ((link (muse-link-at-point)))
    (if link
        (muse-visit-link link other-window)
      (error "There is no valid link at point"))))

;;;###autoload
(defun muse-follow-name-at-point-other-window ()
  "Visit the link at point in other window."
  (interactive)
  (muse-follow-name-at-point t))

(defun muse-follow-name-at-mouse (event &optional other-window)
  "Visit the link at point, or yank text if none is found."
  (interactive "eN")
  (unless
      (save-excursion
        (cond ((fboundp 'event-window)      ; XEmacs
               (set-buffer (window-buffer (event-window event)))
               (and (funcall (symbol-function 'event-point) event)
                    (goto-char (funcall (symbol-function 'event-point)
                                        event))))
              ((fboundp 'posn-window)       ; Emacs
               (set-buffer (window-buffer (posn-window (event-start event))))
               (goto-char (posn-point (event-start event)))))
        (let ((link (muse-link-at-point)))
          (when link
            (muse-visit-link link other-window)
            t)))
    ;; Fall back to normal binding for this event
    (call-interactively
     (lookup-key (current-global-map) (this-command-keys)))))

(defun muse-follow-name-at-mouse-other-window (event)
  "Visit the link at point"
  (interactive "e")
  ;; throw away the old window position, since other-window will
  ;; change it anyway
  (select-window (car (cadr event)))
  (muse-follow-name-at-mouse event t))

;;;###autoload
(defun muse-next-reference ()
  "Move forward to next Muse link or URL, cycling if necessary."
  (interactive)
  (let ((pos))
    (save-excursion
      (when (get-text-property (point) 'muse-link)
        (goto-char (or (next-single-property-change (point) 'muse-link)
                       (point-max))))

      (setq pos (next-single-property-change (point) 'muse-link))

      (when (not pos)
<<<<<<< HEAD
	(if (get-text-property (point-min) 'muse-link)
	    (setq pos (point-min))
	  (setq pos (next-single-property-change (point-min) 'muse-link)))))
=======
        (if (get-text-property (point-min) 'muse-link)
            (setq pos (point-min))
          (setq pos (next-single-property-change (point-min) 'muse-link)))))
>>>>>>> 7b16116d

    (when pos
      (goto-char pos))))

;;;###autoload
(defun muse-previous-reference ()
  "Move backward to the next Muse link or URL, cycling if necessary.
In case of Emacs x <= 21 and ignoring of intangible properties (see
<<<<<<< HEAD
`muse-mode-intangible-links'): This function is not entirely
accurate, but it's close enough."
=======
`muse-mode-intangible-links').

This function is not entirely accurate, but it's close enough."
>>>>>>> 7b16116d
  (interactive)
  (let ((pos))
    (save-excursion

      ;; Hack: The user perceives the two cases of point ("|")
      ;; position (1) "|[[" and (2) "[[|" or "][|" as "point is at
      ;; start of link".  But in the sense of the function
      ;; "previous-single-property-change" these two cases are
      ;; different.  The following code aligns these two cases.  Emacs
      ;; 21: If the intangible property is ignored case (2) is more
      ;; complicate and this hack only solves the problem partially.
      ;;
      (when (and (get-text-property (point) 'muse-link)
<<<<<<< HEAD
		 (muse-looking-back "\\[\\|\\]"))
	(goto-char (or (previous-single-property-change (point) 'muse-link)
		       (point-min))))

      (when (eq (point) (point-min))
	(goto-char (point-max)))
=======
                 (muse-looking-back "\\[\\|\\]"))
        (goto-char (or (previous-single-property-change (point) 'muse-link)
                       (point-min))))

      (when (eq (point) (point-min))
        (goto-char (point-max)))
>>>>>>> 7b16116d

      (setq pos (previous-single-property-change (point) 'muse-link))

      (when (not pos)
<<<<<<< HEAD
	(if (get-text-property (point-min) 'muse-link)
	    (setq pos (point-min))
	  (setq pos (previous-single-property-change (point-max) 'muse-link)))))

    (when pos
      (if (get-text-property pos 'muse-link)
	  (goto-char pos)
	(goto-char (or (previous-single-property-change pos 'muse-link)
		       (point-min)))))))
=======
        (if (get-text-property (point-min) 'muse-link)
            (setq pos (point-min))
          (setq pos (previous-single-property-change (point-max)
                                                     'muse-link)))))

    (when pos
      (if (get-text-property pos 'muse-link)
          (goto-char pos)
        (goto-char (or (previous-single-property-change pos 'muse-link)
                       (point-min)))))))
>>>>>>> 7b16116d

;;;###autoload
(defun muse-what-changed ()
  "Show the unsaved changes that have been made to the current file."
  (interactive)
  (diff-backup buffer-file-name))


;;; Find text in project pages, or pages referring to the current page

(defvar muse-search-history nil)

(defun muse-grep (string &optional grep-command-no-shadow)
  "Grep for STRING in the project directories.
GREP-COMMAND if passed will supplant `muse-grep-command'."
  ;; careful - grep-command leaks into compile, so we call it
  ;; -no-shadow instead
  (require 'compile)
  (let* ((str (or grep-command-no-shadow muse-grep-command))
         (muse-directories (mapcar
                            (lambda (thing)
                              (car (cadr thing)))
                            muse-project-alist))
         (dirs (mapconcat (lambda (dir)
                            (shell-quote-argument
                             (expand-file-name dir)))
                          muse-directories " ")))
    (while (string-match "%W" str)
      (setq str (replace-match string t t str)))
    (while (string-match "%D" str)
      (setq str (replace-match dirs t t str)))
    (if (fboundp 'compilation-start)
        (compilation-start str nil (lambda (&rest args) "*search*")
                           grep-regexp-alist)
      (and (fboundp 'compile-internal)
           (compile-internal str "No more search hits" "search"
                             nil grep-regexp-alist)))))

;;;###autoload
(defun muse-search-with-command (text)
  "Search for the given TEXT string in the project directories
using the specified command."
  (interactive
   (list (let ((str (concat muse-grep-command)) pos)
           (when (string-match "%W" str)
             (setq pos (match-beginning 0))
             (unless (featurep 'xemacs)
               (setq pos (1+ pos)))
             (setq str (replace-match "" t t str)))
           (read-from-minibuffer "Search command: "
                                 (cons str pos) nil nil
                                 'muse-search-history))))
  (muse-grep nil text))

;;;###autoload
(defun muse-search ()
  "Search for the given TEXT using the default grep command."
  (interactive)
  (muse-grep (read-string "Search: ")))

;;;###autoload
(defun muse-find-backlinks ()
  "Grep for the current pagename in all the project directories."
  (interactive)
  (muse-grep (muse-page-name)))


;;; Generate an index of all known Muse pages

(defun muse-generate-index (&optional as-list exclude-private)
  "Generate an index of all Muse pages."
  (let ((index (muse-index-as-string as-list exclude-private)))
    (with-current-buffer (get-buffer-create "*Muse Index*")
      (erase-buffer)
      (insert index)
      (current-buffer))))

;;;###autoload
(defun muse-index ()
  "Display an index of all known Muse pages."
  (interactive)
  (message "Generating Muse index...")
  (let ((project (muse-project)))
    (with-current-buffer (muse-generate-index)
      (goto-char (point-min))
      (muse-mode)
      (setq muse-current-project project)
      (pop-to-buffer (current-buffer))))
  (message "Generating Muse index...done"))

(defun muse-index-as-string (&optional as-list exclude-private exclude-current)
  "Generate an index of all Muse pages.
If AS-LIST is non-nil, insert a dash and spaces before each item.
If EXCLUDE-PRIVATE is non-nil, exclude files that have private permissions.
If EXCLUDE-CURRENT is non-nil, exclude the current file from the output."
  (let ((files (sort (copy-alist (muse-project-file-alist))
                     (function
                      (lambda (l r)
                        (string-lessp (car l) (car r)))))))
    (when (and exclude-current (muse-page-name))
      (setq files (delete (assoc (muse-page-name) files) files)))
    (with-temp-buffer
      (while files
        (unless (and exclude-private
                     (muse-project-private-p (cdar files)))
          (insert (if as-list " - " "") "[[" (caar files) "]]\n"))
        (setq files (cdr files)))
      (buffer-string))))

;;; Insert tags interactively on C-c TAB t

(defvar muse-tag-history nil
  "List of recently-entered tags; used by `muse-insert-tag'.
If you want a tag to start as the default, you may manually set
this variable to a list.")

(defvar muse-custom-tags nil
  "Keep track of any new tags entered in `muse-insert-tag'.
If there are (X)HTML tags that you use frequently with that
function, you might want to set this manually.")

;;;###autoload
(defun muse-insert-tag (tag)
  "Insert a tag interactively with a blank line after it."
  (interactive
   (list
    (completing-read
     (concat "Tag: "
             (when muse-tag-history
               (concat "(default: " (car muse-tag-history) ") ")))
     (progn
       (require 'muse-publish)
       (mapcar 'list (nconc (mapcar 'car muse-publish-markup-tags)
                            muse-custom-tags)))
     nil nil nil 'muse-tag-history
     (car muse-tag-history))))
  (when (equal tag "")
    (setq tag (car muse-tag-history)))
  (unless (interactive-p)
    (require 'muse-publish))
  (let ((tag-entry (assoc tag muse-publish-markup-tags))
        (options ""))
    ;; Add to custom list if no entry exists
    (unless tag-entry
      (add-to-list 'muse-custom-tags tag))
    ;; Get option
    (when (nth 2 tag-entry)
      (setq options (read-string "Option: ")))
    (unless (equal options "")
      (setq options (concat " " options)))
    ;; Insert the tag, closing if necessary
    (when tag (insert (concat "<" tag options ">")))
    (when (nth 1 tag-entry)
      (insert (concat "\n\n</" tag ">\n"))
      (forward-line -2))))

(provide 'muse-mode)

;;; muse-mode.el ends here<|MERGE_RESOLUTION|>--- conflicted
+++ resolved
@@ -640,15 +640,9 @@
       (setq pos (next-single-property-change (point) 'muse-link))
 
       (when (not pos)
-<<<<<<< HEAD
-	(if (get-text-property (point-min) 'muse-link)
-	    (setq pos (point-min))
-	  (setq pos (next-single-property-change (point-min) 'muse-link)))))
-=======
         (if (get-text-property (point-min) 'muse-link)
             (setq pos (point-min))
           (setq pos (next-single-property-change (point-min) 'muse-link)))))
->>>>>>> 7b16116d
 
     (when pos
       (goto-char pos))))
@@ -657,14 +651,9 @@
 (defun muse-previous-reference ()
   "Move backward to the next Muse link or URL, cycling if necessary.
 In case of Emacs x <= 21 and ignoring of intangible properties (see
-<<<<<<< HEAD
-`muse-mode-intangible-links'): This function is not entirely
-accurate, but it's close enough."
-=======
 `muse-mode-intangible-links').
 
 This function is not entirely accurate, but it's close enough."
->>>>>>> 7b16116d
   (interactive)
   (let ((pos))
     (save-excursion
@@ -678,36 +667,16 @@
       ;; complicate and this hack only solves the problem partially.
       ;;
       (when (and (get-text-property (point) 'muse-link)
-<<<<<<< HEAD
-		 (muse-looking-back "\\[\\|\\]"))
-	(goto-char (or (previous-single-property-change (point) 'muse-link)
-		       (point-min))))
-
-      (when (eq (point) (point-min))
-	(goto-char (point-max)))
-=======
                  (muse-looking-back "\\[\\|\\]"))
         (goto-char (or (previous-single-property-change (point) 'muse-link)
                        (point-min))))
 
       (when (eq (point) (point-min))
         (goto-char (point-max)))
->>>>>>> 7b16116d
 
       (setq pos (previous-single-property-change (point) 'muse-link))
 
       (when (not pos)
-<<<<<<< HEAD
-	(if (get-text-property (point-min) 'muse-link)
-	    (setq pos (point-min))
-	  (setq pos (previous-single-property-change (point-max) 'muse-link)))))
-
-    (when pos
-      (if (get-text-property pos 'muse-link)
-	  (goto-char pos)
-	(goto-char (or (previous-single-property-change pos 'muse-link)
-		       (point-min)))))))
-=======
         (if (get-text-property (point-min) 'muse-link)
             (setq pos (point-min))
           (setq pos (previous-single-property-change (point-max)
@@ -718,7 +687,6 @@
           (goto-char pos)
         (goto-char (or (previous-single-property-change pos 'muse-link)
                        (point-min)))))))
->>>>>>> 7b16116d
 
 ;;;###autoload
 (defun muse-what-changed ()
