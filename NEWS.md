# History of user-visible changes

## Next

<<<<<<< HEAD
* Default key bindings have changed, moving `company-select-next` and
  `company-select-previous` from `M-n` and `M-p` to `C-n` and `C-p`. The
  previous bindings still work, but show a warning and will be disabled soon. To
  undo that change in your local configuration, do:

```el
(with-eval-after-load 'company
  (dolist (map (list company-active-map company-search-map))
    (define-key map (kbd "C-n") nil)
    (define-key map (kbd "C-p") nil)
    (define-key map (kbd "M-n") 'company-select-next)
    (define-key map (kbd "M-p") 'company-select-previous)))
```

=======
* New user option `company-files-chop-trailing-slash`
  ([#1042](https://github.com/company-mode/company-mode/issues/1042)).
* Improved visual responsiveness with async backends
  ([#1073](https://github.com/company-mode/company-mode/issues/1073)). New user
  option `company-async-redisplay-delay`.
>>>>>>> 4ce6c589
* `company-idle-delay` default reduced to 0.2 (seconds).
* The minimum required version of Emacs is now 25.1.
* Added support for icons
  ([#1070](https://github.com/company-mode/company-mode/pull/1070)).
  New user option `company-format-margin-function`. New backend command
  `kind`. There are two built-in SVG icon sets, one for light and another for
  dark icons. The default behavior is to choose the best one for the current
  theme automatically, or if the current frame is non-graphical or simply does
  not support rendering SVG images, fall back to text-based "icons".
* New user option `company-abort-on-unique-match`
  ([#1046](https://github.com/company-mode/company-mode/issues/1046)).
* `company-select-mouse` is a new frontend action
  ([#1045](https://github.com/company-mode/company-mode/pull/1045)).
* `company-gtags` on remote hosts is improved
  ([#1037](https://github.com/company-mode/company-mode/pull/1037)).
* New commands `company-select-first` and `company-select-last`.
* `company-tng-mode` has been added to replace both
  `company-tng-configure-default` and the manual method of enabling
  `company-tng-frontend` (see also `company-tng-auto-configure`). Also,
  `company-selection` can now have `nil` value, which means no selection.
* `company-auto-complete` and `company-auto-complete-chars` have been renamed to
  `company-auto-commit` and `company-auto-commit-chars` respectively.
* `company-clang` filters out duplicates
  ([#841](https://github.com/company-mode/company-mode/issues/841)).
* New user option `company-tooltip-width-grow-only`.
* `company-xcode` has been removed. It has not been useful for years now.
* `company-clang` has been moved to after `company-capf` in the default value of
  `company-backends`. So now if there is an active completion function in
  `completion-at-point-functions`, it will have priority over
  `company-clang`. Unless it's `tags-completion-at-point-function` (this one is
  still skipped explicitly).
* `company-eclim` has been removed. Eclim is generally not recommended for Emacs
  users these days, with
  ([emacs-eclim](https://github.com/emacs-eclim/emacs-eclim/)) declared obsolete
  in favor of `lsp-java`. Though it used its own backend anyway.

## 2020-07-26 (0.9.13)

* `company-clang`: error handling is more permissive.
* `company-tng` stops disabling `post-completion` in backends
  ([#946](https://github.com/company-mode/company-mode/pull/946)). Instead,
  `company-tng-configure-default` disables snippet expansion in most popular
  backends. If a backend you use needs this and is not covered, and you use
  `company-tng`, disable snippet insertion by customizing a relevant option
  provided by the backend. The result is better compatibility with LSP backends
  because they currently depend on `post-completion` in all cases.
* `company-keywords`: additions for C and C++.
* `company-yasnippet` supports the `doc-buffer` action.
* `company-bbdb` supports more headers.

## 2020-02-07 (0.9.12)

* Tooltip rendering bugfix.
* `company-indent-or-complete-common` is better compatible with
  `indent-for-tab-command`
  ([comment](https://github.com/company-mode/company-mode/issues/94#issuecomment-571265393)).

## 2020-01-03 (0.9.11)

* New value for option `company-show-numbers` to show numbers on the left.
* `company-gtags` has some minor fixes.
* Face definitions have moved to a separate group: `company-faces`.
* `company-capf`'s `:exit-function` handling has been improved
  ([#935](https://github.com/company-mode/company-mode/issues/935)).
* New user option `company-clang-use-compile-flags-txt`
  ([#933](https://github.com/company-mode/company-mode/issues/933)).
* Support for completion style specific sorting (Emacs 27 feature).
* Snippet/template field interaction is inhibited while completion is active
  (where by default `TAB` calls `company-complete-common`, clashing with snippet
  map binding `TAB` to "jump to the next field"). Affects both
  `company-template` and `yasnippet` (requires version 0.14.0).

## 2019-04-15 (0.9.10)

* `company-clang`: better compatibility with Clang 8
  ([#885](https://github.com/company-mode/company-mode/issues/885)).
* The change in `company-clang` regarding identity #defines is reverted because
  it affected other completions as well
  ([#884](https://github.com/company-mode/company-mode/issues/884)).
* `company-idle-delay` now accepts a function which generates the idle time or
  nil indicating no idle completion.
* Add custom variable `company-show-numbers-function` to make numbers of
  candidates customizable. 
* When a symbol is already typed in full, calling `M-x company-complete` will
  now run its post-completion action (e.g. inserting method parameters
  template). Calling `M-x company-manual-begin` or invoking a backend command
  directly will show the popup
  ([#150](https://github.com/company-mode/company-mode/issues/150),
  [#476](https://github.com/company-mode/company-mode/issues/476)).

## 2018-12-13 (0.9.9)

* Fix for the changes in the previous release.
* New hook `company-after-completion-hook`.
* `company-clang` removes identity preprocessor #defines from completions
  ([#841](https://github.com/company-mode/company-mode/issues/841)).

## 2018-12-08 (0.9.8)

* CAPF backend fixed to use the right `:exit-function`. It can now safely be a
  closure with lexical context capturing the buffer state at the moment when the
  completion table was returned
  ([#845](https://github.com/company-mode/company-mode/pull/845)).

## 2018-11-06 (0.9.7)

* For more sophisticated highlighting in non-prefix completion, a backend may
  now respond to a `match` request with a list of regions.  See
  `company-backends`.
  ([#798](https://github.com/company-mode/company-mode/issues/798),
  [#762](https://github.com/company-mode/company-mode/issues/762))
* The `company-capf` backend will pick up on a `:company-match` metadata element
  on the capf function (similar to `:company-location` or `:company-doc-buffer`)
  and use it as a response to aforementioned `match` request.
* `company-cmake` supports completion inside string interpolations
  ([#714](https://github.com/company-mode/company-mode/pull/714)).
* Workaround for the conflict between `inferior-python-mode`'s completion code
  and `company-sort-by-occurrence`.
* In Emacs 26 and newer, `company-css` is removed from `company-backends`.
  `company-capf` is used instead.
* Same for `company-nxml`.

## 2018-02-23 (0.9.6)

* Workaround for Emacs' ([bug#23980](https://debbugs.gnu.org/23980)) triggered
  in combination with Flyspell.

## 2018-02-18 (0.9.5)

* The most common case of tooltip flickering with asynchronous backends (and
  disabled built-in cache) is fixed
  ([#510](https://github.com/company-mode/company-mode/issues/510),
  [#654](https://github.com/company-mode/company-mode/issues/654)).
* `company-keywords` added entries for `go-mode`, `swift-mode` and
  `kotlin-mode`.
* Native line numbers compatibility fixes.
* `company-dabbrev` and `company-dabbrev-code` are more responsive when user
  input is pending
  ([#720](https://github.com/company-mode/company-mode/pull/720)).
* New feature `company-tng`. It contains a frontend and some helper code.
  The frontend triggers insertion of the candidate as soon as it's selected, so
  you only need to press TAB. Add `(company-tng-configure-default)` to your
  init script to give it a try
  ([#706](https://github.com/company-mode/company-mode/issues/706)).
* New user option `company-tooltip-maximum-width`.

## 2017-07-15 (0.9.4)

* Compatibility with native line numbers display in Emacs 26.
* `company-files` allows completion after `=`.
* `company-template` has a new shortcut (`C-d`) for deleting an unmodified
  template field while cursor is on it.

## 2017-03-29 (0.9.3)

* New user option `company-echo-truncate-lines`.
* `company-auto-complete` improved compatibility with `electric-pair-mode`.
* Use of `overriding-terminal-local-map` does not disable completion.
* `company-clang` and `company-gtags` can work over Tramp.
* New frontend `company-preview-common-frontend`.
* `company-clang` calls Clang using a pipe instead of pty.
* The minimum required version of Emacs is now 24.3.

## 2016-11-14 (0.9.2)

* Miscellaneous fixes and docstring improvements.

## 2016-11-12 (0.9.1)

* `company-indent-or-complete-common` skips trying to indent if
  `indent-line-function` is `indent-relative` or `indent-relative-maybe`.
* Better visualization of search matches. New face `company-tooltip-search-selection`.
* New user option `company-files-exclusions`.
* `company-next-page` and `company-previous-page` adhere to
  `company-selection-wrap-around` docstring more closely and only wrap around
  when the selection is at the start of the end of the list.
* `company-pseudo-tooltip-unless-just-one-frontend-with-delay` handles custom
  frontends derived from `company-preview-frontend` better.
* `company-idle-delay` is automatically adjusted to a non-zero value.

## 2016-06-23 (0.9.0)

* Group of backends can now contain keyword `:separate`, which makes candidates
  from different backends sorted separately in the combined list.
* New frontend `company-pseudo-tooltip-unless-just-one-frontend-with-delay`.
* New transformer `company-sort-prefer-same-case-prefix`.
* The value of `company-dabbrev-ignore-buffers` can also be a function.
* `company-files` has been moved to right after `company-capf` in
  `company-backends`
  ([#463](https://github.com/company-mode/company-mode/issues/463)).
* `company-semantic-insert-arguments`: New option. Like in `company-clang`.
* `company-semantic-begin-after-member-access`: New option. Similar to the one
  in `company-clang`.
* `company-capf` accepts `:company-prefix-length` property value.
* New face `company-tooltip-annotation-selection`, used for the annotation in
  the selected tooltip line.
* `company-clang-objc-templatify` has been renamed to
  `company-template-objc-templatify`.
* New user option `company-etags-everywhere`.
* `company-yasnippet` supports `yas-key-syntaxes` better. But we use them in the
  reverse order, preferring the longest key prefix that matches anything. And we
  only consider trigger key prefixes that are at least as long as the symbol at
  point, which effectively means skipping the `"w"` element
  ([#422](https://github.com/company-mode/company-mode/issues/422)).
* New user option `company-search-regexp-function`.
* Completion is not started automatically when a keyboard macro is being
  recorded ([#374](https://github.com/company-mode/company-mode/issues/374)).
* New command `company-indent-or-complete-common`.
* Backend command `doc-buffer` now can also return a cons of buffer and window
  start position.
* Backend command `ignore-case` has been documented.
* `company-template-c-like-templatify` does not replace the default argument
  values with `argN` anymore
  ([#336](https://github.com/company-mode/company-mode/issues/336)). This
  affects `company-clang` and all third-party backends that use this function.
* Likewise for `company-clang-objc-templatify`.
* `company-template-add-field` calling convention has changed.
* New user option `company-dabbrev-ignore-invisible`.
* `company-ropemacs` was removed. `ropemacs` supports completion via
  `completion-at-point-functions` starting with version 0.8.
* `company-pysmell` was removed.
* `company-select-next`, `company-select-previous`,
  `company-select-next-or-abort`, `company-select-previous-or-abort` and
  `company-complete-common-or-cycle` accept a numeric argument.
* The documentation buffer window can be scrolled with the mouse wheel.
* New command `company-diag`. Use it in bug reports.

## 2015-02-02 (0.8.10)

* New variable `company-lighter-base`.
* Better tracking of the current selection.
* Pressing `M-0`...`M-9` works in the search mode.
* Pressing `<up>` or `<down>` doesn't quit the search mode.

## 2015-01-23 (0.8.9)

* New commands `company-next-page` and `company-previous-page`, remapping
  `scroll-up-command` and `scroll-down-command` during completion.

## 2015-01-13 (0.8.8)

* Pressing `M-n` or `M-p` doesn't quit the search mode.
* New command `company-complete-common-or-cycle`. No default binding.
* `company-search-toggle-filtering` replaced `company-search-kill-others`.
* Quitting the search mode resets the filtering.
* Pressing `backspace` in the search mode deletes the character at the end of
  the search string.
* `company-semantic` displays function arguments as annotations.
* New user option, `company-bbdb-modes`.
* `company-show-numbers` and `company-complete-number` now use visual numbering
  of the candidates, taking into account only the ones currently displayed.
* `company-complete-number` can be bound to keypad numbers directly, with or
  without modifiers.
* `company-cmake` expands `<LANG>` and `<CONFIG>` placeholders inside variable
  names.

## 2014-10-15 (0.8.6)

* `company-clang` and `company-template-c-like-templatify` support templated
  functions and arguments.
* `company-dabbrev` ignores "uninteresting" buffers by default. Depends on the
  new user option, `company-dabbrev-ignore-buffers`.
* `company-files` checks directory's last modification time.
* `company-files` supports relative paths and Windows drive letters.

## 2014-08-13 (0.8.4)

* `company-ropemacs` is only used when `ropemacs-mode` is on.
* `company-gtags` is enabled in all `prog-mode` derivatives by default.
* `company-end-of-buffer-workaround` is not used anymore.
* `company-begin-commands` includes some of `cc-mode` commands.

## 2014-08-27 (0.8.3)

* On Emacs 24.4 or newer, tooltip positioning takes line-spacing into account.
* New face `company-tooltip-search`, used for the search string in the tooltip.
* The default value of `company-dabbrev-minimum-length` is set to 4, independent
  of the `company-minimum-prefix-length` value.

## 2014-07-26 (0.8.2)

* New user option `company-occurrence-weight-function`, allowing to tweak the
  behavior of the transformer `company-sort-by-occurrence`.
* Setting `company-idle-delay` to `t` is deprecated. Use the value 0 instead.

## 2014-07-01 (0.8.1)

* `company-require-match` is not in effect when the new input doesn't continue
  the previous prefix, and that prefix was a match.
* The meaning of `company-begin-commands` value t has slightly changed.
* New transformer, `company-sort-by-backend-importance`.
* When grouped back-ends are used, the back-end of the current candidate is
  indicated in the mode-line, enclosed in angle brackets.
* New user option `company-gtags-insert-arguments`, t by default.
* `company-css` knows about CSS3.
* `company-gtags` supports `meta` and `annotation`.
* User option `company-dabbrev-code-other-buffers` can have a new value: `code`.
* New user option `company-tooltip-flip-when-above`.
* `company-clang` uses the standard header search paths by default.
* `C-h` is bound to `company-show-doc-buffer` (like `f1`).

## 2014-04-19 (0.8.0)

* `company-capf` is included in `company-backends` in any supported Emacs
  version (>= 24.1). `company-elisp` goes before it if Emacs version is < 24.4.
* New user option `company-clang-insert-arguments`, by default t.
* Default value of `company-idle-delay` lowered to `0.5`.
* New user option `company-tooltip-minimum-width`, by default 0.
* New function `company-grab-symbol-cons`.
* `company-clang` fetches completion candidates asynchronously.
* Added support for asynchronous back-ends (experimental).
* Support for back-end command `crop` dropped (it was never documented).
* Support for Emacs 23 dropped.
* New user option `company-abort-manual-when-too-short`.

## 2014-03-25 (0.7.3)

* New user option `company-etags-ignore-case`.

## 2014-03-19 (0.7.2)

* Support for Emacs 22 officially dropped.
* `company-clang` supports `indent-tabs-mode` and multibyte chars before point.

## 2014-03-18 (0.7.1)

* Group of back-ends can now contain keyword `:with`, which makes all back-ends
  after it to be skipped for prefix calculation.
* New function `company-version`.
* New bundled back-end `company-yasnippet`.
* Completion candidates returned from grouped back-ends are tagged to remember
  which back-end each came from.
* New user option `company-tooltip-align-annotations`, off by default.
* New bundled back-end `company-bbdb`.

## 2014-02-18 (0.7)

* New back-end command, `match`, for non-prefix completion.
* New user option `company-continue-commands`. The default value aborts
  completion on buffer saving commands.
* New back-end command, `annotation`, for text displayed inline in the popup
  that's not a part of completion candidate.
* `company-capf`, `company-clang` and `company-eclim` use `annotation`.
* `company-preview*` faces inherit from `company-tooltip-selection` and
  `company-tooltip-common-selection` on light themes.
* New user option `company-transformers`.
* First transformer, `company-sort-by-occurrence`.
* New user options controlling `company-dabbrev` and `company-dabbrev-code`.

## 2014-01-25 (0.6.14)

* The tooltip front-end is rendered with scrollbar, controlled by the user
  option `company-tooltip-offset-display`.
* The tooltip front-end is rendered with margins, controlled by the user option
  `company-tooltip-margin`.

## 2014-01-14 (0.6.13)

* Experimental support for non-prefix completion.
* Starting with Emacs version 24.4, `company-capf` is included in
  `company-backends` and replaces `company-elisp`.
* `company-capf` supports completion tables that return non-default boundaries.
* `company-elisp` is enabled in `inferior-emacs-lisp-mode`.

## 2013-09-28 (0.6.12)

* Default value of `company-begin-commands` changed to `(self-insert-command)`.
* Further improvement in `org-indent-mode` compatibility.

## 2013-08-18 (0.6.11)

* `company-template-c-like-templatify` removes all text after closing paren, for
  use in backends that display additional info there.
* `company-cmake` is now bundled.
* Better `linum` compatibility in Emacs <= 24.2.
* `company-global-modes`: New option.

## 2013-05-26 (0.6.10)

* Plays nicer with `org-indent-mode`.
* Works in horizontally scrolled windows.

## 2013-05-10 (0.6.9)

* `company-capf` respects `:exit-function` completion property.
* `company-backends`: `prefix` command can return `t` in the cdr.
* `company-clang-begin-after-member-access`: New option.
* Mouse click outside the tooltip aborts completion.
* `company-clang` uses standard input to pass the contents of current buffer to
  Clang 2.9+, otherwise saves the buffer and passes the path to the file.
* `company-clang-auto-save` option has been removed.
* Better interaction with `outline-minor-mode`.
* `company-dabbrev-code` supports all `prog-mode` derivatives.

## 2013-04-16 (0.6.8)

* `company-auto-complete` is disabled by default.
* `company-auto-complete-chars` default value includes fewer syntax classes.
* In expanded function calls, arguments skipped by the user default to "argN".
* `company-eclim` and `company-clang` do not strip argument types from fields.
* `company-clang` expands function calls for all three modes now.
* `company-clang` supports `c++-mode` by default.

## 2013-04-05 (0.6.7)

* Two `company-elisp` tweaks.

## 2013-04-01 (0.6.6)

* `company-elisp` doesn't offer completions when typing the name and the
  arguments of a new function or macro definition, allowing to fall back to
  other back-ends like `company-dabbrev-code`.

## 2013-03-30 (0.6.5)

* Fixed keybindings when running in a terminal.
* `company-elisp-show-locals-first`: new customizable variable.
* `company-elisp` shows more accurate and comprehensive candidates list.

## 2013-03-26 (0.6.4)

* `company-eclim` shows valid completions after an opening paren.
* Expanded template does not get removed until the point leaves it.  After your
  input the last argument in a method call expanded by `company-eclim`, you can
  press `<tab>` once more, to jump after the closing paren.  No other bundled
  back-ends are affected.

## 2013-03-25 (0.6.3)

* New tooltip face colors used on themes with light background.
* Pseudo-tooltip stays up-to-date when text is inserted after the point.
* Fixed `company-require-match` mechanics.

## 2013-03-24 (0.6.2)

* `global-company-mode` is now autoloaded.

## 2013-03-23 (0.6.1)

* Documented `init` and `post-completion` back-end commands.
* `company-eclim` and `company-clang` only expand the template on explicit user
  action (such as `company-complete-{selection,number,mouse}`).
* `company-template` has some breaking changes.  When point is at one of the
  fields, it's displayed at the beginning, not right after it; `<tab>` jumps to
  the next field, `forward-word` and `subword-forward` remappings are removed;
  when you jump to the next field, if the current one hasn't been edited, the
  overlay gets removed but the text remains.
* `company-eclim` shows method overloads and expands templates for calls.
* `company-clang-objc-templatify` does not insert spaces after colons anymore.
* `company-clang` is now only initialized in supported buffers.
  So, no error messages if you don't have Clang until you open a C file.
* `company-clang` recognizes Clang included in recent Xcode.
* New commands `company-select-previous-or-abort` and
  `company-select-next-or-abort`, bound to `<up>` and `<down>`.

## 2013-03-19 (0.6)

* Across-the-board bugfixing.
* `company-pysmell` is not used by default anymore.
* Loading of `nxml`, `semantic`, `pymacs` and `ropemacs` is now deferred.
* Candidates from grouped back-ends are merged more conservatively: only
  back-ends that return the same prefix at point are used.
* `company-clang` now shows meta information, too.
* Some performance improvements.
* Fixed two old tooltip annoyances.
* Instead of `overrriding-terminal-local-map`, we're now using
  `emulation-mode-map-alists` (experimental).  This largely means that when the
  completion keymap is active, other minor modes' keymaps are still used, so,
  for example, it's not as easy to accidentally circumvent `paredit-mode`
  when it's enabled.
* `company-elisp` has seen some improvements.
* Added `company-capf`: completion adapter using
  `completion-at-point-functions`.  (Stefan Monnier)
* Clang completions now include macros and are case-sensitive.
* Switching between tag files now works correctly with `company-etags`.

## 2010-02-24 (0.5)

* `company-ropemacs` now provides location and docs.  (Fernando H. Silva)
* Added `company-with-candidate-inserted` macro.
* Added `company-clang` back-end.
* Added new mechanism for non-consecutive insertion.
  (So far only used by clang for ObjC.)
* The semantic back-end now shows meta information for local symbols.
* Added compatibility for CEDET in Emacs 23.2 and from CVS.  (Oleg Andreev)

## 2009-05-07 (0.4.3)

* Added `company-other-backend`.
* Idle completion no longer interrupts multi-key command input.
* Added `company-ropemacs` and `company-pysmell` back-ends.

## 2009-04-25 (0.4.2)

* In C modes . and -> now count towards `company-minimum-prefix-length`.
* Reverted default front-end back to `company-preview-if-just-one-frontend`.
* The pseudo tooltip will no longer be clipped at the right window edge.
* Added `company-tooltip-minimum`.
* Windows compatibility fixes.

## 2009-04-19 (0.4.1)

* Added `global-company-mode`.
* Performance enhancements.
* Added `company-eclim` back-end.
* Added safer workaround for Emacs `posn-col-row` bug.

## 2009-04-18 (0.4)

* Automatic completion is now aborted if the prefix gets too short.
* Added option `company-dabbrev-time-limit`.
* `company-backends` now supports merging back-ends.
* Added back-end `company-dabbrev-code` for generic code.
* Fixed `company-begin-with`.

## 2009-04-15 (0.3.1)

* Added 'stop prefix to prevent dabbrev from completing inside of symbols.
* Fixed issues with tabbar-mode and line-spacing.
* Performance enhancements.

## 2009-04-12 (0.3)

* Added `company-begin-commands` option.
* Added abbrev, tempo and Xcode back-ends.
* Back-ends are now interactive.  You can start them with M-x backend-name.
* Added `company-begin-with` for starting company from elisp-code.
* Added hooks.
* Added `company-require-match` and `company-auto-complete` options.

## 2009-04-05 (0.2.1)

* Improved Emacs Lisp back-end behavior for local variables.
* Added `company-elisp-detect-function-context` option.
* The mouse can now be used for selection.

## 2009-03-22 (0.2)

* Added `company-show-location`.
* Added etags back-end.
* Added work-around for end-of-buffer bug.
* Added `company-filter-candidates`.
* More local Lisp variables are now included in the candidates.

## 2009-03-21 (0.1.5)

* Fixed elisp documentation buffer always showing the same doc.
* Added `company-echo-strip-common-frontend`.
* Added `company-show-numbers` option and M-0 ... M-9 default bindings.
* Don't hide the echo message if it isn't shown.

## 2009-03-20 (0.1)

* Initial release.<|MERGE_RESOLUTION|>--- conflicted
+++ resolved
@@ -2,8 +2,7 @@
 
 ## Next
 
-<<<<<<< HEAD
-* Default key bindings have changed, moving `company-select-next` and
+* Default key bindings have been changed, moving `company-select-next` and
   `company-select-previous` from `M-n` and `M-p` to `C-n` and `C-p`. The
   previous bindings still work, but show a warning and will be disabled soon. To
   undo that change in your local configuration, do:
@@ -17,13 +16,11 @@
     (define-key map (kbd "M-p") 'company-select-previous)))
 ```
 
-=======
 * New user option `company-files-chop-trailing-slash`
   ([#1042](https://github.com/company-mode/company-mode/issues/1042)).
 * Improved visual responsiveness with async backends
   ([#1073](https://github.com/company-mode/company-mode/issues/1073)). New user
   option `company-async-redisplay-delay`.
->>>>>>> 4ce6c589
 * `company-idle-delay` default reduced to 0.2 (seconds).
 * The minimum required version of Emacs is now 25.1.
 * Added support for icons
