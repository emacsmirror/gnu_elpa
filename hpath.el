--- conflicted
+++ resolved
@@ -4,11 +4,7 @@
 ;;
 ;; Orig-Date:     1-Nov-91 at 00:44:23
 ;;
-<<<<<<< HEAD
 ;; Copyright (C) 1991-2019  Free Software Foundation, Inc.
-=======
-;; Copyright (C) 1991-2016, 2018  Free Software Foundation, Inc.
->>>>>>> 450489ed
 ;; See the "HY-COPY" file for license information.
 ;;
 ;; This file is part of GNU Hyperbole.
@@ -541,9 +537,8 @@
 	(or rtn path)))))
 
 (defun hpath:tramp-file-name-regexp ()
-  "Returns a modified tramp-file-name-regexp used for checking if
-point is at the beginning of a remote file name.  Removes match
-to bol and remove match to empty string if present."
+  "Returns a modified tramp-file-name-regexp for matching to the beginning of a remote file name.
+Removes bol anchor and removes match to empty string if present."
   (let ((tramp-regexp (car (if (fboundp 'tramp-file-name-structure)
 			       (tramp-file-name-structure)
 			     tramp-file-name-structure))))
