--- conflicted
+++ resolved
@@ -3,11 +3,7 @@
 ;; Author:       Bob Weiner
 ;;
 ;; Orig-Date:    18-Sep-91 at 02:57:09
-<<<<<<< HEAD
-;; Last-Mod:     14-Nov-23 at 11:25:24 by Bob Weiner
-=======
-;; Last-Mod:      5-Nov-23 at 17:15:31 by Bob Weiner
->>>>>>> 49588396
+;; Last-Mod:     15-Nov-23 at 01:52:15 by Bob Weiner
 ;;
 ;; SPDX-License-Identifier: GPL-3.0-or-later
 ;;
@@ -2559,7 +2555,6 @@
       ('actypes::link-to-file-line (insert (format "\"%s:%d\""
 						   (hpath:shorten arg1) arg2)))
       ('actypes::link-to-file-line-and-column
-<<<<<<< HEAD
        (insert
 	(if (eq arg3 0)
 	    (format "\"%s:%d\"" (hpath:shorten arg1) arg2)
@@ -2571,27 +2566,6 @@
 			   (hpath:shorten arg1)
 			 ;; includes buffer pos that we translate to line:col
 			 (hpath:file-position-to-line-and-column arg1 arg2)))))
-=======
-       (if (eq arg3 0)
-	   (insert (format "\"%s:%d\"" (hpath:shorten arg1) arg2))
-	 (insert (format "\"%s:%d:%d\"" (hpath:shorten arg1) arg2 arg3))))
-      ('actypes::link-to-file
-       (let ((short-path (hpath:shorten arg1)))
-	 (insert
-	  (if (/= (length args) 2)
-	      ;; filename only
-	      (format "\"%s\"" short-path)
-	    ;; includes buffer pos that we translate to line:col
-	    (with-current-buffer (find-file-noselect arg1)
-	      (save-excursion
-		(goto-char arg2)
-		(if (zerop (current-column))
-		    (format "\"%s:%d\"" short-path (line-number-at-pos (point) t))
-		  (format "\"%s:%d:%d\""
-			  short-path
-			  (line-number-at-pos (point) t)
-			  (current-column)))))))))
->>>>>>> 49588396
       ('actypes::link-to-string-match
        (insert (format "<%s \"%s\" %d \"%s\">" (actype:def-symbol actype) arg1 arg2
 		       (hpath:shorten arg3))))
