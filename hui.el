;;; hui.el --- GNU Hyperbole button and hyperlink user interface  -*- lexical-binding: t; -*-
;;
;; Author:       Bob Weiner
;;
;; Orig-Date:    19-Sep-91 at 21:42:03
<<<<<<< HEAD
;; Last-Mod:     17-Aug-25 at 13:03:30 by Bob Weiner
=======
;; Last-Mod:     13-Aug-25 at 23:59:06 by Mats Lidell
>>>>>>> 24ae47ec
;;
;; SPDX-License-Identifier: GPL-3.0-or-later
;;
;; Copyright (C) 1991-2025  Free Software Foundation, Inc.
;; See the "HY-COPY" file for license information.
;;
;; This file is part of GNU Hyperbole.

;;; Commentary:

;;; Code:
;;; ************************************************************************
;;; Other required Elisp libraries
;;; ************************************************************************

(require 'cl-macs)  ;; For `cl-do*'
(require 'hversion)
(require 'hargs)
;; Avoid any potential library name conflict by giving the load directory.
(require 'set (expand-file-name "set" hyperb:dir))
(require 'hmail)
(require 'hbut)
(eval-when-compile (require 'hactypes))

;;; ************************************************************************
;;; Public declarations
;;; ************************************************************************

(defvar cmpl-last-insert-location)      ; "completion.el"
(defvar cmpl-original-string)           ; "completion.el"
(defvar completion-to-accept)           ; "completion.el"
(defvar hyperbole-mode-map)             ; "hyperbole.el"

(declare-function bookmark-bmenu-bookmark "bookmark")
(declare-function hui:menu-choose "hui-mini")
(declare-function kcell-view:absolute-reference "kotl/kview")
(declare-function kcell-view:idstamp "kotl/kview")
(declare-function klink:absolute "kotl/klink")
(declare-function kotl-mode:copy-region-as-kill "kotl-mode")
(declare-function kotl-mode:kill-region "kotl-mode")
(declare-function texinfo-copy-node-name "texnfo-upd")

;;; ************************************************************************
;;; Public variables
;;; ************************************************************************

(defcustom hui:ebut-prompt-for-action nil
  "*Non-nil prompts for a button-specific action on explicit button creation."
  :type 'boolean
  :group 'hyperbole-buttons)

(defcustom hui:hbut-delete-confirm-flag t
  "*Non-nil means prompt before interactively deleting explicit buttons."
  :type 'boolean
  :group 'hyperbole-buttons)

(defcustom hui:selectable-thing-priority-list '(uuid email filename symbol word whitespace)
   "List of priority ordered symbols recognized by `thing-at-point'.
Either a \\='url matches or the first match from this list is used when
`hui:non-delimited-selectable-thing-and-bounds' is called during region
copy and kills.  Set this list to nil to disable both delimited and
non-delimited thing recognition in copy and kill commands when
`hyperbole-mode' is enabled."
  :type '(list symbol)
  :group 'hyperbole)

;;; ************************************************************************
;;; Private variables
;;; ************************************************************************

(defvar hui:ebut-label-prev nil
  "String value of previous button name during an explicit button rename.
At other times, value must be nil.")

(defvar hui:ignore-buffers-regexp "\\`\\( \\|BLANK\\'\\|\\*Pp \\|TAGS\\|*quelpa\\)"
  "When prompting for a buffer name, ignore any buffers whose names match to this.")

;;; ************************************************************************
;;; Public Commands Bound to Keys
;;; ************************************************************************

;; Derived from copy-to-register of "register.el"
;;;###autoload
(defun hui:copy-to-register (register start end &optional delete-flag region-flag interactive-flag)
  "Copy region or thing into REGISTER.  With prefix arg, delete as well.
Called from program, takes five args: REGISTER, START, END, DELETE-FLAG,
and REGION-FLAG.  START and END are buffer positions indicating what to copy.
The optional argument REGION-FLAG if non-nil, indicates that we're not just
copying some text between START and END, but we're copying the region.

Interactively, reads the register using `register-read-with-preview'.

If called interactively, `transient-mark-mode' is non-nil, and
there is no active region, copy any delimited selectable thing at
point; see `hui:delimited-selectable-thing'."
  (interactive (list (register-read-with-preview "Copy to register: ")
		     (when mark-active (region-beginning))
		     (when mark-active (region-end))
		     current-prefix-arg
		     t
		     t))
  (let (thing-and-bounds
	thing
	str)
    (prog1 (setq str
		 ;; If called interactively, transient-mark-mode is
		 ;; enabled, and no region is active, copy thing at
		 ;; point, current kcell ref when in kotl-mode or
		 ;; button if on an ibut or ebut.
		 (cond ((and interactive-flag
			     transient-mark-mode
			     (not (use-region-p))
                             (or (ebut:label-p) (ibut:label-p)))
                        (hui-register-struct-at-point))
                       ((and interactive-flag
			     transient-mark-mode
			     (not (use-region-p))
			     (prog1 (setq thing-and-bounds
					  (hui:selectable-thing-and-bounds)
					  thing (nth 1 thing-and-bounds)
					  start (nth 2 thing-and-bounds)
					  end   (nth 3 thing-and-bounds))
			       (when (and delete-flag start end)
				 (delete-region start end))))
			thing)
		       ((and start end region-flag)
			(funcall region-extract-function delete-flag))
		       ((and start end)
			(filter-buffer-substring start end delete-flag))
		       (t ;; no region
			(signal 'mark-inactive nil))))
      (set-register register str)
      (setq deactivate-mark t)
      (cond (delete-flag)
	    (interactive-flag
	     (cond (thing
		    (message "Saved selectable thing: %s" thing))
		   ((mark t)
		    (indicate-copied-region))))))))

;; In "hyperbole.el", use this to override the {C-w} command from
;; either "completion.el" or "simple.el" when hyperbole-mode is active
;; to allow killing kcell references, active regions and delimited
;; areas (like sexpressions).
;;;###autoload
(defun hui:kill-region (beg end &optional region interactive-flag)
  "Kill (\"cut\") between point and mark.
The text is deleted but saved in the kill ring.
The command \\[yank] can retrieve it from there.
\(If you want to kill and then yank immediately, use \\[copy-region-as-kill].)

This is the primitive for programs to kill text (as opposed to deleting it).
Supply two arguments, character positions indicating the stretch of text
to be killed.
Any command that calls this function is a \"kill command\".
If the previous command was also a kill command,
the text killed this time appends to the text killed last time
to make one entry in the kill ring.
Patched to remove the most recent completion."
  ;; Pass mark first, then point, because the order matters when
  ;; calling `kill-append'.
  (interactive (list (when mark-active (mark))
		     (when mark-active (point))
		     'region t))
  (when transient-mark-mode
    (cond ((or (use-region-p)
	       (not interactive-flag))
	   (unless (and beg end)
	     (setq beg (region-beginning)
		   end (region-end))))
	  ;; Setting the major mode prevents hui-select from
	  ;; suppressing use of `hui-select-syntax-table'
	  ;; if in one of `hui-select-ignore-quoted-sexp-modes'.
	  ((let* ((major-mode 'fundamental-mode)
		  thing-and-bounds)
	     (when (setq thing-and-bounds (hui:selectable-thing-and-bounds))
	       (setq beg (nth 2 thing-and-bounds)
		     end (nth 3 thing-and-bounds)
		     region nil)
	       t)))))

  ;; If there is no mark, this call should trigger an error
  (if (and (null beg) (null end) (eq (mark t) (point)))
      (hui:kill-region-internal (mark t) (point) region)
    (hui:kill-region-internal beg end region)))

;; In "hyperbole.el", use this to override the {M-w} command from
;; "simple.el" when hyperbole-mode is active to allow copying kcell
;; references, active regions and delimited areas (like sexpressions).
;;;###autoload
(defun hui:kill-ring-save (beg end &optional region)
  "Save the active region as if killed, but don't kill it.
In Transient Mark mode, deactivate the mark.
If `interprogram-cut-function' is non-nil, also save the text for a window
system cut and paste.

If called interactively, `transient-mark-mode' is non-nil, and
there is no active region, copy any delimited selectable thing at
point; see `hui:delimited-selectable-thing'.

If you want to append the killed region to the last killed text,
use \\[append-next-kill] before \\[kill-ring-save].

The copied text is filtered by `filter-buffer-substring' before it is
saved in the kill ring, so the actual saved text might be different
from what was in the buffer.

When called from Lisp, save in the kill ring the stretch of text
between BEG and END, unless the optional argument REGION is
non-nil, in which case ignore BEG and END, and save the current
region instead.

This command is similar to `copy-region-as-kill', except that it gives
visual feedback indicating the extent of the region being copied."
  ;; Pass mark first, then point, because the order matters when
  ;; calling `kill-append'.
  (interactive (list (when mark-active (mark))
		     (when mark-active (point))
		     (prefix-numeric-value current-prefix-arg)))
  (setq this-command 'kill-ring-save)
  (let (thing)
    (if (or (use-region-p)
	    (null transient-mark-mode)
	    (not (called-interactively-p 'interactive)))
	(if (derived-mode-p 'kotl-mode)
	    (kotl-mode:copy-region-as-kill beg end)
	  (when (and (called-interactively-p 'interactive)
		     (or (null beg) (null end)))
	    (setq beg (mark)
		  end (point)))
	  (hui:validate-region beg end region)
	  (copy-region-as-kill beg end region))
      (if (derived-mode-p 'kotl-mode)
	  (kotl-mode:copy-region-as-kill beg end)
	;; Setting the major mode prevents hui-select from
	;; suppressing use of `hui-select-syntax-table'
	;; if in one of `hui-select-ignore-quoted-sexp-modes'.
	(let ((major-mode 'fundamental-mode))
	  (setq thing (nth 1 (hui:selectable-thing-and-bounds))))
	(if (stringp thing)
	    (progn (kill-new thing)
		   (setq deactivate-mark t))
	  (when (and (called-interactively-p 'interactive)
		     (or (null beg) (null end)))
	    (setq beg (mark)
		  end (point)))
	  (hui:validate-region beg end region)
	  (copy-region-as-kill beg end region))))
    ;; This use of `called-interactively-p' is correct because the
    ;; code it controls just gives the user visual feedback.
    (when (called-interactively-p 'interactive)
      (cond (thing
	     (message "Saved selectable thing: %s" thing))
	    ((mark t)
	     (indicate-copied-region))))))

;;; ************************************************************************
;;; Public functions
;;; ************************************************************************

(defun hui:global-bind-key (cmd &optional new-key)
  "Remove existing global key binding for CMD, rebind it to optional NEW-KEY.
If NEW-KEY is not provided, prompt for it.  Display a message confirming
the binding."
  (interactive "CCommand to change key binding of: \nKNew key to bind: ")
  (if (not (functionp cmd))
      (error "(hui:global-bind-key): Invalid command, `%s'" cmd))
  (let* ((old-key (where-is-internal cmd (current-global-map) t))
	 ;; Force multi-character key sequences to echo in the minibuffer
	 (echo-keystrokes 1)
	 old-key-text
	 new-key-text)
    (when old-key (setq old-key-text (key-description old-key)))
    (when (null new-key)
      (setq new-key
	    (with-selected-window (minibuffer-window)
	      (read-key-sequence
	       (if old-key
		   (format "{%s} runs `%s'; change it to key: " old-key-text cmd)
		 (format "New key to run `%s': " cmd))))))
    (cond ((equal new-key (kbd "\C-g"))
	   (keyboard-quit))
	  (new-key (global-set-key new-key cmd)
		   (setq new-key-text (key-description new-key))))
    (if old-key
	(progn (global-unset-key old-key)
	       (message "{%s} now runs `%s'; prior global {%s} binding removed" new-key-text cmd old-key-text))
      (message "{%s} now runs `%s'" new-key-text cmd))))

(defun hui:bind-key (cmd &optional new-key)
  "Remove existing Hyperbole key binding for CMD, rebind it to optional NEW-KEY.
If NEW-KEY is not provided, prompt for it.  Display a message confirming the
binding."
  (interactive "CCommand to change key binding of: \nKNew key to bind: ")
  (if (not (functionp cmd))
      (error "(hui:bind-key): Invalid command, `%s'" cmd))
  (let* ((old-key (where-is-internal cmd hyperbole-mode-map t))
	 ;; Force multi-character key sequences to echo in the minibuffer
	 (echo-keystrokes 1)
	 old-key-text
	 new-key-text)
    (when old-key
      (setq old-key-text (key-description old-key)))
    (when (null new-key)
      (setq new-key
	    (with-selected-window (minibuffer-window)
	      (read-key-sequence
	       (if old-key
		   (format "{%s} runs `%s'; change it to key: " old-key-text cmd)
		 (format "New key to run `%s': " cmd))))))
    (cond ((equal new-key (kbd "\C-g"))
	   (keyboard-quit))
	  (new-key (define-key hyperbole-mode-map new-key cmd)
		   (setq new-key-text (key-description new-key))))
    (if old-key
	(progn (define-key hyperbole-mode-map old-key nil)
	       (message "{%s} now runs `%s'; prior Hyperbole {%s} binding removed" new-key-text cmd old-key-text))
      (message "{%s} now runs `%s'" new-key-text cmd))))

(defun hui:delimited-selectable-thing ()
  "Return any delimited selectable thing at point as a string or nil if none.
Return nil if `hui:selectable-thing-priority-list' is nil.

With point:
  in a Koutline klink, copy the klink;
  in a Koutline cell, outside any klink,
    copy a klink reference to the current cell;
  on a Hyperbole button, copy the text of the button excluding delimiters;
  at the start of a paired delimiter,
    copy the text including the delimiters."
  (when hui:selectable-thing-priority-list
    (cond ((klink:absolute (klink:at-p)))
	  ((derived-mode-p 'kotl-mode)
	   (kcell-view:absolute-reference))
	  ((and (not (hyperb:stack-frame '(hui:kill-ring-save hbut:at-p ibut:at-p ebut:at-p)))
		(let* ((hbut (hbut:at-p))
		       (start (when hbut (hattr:get hbut 'lbl-start)))
		       (end (when hbut (hattr:get hbut 'lbl-end))))
		  (and start end
		       (buffer-substring-no-properties start end)))))
	  ((hui-select-at-delimited-thing-p)
	   (hui-select-get-thing)))))

(defun hui:delimited-selectable-thing-and-bounds ()
  "Return a list of any delimited selectable thing at point.
The list returned is (<thing-type> <thing-string> <thing-start> <thing-end>)
or nil if none or if `hui:selectable-thing-priority-list' is nil.
Start and end may be nil if the thing was generated rather than
extracted from a region."
  (when (and hui:selectable-thing-priority-list
	     (not (looking-at "[ \t\n\r\f]")))
    (let (thing-and-bounds thing start end)
      (cond ((setq thing-and-bounds (klink:at-p))
	     (when thing-and-bounds
	       (setcar thing-and-bounds (klink:absolute thing-and-bounds))
	       (cons 'klink thing-and-bounds)))
	    ((hui-select-at-delimited-thing-p)
	     (when (setq hui-select-previous 'char ;; Reset to first syntactical unit
			 thing-and-bounds (hui-select-get-region-boundaries))
	       (list hui-select-previous
		     (buffer-substring-no-properties
		      (car thing-and-bounds) (cdr thing-and-bounds))
		     (car thing-and-bounds)
		     (cdr thing-and-bounds))))
	    ((and (not (hyperb:stack-frame '(hui:kill-ring-save hbut:at-p ibut:at-p ebut:at-p)))
		  (setq thing (hbut:at-p)
			start (when thing (hattr:get thing 'lbl-start))
			end (when thing (hattr:get thing 'lbl-end))))
	     (and start end
		  (list (hattr:get thing 'categ)
			(buffer-substring-no-properties start end) start end)))))))

(defun hui:non-delimited-selectable-thing-and-bounds ()
  "Return a list of properties for any non-delimited thing at point.
The list returned is (<thing-type> <thing-string> <thing-start> <thing-end>)
or nil if none.

The prioritized types of things tested is \\='url plus the list of types
in `hui:selectable-thing-priority-list' if that variable is non-nil."
  (when hui:selectable-thing-priority-list
    (with-syntax-table
	(if (memq major-mode hui-select-ignore-quoted-sexp-modes)
	    (syntax-table)
	  hui-select-syntax-table)
      (let* ((types hui:selectable-thing-priority-list)
	     thing-and-bounds type thing start-end start end)
	;; Can't use thing-at-point here since it won't recognize URLs
	;; without a protocol prefix, e.g. www.google.com.
	(when types
	  (setq thing-and-bounds (hpath:www-at-p t)))
	(if thing-and-bounds
	    (cons 'url thing-and-bounds)
	  (while (and (not thing) types)
	    (setq type (car types)
		  types (cdr types)
		  thing (thing-at-point type t))
	    (when thing
	      (cond ((eq type 'filename)
		     (unless (file-exists-p thing)
		       (setq thing nil)))
		    ((eq type 'email)
		     (unless (string-match "@.+\\." thing)
		       (setq thing nil)))
		    ((eq type 'whitespace)
		     (if (looking-at "[ \t\n\r\f]")
			 (setq start (point)
			       end (save-excursion (forward-word
						    (prefix-numeric-value
						     current-prefix-arg))
						   (point))
			       thing (buffer-substring start end))
		       (setq thing nil)))))
	    (when thing
	      (setq start-end (or start-end (bounds-of-thing-at-point type))
		    start (or start (car start-end))
		    end   (or end (cdr start-end)))))
	  (when thing (list type thing start end)))))))

(defun hui:selectable-thing-and-bounds ()
  "Return a list of any selectable thing at point.
The list returned is (<thing-type> <thing-string> <thing-start> <thing-end>)
or nil if none or if `hui:selectable-thing-priority-list' is nil.
Start and end may be nil if the thing was generated rather than
extracted from a region."
  (let* (thing-and-bounds type thing start end)
    (when (setq thing-and-bounds
		(or (hui:delimited-selectable-thing-and-bounds)
		    (hui:non-delimited-selectable-thing-and-bounds)))
      (setq type (nth 0 thing-and-bounds)
	    thing (nth 1 thing-and-bounds)
	    start (nth 2 thing-and-bounds)
	    end (nth 3 thing-and-bounds))
      (unless
	  ;; Already enclosed in delimiters
	  (or (and (= (char-syntax (char-after start)) ?\()
		   (= (char-syntax (char-before end)) ?\)))
	      (and (= (char-syntax (char-after start)) ?\")
		   (= (char-syntax (char-before end)) ?\")))
	    ;; Surrounded by delimiters to add to the thing
	(when (or (and (= (if (char-before start) (char-syntax (char-before start)) 0) ?\()
		       (= (if (char-after end) (char-syntax (char-after end)) 0) ?\)))
		  (and (= (if (char-before start) (char-syntax (char-before start)) 0) ?\")
		       (= (if (char-after end) (char-syntax (char-after end)) 0) ?\")))
	  ;; Include delimiters in return value
	  (setq start (1- start)
		end (1+ end)
		thing (buffer-substring-no-properties start end)))))
	(when thing (list type thing start end))))

(defun hui:ebut-act (&optional but)
  "Activate optional explicit button symbol BUT in current buffer.
Default is the current button."
  (interactive
   (let ((but (ebut:at-p)) (lst))
     (list
      (cond (but)
	    ((setq lst (ebut:alist))
	     (ebut:get (ebut:label-to-key
			(hargs:read-match "Activate explicit button: " lst nil t
					  (ebut:label-p 'as-label) 'ebut))))
	    (t
	     (hypb:error "(ebut-act): No explicit buttons in buffer"))))))
  (hui:hbut-operate #'hbut:act "Activate explicit button: " but))

(defun hui:ebut-create (&optional start end)
  "Interactively create an explicit Hyperbole button.
Use any label between optional START and END region points.
Indicate button creation by delimiting and adding any necessary
instance number to the button label.

For programmatic creation, use `ebut:program' instead."
  (interactive (list (when (use-region-p) (region-beginning))
		     (when (use-region-p) (region-end))))
  (hypb:assert-same-start-and-end-buffer
    (let ((default-lbl) lbl but-buf actype)
      (save-excursion
	(setq default-lbl (hui:hbut-label-default start end (not (called-interactively-p 'interactive)))
	      lbl (hui:hbut-label default-lbl "ebut-create"))
	(unless (equal lbl default-lbl)
	  (setq default-lbl nil))

	(setq but-buf (current-buffer))
	(hui:buf-writable-err but-buf "ebut-create")

	(hattr:set 'hbut:current 'categ 'explicit)
	(hattr:set 'hbut:current 'loc (hui:key-src but-buf))
	(hattr:set 'hbut:current 'dir (hui:key-dir but-buf))
	(setq actype (hui:actype))
	(hattr:set 'hbut:current 'actype actype)
	(hattr:set 'hbut:current 'args (hargs:actype-get actype))
	(hattr:set 'hbut:current 'action
		   (and hui:ebut-prompt-for-action (hui:action actype)))
	;; Adds instance number to in-buffer label if necessary
	(ebut:operate lbl nil)
	(when (called-interactively-p 'interactive)
	  (hui:ebut-message nil))))))

(defun hui:ebut-delete (but-key &optional key-src)
  "Delete explicit Hyperbole button given by BUT-KEY in optional KEY-SRC.
KEY-SRC may be a buffer or a pathname, when nil the current buffer is used.
Return t if button is deleted, nil if user chooses not to delete or signal
an error otherwise.  If called interactively, prompt user whether to delete
and derive BUT-KEY from the button that point is within.
Signal an error if point is not within a button."
  (interactive (list (when (ebut:at-p)
		       (hattr:get 'hbut:current 'lbl-key))))
  (cond ((null but-key)
	 (hypb:error
	  "(ebut-delete): Point is not over the label of an existing button"))
	((not (stringp but-key))
	 (hypb:error
	  "(ebut-delete): Invalid label key argument: '%s'" but-key)))
  (let ((interactive (called-interactively-p 'interactive)))
    (if (and hui:hbut-delete-confirm-flag interactive)
	(if (y-or-n-p (format "Delete button %s%s%s? "
			      ebut:label-start
			      (hbut:key-to-label but-key) ebut:label-end))
	    (hui:ebut-delete-op interactive but-key key-src)
	  (message "")
	  nil)
      (hui:ebut-delete-op interactive but-key key-src))))

(defun hui:ebut-edit-region ()
  "Create or edit an explicit Hyperbole button when conditions are met.
A region must have been delimited with the action-key and point must now be
within it before this function is called or it will do nothing.  The region
must be no larger than the size given by a call to (hbut:max-len).  It must
be entirely within or entirely outside of an existing explicit button.  When
region is within the button, the button is interactively edited.  Otherwise,
a new button is created interactively with the region as the default label."
  (interactive)
  (let ((m (mark))
	(op action-key-depress-prev-point) (p (point)) (lbl-key))
    (if (and m (eq (marker-buffer m) (marker-buffer op))
	     (< op m) (<= (- m op) (hbut:max-len))
	     (<= p m) (<= op p))
	(progn
	  (if (setq lbl-key (ebut:label-p))
	      (hui:ebut-edit lbl-key)
	    (hui:ebut-create op m))
	  t))))

(defun hui:ebut-edit (lbl-key)
  "Edit an explicit Hyperbole button given by LBL-KEY.
Signal an error when no such button is found in the current buffer."
  (interactive (list (save-excursion
		       (hui:buf-writable-err (current-buffer) "ebut-edit")
		       (ebut:label-to-key
			(hargs:read-match "Button to edit: "
					  (ebut:alist) nil t
					  (ebut:label-p t) 'ebut)))))
  (unless (stringp lbl-key)
    (if (called-interactively-p 'interactive)
	(error "(hui:ebut-edit): No explicit button to edit")
      (error "(hui:ebut-edit): 'lbl-key' argument must be a string, not '%s'" lbl-key)))

  (hypb:assert-same-start-and-end-buffer
    (let ((lbl (ebut:key-to-label lbl-key))
	  (but-buf (current-buffer))
	  actype but new-lbl)
      (hattr:set 'hbut:current 'loc (hui:key-src but-buf))
      (hattr:set 'hbut:current 'dir (hui:key-dir but-buf))
      (save-excursion
	(unless (called-interactively-p 'interactive)
	  (hui:buf-writable-err but-buf "ebut-edit"))

	(unless (setq but (ebut:get lbl-key but-buf))
	  (pop-to-buffer but-buf)
	  (hypb:error "(ebut-edit): Invalid button, no data for '%s'" lbl))

	(setq new-lbl
	      (hargs:read
	       "Change button label to: "
	       (lambda (lbl)
		 (and (not (string-match-p "\\`\\s-*\\'" lbl))
		      (<= (length lbl) (hbut:max-len))))
	       lbl
	       (format "(ebut-edit): Enter a non-blank string of at most %s chars."
		       (hbut:max-len))
	       'string))

	(setq actype (hui:actype (hattr:get but 'actype)))
	(hattr:set 'hbut:current 'actype actype)
	(hattr:set 'hbut:current 'args (hargs:actype-get actype t))
	(hattr:set 'hbut:current 'action
		   (and hui:ebut-prompt-for-action (hui:action actype)))
	(set-buffer but-buf)
	(save-excursion
	  (ebut:operate lbl new-lbl)))
      (when (called-interactively-p 'interactive)
	(hui:ebut-message t)))))

(defun hui:ebut-rename (curr-label new-label)
  "Rename explicit Hyperbole button given by CURR-LABEL to NEW-LABEL.
If called interactively when point is within an explicit button:
   save button label and tell user to: 1. edit label and 2. invoke this
   same command again.  The second invocation changes the button's name
   from the stored value to the new value.
If called interactively when point is not within an explicit button:
   prompt for old and new button label values and perform the rename.
Signal an error if any problem occurs."
  (interactive
   (save-excursion
     (let (curr-label new-label)
       (hui:buf-writable-err (current-buffer) "ebut-rename")
       (if hui:ebut-label-prev
	   (setq curr-label hui:ebut-label-prev
		 new-label (ebut:label-p 'as-label))
	 (setq new-label nil
	       curr-label
	       (or (ebut:label-p 'as-label)
		   (let ((buts (ebut:alist)))
		     (if (null buts)
			 (hypb:error "(ebut-rename): No explicit buttons in buffer")
		       (prog1 (hargs:read-match
			       "Button label to rename: "
			       buts nil t nil 'ebut)
			 (setq new-label
			       (hargs:read
				"Rename button label to: "
			        (lambda (lbl)
				  (and (not (string-equal lbl ""))
				       (<= (length lbl) (hbut:max-len))))
				curr-label
				(format
				 "(ebut-rename): Use a quoted string of at most %s chars."
				 (hbut:max-len))
				'string))))))))
       (list curr-label new-label))))

  (save-excursion
    (unless (called-interactively-p 'interactive)
      (hui:buf-writable-err (current-buffer) "ebut-rename")
      (if (or (not (stringp curr-label)) (string-equal curr-label ""))
	  (hypb:error "(ebut-rename): 'curr-label' must be a non-empty string: %s"
		      curr-label))
      (and (stringp new-label) (string-equal new-label "")
	   (hypb:error "(ebut-rename): 'new-label' must be a non-empty string: %s"
		       new-label)))
    (or (ebut:get (ebut:label-to-key curr-label))
	(hypb:error "(ebut-rename): Can't rename %s since no button data"
		    curr-label)))
  (cond (new-label
	 (if (equal curr-label new-label)
	     (message "Current and new label are the same; '%s' unchanged."
		      curr-label)
	   (ebut:operate curr-label new-label)
	   (setq hui:ebut-label-prev nil)
	   (message "Renamed from '%s' to '%s'." curr-label new-label)))
	(curr-label
	 (setq hui:ebut-label-prev curr-label)
	 (message "Edit button label and use the same command to finish rename."))
	(t (hypb:error "(ebut-rename): Move point to within a button label"))))

(defun hui:ebut-search (string &optional match-part)
  "Show lines of files/buffers containing an explicit but match for STRING.
Return number of buttons matched and displayed.
By default, find only matches for whole button labels; optional MATCH-PART
enables partial matches.  Show matched lines in a buffer which serves as
a menu to find any of the occurrences."
  (interactive (list (read-string "Search for button string: ")
		     (y-or-n-p "Enable partial matches? ")))
  (if (not (stringp string))
      (hypb:error "(ebut-search): String to search for is required"))
  (let*  ((prefix (if (> (length string) 14)
		      (substring string 0 13) string))
	  (out-buf (get-buffer-create (concat "*" prefix " Hypb Search*")))
	  (total (ebut:search string out-buf match-part)))
    (if (> total 0)
	(progn
	  (set-buffer out-buf)
	  (moccur-mode)
	  (when (fboundp 'outline-minor-mode)
	    (and (progn (goto-char 1)
			(search-forward "\C-m" nil t))
		 (outline-minor-mode 1)))
	  (when (fboundp 'hproperty:but-create)
	    (hproperty:but-create (regexp-quote
				   (if match-part
				       string
				     (concat ebut:label-start string ebut:label-end)))))
	  (goto-char (point-min))
	  (pop-to-buffer out-buf)
	  (if (called-interactively-p 'interactive)
	      (message "%d match%s." total (if (> total 1) "es" ""))
	    total))
      (if (called-interactively-p 'interactive)
	  (message "No matches.")
	total))))

(defun hui:gbut-create (lbl ibut-flag)
  "Create a Hyperbole global button with LBL.
By default, create an explicit button.

With prefix arg IBUT-FLAG non-nil, create a global implicit
button with LBL as its name instead.  See `hui:gibut-create' for
details."
  (interactive (list nil current-prefix-arg))
  (unless lbl
    (setq lbl (hui:hbut-label nil "gbut-create"
			      (if current-prefix-arg
				  "Create global implicit button named: "
				"Create global explicit button labeled: "))))
  (hypb:assert-same-start-and-end-buffer
    (if ibut-flag
	(hui:gibut-create lbl (hui:hbut-label nil "gbut-create"
					      "Implicit button text (with any delimiters): "))
      (let (actype
            but-buf
            src-dir)
	(save-excursion
	  (setq src-dir default-directory
		actype (hui:actype)
		but-buf (find-file-noselect (gbut:file)))
	  (set-buffer but-buf)
          (hui:buf-writable-err (current-buffer) "gbut-create")
          ;; This prevents movement of point which might be useful to user.
          (save-excursion
	    (goto-char (point-max))
            (unless (bolp)
	      (insert "\n"))
	    ;; loc = Directory of the global button file
	    (hattr:set 'hbut:current 'loc (hui:key-src but-buf))
	    ;; dir = default-directory of current buffer at the start of
	    ;; this `hui:gbut-create' function call (when button is created)
	    (hattr:set 'hbut:current 'dir src-dir)
	    (hattr:set 'hbut:current 'actype actype)
	    (hattr:set 'hbut:current 'args (hargs:actype-get actype))
	    (hattr:set 'hbut:current 'action (when hui:ebut-prompt-for-action
					       (hui:action actype)))
	    ;; Ensure ebut:operate is given but-buf as the current buffer
	    (set-buffer but-buf)
	    (setq lbl (concat lbl (ebut:operate lbl nil)))
	    (goto-char (point-max))
	    (insert "\n")
	    (save-buffer))
          (message "`%s' global explicit button created." lbl))))))

(defun hui:gbut-delete (but-key)
  "Delete global Hyperbole button given by BUT-KEY.
Return t if button is deleted, nil if user chooses not to delete or signal
an error otherwise.  If called interactively, prompt user whether to delete
and derive BUT-KEY from the button that point is within.
Signal an error if point is not within a button."
  (interactive (list (save-excursion
		       (hui:buf-writable-err
			(find-file-noselect (gbut:file)) "gbut-delete")
		       (hbut:label-to-key
			(hargs:read-match "Global button to delete: "
					  (mapcar #'list (gbut:label-list))
					  nil t nil 'gbut)))))
  (prog1 (hui:hbut-delete but-key (gbut:file))
    (gbut:save-buffer)))

(defun hui:gbut-edit (lbl-key)
  "Edit a global Hyperbole button given by LBL-KEY.
The button may be explicit or a labeled implicit button.
When called interactively, save the global button buffer after the
modification.  Signal an error when no such button is found."
  (interactive (list (save-excursion
		       (hui:buf-writable-err
			(find-file-noselect (gbut:file)) "gbut-edit")
		       (hbut:label-to-key
			(hargs:read-match "Global button to edit: "
					  (mapcar #'list (gbut:label-list))
					  nil t (gbut:label-p t) 'gbut)))))
  (unless (stringp lbl-key)
    (if (called-interactively-p 'interactive)
	(error "(hui:gbut-edit): No global button to edit")
      (error "(hui:gbut-edit): 'lbl-key' argument must be a string, not '%s'" lbl-key)))

  (hypb:assert-same-start-and-end-buffer
    (let ((lbl (hbut:key-to-label lbl-key))
          (interactive-flag (called-interactively-p 'interactive))
	  (but-buf (find-file-noselect (gbut:file)))
	  (src-dir (file-name-directory (gbut:file)))
	  actype but new-lbl)
      (save-excursion
	(unless interactive-flag
	  (hui:buf-writable-err but-buf "gbut-edit"))

	(unless (setq but (gbut:get lbl-key))
	  (pop-to-buffer but-buf)
	  (hypb:error "(gbut-edit): Invalid button, no data for '%s'" lbl))

	(setq new-lbl
	      (hargs:read
	       "Change global button label to: "
	       (lambda (lbl)
		 (and (not (string-match-p "\\`\\s-*\\'" lbl))
		      (<= (length lbl) (hbut:max-len))))
	       lbl
	       (format "(gbut-edit): Enter a non-blank string of at most %s chars."
		       (hbut:max-len))
	       'string))

	(if (eq (hattr:get but 'categ) 'explicit)
	    (progn
	      ;; Explicit buttons
	      (hattr:set 'hbut:current 'loc (hui:key-src but-buf))
	      (hattr:set 'hbut:current 'dir src-dir)
	      (setq actype (hui:actype (hattr:get but 'actype)))
	      (hattr:set 'hbut:current 'actype actype)
	      (hattr:set 'hbut:current 'args (hargs:actype-get actype t))
	      (hattr:set 'hbut:current 'action
			 (and hui:ebut-prompt-for-action (hui:action actype)))
	      ;; Ensure ebut:operate is given but-buf as the current buffer
	      (set-buffer but-buf)
	      (save-excursion
		(ebut:operate lbl new-lbl))
              (when interactive-flag
		(save-buffer)))
	  ;; Implicit buttons
	  (with-current-buffer but-buf
	    (save-excursion
              (ibut:to lbl-key)
	      (if (and interactive-flag (ibut:at-p))
		  (progn
                    ;; lbl-start and lbl-end mark the text of the ibut, not
                    ;; its name.
	            (when (hattr:get 'hbut:current 'lbl-end)
                      (let* ((start (hattr:get 'hbut:current 'lbl-start))
                             (end (hattr:get 'hbut:current 'lbl-end))
                             (old-text (buffer-substring-no-properties start end))
                             (new-text (read-string "Edit ibut text: " old-text)))
			(save-excursion
			  (goto-char start)
			  (delete-region start end)
			  (insert new-text))
			(hattr:set 'hbut:current 'lbl-key (ibut:label-to-key new-lbl))))
                    ;; Have to do name change after lbl-start/lbl-end are
                    ;; used so buffer positions do not change.
	            (ibut:rename lbl new-lbl)
                    (save-buffer)
	            (hui:ibut-message t))
		(when (and interactive-flag
			   (ibut:rename lbl new-lbl))
		  (save-buffer)
		  (message "Button renamed to %s%s%s"
			   ibut:label-start
			   new-lbl
			   ibut:label-end))))))))))

(defun hui:gbut-link-directly (&optional arg)
  "Prompt for a new global link button name and add it.
Open a blank line at the end of the global/personal button file
and insert a new global button.  By default, add an explicit
button.  With optional prefix ARG non-nil, insert a named
implicit button.  See also documentation for
`hui:link-possible-types'."
  (interactive "P")

  (hattr:clear 'hbut:current)
  (save-window-excursion
    (when (or (= (count-windows) 1)
	      (= (hypb:count-visible-windows) 1))
      (split-window-vertically))
    (find-file (gbut:file))
    (hui:buf-writable-err (current-buffer) "gbut-link-directly")
    (cl-multiple-value-bind (link-but-window referent-window)
	(hmouse-choose-link-and-referent-windows)
      (goto-char (point-max))
      (beginning-of-line)
      (unless (looking-at-p "[ \t]*$")
	(end-of-line)
	(newline))
      (let ((standard-output (current-buffer))
	    edit-flag)
	(if arg
	    (progn (setq edit-flag (hui:ibut-link-directly link-but-window referent-window t))
		   (when (called-interactively-p 'interactive)
		     (hui:ibut-message edit-flag)))
	  (setq edit-flag (hui:ebut-link-directly link-but-window referent-window))
	  (gbut:save-buffer)
	  (when (called-interactively-p 'interactive)
	    (hui:ebut-message edit-flag)))))))

(defun hui:gbut-rename (label)
  "Interactively rename a Hyperbole global button with LABEL.
When in the global button buffer, the default is the button at point."
  (interactive (list (save-excursion
		       (hui:buf-writable-err
			(find-file-noselect (gbut:file)) "gbut-rename")
		       (hbut:label-to-key
			(hargs:read-match "Global button to rename: "
					  (mapcar #'list (gbut:label-list))
					  nil t nil 'gbut)))))
  (prog1 (hbut:rename (gbut:to label))
    (gbut:save-buffer)))

(defun hui:gibut-create (name text)
  "Create a Hyperbole global implicit button with NAME and button TEXT at point.
Button is stored as the properties of the symbol, \\='hbut:current.

Use `hui:gbut-create' to create a global explicit button."
  (interactive "sCreate global implicit button named: \nsButton text (with any delimiters): ")
  (let (but-buf
	opoint
        delimited-name)
    (save-excursion
      (setq delimited-name (concat ibut:label-start name ibut:label-end)
	    but-buf (hpath:find-noselect (gbut:file)))
      (hui:buf-writable-err but-buf "gibut-create")
      ;; This prevents movement of point which might be useful to user.
      (set-buffer but-buf)
      (save-excursion
	(goto-char (point-max))
        (unless (bolp)
	  (insert "\n"))
	(setq opoint (point))
        (insert delimited-name ": " text "\n")
	(save-excursion
	  (goto-char (+ opoint (length ibut:label-start)))
	  ;; Create button object from ibut at point
	  (ibut:create))
	(save-buffer))
      (message "`%s' global implicit button created." name))))

(defun hui:hbut-act (&optional but)
  "Execute action for optional Hyperbole button symbol BUT in current buffer.
The default is the current button."
  (interactive (list (hbut:get (hargs:read-match "Activate named Hyperbole button: "
						 (nconc (ebut:alist) (ibut:alist))
						 nil t nil 'hbut))))
  (hui:hbut-operate #'hbut:act "Activate Hyperbole button: " but))

(defun hui:hbut-buf (&optional prompt)
  "PROMPT for and return a buffer in which to place a button."
  (let ((buf-name))
    (while
	(progn
	  (setq buf-name
		(hargs:read-match
		 (or prompt "Button's buffer: ")
		 (delq nil
		       (mapcar
			;; Filter only buffer whose names start with a
			;; space, are read-only or are known not to be
			;; editable, since buttons can be
			;; in buffers without attached files now.
		        (lambda (buf)
			  (let ((b (buffer-name buf)))
			    (unless (or (string-match-p hui:ignore-buffers-regexp b)
					(buffer-local-value 'buffer-read-only buf))
			      (cons b nil))))
			(buffer-list)))
		 nil t (buffer-name) 'buffer))
	  (or (null buf-name) (equal buf-name "")))
      (beep))
    (get-buffer buf-name)))

(defun hui:hbut-current-act ()
  "Activate Hyperbole button at point or signal an error if there is none."
  (interactive)
  (let ((but (hbut:at-p)))
    (cond ((null but)
	   (hypb:error "(hbut-act): No current button to activate"))
	  ((not (hbut:is-p but))
	   (hypb:error "(hbut-act): Button is invalid ; it has no attributes"))
	  (t (hui:but-flash) (hbut:act but)))))

(defun hui:hbut-delete (&optional but-key key-src)
  "Delete a Hyperbole button given by optional BUT-KEY in optional KEY-SRC.
For an implicit button, the BUT-KEY is the text key, not the name key.

Use current buffer if no KEY-SRC is given.  Return t if button
is deleted, nil if user chooses not to delete, or signal an error
otherwise.  If called interactively, prompt user for whether to
delete and derive BUT-KEY from the button that point is within.
Signal an error if point is not within a button."
  (interactive)
  (when (and (null but-key) (hbut:at-p))
    (setq but-key (hattr:get 'hbut:current 'lbl-key)))
  (unless key-src
    (setq key-src (or (hypb:buffer-file-name) (current-buffer))))
  (cond ((null but-key)
	 (hypb:error
	  "(hbut-delete): Point is not over the label of an existing button"))
	((not (stringp but-key))
	 (hypb:error
	  "(hbut-delete): Invalid label key argument: '%s'" but-key)))
  (save-excursion
    (with-current-buffer (if (bufferp key-src) key-src (find-file-noselect key-src))
      (let ((interactive (called-interactively-p 'interactive))
	    (label (hbut:key-to-label but-key)))
	(cond ((ebut:to but-key)
	       (if (and hui:hbut-delete-confirm-flag interactive)
		   (if (y-or-n-p (format "Delete button %s%s%s? "
					 ebut:label-start label ebut:label-end))
		       (hui:ebut-delete-op interactive but-key key-src)
		     (message "")
		     nil)
		 (hui:ebut-delete-op interactive but-key key-src)))
	      ((ibut:to but-key)
	       (if (and hui:hbut-delete-confirm-flag interactive)
		   (if (y-or-n-p (format "Delete button %s%s%s? "
					 ibut:label-start label ibut:label-end))
		       (hui:ibut-delete-op interactive but-key key-src)
		     (message "")
		     nil)
		 (hui:ibut-delete-op interactive but-key key-src)))
	      (t (hypb:error "(hbut-delete): Invalid button '%s'" label)))))))

(defun hui:hbut-help (&optional but)
  "Check for and explain an optional button given by symbol, BUT.
BUT defaults to the button whose label point is within."
  (interactive)
  (setq but (or but (hbut:at-p)
		(hbut:get (hbut:label-to-key
			   (hargs:read-match "Help for button: "
					     (hbut:alist) nil t nil 'hbut)))))
  (unless but
    (hypb:error "(hbut-help):  Move point to a valid Hyperbole button"))
  (unless (hbut:is-p but)
    (cond (but (hypb:error "(hbut-help): Invalid button"))
	  (t   (hypb:error
		"(hbut-help): Not on an implicit button and no buffer explicit buttons"))))
  (let ((type-help-func (intern-soft
			 (concat
			  (htype:names 'ibtypes (hattr:get but 'categ))
			  ":help"))))
    (unless (equal (hypb:indirect-function 'hui:but-flash)
		   (lambda nil))
      ;; Only flash button if point is on it.
      (let ((lbl-key (hattr:get but 'lbl-key))
	    lbl-start
	    lbl-end)
	(and lbl-key
	     (or (equal lbl-key (ebut:label-p))
		 ;; Matches only ibuts with named labels
		 (equal lbl-key (ibut:label-p))
		 ;; If ibut text region specified, check that.
		 (progn
		   (setq lbl-start (hattr:get but 'lbl-start)
			 lbl-end   (hattr:get but 'lbl-end))
		   (when (and lbl-start lbl-end)
		     (equal lbl-key
			    (buffer-substring-no-properties lbl-start lbl-end)))))
	     (hui:but-flash))))
    (if (functionp type-help-func)
	(funcall type-help-func but)
      (let ((total (hbut:report but)))
	(when total (hui:help-ebut-highlight))))
    (or type-help-func 'hbut:report)))

(defun hui:hbut-label (default-label func-name &optional prompt)
  "Read button label from user using DEFAULT-LABEL and caller's FUNC-NAME.
Optional PROMPT string replaces the standard prompt of `Button label: '."
  (hargs:read (if (stringp prompt) prompt "Button label: ")
	      (lambda (lbl)
		(and (not (string-match-p "\\`\\s-*\\'" lbl))
		     (<= (length lbl) (hbut:max-len))))
	      default-label
	      (format "(%s): Enter a non-blank string of at most %s chars."
		      func-name (hbut:max-len))
	      'string))

(defun hui:hbut-label-default (start end &optional skip-len-test)
  "Return default label based on START and END region markers or positions.
Optional SKIP-LEN-TEST means don't limit label to (hbut:max-len) length.
Return nil if START or END are invalid or if region fails length test.

Also has side effect of moving point to start of default label, if any."
  (when (markerp start) (setq start (marker-position start)))
  (when (markerp end) (setq end (marker-position end)))
  ;; Test whether to use region as default button label.
  (when (and (integerp start) (integerp end)
	     (or skip-len-test
		 (<= (max (- end start) (- start end)) (hbut:max-len))))
    (goto-char start)
    (buffer-substring-no-properties start end)))

(defun hui:hbut-rename ()
  "Interactively rename a Hyperbole button from the current buffer.
The default is the button at point."
  (cond ((ebut:at-p)
         (call-interactively #'hui:ebut-rename))
        ((ibut:at-p)
         (call-interactively #'hui:ibut-rename))
        (t
         (hui:hbut-operate #'hbut:rename "Rename Hyperbole button: "))))

(defun hui:hbut-report (&optional arg)
  "Pretty print attributes of current button, using optional prefix ARG.
See `hbut:report'."
  (interactive "P")
  (if (and arg (symbolp arg))
      (hui:hbut-help arg)
    (let ((total (hbut:report arg)))
      (when total
	(hui:help-ebut-highlight)
	(message "%d button%s." total (if (/= total 1) "s" ""))))))

(defalias 'hui:hbut-summarize #'hui:hbut-report)

(defun hui:ibut-act (&optional ibut)
  "Activate optional named implicit button symbol IBUT in current buffer.
Default is any implicit button at point."
  (interactive
   (let ((ibut (ibut:at-p)) (lst))
     (list
      (cond (ibut)
	    ((setq lst (ibut:alist))
	     (ibut:get (ibut:label-to-key
			(hargs:read-match "Activate named implicit button: " lst nil t
					  (ibut:label-p 'as-label) 'ibut))))
	    (t
	     (hypb:error "(ibut-act): No named implicit buttons in buffer"))))))
  (hui:hbut-operate #'hbut:act "Activate named implicit button: " ibut))

(defun hui:ibut-create (&optional start end)
  "Interactively create an implicit Hyperbole button at point.
Use any name between optional START and END points (when interactive,
any active region).  Indicate button creation by delimiting
and adding any necessary instance number to the button name.

For programmatic creation, use `ibut:program' instead."
  (interactive (list (when (use-region-p) (region-beginning))
		     (when (use-region-p) (region-end))))
  (hui:buf-writable-err (current-buffer) "ibut-create")
  (when (ebut:at-p)
    (error "(ibut:program): Move off explicit button at point to create an implicit button"))
  (hypb:assert-same-start-and-end-buffer
    (let (default-name name but-buf actype)
      (setq but-buf (current-buffer))
      (hattr:clear 'hbut:current)

      ;; Throw an error if on a named or delimited Hyperbole button since
      ;; cannot create another button within such contexts.
      (when (ibut:at-p)
	(let ((name (hattr:get 'hbut:current 'name))
	      (lbl (hbut:key-to-label (hattr:get 'hbut:current 'lbl-key)))
	      (lbl-start (hattr:get 'hbut:current 'lbl-start))
	      (lbl-end (hattr:get 'hbut:current 'lbl-end)))
	  (when (or name lbl (and lbl-start lbl-end))
	    (error "(ibut-create): Cannot nest an ibut within the existing button: '%s'"
		   (or name lbl (buffer-substring-no-properties lbl-start lbl-end))))))

      (save-excursion
	(setq default-name (hui:hbut-label-default start end (not (called-interactively-p 'interactive)))
	      name (hui:hbut-label default-name "ibut-create"))
	(unless (equal name default-name)
	  (setq default-name nil))

	(hattr:set 'hbut:current 'name name)
	(hattr:set 'hbut:current 'categ 'implicit)
	(hattr:set 'hbut:current 'loc (hui:key-src but-buf))
	(hattr:set 'hbut:current 'dir (hui:key-dir but-buf))
	(setq actype (hui:actype))
	(hattr:set 'hbut:current 'actype actype)
	(hattr:set 'hbut:current 'args (hargs:actype-get actype))
	(hattr:set 'hbut:current 'action nil)
	;; Adds instance number to in-buffer label if necessary
	(ibut:operate)
	(when (called-interactively-p 'interactive)
	  (hui:ibut-message nil))))))

(defun hui:ibut-edit (lbl-key)
  "Edit a named implicit Hyperbole button given by LBL-KEY.
Signal an error when no such button is found in the current buffer."
  (interactive (list (save-excursion
		       (hui:buf-writable-err (current-buffer) "ibut-edit")
		       (ibut:label-to-key
			(hargs:read-match "Button to edit: "
					  (ibut:alist) nil t
					  (ibut:label-p t) 'ibut)))))
  (unless (stringp lbl-key)
    (if (called-interactively-p 'interactive)
	(error "(hui:ibut-edit): No named implicit button to edit")
      (error "(hui:ibut-edit): 'lbl-key' argument must be a string, not '%s'" lbl-key)))

  (hypb:assert-same-start-and-end-buffer
    (let ((lbl (ibut:key-to-label lbl-key))
          (interactive-flag (called-interactively-p 'interactive))
	  (but-buf (current-buffer))
	  new-lbl)
      (hattr:set 'hbut:current 'loc (hui:key-src but-buf))
      (hattr:set 'hbut:current 'dir (hui:key-dir but-buf))
      (save-excursion
	(unless (called-interactively-p 'interactive)
	  (hui:buf-writable-err but-buf "ibut-edit"))

	(unless (ibut:get lbl-key but-buf)
	  (pop-to-buffer but-buf)
	  (hypb:error "(ibut-edit): Invalid button, no data for '%s'" lbl))

	(setq new-lbl
	      (hargs:read
	       "Change button name to: "
	       (lambda (lbl)
		 (and (not (string-equal lbl "")) (<= (length lbl) (hbut:max-len))))
	       lbl
	       (format "(ibut-edit): Enter a string of at most %s chars."
		       (hbut:max-len))
	       'string))

	;; Implicit buttons
	(with-current-buffer but-buf
	  (save-excursion
            (ibut:to lbl-key)
	    (if (and interactive-flag (ibut:at-p))
		(progn
                  ;; lbl-start and lbl-end mark the text of the ibut, not
                  ;; its name.
	          (when (hattr:get 'hbut:current 'lbl-end)
                    (let* ((start (hattr:get 'hbut:current 'lbl-start))
                           (end (hattr:get 'hbut:current 'lbl-end))
                           (old-text (buffer-substring start end))
                           (new-text (read-string "Edit ibut text: " old-text)))
                      (save-excursion
			(goto-char start)
			(delete-region start end)
			(insert new-text))
                      (hattr:set 'hbut:current 'lbl-key (ibut:label-to-key new-lbl))))
                  ;; Have to do name change after lbl-start/lbl-end are
                  ;; used so buffer positions do not change.
	          (ibut:rename lbl new-lbl)
                  (save-buffer)
	          (hui:ibut-message t))
              (when (and interactive-flag
			 (ibut:rename lbl new-lbl))
		(save-buffer)
		(message "Button renamed to %s%s%s"
			 ibut:label-start
			 new-lbl
			 ibut:label-end)))))))))

(defun hui:ibut-label-create ()
  "Create an implicit button label for an existing implicit button at point.
Add the label, preceding the button, and delimiters around it
plus any necessary label instance number.  Signal an error if
point is not on an implicit button or if the button already has a
label.

If the implicit button type does not specify the starting locations of
its buttons, the label is simply inserted at point."
  (interactive)
  (hui:buf-writable-err (current-buffer) "ibut-label-create")
  (let* ((ibut (ibut:at-p))
	 (ibut-start (when ibut (hattr:get 'hbut:current 'lbl-start)))
	 ;; non-nil when point is within an existing ibut label
	 (label-key-start-end (when ibut (ibut:label-p nil nil nil t t)))
	 lbl)
    (cond (label-key-start-end
	   (error "(hui:ibut-label-create): ibutton at point already has a label; try hui:ibut-rename"))
	  (ibut
	   (save-excursion
	     (when ibut-start
	       (goto-char ibut-start)
	       ;; Skip over any non-whitespace or symbol chars to move
	       ;; back past any opening delimiter
	       (skip-syntax-backward "^-_"))
	     (save-excursion
	       ;; Check if ibut has an existing preceding label
	       (skip-chars-backward "][:=<>a-zA-Z0-9#@!$%^&* -")
	       (skip-chars-forward " ")
	       (when (looking-at (concat (regexp-quote ibut:label-start) "\\s-*[:=a-zA-Z0-9#@!$%^&* -]+" (regexp-quote ibut:label-end)))
		 (error "(hui:ibut-label-create): ibutton at point already has a label; try hui:ibut-rename")))
	     (setq lbl (hui:hbut-label nil "ibut-label-create")) ; prompts for label
	     ;; !! Handle adding instance to label
	     (insert ibut:label-start lbl ibut:label-end ibut:label-separator))
	   (when (called-interactively-p 'interactive)
	     (hui:ibut-message nil)))
	  (t (error "(hui:ibut-label-create): To add a label, point must be within the text of an implicit button")))))

(defun hui:ibut-rename (lbl-key)
  "Rename a label preceding an implicit button in current buffer given by LBL-KEY.
Signal an error when no such button is found in the current buffer."
  (interactive (list (save-excursion
		       (hui:buf-writable-err (current-buffer) "ibut-rename")
		       (or (ibut:label-p)
			   (ibut:label-to-key
			    (hargs:read-match "Labeled implicit button to rename: "
					      (ibut:alist) nil t nil 'ibut))))))
  (let ((lbl (ibut:key-to-label lbl-key))
	(but-buf (current-buffer))
	new-lbl)
    (unless (called-interactively-p 'interactive)
      (hui:buf-writable-err but-buf "ibut-rename"))

    (unless (ibut:get lbl-key but-buf)
      (hypb:error "(ibut-rename): Invalid button: '%s'" lbl))

    (setq new-lbl
	  (hargs:read
	   "Change implicit button label to: "
	   (lambda (lbl)
	     (and (not (string-equal lbl "")) (<= (length lbl) (hbut:max-len))))
	   lbl
	   (format "(ibut-rename): Enter a string of at most %s chars"
		   (hbut:max-len))
	   'string))

    (save-excursion
      (ibut:rename lbl new-lbl)
      (when (and (called-interactively-p 'interactive)
		 (ibut:at-p))
	(hui:ibut-message t)))))

(defun hui:ebut-link-directly (&optional depress-window release-window)
  "Create a link ebutton at Assist Key depress point, linked to release point.
If an explicit button already exists at point, replace it with the new
link button and return t; otherwise, return nil.

With optional DEPRESS-WINDOW and RELEASE-WINDOW, use the points
from those instead.  See also documentation for `hui:link-possible-types'.

An Assist Mouse Key drag between windows (when not on an item)
runs this command."
  (interactive (progn
		 ;; Clear smart key variables so this does not
		 ;; improperly reference values left over from a prior
		 ;; drag or click.
		 (action-key-clear-variables)
		 (assist-key-clear-variables)
		 (hmouse-choose-link-and-referent-windows)))

  (hattr:clear 'hbut:current)
  (unless (called-interactively-p 'any)
    ;; Clear smart key variables so this does not improperly reference
    ;; values left over from a prior drag or click.
    (action-key-clear-variables)
    (assist-key-clear-variables))
  (let (but-lbl edit-flag link-types num-types type-and-args lbl-key but-loc but-dir)
    (cl-multiple-value-bind (link-but-window referent-window)
	(if (and depress-window release-window)
	    (list depress-window release-window)
	  (hmouse-choose-link-and-referent-windows))

      (select-window referent-window)
      ;; This sets hbut:current to link-to button attributes.
      (setq link-types (hui:link-possible-types)
	    num-types (length link-types))

      (select-window link-but-window)
      ;; It is rarely possible that a *Warnings* buffer popup might have
      ;; displaced the button src buffer in the depress window, so switch
      ;; to it to be safe.
      (when (and assist-key-depress-buffer
		 (not (eq (current-buffer) assist-key-depress-buffer))
		 (buffer-live-p assist-key-depress-buffer))
	(switch-to-buffer assist-key-depress-buffer))
      (hui:buf-writable-err (current-buffer) "ebut-link-directly")
      (if (ebut:at-p)
	  (setq edit-flag t
		but-loc (hattr:get 'hbut:current 'loc)
		but-dir (hattr:get 'hbut:current 'dir)
		lbl-key (hattr:get 'hbut:current 'lbl-key))
	(setq but-loc (hui:key-src (current-buffer))
	      but-dir (hui:key-dir (current-buffer)))
	(unless lbl-key
	  (setq but-lbl (hui:hbut-label
			 (cond ((hmouse-prior-active-region)
				hkey-region)
			       ((use-region-p)
				(hui:hbut-label-default
				 (region-beginning) (region-end))))
			 "ebut-link-directly"
			 "Create ebutton named: ")
		lbl-key (hbut:label-to-key but-lbl))))

      ;; num-types is the number of possible link types to choose among
      (cond ((= num-types 0)
	     (error "(ebut-link-directly): No possible link type to create"))
	    ((= num-types 1)
	     (setq type-and-args (hui:list-remove-text-properties (car link-types)))
	     (hui:ebut-link-create edit-flag link-but-window lbl-key but-loc but-dir type-and-args))
	    (t ;; more than 1
	     (let ((item)
		   type)
	       (setq type-and-args
		     (hui:menu-choose
		      (cons '("Link to>")
			    (mapcar
			     (lambda (type-and-args)
			       (setq type (car type-and-args))
			       (list
				(capitalize
				 (if (string-match
				      "^\\(link-to\\|eval\\)-"
				      (setq item (symbol-name type)))
				     (setq item (substring
						 item (match-end 0)))
				   item))
				type-and-args
				(documentation (symtable:actype-p type))))
			     link-types)))
		     type-and-args (hui:list-remove-text-properties type-and-args))
	       (hui:ebut-link-create
		edit-flag link-but-window
		lbl-key but-loc but-dir type-and-args))))
      (with-selected-window referent-window
	(hmouse-pulse-line))
      (when (called-interactively-p 'interactive)
	(hui:ebut-message edit-flag))
      edit-flag)))

(defun hui:ibut-link-directly (&optional depress-window release-window name-arg-flag)
  "Create a link ibutton at Action Key depress point, linked to release point.
If an ibutton already exists at point, replace it with the new
link button and return t; otherwise, return nil.

With optional DEPRESS-WINDOW and RELEASE-WINDOW, use the points
from those instead.  See also documentation for
`hui:link-possible-types'.

With optional NAME-ARG-FLAG (interactively, the prefix argument set to
anything other than a single \\`C-u' (list 4)), prompt for a name to precede
the implicit button.

An Action Mouse Key drag between windows (when not on an item)
runs this command."
  (interactive (progn
		 ;; Clear smart key variables so this does not
		 ;; improperly reference values left over from a prior
		 ;; drag or click.
		 (action-key-clear-variables)
		 (assist-key-clear-variables)
		 (append (hmouse-choose-link-and-referent-windows)
			 current-prefix-arg)))

  (hattr:clear 'hbut:current)
  (unless (called-interactively-p 'any)
    ;; Clear smart key variables so this does not improperly reference
    ;; values left over from a prior drag or click.
    (action-key-clear-variables)
    (assist-key-clear-variables))
  (let (but-name edit-flag link-types num-types type-and-args name-key but-loc but-dir)
    ;; edit-flag when set non-nil means are editing an existing ibut at point
    (cl-multiple-value-bind (link-but-window referent-window)
	(if (and depress-window release-window)
	    (list depress-window release-window)
	  (hmouse-choose-link-and-referent-windows))

      (select-window referent-window)
      ;; This sets hbut:current to link-to button attributes.
      (setq link-types (hui:link-possible-types)
	    num-types (length link-types))

      (select-window link-but-window)
      ;; It is rarely possible that a *Warnings* buffer popup might have
      ;; displaced the button src buffer in the depress window, so switch
      ;; to it to be safe.
      (when (and action-key-depress-buffer
		 (not (eq (current-buffer) action-key-depress-buffer))
		 (buffer-live-p action-key-depress-buffer))
	(switch-to-buffer action-key-depress-buffer))
      (hui:buf-writable-err (current-buffer) "ibut-link-directly")
      (if (ibut:at-p)
	  (setq edit-flag t
		but-loc (hattr:get 'hbut:current 'loc)
		but-dir (hattr:get 'hbut:current 'dir)
		name-key (ibut:label-to-key (hattr:get 'hbut:current 'name)))
	(setq but-loc (hui:key-src (current-buffer))
	      but-dir (hui:key-dir (current-buffer))))

      ;; Ignore single C-u prefix arg here since this may be invoked
      ;; via 'hkey-either' which runs the Assist Key when given a
      ;; single C-u prefix argument.  In such a case, don't use the
      ;; prefix argument as a flag to prompt for the ibutton name as
      ;; we want to just insert the appropriate ibut without any prompting.
      (when (and name-arg-flag (not (equal name-arg-flag '(4))) (not name-key))
	(setq but-name (hui:hbut-label
			(cond ((hmouse-prior-active-region)
			       hkey-region)
			      ((use-region-p)
			       (hui:hbut-label-default
				(region-beginning) (region-end))))
			"ibut-link-directly"
			"Name for implicit button: ")
	      name-key (hbut:label-to-key but-name)))

      ;; num-types is the number of possible link types to choose among
      (cond ((= num-types 0)
	     (error "(ibut-link-directly): No possible link type to create"))
	    ((= num-types 1)
	     (setq type-and-args (hui:list-remove-text-properties (car link-types)))
	     (hui:ibut-link-create edit-flag link-but-window name-key but-loc but-dir type-and-args))
	    (t ;; more than 1
	     (let ((item)
		   type)
	       (setq type-and-args
		     (hui:menu-choose
		      (cons '("Link to>")
			    (mapcar
			     (lambda (type-and-args)
			       (setq type (car type-and-args))
			       (list
				(capitalize
				 (if (string-match
				      "^\\(link-to\\|eval\\)-"
				      (setq item (symbol-name type)))
				     (setq item (substring
						 item (match-end 0)))
				   item))
				type-and-args
				(documentation (symtable:actype-p type))))
			     link-types)))
		     type-and-args (hui:list-remove-text-properties type-and-args))
	       (hui:ibut-link-create
		edit-flag link-but-window name-key but-loc but-dir type-and-args))))
      (with-selected-window referent-window
	(hmouse-pulse-line))
      (when (called-interactively-p 'interactive)
	(hui:ibut-message edit-flag))
      edit-flag)))


;;; ************************************************************************
;;; Private functions - used only within Hyperbole
;;; ************************************************************************

(defun hui:action (actype &optional prompt)
  "PROMPT for and return an action to override action from ACTYPE."
  (and actype
       (let* ((act) (act-str)
	      (params (actype:params actype))
	      (params-no-keywords (actype:param-list actype))
	      (params-str (and params (concat " " (prin1-to-string params)))))
	 (while (progn
		  (while (and (setq act-str
				    (hargs:read (or prompt (concat "Action" params-str ": "))
						nil nil nil 'string))
			      (not (string-equal act-str ""))
			      (condition-case ()
				  (progn (setq act (read act-str)) nil)
				(error
				 (beep) (message "Invalid action syntax.")
				 (sit-for 3) t))))
		  (and (not (symbolp act))
		       params-no-keywords
		       ;; Use the weak condition that action must
		       ;; involve at least one of actype's parameters
		       ;; or else we assume the action is invalid, tell
		       ;; the user and provide another chance for entry.
		       (not (memq t
				  (mapcar
				   (lambda (param)
				     (setq param (symbol-name param))
				     (and (string-match
					   (concat "[\( \t\n\r,']"
						   (regexp-quote param)
						   "[() \t\n\r\"]")
					   act-str)
					  t))
				   params-no-keywords)))))
	   (beep) (message "Action must use at least one parameter.")
	   (sit-for 3))
	 (let (head)
	   (while (cond ((listp act)
			 (and act (setq head (car act))
			      (not (memq head '(lambda defun defmacro defsubst defin)))
			      (setq act (list 'lambda params act))
			      nil  ;; terminate loop
			      ))
			((symbolp act)
			 (setq act (cons act params-no-keywords)))
			((stringp act)
			 (setq act (action:kbd-macro act 1)))
			;; Unrecognized form
			(t (setq act nil)))))
	 act)))

(defun hui:actype (&optional default-actype prompt)
  "Using optional DEFAULT-ACTYPE, PROMPT for and return a valid button action type.
DEFAULT-ACTYPE may be any valid, interactive command symbol or name.
Trigger an error if DEFAULT-ACTYPE is invalid."
  (when (and default-actype (symbolp default-actype))
    (setq default-actype (symbol-name default-actype)
	  default-actype (actype:def-symbol default-actype)
	  default-actype (when default-actype (symbol-name default-actype))))
  (if (or (null default-actype)
	  (and (stringp default-actype)
	       (commandp (actype:elisp-symbol default-actype))))
      (let ((actype-name
	     (hargs:read-match (or prompt "Button's action type: ")
			       (nconc
				(mapcar (lambda (sym)
					  (list (symbol-name (actype:def-symbol sym))))
					(seq-filter #'commandp (htype:category 'actypes)))
				(mapcar #'list (all-completions "" obarray
								(lambda (sym) (commandp sym t)))))
			       nil t default-actype 'actype)))
	(or (actype:def-symbol actype-name) (intern-soft actype-name)))
    (hypb:error "(actype): Default action type must be an interactive command, not: %s" default-actype)))

(defun hui:buf-writable-err (but-buf func-name)
  "If BUT-BUF is read-only, signal an error from FUNC-NAME."
  (let (err)
    ;; (unwritable (and (hypb:buffer-file-name)
    ;;		 (not (file-writable-p (hypb:buffer-file-name)))))
    ;; (if unwritable
    ;;     Commented error out since some people want to be able to create
    ;;     buttons within files which they have purposely marked read-only.
    ;;     (setq err
    ;;	     (format "(ebut-edit): Hyperbole lacks permission to write to '%s'."
    ;;		     (file-name-nondirectory (hypb:buffer-file-name)))))
    (with-current-buffer but-buf
      (when buffer-read-only
	(setq err
	      (format "(%s) Read-only error in Hyperbole button buffer '%s'.  Use {%s} to enable edits."
		      func-name (buffer-name but-buf) (hmouse-read-only-toggle-key)))))
    (when err
      (pop-to-buffer but-buf)
      (hypb:error err))))

(defun hui:ebut-delete-op (interactive but-key key-src)
  "INTERACTIVEly or not, delete explicit button given by BUT-KEY in KEY-SRC.
KEY-SRC may be a buffer or a pathname; when nil, the current
buffer is used.  Return t if button is deleted; signal an error
otherwise.  If called with INTERACTIVE non-nil, derive BUT-KEY
from the button that point is within."
  (let ((buf (current-buffer)) (ebut))
    (if (if interactive
	    (ebut:delete)
	  (cond ((or (null key-src) (and (bufferp key-src) (setq buf key-src)))
		 (setq ebut (ebut:get but-key nil key-src)))
		((and (stringp key-src)
		      (setq buf (find-file-noselect key-src)))
		 (setq ebut (ebut:get but-key buf)))
		(t (hypb:error "(ebut-delete): Invalid key-src: '%s'" key-src)))
	  (if ebut
	      (ebut:delete ebut)
	    (hypb:error "(ebut-delete): No valid %s button in %s"
			(ebut:key-to-label but-key) buf)))
	(with-current-buffer buf
	  (if interactive
	      (progn
		(call-interactively 'hui:ebut-unmark)
		(message "Button deleted."))
	    (hui:ebut-unmark but-key key-src))
	  (when (hmail:reader-p)
	    (hmail:msg-narrow))
	  (message "Button '%s' deleted." (ebut:key-to-label but-key))
	  t)
      (hypb:error "(ebut-delete): You may not delete buttons from this buffer"))))

(defun hui:ebut-message (but-edit-flag)
  "Display message about the ebut execution.
With BUT-EDIT-FLAG non-nil message about ebut being edited."
  (let ((actype (symbol-name (hattr:get 'hbut:current 'actype)))
	(args (hattr:get 'hbut:current 'args)))
    (setq actype (actype:def-symbol actype))
    (message "%s%s%s %s %S"
	     ebut:label-start
	     (hbut:key-to-label (hattr:get 'hbut:current 'lbl-key))
	     ebut:label-end
	     (if but-edit-flag "now executes" "executes")
	     (cons actype args))))

(defun hui:ebut-unmark (&optional but-key key-src directory)
  "Remove delimiters and any instance number from button.
Button is given by BUT-KEY in KEY-SRC of DIRECTORY.  All args are
optional, the current button and buffer file are the defaults.

With a prefix argument, also delete the button text between the delimiters."
  (interactive)
  (let ((form (lambda ()
		(let ((buffer-read-only) start-delim-pos end-delim-pos text-end)
		  (setq start-delim-pos (match-beginning 0)
			end-delim-pos (match-end 0))
		  (when (fboundp 'hproperty:but-clear)
		    (hproperty:but-clear start-delim-pos))
		  (goto-char (- (point) (length ebut:label-end)))
		  (skip-chars-backward " \t\n\r")
		  (setq text-end (point))
		  ;; Limit instance number removal to single digit 2-9
		  ;; in case button text contains a colon-separated
		  ;; number that is part of the text and  should not
		  ;; be removed.
		  (skip-chars-backward "2-9")
		  (skip-chars-backward hbut:instance-sep)
		  (when (looking-at (concat (regexp-quote hbut:instance-sep)
					    "[2-9]"
					    (regexp-quote ebut:label-end)))
		    (setq text-end (point)))
		  (when (search-backward ebut:label-start (- (point) (hbut:max-len)) t)
		    (if current-prefix-arg
			;; Remove button text, delimiters and preceding space, if any.
			(delete-region (max (point-min)
					    (1- (match-beginning 0)))
				       end-delim-pos)
		      ;;
		      ;; Remove button delimiters only.
		      ;;
		      ;; Remove button ending delimiter
		      (delete-region text-end end-delim-pos)
		      ;; Remove button starting delimiter
		      (delete-region (match-beginning 0) (match-end 0))))))))
    (if (called-interactively-p 'interactive)
	(save-excursion
	  (when (search-forward ebut:label-end nil t) (funcall form)))
      ;; Non-interactive invocation.
      (let (cur-flag)
	(cond ((and (or (null key-src) (eq key-src (hypb:buffer-file-name)))
		    (or (null directory) (eq directory default-directory)))
	       (setq cur-flag t))
	      ((bufferp key-src)
	       (set-buffer key-src))
	      (t (set-buffer (find-file-noselect (expand-file-name key-src directory)))))
	(unless (stringp but-key)
	  (setq but-key (hbut:label-p))
	  (unless (stringp but-key)
	    (hypb:error "(ebut-unmark): No Hyperbole button at point to unmark")))
	(save-excursion
	  (goto-char (point-min))
	  (when (re-search-forward (ebut:label-regexp but-key) nil t)
	    (funcall form)
	    ;; If modified a buffer other than the current one, save it.
	    (when cur-flag
	      (save-buffer))))))))

(defun hui:file-find (file-name)
  "If FILE-NAME is readable, find it, else signal an error."
  (if (and (stringp file-name) (file-readable-p file-name))
      (find-file file-name)
    (hypb:error "(file-find): \"%s\" does not exist or is not readable"
		file-name)))

(defun hui:hbut-operate (operation operation-str &optional but)
  "Execute OPERATION func described by OPERATION-STR action on a Hyperbole button.
With optional BUT use that.  If none then either the button at
point is used or if none, then one is prompted for with
completion of all labeled buttons within the current buffer."
  (unless (or but (setq but (hbut:at-p)))
    (let (lst)
      (cond ((setq lst (nconc (ebut:alist) (ibut:alist)))
	     (setq but (hbut:get (hbut:label-to-key
			          (hargs:read-match operation-str
						    lst nil t
						    (hbut:label-p 'as-label) 'hbut)))))
	    (t (hypb:error "(hbut-operate): No labeled buttons in buffer")))))
  (cond ((and (called-interactively-p 'interactive) (null but))
	 (hypb:error "(hbut-operate): No current button upon which to operate"))
	((progn (unless but (setq but 'hbut:current))
		(hbut:is-p but))
	 ;; Temporarily move point to start of the button text for flashing and activation.
	 ;; Only if the button action does not move point, restore point to it previous value.
	 (let ((opoint (point-marker))
	       (text-start (hattr:get but 'lbl-start)))
	   (if text-start
	       (goto-char text-start)
	     (ibut:to-text (hattr:get but 'lbl-key)))
	   (setq text-start (point-marker))
	   (hui:but-flash)
	   (unwind-protect
	       (apply hrule:action operation `(',but))
	     ;; Restore point as it was prior to `text-start' move
	     ;; if the action switched buffers or did not move point
	     ;; within the current buffer.
	     (when (or (equal text-start (point-marker))
		       (not (eq (current-buffer) (marker-buffer opoint))))
	       (with-current-buffer (marker-buffer opoint)
		 (let ((owind (get-buffer-window nil t)))
		   (if owind
		       (set-window-point owind opoint)
		     (goto-char opoint)))))
	     (set-marker opoint nil)
	     (set-marker text-start nil))))
	((and but (symbolp but))
	 (hypb:error "(hbut-operate): Symbol, %s, has invalid Hyperbole button attributes:\n  %S" but (hattr:list but)))
	(t
	 (hypb:error "(hbut-operate): Invalid Hyperbole button: %s" but))))

(defun hui:hbut-term-highlight (start end)
  "For terminals only: Emphasize a button spanning from START to END."
  (save-excursion
    (save-restriction
      (goto-char start)
      (narrow-to-region (point-min) start)
      (sit-for 0)
      (setq inverse-video t)
      (goto-char (point-min))
      (widen)
      (narrow-to-region (point) end)
      (sit-for 0)
      (setq inverse-video nil))))

(defun hui:hbut-term-unhighlight (start _end)
  "For terminals only: Remove any emphasis from hyper-button at START to _END."
  (save-excursion
    (save-restriction
      (goto-char start)
      (narrow-to-region (point-min) start)
      (sit-for 0)
      (setq inverse-video nil))))

(defun hui:help-ebut-highlight ()
  "Highlight any explicit buttons in help buffer associated with current buffer."
  (when (fboundp 'hproperty:but-create)
    (with-current-buffer (get-buffer (hypb:help-buf-name))
      (hproperty:but-create))))

(defun hui:htype-delete (htype-sym)
  "Delete a prompted-for Hyperbole type from HTYPE-SYM (actypes or ibtypes).
The type must be redefined for use again."
  (and htype-sym (symbolp htype-sym)
       (let ((type
	      (intern (hargs:read-match
		       (concat "Delete from " (symbol-name htype-sym) ": ")
		       (mapcar 'list (htype:names htype-sym))
		       nil t nil htype-sym))))
	 (htype:delete type htype-sym))))

(defun hui:htype-help (htype-sym &optional no-sort)
  "Display documentation for types from HTYPE-SYM which match to a regexp.
Optional NO-SORT means display in decreasing priority order (natural order)."
  (and htype-sym (symbolp htype-sym)
       (let* ((tstr (symbol-name htype-sym))
	      (tprefix (concat tstr "::"))
	      (buf-name (hypb:help-buf-name (capitalize tstr)))
	      (temp-buffer-show-hook
	       (lambda (buf)
		 (set-buffer buf) (goto-char (point-min))
		 (while (re-search-forward "^" nil t)
		   (replace-match "  " t nil))
		 (goto-char (point-min))
		 (while (search-forward (concat "  " tprefix) nil t)
		   (replace-match "" t nil))
		 (goto-char (point-min))
		 (set-buffer-modified-p nil)
		 (display-buffer buf nil)))
	      (temp-buffer-show-function temp-buffer-show-hook)
	      (names (htype:names htype-sym))
	      (term (hargs:read-match
		     (concat (capitalize tstr)
			     (format " to describe (RET or '*' for all%s): "
				     (if (eq htype-sym 'ibtypes)
					 " in priority order"
				       "")))
		     (mapcar 'list (append '("" "*") names))
		     nil t "" htype-sym))
	      nm-list
	      doc-list)
	 (setq nm-list
	       (if (member term '("" "*"))
		   (let ((type-names
			  (mapcar (lambda (nm) (concat tprefix nm))
				  names)))
		     (if no-sort type-names
		       (sort type-names #'string<)))
		 (cons (concat tprefix term) nil))
	       doc-list (delq nil (mapcar
				   (lambda (name)
				     (let ((doc (documentation
						 (intern-soft name))))
				       (if doc (cons name doc))))
				   nm-list)))
	 (with-output-to-temp-buffer buf-name
	   (mapcar (lambda (nm-doc-cons)
		     (princ (car nm-doc-cons)) (terpri)
		     (princ (cdr nm-doc-cons)) (terpri)
		     (terpri))
		   doc-list)))))

(defun hui:htype-help-current-window (htype-sym &optional no-sort)
  "Display in the current window output from `hui:htype-help' using HTYPE-SYM.
Optional NO-SORT means display in decreasing priority order (natural order)."
  (let ((display-buffer-alist
	 '(("\\`*Help" . ((lambda (buf _alist) (switch-to-buffer buf)))))))
    (hui:htype-help htype-sym no-sort)))

(defun hui:ibut-delete-op (interactive but-key key-src)
  "INTERACTIVEly or not, delete implicit button given by BUT-KEY in KEY-SRC.
The BUT-KEY is the text key, not the name key.

KEY-SRC may be a buffer or a pathname; when nil the current buffer is used.
Return t if button is deleted, signal error otherwise.  If called
with INTERACTIVE non-nil, derive BUT-KEY from the button that point is
within."
  (let ((buf (current-buffer)) (ibut))
    (if (if interactive
	    (ibut:delete)
	  (cond ((or (null key-src) (and (bufferp key-src) (setq buf key-src)))
		 (setq ibut (ibut:get but-key nil key-src)))
		((and (stringp key-src)
		      (setq buf (find-file-noselect key-src)))
		 (setq ibut (ibut:get but-key buf)))
		(t (hypb:error "(ibut-delete): Invalid key-src: '%s'" key-src)))
	  (if ibut
	      (ibut:delete ibut)
	    (hypb:error "(ibut-delete): No valid %s button in %s"
			(ibut:key-to-label but-key) buf)))
	(progn (set-buffer buf)
	       (when (hmail:reader-p) (hmail:msg-narrow))
	       (message "Button '%s' deleted." (ibut:key-to-label but-key)))
      (hypb:error "(ibut-delete): You may not delete buttons from this buffer"))))

(defun hui:ibut-message (but-edit-flag)
  "Display message about the ibut execution.
With BUT-EDIT-FLAG non-nil message about ibut being edited."
  (let ((actype (symbol-name (hattr:get 'hbut:current 'actype)))
	(args (hattr:get 'hbut:current 'args)))
    (setq actype (actype:def-symbol actype))
    (message "%s%s%s %s %S"
	     ibut:label-start
	     (hbut:key-to-label (hattr:get 'hbut:current 'lbl-key))
	     ibut:label-end
	     (if but-edit-flag "now executes" "executes")
	     (cons actype args))))

(defun hui:key-dir (but-buf)
  "Return button key src directory based on BUT-BUF, a buffer."
  (if (bufferp but-buf)
      (let ((file (hypb:buffer-file-name but-buf)))
	(if file
	    (file-name-directory (hpath:symlink-referent file))
	  (buffer-local-value 'default-directory but-buf)))
    (hypb:error "(hui:key-dir): '%s' is not a valid buffer")))

(defun hui:key-src (but-buf)
  "Return button key src location based on BUT-BUF, a buffer.
This is BUT-BUF when button data is stored in the buffer and the
button's source file name when the button data is stored externally."
  (with-current-buffer but-buf
    (cond ((hmail:mode-is-p) but-buf)
	  ((hpath:symlink-referent (hypb:buffer-file-name but-buf)))
	  (t but-buf))))

(defun hui:ebut-link-create (edit-flag but-window lbl-key but-loc but-dir type-and-args)
  "Create or edit a new Hyperbole explicit link button.
If EDIT-FLAG is non-nil, edit button at point in BUT-WINDOW,
otherwise, prompt for button label and create a button.
LBL-KEY is internal form of button label.  BUT-LOC is the file or buffer
in which to create the button.  BUT-DIR is the directory of BUT-LOC.
TYPE-AND-ARGS is the action type for the button followed by any
arguments it requires.  Any text properties are removed from string
arguments."
  (hattr:set 'hbut:current 'categ 'explicit)
  (hattr:set 'hbut:current 'loc but-loc)
  (hattr:set 'hbut:current 'dir but-dir)
  (hattr:set 'hbut:current 'actype (actype:elisp-symbol (car type-and-args)))
  (hattr:set 'hbut:current 'args (cdr type-and-args))
  (select-window but-window)
  ;; It is rarely possible that a *Warnings* buffer popup might have
  ;; displaced `but-loc' in the window, so switch to it to be safe.
  (unless (and but-loc (or (equal (buffer-name) but-loc)
			   (eq (current-buffer) but-loc)))
    (hbut:key-src-set-buffer but-loc))
  (let ((label (hbut:key-to-label lbl-key)))
    (ebut:operate label (when edit-flag label))))

(defun hui:ibut-link-create (edit-flag but-window name-key but-loc but-dir type-and-args)
  "Edit or create a new Hyperbole implicit link button.
With EDIT-FLAG non-nil, edit an existing ibutton at point in
BUT-WINDOW; otherwise, create a new one.

NAME-KEY is the internal form of the button name; when nil,
prompt for new button name.  BUT-LOC is the file or buffer in
which to create button.  BUT-DIR is the directory of BUT-LOC.
TYPE-AND-ARGS is the action type for the button followed by any
arguments it requires.  Any text properties are removed from
string arguments."
  
  (hattr:set 'hbut:current 'categ 'implicit)
  (hattr:set 'hbut:current 'loc but-loc)
  (hattr:set 'hbut:current 'dir but-dir)
  (hattr:set 'hbut:current 'actype (actype:elisp-symbol (car type-and-args)))
  (hattr:set 'hbut:current 'args (cdr type-and-args))
  (select-window but-window)
  ;; It is rarely possible that a *Warnings* buffer popup might have
  ;; displaced `but-loc' in the window, so switch to it to be safe.
  (unless (and but-loc (or (equal (buffer-name) but-loc)
			   (eq (current-buffer) but-loc)))
    (hbut:key-src-set-buffer but-loc))
  (if edit-flag
      (if name-key
	  (ibut:operate (ibut:key-to-label name-key) t)
	(ibut:operate nil t))
    (if name-key
	(if (hattr:get 'hbut:current 'name)
	    ;; Don't set 'name attribute here since is a rename where
	    ;; we need to use the existing name attribute before renaming to
	    ;; label version of `name-key'.
	    (ibut:operate (ibut:key-to-label name-key))
	  (hattr:set 'hbut:current 'name (ibut:key-to-label name-key))
	  (ibut:operate))
      (ibut:operate))))

(defun hui:kill-region-internal (beg end &optional region)
  "Invoke context-sensitive kill-region command over BEG and END.
Third optional arg, REGION, when non-nil is sent to any call of
`kill-region' and used to invoke the `region-extract-function'
which determines the region, ignoring BEG and END."
  (setq this-command #'kill-region)
  (cond ((derived-mode-p 'kotl-mode)
         (kotl-mode:kill-region beg end))
	((and (fboundp 'dynamic-completion-mode)
	      dynamic-completion-mode
	      (eq last-command 'complete))
	 (delete-region (point) cmpl-last-insert-location)
	 (insert cmpl-original-string)
	 (setq completion-to-accept nil))
	(t (kill-region beg end region))))

(defun hui:link-possible-types ()
  "Return list of possible link action types during editing of a Hyperbole button.
Point must be on the link referent, i.e. in the Action Key release buffer.
Each list element is a list of the link type and any arguments it requires.

The link types considered are fixed; this function must be changed to alter
the contexts recognized.  Defining new link types will not alter the
possible types.

Referent Context         Possible Link Type Returned
----------------------------------------------------
Org Roam or Org Id       link-to-org-id
Global Button            link-to-gbut
Explicit Button          link-to-ebut
Implicit Button          link-to-ibut
Bookmarks List           link-to-bookmark
Info Index Item          link-to-Info-index-item
Info Node                link-to-Info-node
Texinfo Node             link-to-texinfo-node
Mail Reader Message      link-to-mail
Directory Name           link-to-directory
File Name                link-to-file
Koutline Cell            link-to-kcell
Single-line Region       link-to-string-match
Outline Heading          link-to-file
Buffer attached to File  link-to-file
EOL in Dired Buffer      link-to-directory (Dired dir)
Buffer without File      link-to-buffer-tmp"
;; Elisp Buffer at Start
;; or End of Sexpression    eval-elisp

  (let (val
	hbut-sym
	lbl-key)
    (prog1 (delq nil
		 (list (cond ((and (featurep 'org-id)
				   (cond ((save-excursion
					    (beginning-of-line)
					    (when (looking-at "[ \t]*:\\(CUSTOM_\\)?ID:[ \t]+\\([^ \t\r\n\f]+\\)")
					      ;; Org ID definition
					      (list 'link-to-org-id (match-string 2)))))
					 (t (let* ((id (thing-at-point 'symbol t)) ;; Could be a uuid or some other form of id
						   (bounds (when id (bounds-of-thing-at-point 'symbol)))
						   (start (when bounds (car bounds)))
						   (case-fold-search t))
					      ;; Org ID link - must have id: prefix or is ignored.
					      (when start
						(save-excursion
						  (goto-char (max (- start 3) (point-min)))
						  (when (looking-at "\\bid:")
						    (list 'link-to-org-id id)))))))))

			     ;; Next clause forces use of any ibut name in the link
			     ;; and sets hbut:current button attributes.
			     (t (cond ((and (not (derived-mode-p 'dired-mode))
					    (prog1 (setq hbut-sym (hbut:at-p))
					      (when (ibut:is-p hbut-sym)
						(save-excursion (ibut:at-to-name-p hbut-sym))))
					    (setq lbl-key (hattr:get hbut-sym 'lbl-key))
					    (eq (current-buffer) (get-file-buffer (gbut:file))))
				       (list 'link-to-gbut lbl-key))
				      ((and hbut-sym lbl-key (eq (hattr:get hbut-sym 'categ) 'explicit))
				       (list 'link-to-ebut lbl-key))
				      ((and hbut-sym lbl-key)
				       ;; On an implicit button, so link to it
				       ;; (message "%S" (hattr:list hbut-sym))
				       (list 'link-to-ibut lbl-key (or (hypb:buffer-file-name) (buffer-name))))
				      ((and (require 'bookmark)
					    (derived-mode-p 'bookmark-bmenu-mode)
					    (list 'link-to-bookmark (bookmark-bmenu-bookmark))))
				      ((let (node)
					 (cond ((derived-mode-p 'Info-mode)
						(if (and Info-current-node
							 (member Info-current-node
								 (Info-index-nodes Info-current-file))
							 (Info-menu-item-at-p))
						    (let ((hargs:reading-type 'Info-index-item))
						      (list 'link-to-Info-index-item (hargs:at-p)))
						  (let ((hargs:reading-type 'Info-node))
						    (list 'link-to-Info-node (hargs:at-p)))))
					       ((and (derived-mode-p 'texinfo-mode)
						     (save-excursion
						       (beginning-of-line)
						       (when (or (looking-at "@node ")
								 (re-search-backward "^@node " nil t))
							 (require 'texnfo-upd)
							 (setq node (texinfo-copy-node-name)))))
						(list 'link-to-texinfo-node (hypb:buffer-file-name) node))
					       ((hmail:reader-p)
						(list 'link-to-mail
						      (list (rmail:msg-id-get) (hypb:buffer-file-name)))))))
				      (t (cond
					  ((let ((hargs:reading-type 'directory))
					     (setq val (hargs:at-p t)))
					   (list 'link-to-directory val))
					  ((let ((hargs:reading-type 'file))
					     (setq val (hargs:at-p t)))
					   (list 'link-to-file val))
					  ((derived-mode-p #'kotl-mode)
					   (list 'link-to-kcell (hypb:buffer-file-name) (kcell-view:idstamp)))
					  ;;
					  ;; If region is active in the target buffer and it is one
					  ;; line or less, then do a link-to-string-match to the region string.
					  ((let ((region (and (use-region-p)
							      (string-trim (buffer-substring-no-properties
									    (region-beginning) (region-end)))))
						 (instance-num 0))
					     (when (and region
							(not (string-empty-p region))
							;; single line
							(not (string-match "[\n\r\f]" region)))
					       (save-excursion
						 (end-of-line)
						 (while (search-backward region nil t)
						   (setq instance-num (1+ instance-num))))
					       (list 'link-to-string-match region instance-num (hypb:buffer-file-name)))))
					  ;;
					  ;; If current line starts with an outline-regexp prefix and
					  ;; has a non-empty heading, use a link-to-string-match.
					  ((and (hypb:buffer-file-name)
						(derived-mode-p 'outline-mode 'org-mode 'kotl-mode)
						(stringp outline-regexp)
						(save-excursion
						  (beginning-of-line)
						  (looking-at outline-regexp))
						(let ((heading (string-trim
								(buffer-substring-no-properties
								 (match-end 0)
								 (line-end-position))))
						      (instance-num 0))
						  (when (not (string-empty-p heading))
						    (save-excursion
						      (end-of-line)
						      (while (re-search-backward (format hpath:outline-section-pattern (regexp-quote heading))
										 nil t)
							(setq instance-num (1+ instance-num))))
						    (list 'link-to-file
							  (format "%s#%s%s"
								  (hypb:buffer-file-name)
								  heading
								  (if (> instance-num 1) (format ":I%d" instance-num) "")))))))
					  ((hypb:buffer-file-name)
					   (list 'link-to-file (hypb:buffer-file-name) (point)))
					  ((derived-mode-p 'dired-mode)
					   (list 'link-to-directory
						 (expand-file-name default-directory)))
					  (t (list 'link-to-buffer-tmp (buffer-name)))))
				      ;;
				      ;; Deleted link to elisp possibility as it can embed
				      ;; long elisp functions in the button data file and
				      ;; possibly not parse them correctly.
				      ;;
				      ;; (and (fboundp 'smart-emacs-lisp-mode-p)
				      ;;      (smart-emacs-lisp-mode-p)
				      ;;      (or (eq (char-syntax (following-char)) ?\()
				      ;; 	 (eq (char-syntax (preceding-char)) ?\)))
				      ;;      (setq val (hargs:sexpression-p))
				      ;;      (list 'eval-elisp val))
				      )))))
      ;; This is a referent button to link to, not the source button,
      ;; so clear it.
      (hattr:clear 'hbut:current))))

(defun hui:list-remove-text-properties (lst)
  "Return LST, a list, with text properties removed from any string elements."
  (mapcar (lambda (elt) (if (stringp elt) (substring-no-properties elt) elt))
	  lst))

(defun hui:validate-region (beg end region)
  "Trigger a user error unless BEG and END are whole numbers or REGION is non-nil."
  (unless (or (and (number-or-marker-p beg) (number-or-marker-p end)) region)
    (user-error "The mark is not set now, so there is no region")))

(provide 'hui)

;;; hui.el ends here<|MERGE_RESOLUTION|>--- conflicted
+++ resolved
@@ -3,11 +3,7 @@
 ;; Author:       Bob Weiner
 ;;
 ;; Orig-Date:    19-Sep-91 at 21:42:03
-<<<<<<< HEAD
-;; Last-Mod:     17-Aug-25 at 13:03:30 by Bob Weiner
-=======
 ;; Last-Mod:     13-Aug-25 at 23:59:06 by Mats Lidell
->>>>>>> 24ae47ec
 ;;
 ;; SPDX-License-Identifier: GPL-3.0-or-later
 ;;
