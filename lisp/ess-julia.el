;; ess-julia.el --- ESS julia mode and inferior interaction
;;
;; Copyright (C) 2012-2015 Vitalie Spinu and the ESS Core team.
;;
;; Filename: ess-julia.el
;; Author: Vitalie Spinu (based on julia-mode.el from julia-lang project)
;; Maintainer: Vitalie Spinu
;; Created: 02-04-2012 (ESS 12.03)
;; Keywords: ESS, julia
;;
;;;;;;;;;;;;;;;;;;;;;;;;;;;;;;;;;;;;;;;;;;;;;;;;;;;;;;;;;;;;;;;;;;;;;;
;;
;; This file is *NOT* part of GNU Emacs.
;; This file is part of ESS
;;
;; This program is free software; you can redistribute it and/or
;; modify it under the terms of the GNU General Public License as
;; published by the Free Software Foundation; either version 3, or
;; (at your option) any later version.
;;
;; This file is distributed in the hope that it will be useful,
;; but WITHOUT ANY WARRANTY; without even the implied warranty of
;; MERCHANTABILITY or FITNESS FOR A PARTICULAR PURPOSE.  See the
;; GNU General Public License for more details.
;;
;; A copy of the GNU General Public License is available at
;; http://www.r-project.org/Licenses/
;;
;;
;;;;;;;;;;;;;;;;;;;;;;;;;;;;;;;;;;;;;;;;;;;;;;;;;;;;;;;;;;;;;;;;;;;;;;
;;
;;; Commentary:
;;  customise inferior-julia-program-name to point to your julia-basic
;;  and start the inferior with M-x ess-julia.
;;
;;;;;;;;;;;;;;;;;;;;;;;;;;;;;;;;;;;;;;;;;;;;;;;;;;;;;;;;;;;;;;;;;;;;;;
;;
;;; Code:

(require 'compile); for compilation-* below
(require 'ess-utils)
<<<<<<< HEAD
(require 'julia-mode)
=======
(eval-when-compile
  (require 'cl))
>>>>>>> e16e13d3

(autoload 'inferior-ess "ess-inf" "Run an ESS process.")
(autoload 'ess-mode     "ess-mode" "Edit an ESS process.")

(defun ess-julia-send-string-function (process string visibly)
  "Send the Julia STRING to the PROCESS.
VISIBLY is not currently used."
  (let ((file (concat temporary-file-directory "julia_eval_region.jl")))
    (with-temp-file file
      (insert string))
    (process-send-string process (format ess-load-command file))))


;;; HELP
(defun ess-julia-get-help-topics (&optional proc)
  (append (ess-get-words-from-vector "ESS.all_help_topics()\n")
          (ess-julia--get-objects)))
    ;; (ess-command com)))

(defun ess-julia--retrive-topics (url)
  (with-current-buffer (url-retrieve-synchronously url)
    (require 'url)
    (goto-char (point-min))
    (let (out)
      (while (re-search-forward "toctree.*href=\"\\(.+\\)\">\\(.+\\)</a" nil t)
        (push (propertize (match-string 2)
                          :manual (concat url (match-string 1)))
              out))
      (kill-buffer)
      (nreverse out))))

(defvar ess-julia--manual-topics nil)
(defun ess-julia-manual-lookup-function (&rest args) ; args are not used
  (interactive)
  "Look up topics at http://docs.julialang.org/en/latest/manual/"
  ;; <li class="toctree-l1"><a class="reference internal" href="introduction/">Introduction</a></li>
  (let* ((pages (or ess-julia--manual-topics
                    (setq ess-julia--manual-topics
                          (ess-julia--retrive-topics "http://docs.julialang.org/en/latest/manual/"))))
         (page (ess-completing-read "Lookup:" pages nil t)))
    (browse-url (get-text-property 1 :manual page))))

;; julia 0.3.0 doesn't provide categories. Thus we don't support this anymore.
;; (defun ess-julia-reference-lookup-function (&rest args) ; args are not used
;;   (interactive)
;;   "Look up reference topics"
;;   ;; <li class="toctree-l1"><a class="reference internal" href="introduction/">Introduction</a></li>
;;   (let* ((pages (ess-get-words-from-vector "ESS.help_categories()\n")))
;;     (ess-display-help-on-object
;;      (ess-completing-read "Category" pages nil t))))



;;; COMPLETION
(defun ess-julia-object-completion ()
  "Return completions at point in a format required by `completion-at-point-functions'. "
  (let ((proc (ess-get-next-available-process ess-dialect t))
        (beg (ess-symbol-start)))
    (if proc
        (when beg
          (let* ((prefix (buffer-substring-no-properties beg (point)))
                 (obj (and (string-match "\\(.*\\)\\..*$" prefix)
                           (match-string 1 prefix)))
                 (beg (if obj
                          (+ beg 1 (length obj))
                        beg)))
            (list beg (point)
                  (nreverse (mapcar 'car (ess-julia--get-objects proc obj)))
                  :exclusive 'no)))
      (when (string-match "complet" (symbol-name last-command))
        (message "No ESS process of dialect %s started" ess-dialect)
        nil))))

<<<<<<< HEAD
(defun ess-julia--get-objects (&optional proc obj)
=======
(defun julia-objects (prefix)
  "Get all cached objects"
  (when prefix
    (let ((proc (ess-get-next-available-process nil t)))
      (if (string-match "\\(.*\\)\\..*$" prefix)
          (let ((module (match-string 1 prefix)))
            (mapcar (lambda (el) (concat module "." (car el)))
                    (julia--get-objects proc module)))
        (julia--get-objects proc)))))

(defun julia--get-objects (&optional proc obj)
>>>>>>> e16e13d3
  "Return all available objects.
Local caching might be used. If MODULE is givven, return only
objects from that MODULE."
  (setq proc (or proc
                 (get-process ess-local-process-name)))
  (when (process-live-p proc)
    (let ((objects (process-get proc 'objects)))
      (if (process-get proc 'busy)
          (if obj
              (assoc obj objects)
            (process-get proc 'objects))
        (if obj
            (or (cdr (assoc obj objects))
                ;; don't cache composite objects and datatypes
                (ess-julia--get-components proc obj))
          ;; this segment is entered when user completon at top level is
          ;; requested, either Tab or AC. Hence Main is always updated.
          (let ((modules (ess-get-words-from-vector
                          "ESS.main_modules()\n" nil nil proc))
                (loc (process-get proc 'last-objects-cache))
                (lev (process-get proc 'last-eval)))
            (prog1
                (apply #'nconc
                       (mapcar
                        (lambda (mod)
                          ;; we are caching all modules, and reinit Main every
                          ;; time user enters commands
                          (copy-sequence
                           (or (and (or (not (equal mod "Main"))
                                        (ignore-errors (time-less-p lev loc)))
                                    (cdr (assoc mod objects)))
                               (ess-julia--get-components proc mod t))))
                        modules))
              (process-put proc 'last-objects-cache (current-time)))))))))

(defun ess-julia--get-components (proc obj &optional cache?)
  (with-current-buffer (ess-command (format "ESS.components(%s)\n" obj)
                                    nil nil nil nil proc)
    (goto-char (point-min))
    (let (list)
      (while (re-search-forward
              "^\\([^ \t\n]+\\) +\\([^ \t\n]+\\)$" nil t)
        (push (cons (match-string 1) (match-string 2)) list))
      (when cache?
        (let ((objects (process-get proc 'objects)))
         (push (cons obj list) objects)
         (process-put proc 'objects objects)))
      list)))

<<<<<<< HEAD

;;; AC
(defvar ac-source-ess-julia-objects
=======
(defun julia-get-object-help-string (sym)
  "Help string for ac."
  (let ((proc (ess-get-next-available-process nil t)))
    (if (null proc)
        "No free ESS process found"
      (let ((buf (get-buffer-create " *ess-command-output*")))
        (with-current-buffer (process-buffer proc)
          (ess-with-current-buffer buf
            (ess--flush-help-into-current-buffer sym nil t)))
        (with-current-buffer buf
          (ess-help-underline)
          (goto-char (point-min))
          (buffer-string))))))

(defvar ac-source-julia-objects
>>>>>>> e16e13d3
  '((prefix     . ess-symbol-start)
    (requires   . 2)
    (candidates . ess-ac-julia-objects)
    (document   . julia-get-object-help-string))
  "Auto-completion source for julia objects")

(defun ess-ac-julia-objects ()
<<<<<<< HEAD
  "Get all cached objects"
  (let ((aprf ac-prefix))
    (let ((proc (ess-get-next-available-process nil t)))
      (when aprf
        (if (string-match "\\(.*\\)\\..*$" aprf)
            (let ((module (match-string 1 aprf)))
              (mapcar (lambda (el) (concat module "." (car el)))
                      (ess-julia--get-objects proc module)))
          (ess-julia--get-objects proc))))))

=======
  (julia-objects ac-prefix))

(defun company-julia-objects (command &optional arg &rest ignored)
  (interactive (list 'interactive))
  (cl-case command
    (interactive (company-begin-backend 'company-julia-objects))
    (prefix (unless (company-in-string-or-comment)
              (let ((start (ess-symbol-start)))
                (when start (buffer-substring-no-properties start (point))))))
    (candidates (all-completions arg (mapcar #'car (julia-objects arg))))
    (doc-buffer (company-doc-buffer (julia-get-object-help-string arg)))))
>>>>>>> e16e13d3


;;; ERRORS
(defvar ess-julia-error-regexp-alist '(ess-julia-in ess-julia-at ess-julia-while-load)
  "List of symbols which are looked up in `compilation-error-regexp-alist-alist'.")

(add-to-list 'compilation-error-regexp-alist-alist
             '(ess-julia-in  "^\\s-*in [^ \t\n]* \\(at \\(.*\\):\\([0-9]+\\)\\)" 2 3 nil 2 1))
(add-to-list 'compilation-error-regexp-alist-alist
             '(ess-julia-at "^\\S-+\\s-+\\(at \\(.*\\):\\([0-9]+\\)\\)"  2 3 nil 2 1))
(add-to-list 'compilation-error-regexp-alist-alist
             '(ess-julia-while-load "^\\s-*\\(while loading\\s-\\(.*\\), in .* on line +\\([0-9]+\\)\\)"  2 3 nil 2 1))


;;; ELDOC
(defun ess-julia-eldoc-function ()
  "Return the doc string, or nil.
If an ESS process is not associated with the buffer, do not try
to look up any doc strings."
  (interactive)
  (when (and (ess-process-live-p)
             (not (ess-process-get 'busy)))
    (let ((funname (or (and ess-eldoc-show-on-symbol ;; aggressive completion
                            (symbol-at-point))
                       (car (ess--funname.start)))))
      (when funname
        (let* ((args (copy-sequence (nth 2 (ess-function-arguments funname))))
               (W (- (window-width (minibuffer-window)) (+ 4 (length funname))))
               (doc (concat (propertize funname 'face font-lock-function-name-face) ": ")))
          (when args
            (setq args (sort args (lambda (s1 s2)
                                    (< (length s1) (length s2)))))
            (setq doc (concat doc (pop args)))
            (while (and args (< (+ (length doc) (length (car args))) W))
              (setq doc (concat doc "  "
                                (pop args))))
            (when (and args (< (length doc) W))
              (setq doc (concat doc " {--}"))))
          doc)))))


;;; IMENU
(defvar ess-julia-imenu-generic-expression
  ;; don't use syntax classes, screws egrep
  '(("Function (_)" "[ \t]*function[ \t]+\\(_[^ \t\n]*\\)" 1)
    ("Function" "^[ \t]*function[ \t]+\\([^_][^\t\n]*\\)" 1)
    ("Const" "[ \t]*const \\([^ \t\n]*\\)" 1)
    ("Type"  "^[ \t]*[a-zA-Z0-9_]*type[a-zA-Z0-9_]* \\([^ \t\n]*\\)" 1)
    ("Require"      " *\\(\\brequire\\)(\\([^ \t\n)]*\\)" 2)
    ("Include"      " *\\(\\binclude\\)(\\([^ \t\n)]*\\)" 2)
    ))


;;; CORE
(defvar ess-julia-customize-alist
  '((comint-use-prompt-regexp		. t)
    (ess-eldoc-function                 . 'ess-julia-eldoc-function)
    (inferior-ess-primary-prompt	. "a> ") ;; from julia>
    (inferior-ess-secondary-prompt	. nil)
    (inferior-ess-prompt		. "\\w*> ")
    (ess-local-customize-alist		. 'ess-julia-customize-alist)
    (inferior-ess-program		. inferior-julia-program-name)
    (ess-get-help-topics-function	. 'ess-julia-get-help-topics)
    (ess-help-web-search-command        . "http://docs.julialang.org/en/latest/search/?q=%s")
    (ess-manual-lookup-command          . 'ess-julia-manual-lookup-function)
    ;; (ess-reference-lookup-command       . 'ess-julia-reference-lookup-function)
    (ess-load-command   		. "include(\"%s\")\n")
    (ess-funargs-command                . "ESS.fun_args(\"%s\")\n")
    (ess-dump-error-re			. "in \\w* at \\(.*\\):[0-9]+")
    (ess-error-regexp			. "\\(^\\s-*at\\s-*\\(?3:.*\\):\\(?2:[0-9]+\\)\\)")
    (ess-error-regexp-alist		. ess-julia-error-regexp-alist)
    (ess-send-string-function		. nil);'ess-julia-send-string-function)
    (ess-imenu-generic-expression       . ess-julia-imenu-generic-expression)
    ;; (inferior-ess-objects-command	. inferior-R-objects-command)
    ;; (inferior-ess-search-list-command	. "search()\n")
    (inferior-ess-help-command		. "ESS.help(\"%s\")\n")
    ;; (inferior-ess-help-command	. "help(\"%s\")\n")
    (ess-language			. "julia")
    (ess-dialect			. "julia")
    (ess-suffix				. "jl")
<<<<<<< HEAD
    (ess-ac-sources                     . '(ac-source-ess-julia-objects))
=======
    (ess-ac-sources                     . '(ac-source-julia-objects))
    (ess-company-backends		. '(company-julia-objects))
>>>>>>> e16e13d3
    (ess-dump-filename-template		. (ess-replace-regexp-in-string
					   "S$" ess-suffix ; in the one from custom:
					   ess-dump-filename-template-proto))
    (ess-mode-editing-alist	        . nil)
    (ess-change-sp-regexp		. nil );ess-R-change-sp-regexp)
    (ess-help-sec-regex			. ess-help-R-sec-regex)
    (ess-help-sec-keys-alist		. ess-help-R-sec-keys-alist)
    (ess-loop-timeout			. ess-S-loop-timeout);fixme: dialect spec.
    (ess-cmd-delay			. ess-R-cmd-delay)
    (ess-function-pattern		. ess-R-function-pattern)
    (ess-object-name-db-file		. "ess-jl-namedb.el" )
    (ess-smart-operators		. ess-R-smart-operators)
    (inferior-ess-help-filetype        . nil)
    (inferior-ess-exit-command		. "exit()\n")
    ;;harmful for shell-mode's C-a: -- but "necessary" for ESS-help?
    (inferior-ess-start-file		. nil) ;; "~/.ess-R"
    (inferior-ess-start-args		. "")
    (inferior-ess-language-start	. nil)
    (ess-STERM		. "iESS")
    (ess-editor	. R-editor)
    (ess-pager		. R-pager)
    )
  "Variables to customize for Julia -- set up later than emacs initialization.")

(defcustom inferior-julia-args ""
  "String of arguments (see 'julia --help') used when starting julia."
  ;; These arguments are currently not passed to other versions of julia that have
  ;; been created using the variable `ess-r-versions'."
  :group 'ess-julia
  :type 'string)

(defvar ess-julia-mode-map ess-mode-map)

;;;###autoload
(define-derived-mode ess-julia-mode julia-mode "ESS[julia-derived]"
  "Major mode for editing julia source.  See `ess-mode' for more help."
  (ess-mode ess-julia-customize-alist nil t)
  ;; for emacs >= 24
  (remove-hook 'completion-at-point-functions 'ess-filename-completion 'local) ;; should be first
  (add-hook 'completion-at-point-functions 'ess-julia-object-completion nil 'local)
  (add-ehook 'completion-at-point-functions 'ess-filename-completion nil 'local)
  (if (fboundp 'ess-add-toolbar) (ess-add-toolbar))
  (set (make-local-variable 'end-of-defun-function) 'ess-end-of-function)

  (set (make-local-variable 'ess-julia-basic-offset) 4)
  (setq imenu-generic-expression ess-julia-imenu-generic-expression)
  (imenu-add-to-menubar "Imenu-jl")
  (run-hooks 'ess-julia-mode-hook))

(defvar ess-julia-mode-hook nil)
(defvar ess-julia-post-run-hook nil
  "Functions run in process buffer after starting julia process.")

;;;###autoload
(defun julia (&optional start-args)
  "Call 'julia'.
Optional prefix (C-u) allows to set command line arguments, such as
--load=<file>.  This should be OS agnostic.
If you have certain command line arguments that should always be passed
to julia, put them in the variable `inferior-julia-args'."
  (interactive "P")
  ;; get settings, notably inferior-julia-program-name :
  (if (null inferior-julia-program-name)
      (error "'inferior-julia-program-name' does not point to 'julia' or 'julia-basic' executable")
    (setq ess-customize-alist ess-julia-customize-alist)
    (ess-write-to-dribble-buffer   ;; for debugging only
     (format
      "\n(julia): ess-dialect=%s, buf=%s, start-arg=%s\n current-prefix-arg=%s\n"
      ess-dialect (current-buffer) start-args current-prefix-arg))
    (let* ((jl-start-args
	    (concat inferior-julia-args " " ; add space just in case
		    (if start-args
			(read-string
                         (concat "Starting Args"
                                 (if inferior-julia-args
                                     (concat " [other than '" inferior-julia-args "']"))
                                 " ? "))
		      nil))))
      (inferior-ess jl-start-args)

      (remove-hook 'completion-at-point-functions 'ess-filename-completion 'local) ;; should be first
      (add-hook 'completion-at-point-functions 'ess-julia-object-completion nil 'local)
      (add-hook 'completion-at-point-functions 'ess-filename-completion nil 'local)

      (ess--tb-start)
      (set (make-local-variable 'ess-julia-basic-offset) 4)
      ;; remove ` from julia's logo
      (goto-char (point-min))
      (while (re-search-forward "`" nil t)
        (replace-match "'"))
      (goto-char (point-max))
      ;; --> julia helpers from ../etc/ess-julia.jl :
      (ess--inject-code-from-file (format "%sess-julia.jl" ess-etc-directory))
      (with-ess-process-buffer nil
        (run-mode-hooks 'ess-julia-post-run-hook))
      )))

(add-to-list 'auto-mode-alist '("\\.jl\\'" . ess-julia-mode))

(provide 'ess-julia)

;;; ess-julia.el ends here<|MERGE_RESOLUTION|>--- conflicted
+++ resolved
@@ -39,12 +39,9 @@
 
 (require 'compile); for compilation-* below
 (require 'ess-utils)
-<<<<<<< HEAD
 (require 'julia-mode)
-=======
 (eval-when-compile
   (require 'cl))
->>>>>>> e16e13d3
 
 (autoload 'inferior-ess "ess-inf" "Run an ESS process.")
 (autoload 'ess-mode     "ess-mode" "Edit an ESS process.")
@@ -120,21 +117,17 @@
         (message "No ESS process of dialect %s started" ess-dialect)
         nil))))
 
-<<<<<<< HEAD
-(defun ess-julia--get-objects (&optional proc obj)
-=======
-(defun julia-objects (prefix)
+(defun ess-julia-objects (prefix)
   "Get all cached objects"
   (when prefix
     (let ((proc (ess-get-next-available-process nil t)))
       (if (string-match "\\(.*\\)\\..*$" prefix)
           (let ((module (match-string 1 prefix)))
             (mapcar (lambda (el) (concat module "." (car el)))
-                    (julia--get-objects proc module)))
-        (julia--get-objects proc)))))
-
-(defun julia--get-objects (&optional proc obj)
->>>>>>> e16e13d3
+                    (ess-julia--get-objects proc module)))
+        (ess-julia--get-objects proc)))))
+
+(defun ess-julia--get-objects (&optional proc obj)
   "Return all available objects.
 Local caching might be used. If MODULE is givven, return only
 objects from that MODULE."
@@ -184,13 +177,7 @@
          (process-put proc 'objects objects)))
       list)))
 
-<<<<<<< HEAD
--
-;;; AC
-(defvar ac-source-ess-julia-objects
-=======
-(defun julia-get-object-help-string (sym)
+(defun ess-julia-get-object-help-string (sym)
   "Help string for ac."
   (let ((proc (ess-get-next-available-process nil t)))
     (if (null proc)
@@ -204,39 +191,25 @@
           (goto-char (point-min))
           (buffer-string))))))
 
-(defvar ac-source-julia-objects
->>>>>>> e16e13d3
+(defvar ac-source-ess-julia-objects
   '((prefix     . ess-symbol-start)
     (requires   . 2)
     (candidates . ess-ac-julia-objects)
-    (document   . julia-get-object-help-string))
+    (document   . ess-julia-get-object-help-string))
   "Auto-completion source for julia objects")
 
 (defun ess-ac-julia-objects ()
-<<<<<<< HEAD
-  "Get all cached objects"
-  (let ((aprf ac-prefix))
-    (let ((proc (ess-get-next-available-process nil t)))
-      (when aprf
-        (if (string-match "\\(.*\\)\\..*$" aprf)
-            (let ((module (match-string 1 aprf)))
-              (mapcar (lambda (el) (concat module "." (car el)))
-                      (ess-julia--get-objects proc module)))
-          (ess-julia--get-objects proc))))))
-
-=======
-  (julia-objects ac-prefix))
-
-(defun company-julia-objects (command &optional arg &rest ignored)
+  (ess-julia-objects ac-prefix))
+
+(defun company-ess-julia-objects (command &optional arg &rest ignored)
   (interactive (list 'interactive))
   (cl-case command
-    (interactive (company-begin-backend 'company-julia-objects))
+    (interactive (company-begin-backend 'company-ess-julia-objects))
     (prefix (unless (company-in-string-or-comment)
               (let ((start (ess-symbol-start)))
                 (when start (buffer-substring-no-properties start (point))))))
-    (candidates (all-completions arg (mapcar #'car (julia-objects arg))))
-    (doc-buffer (company-doc-buffer (julia-get-object-help-string arg)))))
->>>>>>> e16e13d3
+    (candidates (all-completions arg (mapcar #'car (ess-julia-objects arg))))
+    (doc-buffer (company-doc-buffer (ess-julia-get-object-help-string arg)))))
 
  
@@ -321,12 +294,8 @@
     (ess-language			. "julia")
     (ess-dialect			. "julia")
     (ess-suffix				. "jl")
-<<<<<<< HEAD
     (ess-ac-sources                     . '(ac-source-ess-julia-objects))
-=======
-    (ess-ac-sources                     . '(ac-source-julia-objects))
-    (ess-company-backends		. '(company-julia-objects))
->>>>>>> e16e13d3
+    (ess-company-backends		. '(company-ess-julia-objects))
     (ess-dump-filename-template		. (ess-replace-regexp-in-string
 					   "S$" ess-suffix ; in the one from custom:
 					   ess-dump-filename-template-proto))
