#+TITLE: plz.el

#+PROPERTY: LOGGING nil

# NOTE: It would be preferable to put these at the bottom of the file under the export options heading, but it seems that "TEXINFO_DIR_CATEGORY" only works at the top of the file.
#+EXPORT_FILE_NAME: plz.texi
#+TEXINFO_DIR_CATEGORY: Emacs
#+TEXINFO_DIR_TITLE: Plz: (plz)
#+TEXINFO_DIR_DESC: HTTP library using Curl as a backend

# Note: This readme works with the org-make-toc <https://github.com/alphapapa/org-make-toc> package, which automatically updates the table of contents.

[[http://elpa.gnu.org/packages/plz.html][file:http://elpa.gnu.org/packages/plz.svg]]

#+HTML: <img src="images/mascot.png" align="right">

~plz~ is an HTTP library for Emacs.  It uses ~curl~ as a backend, which avoids some of the issues with using Emacs's built-in ~url~ library.  It supports both synchronous and asynchronous requests.  Its API is intended to be simple, natural, and expressive.  Its code is intended to be simple and well-organized.  Every feature is tested against [[https://httpbin.org/][httpbin]].

* Contents                                                         :noexport:
:PROPERTIES:
:TOC:      :include siblings
:END:
:CONTENTS:
- [[#installation][Installation]]
- [[#usage][Usage]]
  - [[#examples][Examples]]
  - [[#functions][Functions]]
  - [[#queueing][Queueing]]
- [[#changelog][Changelog]]
- [[#credits][Credits]]
- [[#development][Development]]
  - [[#copyright-assignment][Copyright assignment]]
:END:

* Installation
:PROPERTIES:
:TOC:      :depth 0
:END:

** GNU ELPA

~plz~ is available in [[http://elpa.gnu.org/packages/plz.html][GNU ELPA]].  It may be installed in Emacs using the ~package-install~ command.

** Manual

 ~plz~ has no dependencies other than Emacs and ~curl~.  It's known to work on Emacs 26.3 or later.  To install it manually, simply place =plz.el= in your ~load-path~ and ~(require 'plz)~.

* Usage
:PROPERTIES:
:TOC:      :depth 1
:END:

The main public function is ~plz~, which sends an HTTP request and returns either the result of the specified type (for a synchronous request), or the ~curl~ process object (for asynchronous requests).  For asynchronous requests, callback, error-handling, and finalizer functions may be specified, as well as various other options.

** Examples

Synchronously =GET= a URL and return the response body as a decoded string (here, raw JSON):

#+BEGIN_SRC elisp :exports both :results value code :cache yes
  (plz 'get "https://httpbin.org/user-agent")
#+END_SRC

#+RESULTS[47fef7e4780e9fac6c99d7661c29de580bf0fa14]:
#+begin_src elisp
  "{\n \"user-agent\": \"curl/7.35.0\"\n}\n"
#+end_src

Synchronously =GET= a URL that returns a JSON object, and parse and return it as an alist:

#+BEGIN_SRC elisp :exports both :results value code :cache yes
  (plz 'get "https://httpbin.org/get" :as #'json-read)
#+END_SRC

#+RESULTS[a117174ba62b2be3ea3f23e5c43662047b81bccf]:
#+begin_src elisp
  ((args)
   (headers
    (Accept . "*/*")
    (Accept-Encoding . "deflate, gzip")
    (Host . "httpbin.org")
    (User-Agent . "curl/7.35.0"))
   (url . "https://httpbin.org/get"))
#+end_src

Asynchronously =POST= a JSON object in the request body, then parse a JSON object from the response body, and call a function with the result:

#+BEGIN_SRC elisp :exports both :cache yes
  (plz 'post "https://httpbin.org/post"
    :headers '(("Content-Type" . "application/json"))
    :body (json-encode '(("key" . "value")))
    :as #'json-read
    :then (lambda (alist)
            (message "Result: %s" (alist-get 'data alist))))
#+END_SRC

#+RESULTS[3f4fdd16c4980bf36c3930e91f69cc379cca4a35]:
: Result: {"key":"value"}

Synchronously download a JPEG file, then create an Emacs image object from the data:

#+BEGIN_SRC elisp :exports both :cache yes
  (let ((jpeg-data (plz 'get "https://httpbin.org/image/jpeg" :as 'binary)))
    (create-image jpeg-data nil 'data))
#+END_SRC

#+RESULTS[fbe8a6c8cb097ac08e992ea90bdbd50e7337a385]:
: (image :type jpeg :data ""ÿØÿà^@^PJFIF...")

** Functions

+  ~plz~ :: /(method url &key headers body else finally noquery (as 'string) (then 'sync) (body-type 'text) (decode t decode-s) (connect-timeout plz-connect-timeout) (timeout plz-timeout))/

   Request ~METHOD~ from ~URL~ with curl.  Return the curl process object or, for a synchronous request, the selected result.

   ~HEADERS~ may be an alist of extra headers to send with the request.

   ~BODY~ may be a string, a buffer, or a list like ~(file FILENAME)~ to upload a file from disk.

   ~BODY-TYPE~ may be ~text~ to send ~BODY~ as text, or ~binary~ to send it as binary.

   ~AS~ selects the kind of result to pass to the callback function ~THEN~, or the kind of result to return for synchronous requests.  It may be:

   - ~buffer~ to pass the response buffer, which will be narrowed to the response body and decoded according to ~DECODE~.
   - ~binary~ to pass the response body as an un-decoded string.
   - ~string~ to pass the response body as a decoded string.
   - ~response~ to pass a ~plz-response~ structure.
   - ~file~ to pass a temporary filename to which the response body has been saved without decoding.
   - ~(file ~FILENAME)~ to pass ~FILENAME~ after having saved the response body to it without decoding.  ~FILENAME~ must be a non-existent file; if it exists, it will not be overwritten, and an error will be signaled.  ~FILENAME~ is passed through ~expand-file-name~, which see.
   - A function, which is called in the response buffer with it narrowed to the response body (suitable for, e.g. ~json-read~).

   If ~DECODE~ is non-nil, the response body is decoded automatically.  For binary content, it should be nil.  When ~AS~ is ~binary~, ~DECODE~ is automatically set to nil.

   ~THEN~ is a callback function, whose sole argument is selected above with ~AS~; if the request fails and no ~ELSE~ function is given (see below), the argument will be a ~plz-error~ structure describing the error.  Or ~THEN~ may be ~sync~ to make a synchronous request, in which case the result is returned directly from this function.

   ~ELSE~ is an optional callback function called when the request fails (i.e. if curl fails, or if the ~HTTP~ response has a non-2xx status code).  It is called with one argument, a ~plz-error~ structure.  If ~ELSE~ is nil, a ~plz-curl-error~ or ~plz-http-error~ is signaled when the request fails, with a ~plz-error~ structure as the error data.  For synchronous requests, this argument is ignored.

   ~NOTE~: In v0.8 of ~plz~, only one error will be signaled: ~plz-error~.  The existing errors, ~plz-curl-error~ and ~plz-http-error~, inherit from ~plz-error~ to allow applications to update their code while using v0.7 (i.e. any ~condition-case~ forms should now handle only ~plz-error~, not the other two).

   ~FINALLY~ is an optional function called without argument after ~THEN~ or ~ELSE~, as appropriate.  For synchronous requests, this argument is ignored.

   ~CONNECT-TIMEOUT~ and ~TIMEOUT~ are a number of seconds that limit how long it takes to connect to a host and to receive a response from a host, respectively.

   ~NOQUERY~ is passed to ~make-process~, which see.

   ~FILTER~ is an optional function to be used as the process filter for the curl process.  It can be used to handle HTTP responses in a streaming way.  The function must accept 2 arguments, the process object running curl, and a string which is output received from the process.  The default process filter inserts the output of the process into the process buffer.  The provided ~FILTER~ function should at least insert output up to the HTTP body into the process buffer.


** Queueing

~plz~ provides a simple system for queueing HTTP requests.  First, make a ~plz-queue~ struct by calling ~make-plz-queue~.  Then call ~plz-queue~ with the struct as the first argument, and the rest of the arguments being the same as those passed to ~plz~.  Then call ~plz-run~ to run the queued requests.

All of the queue-related functions return the queue as their value, making them easy to use.  For example:

#+begin_src elisp :exports code
  (defvar my-queue (make-plz-queue :limit 2))

  (plz-run
   (plz-queue my-queue
     'get "https://httpbin.org/get?foo=0"
     :then (lambda (body) (message "%s" body))))
#+end_src

Or:

#+begin_src elisp :exports code
  (let ((queue (make-plz-queue :limit 2
                               :finally (lambda ()
                                          (message "Queue empty."))))
        (urls '("https://httpbin.org/get?foo=0"
                "https://httpbin.org/get?foo=1")))
    (plz-run
     (dolist (url urls queue)
       (plz-queue queue 'get url
         :then (lambda (body) (message "%s" body))))))
#+end_src

You may also clear a queue with ~plz-clear~, which cancels any active or queued requests and calls their ~:else~ functions.  And ~plz-length~ returns the number of a queue's active and queued requests.

** Tips
:PROPERTIES:
:TOC:      :ignore (this)
:END:

+ You can customize settings in the =plz= group, but this can only be used to adjust a few defaults.  It's not intended that changing or binding global variables be necessary for normal operation.

* Changelog
:PROPERTIES:
:TOC:      :depth 0
:END:

<<<<<<< HEAD
** 0.10-pre

Nothing new yet.
=======
** 0.9.1

*Fixes*

+ Expand filenames when downloading to files (which was already applied to filenames passed for uploading).  (Thanks to [[https://github.com/josephmturner][Joseph Turner]].)  
>>>>>>> c579f039

** 0.9

*Compatibility*

+ The minimum supported Emacs version is now 27.1.  (It is no longer practical to test ~plz~ with Emacs versions older than 27.1.  For Emacs 26.3, an earlier version of ~plz~ may be used, or this version might be compatible, with or without minor changes, which the maintainer cannot offer support for.)

*Changes*

+ Option ~plz-timeout~ is removed.  (It was the default value for ~plz~'s ~:timeout~ argument, which is passed to Curl as its ~--max-time~ argument, limiting the total duration of a request operation.  This argument should be unset by default, because larger or slower downloads might not finish within a certain duration, and it is surprising to the user to have this option set by default, potentially causing requests to timeout unnecessarily.)
+ Using arguments ~:as 'file~ or ~:as '(file FILENAME)~ now passes the filename to Curl, allowing it to write the data to the file itself (rather than receiving the data into an Emacs buffer and then writing it to a file.  This improves performance when downloading large files, significantly reducing Emacs's CPU and memory usage).

*Fixes*

+ Improve workaround for Emacs's process sentinel-related issues.  (Don't try to process response a second time if Emacs calls the sentinel after ~plz~ has returned for a synchronous request.  See [[https://github.com/alphapapa/plz.el/issues/53][#53]].  Thanks to [[https://github.com/josephmturner][Joseph Turner]] for extensive help debugging, and to [[https://ushin.org/][USHIN]] for sponsoring some of this work.)
+ Inhibit buffer hooks when calling ~generate-new-buffer~ (as extra protection against "kill buffer?" prompts in case of errors).  (See [[https://github.com/alphapapa/plz.el/pull/52][#52]].  Thanks to [[https://github.com/mkcms][Michał Krzywkowski]].)
  - Avoid "kill buffer?" prompts in case of errors on Emacs versions before 28.  (See [[https://github.com/alphapapa/plz.el/pull/52][#52]] and [[https://github.com/alphapapa/plz.el/issues/57][#57]].  Thanks to [[https://github.com/mkcms][Michał Krzywkowski]].)  

*Development*

+ ~plz~ is now automatically tested against Emacs versions 27.1, 27.2, 28.1, 28.2, 29.1, 29.2, 29.3, and a recent snapshot of the ~master~ branch (adding 29.2 and 29.3).

** 0.8

*Additions*

+ Function ~plz~ now accepts a ~:filter~ argument which can be used to override the default process filter (e.g. for streaming responses).  ([[https://github.com/alphapapa/plz.el/pull/43][#43]], [[https://github.com/alphapapa/plz.el/pull/50][#50]].  Thanks to [[https://github.com/r0man][Roman Scherer]].)

** 0.7.3

*Fixes*
+ Info manual generation on GNU ELPA.  (Also, the Info manual is no longer committed to Git.)

** 0.7.2

*Fixes*
+ Don't delete preexisting files when downloading to a file.  ([[https://github.com/alphapapa/plz.el/pull/41][#41]]. Thanks to [[https://github.com/josephmturner][Joseph Turner]].)

** 0.7.1

*Fixes*
+ Handle HTTP 303 redirects.  (Thanks to [[https://github.com/hubisan][Daniel Hubmann]] for reporting.)

** 0.7

*Changes*
+ A new error signal, ~plz-error~, is defined.  The existing signals, ~plz-curl-error~ and ~plz-http-error~, inherit from it, so handling ~plz-error~ catches both.

  *NOTE:* The existing signals, ~plz-curl-error~ and ~plz-http-error~, are hereby deprecated, and they will be removed in v0.8.  Applications should be updated while using v0.7 to only expect ~plz-error~.

*Fixes*
+ Significant improvement in reliability by implementing failsafes and workarounds for Emacs's process-handling code.  (See [[https://github.com/alphapapa/plz.el/issues/3][#3]].)
+ STDERR output from curl processes is not included in response bodies (which sometimes happened, depending on Emacs's internal race conditions).  (Fixes [[https://github.com/alphapapa/plz.el/issues/23][#23]].)
+ Use ~with-local-quit~ for synchronous requests (preventing Emacs from complaining sometimes).  (Fixes [[https://github.com/alphapapa/plz.el/issues/26][#26]].)
+ Various fixes for ~:as 'buffer~ result type: decode body when appropriate; unset multibyte for binary; narrow to body; don't kill buffer prematurely.
+ When clearing a queue, don't try to kill finished processes.

*Internal*
+ Response processing now happens outside the process sentinel, so any errors (e.g. in user callbacks) are not signaled from inside the sentinel.  (This avoids the 2-second pause Emacs imposes in such cases.)
+ Tests run against a local instance of [[https://github.com/postmanlabs/httpbin][httpbin]] (since the ~httpbin.org~ server is often overloaded).
+ No buffer-local variables are defined anymore; process properties are used instead.

** 0.6

*Additions*
+ Function ~plz~'s ~:body~ argument now accepts a list like ~(file FILENAME)~ to upload a file from disk (by passing the filename to curl, rather than reading its content into Emacs and sending it to curl through the pipe).

*Fixes*
+ Function ~plz~'s docstring now mentions that the ~:body~ argument may also be a buffer (an intentional feature that was accidentally undocumented).
+ Handle HTTP 3xx redirects when using ~:as 'response~.

** 0.5.4

*Fixes*
+ Only run queue's ~finally~ function after queue is empty.  (New features should not be designed and released on a Friday.)

** 0.5.3

*Fixes*
+ Move new slot in ~plz-queue~ struct to end to prevent invalid byte-compiler expansions for already-compiled applications (which would require them to be recompiled after upgrading ~plz~).

** 0.5.2

*Fixes*
+ When clearing a queue, only call ~plz-queue~'s ~finally~ function when specified.

** 0.5.1

*Fixes*
+ Only call ~plz-queue~'s ~finally~ function when specified.  (Thanks to [[https://github.com/redchops][Dan Oriani]] for reporting.)

** 0.5

*Additions*
+ Struct ~plz-queue~'s ~finally~ slot, a function called when the queue is finished.

** 0.4

*Additions*
+ Support for HTTP ~HEAD~ requests.  (Thanks to [[https://ushin.org/][USHIN]] for sponsoring.)

*Changes*
+ Allow sending ~POST~ and ~PUT~ requests without bodies.  ([[https://github.com/alphapapa/plz.el/issues/16][#16]].  Thanks to [[https://github.com/josephmturner][Joseph Turner]] for reporting.  Thanks to [[https://ushin.org/][USHIN]] for sponsoring.)

*Fixes*
+ All 2xx HTTP status codes are considered successful.  ([[https://github.com/alphapapa/plz.el/issues/17][#17]].  Thanks to [[https://github.com/josephmturner][Joseph Turner]] for reporting.  Thanks to [[https://ushin.org/][USHIN]] for sponsoring.)
+ Errors are signaled with error data correctly.

*Internal*
+ Test suite explicitly tests with both HTTP/1.1 and HTTP/2.
+ Test suite also tests with Emacs versions 27.2, 28.1, and 28.2.

** 0.3

*Additions*
+ Handle HTTP proxy headers from Curl. ([[https://github.com/alphapapa/plz.el/issues/2][#2]].  Thanks to [[https://github.com/alanthird][Alan Third]] and [[https://github.com/sawyerzheng][Sawyer Zheng]] for reporting.)

*Fixes*
+ Replaced words not in Ispell's default dictionaries (so ~checkdoc~ linting succeeds).

** 0.2.1

*Fixes*
+ Handle when Curl process is interrupted.

** 0.2

*Added*
+ Simple request queueing.

** 0.1

Initial release.

* Credits

+  Thanks to [[https://github.com/skeeto][Chris Wellons]], author of the [[https://github.com/skeeto/elfeed][Elfeed]] feed reader and the popular blog [[https://nullprogram.com/][null program]], for his invaluable advice, review, and encouragement.

* Development

Bug reports, feature requests, suggestions — /oh my/!

Note that ~plz~ is a young library, and its only client so far is [[https://github.com/alphapapa/ement.el][Ement.el]].  There are a variety of HTTP and ~curl~ features it does not yet support, since they have not been needed by the author.  Patches are welcome, as long as they include passing tests.

** Copyright assignment

This package is part of [[https://www.gnu.org/software/emacs/][GNU Emacs]], being distributed in [[https://elpa.gnu.org/][GNU ELPA]].  Contributions to this project must follow GNU guidelines, which means that, as with other parts of Emacs, patches of more than a few lines must be accompanied by having assigned copyright for the contribution to the FSF.  Contributors who wish to do so may contact [[mailto:emacs-devel@gnu.org][emacs-devel@gnu.org]] to request the assignment form.

* License
:PROPERTIES:
:TOC:      :ignore (this)
:END:

GPLv3

* COMMENT Export setup                                             :noexport:
:PROPERTIES:
:TOC:      :ignore (this descendants)
:END:

# Copied from org-super-agenda's readme, in which much was borrowed from Org's =org-manual.org=.

#+OPTIONS: broken-links:t *:t

** Info export options

# NOTE: These are moved to the top of the file.

** File-local variables

# NOTE: Setting org-comment-string buffer-locally is a nasty hack to work around GitHub's org-ruby's HTML rendering, which does not respect noexport tags.  The only way to hide this tree from its output is to use the COMMENT keyword, but that prevents Org from processing the export options declared in it.  So since these file-local variables don't affect org-ruby, wet set org-comment-string to an unused keyword, which prevents Org from deleting this tree from the export buffer, which allows it to find the export options in it.  And since org-export does respect the noexport tag, the tree is excluded from the info page.

# Local Variables:
# eval: (require 'org-make-toc)
# before-save-hook: org-make-toc
# org-export-with-properties: ()
# org-export-with-title: t
# org-export-initial-scope: buffer
# org-comment-string: "NOTCOMMENT"
# End:<|MERGE_RESOLUTION|>--- conflicted
+++ resolved
@@ -188,17 +188,15 @@
 :TOC:      :depth 0
 :END:
 
-<<<<<<< HEAD
 ** 0.10-pre
 
 Nothing new yet.
-=======
+
 ** 0.9.1
 
 *Fixes*
 
 + Expand filenames when downloading to files (which was already applied to filenames passed for uploading).  (Thanks to [[https://github.com/josephmturner][Joseph Turner]].)  
->>>>>>> c579f039
 
 ** 0.9
 
