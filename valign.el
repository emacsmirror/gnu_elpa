;;; valign.el --- Visually align tables      -*- lexical-binding: t; -*-

;; Author: Yuan Fu <casouri@gmail.com>
;; URL: https://github.com/casouri/valign
;; Version: 0.1.0
;; Keywords: convenience
;; Package-Requires: ((emacs "26.0"))

;;; This file is NOT part of GNU Emacs

;;; Commentary:
;;
;; This package provides visual alignment for Org tables on GUI Emacs.
;; It can properly align tables containing variable-pitch font, CJK
;; characters and images.  In the meantime, the text-based alignment
;; generated by Org mode is left untouched.
;;
;; To use this package, load it and run M-x valign-setup RET.  And any
;; Org tables in Org mode should be automatically aligned.  If you want
;; to align a table manually, run M-x valign-table RET on a Org table.
;;
;; Valign provides two styles of separator, |-----|-----|, and
;; |           |.  Customize ‘valign-separator-row-style’ to set a
;; style.

;;; Code:
;;

(require 'cl-lib)
(require 'pcase)

(defcustom valign-lighter " valign"
  "The lighter string used by function `valign-mode'."
  :group 'valign
  :type 'string)

;;; Backstage

(define-error 'valign-bad-cell "Valign encountered a invalid table cell")
(define-error 'valign-werid-alignment
  "Valign expects one space between the cell’s content and either the left bar or the right bar, but this cell seems to violate that assumption")

(defun valign--cell-alignment ()
  "Return how is current cell aligned.
Return 'left if aligned left, 'right if aligned right.
Assumes point is after the left bar (“|”).
Doesn’t check if we are in a cell."
  (save-excursion
    (if (looking-at " [^ ]")
        'left
      (if (not (search-forward "|" nil t))
          (signal 'valign-bad-cell nil)
        (if (looking-back
             "[^ ] |" (max (- (point) 3) (point-min)))
            'right
          (signal 'valign-werid-alignment nil))))))

;; (if (string-match (rx (seq (* " ")
;;                            ;; e.g., “5.”, “5.4”
;;                            (or (seq (? (or "-" "+"))
;;                                     (+ digit)
;;                                     (? "\\.")
;;                                     (* digit))
;;                                ;; e.g., “.5”
;;                                (seq (? (or "-" "+"))
;;                                     "\\."
;;                                     (* digit)))
;;                            (* " ")))
;;                   (buffer-substring p (1- (point))))
;;     'right 'left)

(defun valign--cell-width ()
  "Return the pixel width of the cell at point.
Assumes point is after the left bar (“|”).
Return nil if not in a cell."
  (let (start)
    (save-excursion
      (valign--skip-space-forward)
      (setq start (point))
      (if (not (search-forward "|" nil t))
          (signal 'valign-bad-cell nil)
        ;; We are at the right “|”
        (backward-char)
        (valign--skip-space-backward)
        (valign--pixel-width-from-to start (point))))))

(defun valign--glyph-width-at-point (&optional point)
  "Return the pixel width of the glyph at POINT.
The buffer has to be visible.  If point is at an image, this
function doens’t return the image’s width, but the underlining
character’s glyph width."
  (let* ((p (or point (point))))
    ;; car + mapcar to translate the vector to a list.
    (aref (car (mapcar
                #'identity (font-get-glyphs (font-at p) p (1+ p))))
          4)))

(defun valign--pixel-width-from-to (from to)
  "Return the width of the glyphs from FROM (inclusive) to TO (exclusive).
The buffer has to be visible.  FROM has to be less than TO.  Unlike
‘valign--glyph-width-at-point’, this function can properly
calculate images pixel width."
  (let ((width 0))
    (save-excursion
      (goto-char from)
      (while (< (point) to)
        (let ((display (plist-get (text-properties-at (point))
                                  'display)))
          ;; 1) This is an overlay or text property image, add image
          ;; width.
          (cond ((and (setq ;; Overlay image?
                       display (or (cl-loop for ov in (overlays-at (point) t)
                                            if (overlay-get ov 'display)
                                            return (overlay-get ov 'display)
                                            finally return nil)
                                   ;; Text property image?
                                   (plist-get (text-properties-at (point))
                                              'display)))
                      (consp display)
                      (eq (car display) 'image))
                 (progn
                   (setq width (+ width (car (image-size display t))))
                   (goto-char
                    (next-single-property-change (point) 'display))))
                ;; 2) Invisible text.
                ((plist-get (text-properties-at (point)) 'invisible)
                 (goto-char
                  (next-single-property-change (point) 'invisible)))
                ;; 3) This is a normal character, add glyph width.
                (t (setq width (+ width (valign--glyph-width-at-point)))
                   (goto-char (1+ (point))))))))
    width))

(defun valign--skip-space-backward ()
  "Like (skip-chars-forward \" \").
But we don’t skip over chars with display property."
  (while (and (eq (char-before) ?\s)
              (let ((display
                     (plist-get (text-properties-at (1- (point)))
                                'display)))
                ;; When do we stop: when there is a display property
                ;; and it’s not a stretch property.
                (not (and display
                          (consp display)
                          (not (eq (car display) 'space))))))
    (backward-char)))

(defun valign--skip-space-forward ()
  "Like (skip-chars-backward \" \").
But we don’t skip over chars with display property."
  (while (and (eq (char-after) ?\s)
              (let ((display
                     (plist-get (text-properties-at (point))
                                'display)))
                ;; When do we stop: when there is a display property
                ;; and it’s not a stretch property.
                (not (and display
                          (consp display)
                          (not (eq (car display) 'space))))))
    (forward-char)))

(defun valign--sperator-p ()
  "If the current cell is actually a separator.
Assume point is after the left bar (“|”)."
  (and (eq (char-before) ?|)
       (eq (char-after) ?-)))

(defmacro valign--do-table (column-idx-sym limit &rest body)
  "Go to each cell of a table and evaluate BODY.
In each cell point stops after the left “|”.
Bind COLUMN-IDX-SYM to the column index (0-based).
Don’t go over LIMIT."
  (declare (indent 2))
  `(progn
     (setq ,column-idx-sym -1)
     (while (and (cl-incf ,column-idx-sym)
                 (search-forward "|" nil t)
                 (< (point) ,limit))
       (if (eq (char-after (point)) ?\n)
           ;; We are after the last “|” of a line.
           (setq ,column-idx-sym -1)
         ;; Point is after the left “|”.
         (progn ,@body)))))

(defun valign--calculate-column-width-list (limit)
  "Return a list of column widths.
Each column width is the largest cell width of the column.
Start from point, stop at LIMIT."
  (let (column-width-alist
        column-idx)
    (save-excursion
      (valign--do-table column-idx limit
        ;; Point is after the left “|”.
        ;;
        ;; Calculate this column’s pixel width, record it if it
        ;; is the largest one for this column.
        (unless (valign--sperator-p)
          (let ((oldmax (alist-get column-idx column-width-alist))
                (cell-width (valign--cell-width)))
            (if (> cell-width (or oldmax 0))
                (setf (alist-get column-idx column-width-alist)
                      cell-width))))))
    ;; Turn alist into a list.
    (let ((inc 0) return-list)
      (while (alist-get inc column-width-alist)
        ;; Add 16 pixels of padding.
        (push (+ (alist-get inc column-width-alist) 16)
              return-list)
        (cl-incf inc))
      (nreverse return-list))))

(defun valign--beginning-of-table ()
  "Go backward to the beginning of the table at point.
Assumes point is on a table.  Return nil if failed, point
otherwise."
  (beginning-of-line)
  (if (not (eq (char-after) ?|))
      nil
    (while (eq (char-after) ?|)
      (forward-line -1))
    (unless (eq (char-after) ?|)
      (forward-line))
    (point)))

(defun valign--end-of-table ()
  "Go forward to the end of the table at point.
Assumes point is on a table.  Return nil if failed, point
otherwise."
  (beginning-of-line)
  (if (not (eq (char-after) ?|))
      nil
    (while (eq (char-after) ?|)
      (forward-line 1))
    (backward-char)
    (point)))

(defun valign--put-text-property (beg end xpos)
  "Put text property on text from BEG to END.
The text property asks Emacs do display the text as
white space stretching to XPOS, a pixel x position."
  (with-silent-modifications
    (put-text-property
     beg end 'display
     `(space :align-to (,xpos)))))

(defun valign--clean-text-property (beg end)
  "Clean up the display text property between BEG and END."
  ;; TODO ‘text-property-search-forward’ is Emacs 27 feature.
  (if (boundp 'text-property-search-forward)
      (save-excursion
        (let (match)
          (goto-char beg)
          (while (and (setq match
                            (text-property-search-forward
                             'display nil (lambda (_ p)
                                            (and (consp p)
                                                 (eq (car p) 'space)))))
                      (< (point) end))
            (put-text-property (prop-match-beginning match)
                               (prop-match-end match)
                               'display nil))))
    (let (display tab-end (p beg) last-p)
      (while (not (eq p last-p))
        (setq last-p p
              p (next-single-char-property-change p 'display nil end))
        (when (and (setq display
                         (plist-get (text-properties-at p) 'display))
                   (consp display)
                   (eq (car display) 'space))
          ;; We are at the beginning of a tab, now find the end.
          (setq tab-end (next-single-char-property-change
                         p'display nil end))
          ;; Remove text property.
          (put-text-property p tab-end 'display nil))))))

(defun valign-initial-alignment (beg end &optional force)
  "Perform initial alignment for tables between BEG and END.
Supposed to be called from jit-lock.
Force align if FORCE non-nil."
  (if (or force (text-property-any beg end 'valign-init nil))
      (save-excursion
        (goto-char beg)
        (while (and (search-forward "|" nil t)
                    (< (point) end))
          (valign-table)
          (valign--end-of-table))
        (put-text-property beg (point) 'valign-init t)))
  (cons 'jit-lock-bounds (cons beg end)))

(defun valign--align-separator-row (total-width)
  "Align the separator row (|---+---|) as “|        |”.
Assumes the point is after the left bar (“|”).  TOTAL-WIDTH is the
pixel width counting from the left of the left bar to the left of
the right bar."
  (let ((p (point)))
    (when (search-forward "|" nil t)
      (valign--put-text-property
       p (1- (point)) total-width)
      ;; Why do we have to add an overlay? Because text property
      ;; doens’t work. First, font-lock overwrites what ever face
      ;; property you add; second, even if you are sneaky and added a
      ;; font-lock-face property, it is overwritten by the face
      ;; property (org-table, in this case).
      (dolist (ov (overlays-in p (1- (point))))
        (if (overlay-get ov 'valign)
            (delete-overlay ov)))
      (let ((ov (make-overlay p (1- (point)))))
        (overlay-put ov 'face '(:strike-through t))
        (overlay-put ov 'valign t)))))

(defun valign--separator-row-add-overlay (beg end right-pos)
  "Add overlay to a separator row’s “cell”.
Cell ranges from BEG to END, the pixel position RIGHT-POS marks
the position for the right bar (“|”)."
  ;; Make “+” look like “|”
  (when (eq (char-after end) ?+)
    (put-text-property end (1+ end) 'display "|"))
  (valign--put-text-property beg end right-pos)
  ;; Why do we have to add an overlay? Because text property
  ;; doens’t work. First, font-lock overwrites what ever face
  ;; property you add; second, even if you are sneaky and added a
  ;; font-lock-face property, it is overwritten by the face
  ;; property (org-table, in this case).
  (dolist (ov (overlays-in beg end))
    (if (overlay-get ov 'valign)
        (delete-overlay ov)))
  (let ((ov (make-overlay beg end)))
    (overlay-put ov 'face '(:strike-through t))
    (overlay-put ov 'valign t)))

;;; Userland

(defcustom valign-separator-row-style 'multi-column
  "The style of the separator row of a table.
Valign can render it as “|          |”
or as “|-----|-----|”.  Set this option to 'single-column
for the former, and 'multi-column for the latter."
  :type 'symbol
  :group 'valign)

(defun valign-table ()
  "Visually align the table at point."
  (interactive)
  (condition-case err
      (save-excursion
        (let (end column-width-list column-idx pos ssw bar-width
                  separator-row-point-list rev-list right-point)
          ;; ‘separator-row-point-list’ marks the point for each
          ;; separator-row, so we can later come back and align them.
          ;; ‘rev-list’ is the reverse list of right positions of each
          ;; separator row cell. ‘right-point’ marks point before the
          ;; right bar for each cell.
          (if (not (valign--end-of-table))
              (user-error "Not on a table"))
          (setq end (point))
          (valign--beginning-of-table)
          (setq column-width-list
                (valign--calculate-column-width-list end))
          ;; Iterate each cell and apply tab stops.
          (valign--do-table column-idx end
            ;; We don’t align the separator row yet, but will come
            ;; back to it.
            (if (valign--sperator-p)
                (push (point) separator-row-point-list)
              (save-excursion
                ;; Check there is a right bar.
                (when (save-excursion
                        (setq right-point (search-forward "|" nil t)))
                  ;; We are after the left bar (“|”).
                  ;; Start aligning this cell.
                  (let* ((col-width (or (nth column-idx column-width-list)
                                        0)) ;; Pixel width of the column
                         ;; Pixel width of the cell.
                         (cell-width (valign--cell-width))
                         ;; single-space-width
                         (ssw (or ssw (valign--glyph-width-at-point)))
                         (bar-width (or bar-width
                                        (valign--glyph-width-at-point
                                         (1- (point)))))
                         tab-width tab-start tab-end)
                    ;; Initialize some numbers when we are at a new
                    ;; line. ‘pos’ is the pixel position of the
                    ;; current point, i.e., after the left bar.
                    (if (eq column-idx 0)
                        (setq pos (valign--pixel-width-from-to
                                   (line-beginning-position) (point))
                              rev-list nil))
                    ;; Clean up old tabs (i.e., stuff used for padding).
                    (valign--clean-text-property (point) (1- right-point))
                    ;; Align an empty cell.
                    (if (eq cell-width 0)
                        (progn
                          (setq tab-start (point))
                          (valign--skip-space-forward)
                          (if (< (- (point) tab-start) 2)
                              (valign--put-text-property
                               tab-start (point) (+ pos col-width ssw))
                            ;; When possible, we try to add two tabs
                            ;; and the point can appear in the middle
                            ;; of the cell, instead of on the very
                            ;; left or very right.
                            (valign--put-text-property
                             tab-start
                             (1+ tab-start)
                             (+ pos (/ col-width 2) ssw))
                            (valign--put-text-property
                             (1+ tab-start) (point)
                             (+ pos col-width ssw))))
                      ;; Align a left-aligned cell.
                      (pcase (valign--cell-alignment)
                        ('left (search-forward "|" nil t)
                               (backward-char)
                               (setq tab-end (point))
                               (valign--skip-space-backward)
                               (valign--put-text-property
                                (point) tab-end
                                (+ pos col-width ssw)))
                        ;; Align a right-aligned cell.
                        ('right (setq tab-width
                                      (- col-width cell-width))
                                (setq tab-start (point))
                                (valign--skip-space-forward)
                                (valign--put-text-property
                                 tab-start (point)
                                 (+ pos tab-width)))))
                    ;; Update ‘pos’ for the next cell.
                    (setq pos (+ pos col-width bar-width ssw))
                    (push (- pos bar-width) rev-list))))))
          ;; After aligning all rows, align the separator row.
          (dolist (row-point separator-row-point-list)
            (goto-char row-point)
            (pcase valign-separator-row-style
              ('single-column
               (valign--align-separator-row (car rev-list)))
              ('multi-column
               (let ((p (point))
                     (col-idx 0))
                 (while (search-forward "+" (line-end-position) t)
                   (valign--separator-row-add-overlay
                    p (1- (point))
                    (or (nth col-idx (reverse rev-list)) 0))
                   (cl-incf col-idx)
                   (setq p (point)))
                 ;; Last column
                 (when (search-forward "|" (line-end-position) t)
                   (valign--separator-row-add-overlay
                    p (1- (point))
                    (or (nth col-idx (reverse rev-list)) 0)))))))))

    (valign-bad-cell (message (error-message-string err)))
    (valign-werid-alignment (message (error-message-string err)))))

(defun valign-org-mode-hook ()
  "Valign hook function use by `org-mode'."
  (add-hook 'jit-lock-functions
            #'valign-initial-alignment 90 t))

(define-minor-mode valign-mode
  "valign minor mode."
  :global t
  :require 'valign
  :group 'valign
  :lighter valign-lighter
  (if (and valign-mode window-system)
      (progn
        (add-hook 'org-mode-hook #'valign-org-mode-hook)
        (advice-add 'org-table-next-field :after #'valign-table)
        (advice-add 'org-table-previous-field :after #'valign-table))
    (remove-hook 'org-mode-hook #'valign-org-mode-hook)
    (advice-remove 'org-table-next-field #'valign-table)
    (advice-remove 'org-table-previous-field #'valign-table)))

(defun valign-setup ()
  "Enable visual table alignment."
  (interactive)
<<<<<<< HEAD
  (valign-mode 1))
=======
  (when window-system
    (add-hook 'org-mode-hook
              (lambda ()
                (add-hook 'jit-lock-functions
                          #'valign-initial-alignment 90 t)))
    (advice-add #'org-table-next-field :after #'valign-table)
    (advice-add #'org-table-previous-field :after #'valign-table)
    (add-hook 'org-agenda-finalize-hook
              (lambda () (valign-initial-alignment
                          (point-min) (point-max) t)))))
>>>>>>> f4235e74

(provide 'valign)

;;; valign.el ends here<|MERGE_RESOLUTION|>--- conflicted
+++ resolved
@@ -473,20 +473,7 @@
 (defun valign-setup ()
   "Enable visual table alignment."
   (interactive)
-<<<<<<< HEAD
   (valign-mode 1))
-=======
-  (when window-system
-    (add-hook 'org-mode-hook
-              (lambda ()
-                (add-hook 'jit-lock-functions
-                          #'valign-initial-alignment 90 t)))
-    (advice-add #'org-table-next-field :after #'valign-table)
-    (advice-add #'org-table-previous-field :after #'valign-table)
-    (add-hook 'org-agenda-finalize-hook
-              (lambda () (valign-initial-alignment
-                          (point-min) (point-max) t)))))
->>>>>>> f4235e74
 
 (provide 'valign)
 
