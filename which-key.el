--- conflicted
+++ resolved
@@ -500,120 +500,8 @@
 (defun which-key/frame-max-dimensions ()
   (cons which-key-frame-max-height which-key-frame-max-width))
 
-<<<<<<< HEAD
-;; Buffer contents functions
-
-(defun which-key/get-formatted-key-bindings (buffer key)
-  (let ((key-str-qt (regexp-quote (key-description key)))
-        key-match desc-match unformatted format-res
-        formatted column-width)
-    (with-temp-buffer
-      (describe-buffer-bindings buffer key)
-      (goto-char (point-max)) ; want to put last keys in first
-      (while (re-search-backward
-              (format "^%s \\([^ \t]+\\)[ \t]+\\(\\(?:[^ \t\n]+ ?\\)+\\)$"
-                      key-str-qt)
-              nil t)
-        (setq key-match (match-string 1)
-              desc-match (match-string 2))
-        (cl-pushnew (cons key-match desc-match) unformatted
-                    :test (lambda (x y) (string-equal (car x) (car y))))))
-    (which-key/format-matches unformatted (key-description key))))
-
-(defun which-key/create-page (prefix-len max-lines n-columns keys)
-  "Format KEYS into string representing a single page of text.
-N-COLUMNS is the number of text columns to use and MAX-LINES is
-the maximum number of lines availabel in the target buffer."
-  (let* ((n-keys (length keys))
-         (n-lines (min (ceiling (/ (float n-keys) n-columns)) max-lines))
-         (line-padding (when (eq which-key-show-prefix 'left)
-                         (s-repeat prefix-len " ")))
-         lines)
-    (dotimes (i n-lines)
-      (setq lines
-            (push (cl-subseq keys (* i n-columns)
-                        (min n-keys (* (1+ i) n-columns)))
-             lines)))
-    (mapconcat (lambda (x) (apply 'concat x))
-               (reverse lines) (concat "\n" line-padding))))
-
-(defun which-key/populate-buffer (prefix-keys formatted-keys
-                                  column-width sel-win-width)
-  "Insert FORMATTED-STRINGS into which-key buffer, breaking after BUFFER-WIDTH."
-  (let* ((vertical-mode (and (eq which-key-popup-type 'side-window)
-                             (member which-key-side-window-location '(left right))))
-         (n-status-key 1)
-         (which-key-show-prefix nil)
-         (prefix-w-face (which-key/propertize-key prefix-keys))
-         (prefix-len (+ 2 (length (substring-no-properties prefix-w-face))))
-         (prefix-string (when which-key-show-prefix
-                          (if (eq which-key-show-prefix 'left)
-                              (concat prefix-w-face "  ")
-                            (concat prefix-w-face "-\n"))))
-         (n-keys (+ n-status-key (length formatted-keys)))
-         (max-dims (which-key/popup-max-dimensions sel-win-width))
-         (max-height (when (car max-dims) (car max-dims)))
-         (max-width-for-columns (if (cdr max-dims)
-                                    (if (eq which-key-show-prefix 'left)
-                                        (- (cdr max-dims) prefix-len)
-                                      (cdr max-dims)) 0))
-         (n-columns (/ max-width-for-columns column-width)) ;; integer division
-         (n-columns (if vertical-mode
-                        ;; use up vertical space first if possible
-                        (min n-columns (ceiling (/ (float n-keys) max-height)))
-                      n-columns))
-         (act-width (+ (* n-columns column-width)
-                       (if (eq which-key-show-prefix 'left) prefix-len 0)))
-         (max-keys/page (when max-height (* n-columns max-height)))
-         (n-pages (if (> max-keys/page 0)
-                      (ceiling (/ (float n-keys) max-keys/page)) 1))
-         (n-keys-pg1 (- (if (= 1 n-pages) n-keys max-keys/page) n-status-key))
-         (count (format "-  [%s/%s]" n-keys-pg1 (- n-keys n-status-key)))
-         ;; (count-len (length count))
-         (status-key (concat prefix-keys count))
-         (status-key (s-pad-right column-width " " status-key))
-         (status-key (propertize status-key 'face 'font-lock-comment-face))
-         (fmtd-keys (if (= 1 n-status-key) (push status-key formatted-keys) formatted-keys))
-         pages act-height first-page)
-    (message "%s" status-key)
-    (if (and (> n-keys 0) (> n-columns 0))
-        (progn
-          (dotimes (p n-pages)
-            (setq pages
-                  (push (which-key/create-page
-                         prefix-len max-height n-columns
-                         (cl-subseq formatted-keys (* p max-keys/page)
-                                    (min (* (1+ p) max-keys/page) n-keys))) pages)))
-          ;; not doing anything with other pages for now
-          (setq pages (reverse pages)
-                first-page (concat prefix-string (car pages))
-                act-height (1+ (s-count-matches "\n" first-page)))
-          ;; (when (> (length pages) 1) (setq first-page (concat first-page "...")))
-          (if (eq which-key-popup-type 'minibuffer)
-              (let (message-log-max) (message "%s" first-page))
-            (with-current-buffer which-key--buffer
-              (erase-buffer)
-              (insert first-page)
-              (goto-char (point-min))))
-          (cons act-height act-width))
-      (if (<= n-keys 0)
-          (message "Can't display which-key buffer: There are no keys to show.")
-        (message "Can't display which-key buffer: A minimum width of %s chars is required, but your settings only allow for %s chars." column-width max-width-for-columns)
-        )
-      (cons 0 act-width))))
-
-(defun which-key/maybe-replace-key-based (string keys)
-  (let* ((alist which-key-key-based-description-replacement-alist)
-         (str-res (assoc-string keys alist))
-         (mode-alist (assq major-mode alist))
-         (mode-res (when mode-alist (assoc-string keys mode-alist))))
-    (cond (mode-res (cdr mode-res))
-          (str-res (cdr str-res))
-          (t string))))
-=======
 ;;;;;;;;;;;;;;;;;;;;;;;;;;;;;;;;;;;;;;;;;;;;;;;;;;;;;;;;;;;;;;;;;;;;;;;;;;;;;;;;
 ;; Functions for retrieving and formatting keys
->>>>>>> f8311cdc
 
 (defun which-key/maybe-replace (string repl-alist &optional literal)
   "Perform replacements on STRING.
@@ -662,7 +550,8 @@
 strings (including text properties), and pad with spaces so that
 all are a uniform length. Replacements are performed using the
 key and description replacement alists."
-  (let ((max-key-width 0)) ;(max-desc-width 0)
+  (let ((max-key-width 0)
+        (sep-w-face (propertize which-key-separator 'face 'which-key-separator-face))) ;(max-desc-width 0)
     ;; first replace and apply faces
     (mapcar
      (lambda (key-desc-cons)
@@ -688,7 +577,7 @@
          ;; (desc-width (length (substring-no-properties desc-w-face))))
          (setq max-key-width (max key-width max-key-width))
          ;; (setq max-desc-width (max desc-width max-desc-width))
-         (cons key-w-face desc-w-face)))
+         (list key-w-face sep-w-face desc-w-face)))
      unformatted)))
 ;; pad to max key-width and max desc-width
 
@@ -712,14 +601,20 @@
 ;;;;;;;;;;;;;;;;;;;;;;;;;;;;;;;;;;;;;;;;;;;;;;;;;;;;;;;;;;;;;;;;;;;;;;;;;;;;;;;;
 ;; Functions for laying out which-key buffer pages
 
-(defun which-key/create-page-vertical (max-lines max-width prefix-width key-cns)
+(defsubst which-key//max-len (keys index)
+  (cl-reduce
+   (lambda (x y) (max x (if (eq (car y) 'status)
+                            0 (length (substring-no-properties (nth index y))))))
+   keys :initial-value 0))
+
+(defun which-key/create-page-vertical (keys max-lines max-width prefix-width)
   "Format KEYS into string representing a single page of text.
 N-COLUMNS is the number of text columns to use and MAX-LINES is
 the maximum number of lines availabel in the target buffer."
-  (let* ((n-keys (length key-cns))
+  (let* ((n-keys (length keys))
          (avl-lines max-lines)
          (avl-width (- (+ 1 max-width) prefix-width)); we get 1 back for not putting a space after the last column
-         (rem-key-cns key-cns)
+         (rem-keys keys)
          (n-col-lines (min avl-lines n-keys))
          (act-n-lines n-col-lines) ; n-col-lines in first column
          (all-columns (list
@@ -727,35 +622,35 @@
                                  (if (> i 1) (s-repeat prefix-width " ") ""))
                                      (number-sequence 1 n-col-lines))))
          (act-width prefix-width)
-         (sep-w-face (propertize which-key-separator
-                                 'face 'which-key-separator-face))
-         col-key-cns col-key-width col-desc-width col-width col-split done
-         n-columns new-column page)
+         col-keys col-key-width col-desc-width col-width col-split done
+         n-columns new-column page col-sep-width prev-rem-keys)
     (while (not done)
-      (setq col-split      (-split-at n-col-lines rem-key-cns)
-            col-key-cns    (car col-split)
-            rem-key-cns    (cadr col-split)
-            n-col-lines    (min avl-lines (length rem-key-cns))
-            col-key-width  (cl-reduce (lambda (x y)
-                                        (max x (length (substring-no-properties (car y)))))
-                                      col-key-cns :initial-value 0)
-            col-desc-width (cl-reduce (lambda (x y)
-                                        (max x (length (substring-no-properties (cdr y)))))
-                                      col-key-cns :initial-value 0)
-            col-width      (+ 3 (length (substring-no-properties sep-w-face))
-                              col-key-width col-desc-width)
+      (setq col-split      (-split-at n-col-lines rem-keys)
+            col-keys       (car col-split)
+            prev-rem-keys  rem-keys
+            rem-keys       (cadr col-split)
+            n-col-lines    (min avl-lines (length col-keys))
+            col-key-width  (which-key//max-len col-keys 0)
+            col-sep-width  (which-key//max-len col-keys 1)
+            col-desc-width (which-key//max-len col-keys 2)
+            col-width      (+ 3 col-key-width col-sep-width col-desc-width)
             new-column     (mapcar
                             (lambda (k)
-                              (concat (s-repeat (- col-key-width (length (substring-no-properties (car k)))) " ")
-                                      (car k) " " sep-w-face " " (cdr k)
-                                      (s-repeat (- col-desc-width (length (substring-no-properties (cdr k)))) " ")))
-                            col-key-cns))
+                              (if (eq (car k) 'status)
+                                  (concat (s-repeat (+ col-key-width col-sep-width) " ") "  " (cdr k))
+                                (concat (s-repeat (- col-key-width
+                                                     (length (substring-no-properties (nth 0 k)))) " ")
+                                        (nth 0 k) " " (nth 1 k) " " (nth 2 k)
+                                        (s-repeat (- col-desc-width
+                                                     (length (substring-no-properties (nth 2 k)))) " "))))
+                            col-keys))
       (if (<= col-width avl-width)
           (setq all-columns (push new-column all-columns)
                 act-width   (+ act-width col-width)
-                avl-width   (- avl-width col-width))
-        (setq done t))
-      (when (<= (length rem-key-cns) 0) (setq done t)))
+                avl-width   (- avl-width col-width)) 
+        (setq done t
+              rem-keys prev-rem-keys))
+      (when (<= (length rem-keys) 0) (setq done t)))
     (setq all-columns (reverse all-columns)
           n-columns (length all-columns))
     (dotimes (i act-n-lines)
@@ -763,43 +658,56 @@
         (setq page (concat page (nth i (nth j all-columns))
                            (if (not (= j (- n-columns 1))) " "
                              (when (not (= i (- act-n-lines 1))) "\n"))))))
-    (list page act-n-lines act-width rem-key-cns (- (length key-cns) (length rem-key-cns)))))
-
-(defun which-key/create-page (vertical max-lines max-width prefix-width key-cns)
-  (let* ((first-try (which-key/create-page-vertical max-lines max-width prefix-width key-cns))
+    (list page act-n-lines act-width rem-keys (- n-keys (length rem-keys)))))
+
+(defun which-key/create-page (keys max-lines max-width prefix-width vertical use-status-key page-n)
+  (let* ((n-keys (length keys))
+         (first-try (which-key/create-page-vertical keys max-lines max-width prefix-width))
          (n-rem-keys (length (nth 3 first-try)))
+         (status-key-i (- n-keys n-rem-keys 1))
          (next-try-lines max-lines)
-         prev-try prev-n-rem-keys next-try found)
-    (if (or vertical (> n-rem-keys 0) (= max-lines 1))
-        first-try
-      ;; do a simple search for now (TODO: Implement binary search)
-      (while (not found)
-        (setq prev-try next-try
-              next-try-lines (- next-try-lines 1)
-              next-try (which-key/create-page-vertical next-try-lines max-width prefix-width key-cns)
-              n-rem-keys (length (nth 3 next-try))
-              found (or (= next-try-lines 0) (> n-rem-keys 0))))
-      prev-try)))
+         prev-try prev-n-rem-keys next-try found status-key)
+    (cond ((and (> n-rem-keys 0) use-status-key)
+           (setq status-key
+                 (cons 'status (propertize
+                                (format "Page %s (%s not shown)" page-n (1+ n-rem-keys))
+                                'face 'font-lock-comment-face)))
+           (which-key/create-page-vertical (-insert-at status-key-i status-key keys)
+                                           max-lines max-width prefix-width))
+          ((or (> n-rem-keys 0) (= 1 max-lines)) first-try)
+          ;; do a simple search for now (TODO: Implement binary search)
+          (t (while (not found)
+               (setq prev-try next-try
+                     next-try-lines (- next-try-lines 1)
+                     next-try (which-key/create-page-vertical
+                               keys next-try-lines max-width prefix-width)
+                     n-rem-keys (length (nth 3 next-try))
+                     found (or (= next-try-lines 0) (> n-rem-keys 0))))
+             prev-try))))
 
 (defun which-key/populate-buffer (prefix-keys formatted-keys sel-win-width)
   "Insert FORMATTED-STRINGS into which-key buffer, breaking after BUFFER-WIDTH."
   (let* ((vertical (and (eq which-key-popup-type 'side-window)
                         (member which-key-side-window-location '(left right))))
+         (use-status-key t)
          (prefix-w-face (which-key/propertize-key prefix-keys))
          (prefix-len (+ 2 (length (substring-no-properties prefix-w-face))))
          (prefix-string (when which-key-show-prefix
                           (if (eq which-key-show-prefix 'left)
                               (concat prefix-w-face "  ")
                             (concat prefix-w-face "-\n"))))
-         (n-keys (length formatted-keys))
          (max-dims (which-key/popup-max-dimensions sel-win-width))
-         (max-height (when (car max-dims) (car max-dims)))
+         (max-lines (when (car max-dims) (car max-dims)))
          (prefix-width (if (eq which-key-show-prefix 'left) prefix-len 0))
          (avl-width (when (cdr max-dims) (- (cdr max-dims) prefix-width)))
          (keys-rem formatted-keys)
+         (page-n 0)
          keys-per-page pages first-page first-page-str page-res)
     (while keys-rem
-      (setq page-res (which-key/create-page vertical max-height avl-width prefix-width keys-rem)
+      (setq page-n (1+ page-n)
+            page-res (which-key/create-page keys-rem
+                                            max-lines avl-width prefix-width
+                                            vertical use-status-key page-n)
             pages (push page-res pages)
             keys-per-page (push (if (nth 4 page-res) (nth 4 page-res) 0) keys-per-page)
             keys-rem (nth 3 page-res)))
@@ -808,7 +716,7 @@
           pages (reverse pages)
           first-page (car pages)
           first-page-str (concat prefix-string (car first-page)))
-    (if (or (<= n-keys 0) (<= (car keys-per-page) 0))
+    (if (or (= (length formatted-keys) 0) (<= (car keys-per-page) 0))
         (progn
           (message "which-key can't show keys: The settings and/or frame size are too restrictive.")
           (cons 0 0))
