;;; ess-sta-d.el --- Stata customization

;; Copyright (C) 1997--1999 A. J. Rossini, Thomas Lumley
;; Copyright (C) 1997--2004 A.J. Rossini, Rich M. Heiberger, Martin
;;      Maechler, Kurt Hornik, Rodney Sparapani, and Stephen Eglen.

;; Author: A.J. Rossini <rossini@biostat.washington.edu>
;; Created: 9 Sep 1998
;; Maintainer: ESS-core <ESS-core@r-project.org>

;; Keywords: languages

;; This file is part of ESS

;; This file is free software; you can redistribute it and/or modify
;; it under the terms of the GNU General Public License as published by
;; the Free Software Foundation; either version 2, or (at your option)
;; any later version.

;; This file is distributed in the hope that it will be useful,
;; but WITHOUT ANY WARRANTY; without even the implied warranty of
;; MERCHANTABILITY or FITNESS FOR A PARTICULAR PURPOSE.  See the
;; GNU General Public License for more details.

;; You should have received a copy of the GNU General Public License
;; along with GNU Emacs; see the file COPYING.  If not, write to
;; the Free Software Foundation, 675 Mass Ave, Cambridge, MA 02139, USA.

;;; Commentary:

;; This file defines all the Stata customizations for ess-mode. It is somewhat
;; based on Stata-mode by Thomas Lumley <thomas@biostat.washington.edu>.

;;; Code:

(autoload 'inferior-ess "ess-inf" "Run an ESS process.")
(autoload 'ess-mode     "ess-mode" "Edit an ESS process.")

(require 'ess-sta-l)

(defvar STA-dialect-name "Stata"
  "Name of 'dialect' for Stata.");easily changeable in a user's .emacs

(defvar STA-customize-alist
  '((ess-local-customize-alist     . 'STA-customize-alist)
    (ess-language                  . "STA")
    (ess-dialect                   . STA-dialect-name)
    (ess-suffix                    . "ado")
    (ess-mode-editing-alist        . STA-editing-alist)
    (ess-mode-syntax-table         . STA-syntax-table)
    (ess-mode-edit                 . 'STA-mode)
    (ess-help-sec-regex            . ess-help-STA-sec-regex)
    (ess-help-sec-keys-alist       . ess-help-STA-sec-keys-alist)
    (ess-loop-timeout              . 500000 )
    (ess-object-name-db-file       . "ess-sta-namedb.el" )
    (inferior-ess-font-lock-keywords . ess-STA-mode-font-lock-keywords)
    (inferior-ess-program          . inferior-STA-program-name)
    (inferior-ess-objects-command  . "description\n")
    (inferior-ess-help-command     . "set more off\n help %s\n")
    (inferior-ess-exit-command     . "exit\n")
    (inferior-ess-primary-prompt   . ". ")
    (inferior-ess-secondary-prompt . nil)
    (comint-use-prompt-regexp      . t)
    (inferior-ess-start-file       . nil) ;"~/.ess-stata")
<<<<<<< HEAD
    (inferior-ess-start-args       . "")) ; "-q"
=======
    (inferior-ess-start-args       . inferior-STA-args)
    (ess-get-help-topics-function  . 'ess-get-STA-help-topics)
    (inferior-ess-search-list-command   . "set more off\n search()\n")
    )
>>>>>>> b843c7c2
  "Variables to customize for Stata.")


(defun STA-mode (&optional proc-name)
  "Major mode for editing Stata source.  See `ess-mode' for more help."
  (interactive)
  (setq ess-customize-alist STA-customize-alist)
  (ess-mode STA-customize-alist proc-name))

(fset 'stata-mode 'STA-mode)
(fset 'Stata-mode 'STA-mode)

(defun stata (&optional start-args)
  "Call Stata."
  (interactive "P")
  (setq ess-customize-alist STA-customize-alist)
  (ess-write-to-dribble-buffer
   (format "(STA): ess-dialect=%s , buf=%s \n"
           ess-dialect
           (current-buffer)))
  (let ((sta-start-args
         (concat inferior-STA-args
                 (when start-args (read-string "Starting Args [possibly -k####] ? ")))))
    (inferior-ess sta-start-args)))


(defun STA-transcript-mode ()
  "Stata transcript mode."
  (interactive)
  (ess-transcript-mode STA-customize-alist))

(defun ess--STA-retrive-topics-from-search ()
  (with-current-buffer (ess-command inferior-ess-search-list-command)
    (goto-char (point-min))
    (let (topics)
      (while (re-search-forward "(help \\(.+?\\)\\( if installed\\| for replacement.*\\)?)$" nil t)
        (setq topics
              (nconc (split-string (match-string-no-properties 1) ",\\|; +")
                     topics)))
      (delete-dups topics)
      )))

(defun ess-get-STA-help-topics (&optional name)
  "Return a list of current STA help topics associated with process NAME.
If `ess-sp-change' is non-nil or `ess-help-topics-list' is nil, (re)-populate
the latter and return it.  Otherwise, return `ess-help-topics-list'."
  (or (ess-process-get 'help-topics)
      (progn
        (ess-process-put 'help-topics (ess--STA-retrive-topics-from-search))
        (ess-process-get 'help-topics))
      ))

 ; Provide package

(provide 'ess-sta-d)

 ; Local variables section

;;; This file is automatically placed in Outline minor mode.
;;; The file is structured as follows:
;;; Chapters:     ^L ;
;;; Sections:    ;;*;;
;;; Subsections: ;;;*;;;
;;; Components:  defuns, defvars, defconsts
;;;              Random code beginning with a ;;;;* comment

;;; Local variables:
;;; mode: emacs-lisp
;;; outline-minor-mode: nil
;;; mode: outline-minor
;;; outline-regexp: "\^L\\|\\`;\\|;;\\*\\|;;;\\*\\|(def[cvu]\\|(setq\\|;;;;\\*"
;;; End:

;;; ess-sta-d.el ends here<|MERGE_RESOLUTION|>--- conflicted
+++ resolved
@@ -62,14 +62,10 @@
     (inferior-ess-secondary-prompt . nil)
     (comint-use-prompt-regexp      . t)
     (inferior-ess-start-file       . nil) ;"~/.ess-stata")
-<<<<<<< HEAD
-    (inferior-ess-start-args       . "")) ; "-q"
-=======
     (inferior-ess-start-args       . inferior-STA-args)
     (ess-get-help-topics-function  . 'ess-get-STA-help-topics)
     (inferior-ess-search-list-command   . "set more off\n search()\n")
     )
->>>>>>> b843c7c2
   "Variables to customize for Stata.")
 
 
