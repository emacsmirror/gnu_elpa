;;; context.el --- Support for ConTeXt documents.  -*- lexical-binding: t; -*-

;; Copyright (C) 2003-2023  Free Software Foundation, Inc.

;; Maintainer: Berend de Boer <berend@pobox.com>
;; Keywords: tex

;; This file is part of AUCTeX.

;; AUCTeX is free software; you can redistribute it and/or modify it
;; under the terms of the GNU General Public License as published by
;; the Free Software Foundation; either version 3, or (at your option)
;; any later version.

;; AUCTeX is distributed in the hope that it will be useful, but
;; WITHOUT ANY WARRANTY; without even the implied warranty of
;; MERCHANTABILITY or FITNESS FOR A PARTICULAR PURPOSE.  See the GNU
;; General Public License for more details.

;; You should have received a copy of the GNU General Public License
;; along with AUCTeX; see the file COPYING.  If not, write to the Free
;; Software Foundation, Inc., 51 Franklin St, Fifth Floor, Boston, MA
;; 02110-1301, USA.

;;; Commentary:

;; This is in progress ConTeXt support for AUCTeX.  Please report
;; anomalies or things you believe should be added.

;; AUCTeX is closely interwoven with LaTeX.  We have to split up
;; things without breaking 'em.

;; some parts are stolen from latex.el and adapted to ConTeXt.

;; TODO
;; 1. indentation still bad.
;; 2. paragraph refilling doesn't work 100%, and is very slow.
;; 4. Remove dependency on LaTeX by moving LaTeX commands to TeX.
;; 5. Most ConTeXt macro's don't currently have lisp code to query for
;;    arguments.  As ConTeXt arguments are quite complex, the LaTeX way
;;    of querying for arguments just doesn't cut it.
;; 6. Check auto-parsing: does it detect % interface=nl for example?
;; 7. Complete adding ConTeXt macro's.  Perhaps parse cont-en.xml and
;;    generate the interfaces?
;; 8. Add to menu: make TeX hash (mktexlsr), context format and metapost format.

;; TODO Documentation
;; 1. multifile done differently with ConTeXt

;;; Code:

(require 'tex)
(require 'latex) ; for functions like `TeX-look-at' and `LaTeX-split-long-menu'
(require 'plain-tex) ; for `plain-TeX-common-initialization'

;; Silence the compiler:
(defvar ConTeXt-extra-paragraph-commands)

(defgroup ConTeXt-macro nil
  "Special support for ConTeXt macros in AUCTeX."
  :prefix "TeX-"
  :group 'ConTeXt
  :group 'TeX-macro)

;; others

(defvar ConTeXt-known-interfaces '("cz" "de" "en" "it" "nl" "ro" "uk"))

(defcustom ConTeXt-default-interface "en"
  "Default interface to be used when running ConTeXt."
  :group 'ConTeXt
  :type 'string)

(defvar ConTeXt-current-interface "en"
  "Interface to be used for inserting macros and ConTeXt run.")
(make-variable-buffer-local 'ConTeXt-current-interface)

(defvar ConTeXt-menu-changed nil)
;; Need to update ConTeXt menu.
(make-variable-buffer-local 'ConTeXt-menu-changed)

(defvar ConTeXt-largest-level nil
  "Largest sectioning level within current document.")
(make-variable-buffer-local 'ConTeXt-largest-level)

(defun ConTeXt-largest-level ()
  (TeX-update-style)
  ConTeXt-largest-level)


;;; Syntax

(defvar ConTeXt-optop "["
  "The ConTeXt optional argument opening character.")

(defvar ConTeXt-optcl "]"
  "The ConTeXt optional argument closing character.")


;; Define a ConTeXt macro

(defvar ConTeXt-define-list ()
  "Calls ConTeXt-XX-define-list where XX is the current interface.")

(defun ConTeXt-define-command (what)
  "The ConTeXt macro to define WHAT."
  (funcall
   (intern (concat "ConTeXt-define-command-" ConTeXt-current-interface)) what))

(defun ConTeXt-insert-define (define)
  "Insert the ConTeXt define macro DEFINE."
  (insert TeX-esc (ConTeXt-define-command define))
  (newline)
  (indent-according-to-mode)
  (ConTeXt-arg-setup nil))


;; Setup a ConTeXt macro

(defvar ConTeXt-setup-list ()
  "Calls ConTeXt-XX-setup-list where XX is the current interface.")

(defun ConTeXt-setup-command (what)
  "The ConTeXt macro to setup WHAT."
  (funcall
   (intern (concat "ConTeXt-setup-command-" ConTeXt-current-interface)) what))

(defun ConTeXt-insert-setup (setup)
  "Insert the ConTeXt setup macro SETUP."
  (insert TeX-esc (ConTeXt-setup-command setup))
  (newline)
  (indent-according-to-mode)
  (ConTeXt-arg-setup nil))


;; Referencing ConTeXt macro's

(defvar ConTeXt-referencing-list ()
  "Calls ConTeXt-XX-referencing-list where XX is the current interface.")

(defun ConTeXt-referencing-command (what)
  "The ConTeXt macro to call WHAT is itself, no interface specific calls."
  what)

(defun ConTeXt-insert-referencing (what)
  "Insert the ConTeXt referencing WHAT."
  (insert TeX-esc (ConTeXt-referencing-command what))
  (newline)
  (indent-according-to-mode)
  (ConTeXt-arg-setup nil))


;; Other ConTeXt macro's

(defvar ConTeXt-other-macro-list ()
  "Calls ConTeXt-XX-other-macro-list where XX is the current interface.")

(defun ConTeXt-other-macro-command (what)
  "The ConTeXt macro to call WHAT is itself, no interface specific calls."
  what)

(defun ConTeXt-insert-other-macro (other-macro)
  "Insert the ConTeXt other macro's macro OTHER-MACRO."
  (insert TeX-esc (ConTeXt-other-macro-command other-macro))
  (newline)
  (indent-according-to-mode)
  (ConTeXt-arg-setup nil))


;;; Project structure

(defvar ConTeXt-project-structure-list ()
  "Calls ConTeXt-XX-project-structure where XX is the current interface.")

(defun ConTeXt-project-structure (N)
  "Insert a ConTeXt project structure.
N is in index into `ConTeXt-project-structure-list'."
  (funcall (intern(concat
                   "ConTeXt-project-"
                   (nth N ConTeXt-project-structure-list)
                   "-insert"))))

(defun ConTeXt-project-project-insert ()
  "Insert a basic template for a new ConTeXt project."
  (save-excursion
    (insert "% The following names are examples only\n")
    (insert TeX-esc (ConTeXt-environment-start-name) (nth 0 ConTeXt-project-structure-list) " myproject")
    (newline 2)
    (insert TeX-esc (nth 1 ConTeXt-project-structure-list) " myenvironment")
    (newline 2)
    (insert TeX-esc (nth 2 ConTeXt-project-structure-list) " myproduct1")
    (newline 2)
    (insert TeX-esc (nth 2 ConTeXt-project-structure-list) " myproduct2")
    (newline 2)
    (insert TeX-esc (ConTeXt-environment-stop-name) (nth 0 ConTeXt-project-structure-list))))

(defun ConTeXt-project-environment-insert ()
  "Insert a basic template for the environment of a ConTeXt project."
  (save-excursion
    (insert "% The name 'myenvironment' is an example only.\n"
            "% It must match the name in your project file.\n")
    (insert TeX-esc (ConTeXt-environment-start-name)
            (nth 1 ConTeXt-project-structure-list) " myenvironment\n\n")
    (insert "% Put environment charateristics that must be defined at the "
            "highest level here\n\n")
    (insert TeX-esc (ConTeXt-environment-stop-name)
            (nth 1 ConTeXt-project-structure-list))))

(defun ConTeXt-project-product-insert ()
  "Insert a basic template for a product of a ConTeXt project."
  (save-excursion
    (insert "% The following names are examples only\n")
    (insert TeX-esc (ConTeXt-environment-start-name)
            (nth 2 ConTeXt-project-structure-list) " myproduct1")
    (newline 2)
    (insert TeX-esc (nth 0 ConTeXt-project-structure-list) " myproject")
    (newline 2)
    (insert "% Components are optional. "
            "You can also just start your document here.\n")
    (insert TeX-esc (nth 3 ConTeXt-project-structure-list) " mycomponent1")
    (newline 2)
    (insert TeX-esc (nth 3 ConTeXt-project-structure-list) " mycomponent2")
    (newline 2)
    (insert TeX-esc (ConTeXt-environment-stop-name)
            (nth 2 ConTeXt-project-structure-list))))

(defun ConTeXt-project-component-insert ()
  "Insert a basic template for a component of a ConTeXt project."
  (save-excursion
    (insert "% The following names are examples only\n")
    (insert TeX-esc (ConTeXt-environment-start-name)
            (nth 3 ConTeXt-project-structure-list) " mycomponent1")
    (newline 2)
    (insert TeX-esc (nth 0 ConTeXt-project-structure-list) " myproject\n")
    (insert TeX-esc (nth 2 ConTeXt-project-structure-list) " myproduct1")
    (newline 2)
    (insert "% ... text here ...")
    (newline 2)
    (insert TeX-esc (ConTeXt-environment-stop-name)
            (nth 3 ConTeXt-project-structure-list))))


;;; Section blocks

(defvar ConTeXt-section-block-list ()
  "Calls ConTeXt-XX-section-list where XX is the current interface.")

(defun ConTeXt-section-block (section-block)
  "Insert the ConTeXt section block SECTION-BLOCK."
  (ConTeXt-environment-menu section-block))


;;; Sections

;; Declare dynamically scoped vars.
(defvar ConTeXt-title nil "Dynamically bound by `ConTeXt-section'.")
(defvar ConTeXt-name nil "Dynamically bound by `ConTeXt-section'.")
(defvar ConTeXt-level nil "Dynamically bound by `ConTeXt-section'.")
(defvar ConTeXt-done-mark nil "Dynamically bound by `ConTeXt-section'.")
(defvar ConTeXt-reference nil "Dynamically bound by `ConTeXt-section'.")

(defun ConTeXt-section (arg)
  "Insert a template for a ConTeXt section.
Determinate the type of section to be inserted, by the argument ARG.

If ARG is nil or missing, use the current level.
If ARG is a list (selected by \\[universal-argument]), go downward one level.
If ARG is negative, go up that many levels.
If ARG is positive or zero, use absolute level:

        0 : part
        1 : chapter
        2 : section
        3 : subsection
        4 : subsubsection
        5 : subsubsubsection

Or:

        0 : title
        1 : subject
        2 : subsubject
        3 : subsubsubject

The following variables can be set to customize:

`ConTeXt-numbered-section-hook'    Hooks to run when inserting a section.
`ConTeXt-section-ref'   Prefix to all section references."

  (interactive "*P")
  (let* ((val (prefix-numeric-value arg))
         (ConTeXt-level (cond ((null arg)
                               (ConTeXt-current-section))
                              ((listp arg)
                               (ConTeXt-down-section))
                              ((< val 0)
                               (ConTeXt-up-section (- val)))
                              (t val)))
         (ConTeXt-name (ConTeXt-numbered-section-name ConTeXt-level))
         (ConTeXt-title "")
         (ConTeXt-reference nil)
         (ConTeXt-done-mark (make-marker)))
    (newline)
    (run-hooks 'ConTeXt-numbered-section-hook)
    (newline)
    (if (marker-position ConTeXt-done-mark)
        (goto-char (marker-position ConTeXt-done-mark)))
    (set-marker ConTeXt-done-mark nil)))

;; LaTeX has a max function here, which makes no sense.
;; I think you want to insert a section that is max ConTeXt-largest-level
;; (May 3, 2023) The above comment is wrong.  Here "large" refers to
;; coarseness of document structure grouping.  That is, "chapter" is
;; larger than "section", "section" is larger than "subsection" etc.
;; On the other hand, the corresponding levels are numbered in the
;; reversed order.  That is, "chapter" is level 1, "section" is level
;; 2 etc.  Hence the largest _section_ has the smallest _level_.
;; That's the reason we use `max' rather than `min' here.
(defun ConTeXt-current-section ()
  "Return the level of the section that contain point.
See also `ConTeXt-section' for description of levels."
  (save-excursion
    (max (ConTeXt-largest-level)
         (if (re-search-backward outline-regexp nil t)
             (- (ConTeXt-outline-level) (ConTeXt-outline-offset))
           (ConTeXt-largest-level)))))

(defun ConTeXt-down-section ()
  "Return the value of a section one level under the current.
Tries to find what kind of section that have been used earlier in the
text, if this fail, it will just return one less than the current
section."
  (save-excursion
    (let ((current (ConTeXt-current-section))
          (next nil)
          (regexp outline-regexp))
      (if (not (re-search-backward regexp nil t))
          (1+ current)
        (while (not next)
          (cond
           ((eq (ConTeXt-current-section) current)
            (if (re-search-forward regexp nil t)
                (if (<= (setq next (ConTeXt-current-section)) current) ;Wow!
                    (setq next (1+ current)))
              (setq next (1+ current))))
           ((not (re-search-backward regexp nil t))
            (setq next (1+ current)))))
        next))))

(defun ConTeXt-up-section (arg)
  "Return the value of the section ARG levels above this one."
  (save-excursion
    (if (zerop arg)
        (ConTeXt-current-section)
      (let ((current (ConTeXt-current-section)))
        (while (and (>= (ConTeXt-current-section) current)
                    (re-search-backward outline-regexp
                                        nil t)))
        (ConTeXt-up-section (1- arg))))))

(defvar ConTeXt-numbered-section-list ()
  "ConTeXt-XX-numbered-section-list where XX is the current interface.")

(defvar ConTeXt-unnumbered-section-list ()
  "ConTeXt-XX-unnumbered-section-list where XX is the current interface.")

(defvar ConTeXt-section-list
  (append ConTeXt-numbered-section-list ConTeXt-unnumbered-section-list)
)

(defun ConTeXt-numbered-section-name (level)
  "Return the name of the section corresponding to LEVEL."
  (car (rassoc (list level) ConTeXt-numbered-section-list)))

(defun ConTeXt-unnumbered-section-name (level)
  "Return the name of the section corresponding to LEVEL."
  (car (rassoc (list level) ConTeXt-unnumbered-section-list)))

(defun ConTeXt-numbered-section-level (name)
  "Return the level of the section NAME."
  (cadr (assoc name ConTeXt-numbered-section-list)))

(defun ConTeXt-unnumbered-section-level (name)
  "Return the level of the section NAME."
  (cadr (assoc name ConTeXt-unnumbered-section-list)))


;;; Section Hooks.

(defcustom ConTeXt-numbered-section-hook
  '(ConTeXt-numbered-section-heading
    ConTeXt-section-title
    ConTeXt-section-ref
    ConTeXt-section-section)
  "List of hooks to run when a new section is inserted.

The following variables are set before the hooks are run

`ConTeXt-level'     - numeric section level, see the documentation of
                      `ConTeXt-section'.
`ConTeXt-name'      - name of the sectioning command, derived from
                      `ConTeXt-level'.
`ConTeXt-title'     - The title of the section, default to an empty
                      string.
`ConTeXt-reference' - Comma separated list of reference.
`ConTeXt-done-mark' - Position of point afterwards, default nil
                      (meaning end).

The following standard hooks exist -

`ConTeXt-numbered-section-heading': Query the user about the name
of the sectioning command.  Modifies `ConTeXt-level' and
`ConTeXt-name'.

`ConTeXt-section-title': Query the user about the title of the
section.  Modifies `ConTeXt-title'.

`ConTeXt-section-section': Insert ConTeXt section command according
to `ConTeXt-name', `ConTeXt-title', and `ConTeXt-reference'.  If
`ConTeXt-title' is an empty string, `ConTeXt-done-mark' will be
placed at the point they should be inserted.

`ConTeXt-section-ref': Query the user about a reference for this
section command.  Modifies `ConTeXt-reference'.

To get a full featured `ConTeXt-section' command, insert

 (setq ConTeXt-numbered-section-hook
                         \\='(ConTeXt-numbered-section-heading
                                 ConTeXt-section-title
                                 ConTeXt-section-ref
                                 ConTeXt-section-section))

in your init file such as .emacs.d/init.el or .emacs."
  :group 'ConTeXt-macro
  :type 'hook
  :options
  '(ConTeXt-numbered-section-heading
    ConTeXt-section-title
    ConTeXt-section-ref
    ConTeXt-section-section))

(defcustom ConTeXt-unnumbered-section-hook
  '(ConTeXt-unnumbered-section-heading
    ConTeXt-section-title
    ConTeXt-section-ref
    ConTeXt-section-section)
  ;; FIXME: I can't see where this variable is used!
  "List of hooks to run when a new section is inserted.

The following variables are set before the hooks are run

`ConTeXt-level'     - numeric section level, see the documentation of
                      `ConTeXt-section'.
`ConTeXt-name'      - name of the sectioning command, derived from
                      `ConTeXt-level'.
`ConTeXt-title'     - The title of the section, default to an empty
                      string.
`ConTeXt-reference' - Comma separated list of reference.
`ConTeXt-done-mark' - Position of point afterwards, default nil
                      (meaning end).

The following standard hooks exist -

`ConTeXt-unnumbered-section-heading': Query the user about the name
of the sectioning command.  Modifies `ConTeXt-level' and
`ConTeXt-name'.

`ConTeXt-section-title': Query the user about the title of the
section.  Modifies `ConTeXt-title'.

`ConTeXt-section-section': Insert ConTeXt section command according
to `ConTeXt-name', `ConTeXt-title', and `ConTeXt-reference'.  If
`ConTeXt-title' is an empty string, `ConTeXt-done-mark' will be
placed at the point they should be inserted.

`ConTeXt-section-ref': Query the user about a reference for this
section command.  Modifies `ConTeXt-reference'.

To get a full featured `ConTeXt-section' command, insert

 (setq ConTeXt-unnumbered-section-hook
                         \\='(ConTeXt-unnumbered-section-heading
                                 ConTeXt-section-title
                                 ConTeXt-section-ref
                                 ConTeXt-section-section))

in your init file such as .emacs.d/init.el or .emacs."
  :group 'ConTeXt-macro
  :type 'hook
  :options
  '(ConTeXt-unnumbered-section-heading
    ConTeXt-section-title
    ConTeXt-section-ref
    ConTeXt-section-section))

;; Define before first use.
(defcustom ConTeXt-Mark-version "II"
  "ConTeXt Mark version used for running ConTeXt."
  :type 'string
  :group 'TeX-command)
(make-variable-buffer-local 'ConTeXt-Mark-version)
(put 'ConTeXt-Mark-version 'safe-local-variable #'stringp)

(defun ConTeXt-numbered-section-heading ()
  "Hook to prompt for ConTeXt section name.
Insert this hook into `ConTeXt-numbered-section-hook' to allow
the user to change the name of the sectioning command inserted
with `\\[ConTeXt-section]'."
  (let ((string (completing-read
                 (concat "Select level (default " ConTeXt-name "): ")
                 ConTeXt-numbered-section-list
                 nil nil nil)))
    ;; Update name
    (if (not (zerop (length string)))
        (setq ConTeXt-name string))))

(defun ConTeXt-unnumbered-section-heading ()
  "Hook to prompt for ConTeXt section name.
Insert this hook into `ConTeXt-unnumbered-section-hook' to allow
the user to change the name of the sectioning command inserted
with `\\[ConTeXt-section]'."
  (let ((string (completing-read
                 (concat "Select level (default " ConTeXt-name "): ")
                 ConTeXt-unnumbered-section-list
                 nil nil nil)))
    ;; Update name
    (if (not (zerop (length string)))
        (setq ConTeXt-name string))))

(defun ConTeXt-section-title ()
  "Hook to prompt for ConTeXt section title.
Insert this hook into `ConTeXt-(un)numbered-section-hook' to
allow the user to change the title of the section inserted with
`\\[ConTeXt-section]."
  (setq ConTeXt-title (TeX-read-string "What title: ")))

(defun ConTeXt-section-section ()
  "Hook to insert ConTeXt section command into the file.
Insert this hook into `ConTeXt-numbered-section-hook' after those hooks
which sets the `ConTeXt-name', `ConTeXt-title', and
`ConTeXt-reference' variables, but before those hooks which
assumes the section already is inserted."
  (insert TeX-esc ConTeXt-name)
  (cond ((null ConTeXt-reference))
        ((zerop (length ConTeXt-reference))
         (insert ConTeXt-optop)
         (set-marker ConTeXt-done-mark (point))
         (insert ConTeXt-optcl))
        (t
         (insert ConTeXt-optop ConTeXt-reference ConTeXt-optcl)))
  (insert TeX-grop)
  (if (zerop (length ConTeXt-title))
      (set-marker ConTeXt-done-mark (point)))
  (insert ConTeXt-title TeX-grcl)
  (newline)
  ;; If RefTeX is available, tell it that we've just made a new section
  (and (fboundp 'reftex-notice-new-section)
       (reftex-notice-new-section)))

(defun ConTeXt-section-ref ()
  "Hook to insert a reference after the sectioning command.
Insert this hook into `ConTeXt-numbered-section-hook' to prompt
for a label to be inserted after the sectioning command."
  (setq ConTeXt-reference
        (completing-read
         (TeX-argument-prompt t nil
                              "Comma separated list of references")
         (LaTeX-label-list) nil nil))
  ;; No reference or empty string entered?
  (if (string-equal "" ConTeXt-reference)
      (setq ConTeXt-reference nil)))


;; Various
(defun TeX-ConTeXt-sentinel (process name)
  "Cleanup TeX output buffer after running ConTeXt."
  (cond
   ;; Mark IV
   ((with-current-buffer TeX-command-buffer
      (string= ConTeXt-Mark-version "IV"))
    (cond ((TeX-TeX-sentinel-check process name))
          ((re-search-forward "fatal error: " nil t)
           (message (concat name ": problems after "
                            (TeX-current-pages)))
           (setq TeX-command-next TeX-command-default))
          (t
           (message (concat name ": successfully formatted "
                            (TeX-current-pages)))
           (setq TeX-command-next TeX-command-Show))))
   ;; Mark II
   (t
    (cond ((TeX-TeX-sentinel-check process name))
          ((save-excursion
             ;; in a full ConTeXt run there will multiple texutil
             ;; outputs.  Just looking for "another run needed" would
             ;; find the first occurence
             (goto-char (point-max))
             (re-search-backward "TeXUtil " nil t)
             (re-search-forward "another run needed" nil t))
           (message (concat "You should run ConTeXt again "
                            "to get references right, "
                            (TeX-current-pages)))
           (setq TeX-command-next TeX-command-default))
          ((re-search-forward "removed files :" nil t)
           (message "sucessfully cleaned up"))
          ((re-search-forward "^ ?TeX\\(Exec\\|Util\\)" nil t) ;; strange regexp --pg
           (message (concat name ": successfully formatted "
                            (TeX-current-pages)))
           (setq TeX-command-next TeX-command-Show))
          (t
           (message (concat name ": problems after "
                            (TeX-current-pages)))
           (setq TeX-command-next TeX-command-default)))))
  (unless TeX-error-list
    (run-hook-with-args 'TeX-after-compilation-finished-functions
                        (with-current-buffer TeX-command-buffer
                          (expand-file-name
                           (TeX-active-master (TeX-output-extension)))))))


;;; Environments

(defgroup ConTeXt-environment nil
  "Environments in ConTeXt."
  :group 'ConTeXt-macro)

;; TODO: interface awareness
(defcustom ConTeXt-default-environment "itemize"
  "The default environment when creating new ones with `ConTeXt-environment'."
  :group 'ConTeXt-environment
  :type 'string)
(make-variable-buffer-local 'ConTeXt-default-environment)

(TeX-auto-add-type "environment" "ConTeXt")

(advice-add 'ConTeXt-add-environments :after #'ConTeXt--invalidate-menu)
(defun ConTeXt--invalidate-menu (&rest _)
  "Mark the menu as being in need of a refresh."
  (setq ConTeXt-menu-changed t))

;; (defvar ConTeXt-environment-list ()
;;      "ConTeXt-environment-list-XX where XX is the current interface.")

(defvar ConTeXt-environment-history nil)

(defun ConTeXt-environment-start-name ()
  "Return the \\start translated to the language in current interface."
  ;; it is "inizia", others are "start"
  (cond ((equal ConTeXt-current-interface "it")
         "inizia")
        ((member ConTeXt-current-interface ConTeXt-known-interfaces)
         "start")
        (t
         ;; this should not happen
         (error "Unknown interface: %s" ConTeXt-current-interface))))

(defun ConTeXt-environment-stop-name ()
  "Return the \\stop translated to the language in current interface."
  ;; it is "termina", others are "stop"
  (cond ((equal ConTeXt-current-interface "it")
         "termina")
        ((member ConTeXt-current-interface ConTeXt-known-interfaces)
         "stop")
        (t
         ;; this should not happen
         (error "Unknown interface: %s" ConTeXt-current-interface))))

(defun ConTeXt-environment (arg)
  "Make ConTeXt environment (\\start...-\\stop... pair).
With optional ARG, modify current environment."
  (interactive "*P")
  (let* ((default (cond
                   ((TeX-near-bobp) "text")
                   (t ConTeXt-default-environment)))
         (environment
          (completing-read (concat "Environment type (default " default "): ")
                           (ConTeXt-environment-list) nil nil nil
                           'ConTeXt-environment-history default)))
    ;; Use `environment' as default for the next time only if it is different
    ;; from the current default.
    (unless (equal environment default)
      (setq ConTeXt-default-environment environment))

    (let ((entry (assoc environment (ConTeXt-environment-list))))
      (if (null entry)
          (ConTeXt-add-environments (list environment)))

      (if arg
          (ConTeXt-modify-environment environment)
        (ConTeXt-environment-menu environment)))))

(defun ConTeXt-modify-environment (environment)
  "Modify current environment to new ENVIRONMENT."
  (save-excursion
    (ConTeXt-find-matching-stop)
    (re-search-backward (concat (regexp-quote TeX-esc)
                                (ConTeXt-environment-stop-name)
                                " *\\([a-zA-Z]*\\)")
                        (save-excursion (beginning-of-line 1) (point)))
    (replace-match
     (concat TeX-esc (ConTeXt-environment-stop-name) environment) t t)
    (beginning-of-line 1)
    (ConTeXt-find-matching-start)
    (re-search-forward (concat (regexp-quote TeX-esc)
                               (ConTeXt-environment-start-name)
                               " *\\([a-zA-Z]*\\)")
                       (save-excursion (end-of-line 1) (point)))
    (replace-match
     (concat TeX-esc (ConTeXt-environment-start-name) environment) t t)))


(defun ConTeXt-environment-menu (environment)
  "Insert ENVIRONMENT around point or region."
  (let ((entry (assoc environment (ConTeXt-environment-list))))
    (cond ((not (and entry (nth 1 entry)))
           (ConTeXt-insert-environment environment))
          ((numberp (nth 1 entry))
           (let ((count (nth 1 entry))
                 (args ""))
             (while (> count 0)
               (setq args (concat args TeX-grop TeX-grcl))
               (setq count (- count 1)))
             (ConTeXt-insert-environment environment args)))
          ((or (stringp (nth 1 entry)) (vectorp (nth 1 entry)))
           (let ((prompts (cdr entry))
                 (args ""))
             (dolist (elt prompts)
               (let* ((optional (vectorp elt))
                      (elt (if optional (elt elt 0) elt))
                      (arg (TeX-read-string
                            (TeX-argument-prompt optional elt nil))))
                 (setq args (concat args
                                    (cond ((and optional (> (length arg) 0))
                                           (concat ConTeXt-optop arg ConTeXt-optcl))
                                          ((not optional)
                                           (concat TeX-grop arg TeX-grcl)))))))
             (ConTeXt-insert-environment environment args)))
          (t
           (apply (nth 1 entry) environment (nthcdr 2 entry))))))

(defun ConTeXt-close-environment ()
  "Insert \\stop... to match the current environment."
  (interactive "*")
  (beginning-of-line)
  (let ((empty-line (looking-at "[ \t]*$")))
    (end-of-line)
    (if (not empty-line)
        (newline)))
  (insert TeX-esc (ConTeXt-environment-stop-name)
          (ConTeXt-current-environment))
  ;; indent broken, so don't do it.
  ;;(indent-according-to-mode)
  (end-of-line)
  (newline))

(defvar ConTeXt-after-insert-env-hook nil
  "List of functions to be run at the end of `ConTeXt-insert-environment'.
Each function is called with three arguments: the name of the
environment just inserted, the buffer position just before
\\start... and the position just before \\stop....")

;;; Copy and adaptation of `LaTeX-insert-environment'.  (2022-08-13)
(defun ConTeXt-insert-environment (environment &optional extra)
  "Insert ConTeXt ENVIRONMENT with optional argument EXTRA."
  (let ((active-mark (and (TeX-active-mark) (not (eq (mark) (point)))))
        content-start env-start env-end additional-indent)
    (when (and active-mark (< (mark) (point))) (exchange-point-and-mark))
    ;; What to do with the line containing point.
    ;; - Open a new empty line for later insertion of "\startfoo" and
    ;;   put the point there.
    ;; - If there were at first any non-whitespace texts between the
    ;;   point and EOL, send them into their new own line.
    (cond (;; When the entire line consists of whitespaces...
           (save-excursion (beginning-of-line)
                           (looking-at "[ \t]*$"))
           ;; ...make the line empty and put the point there.
           (delete-region (match-beginning 0) (match-end 0)))
          (;; When there are only whitespaces between the point and
           ;; BOL (including the case the point is at BOL)...
           (TeX-looking-at-backward "^[ \t]*"
                                    (line-beginning-position))
           ;; ...in this case, we have non-whitespace texts between
           ;; the point and EOL, so send the entire line into a new
           ;; next line and put the point on the empty line just
           ;; created.
           (beginning-of-line)
           (newline)
           (beginning-of-line 0)
           ;; Take note that there are texts to be indented later
           ;; unless the region is activated.
           (unless active-mark
             (setq additional-indent t)))
          (;; In all other cases...
           t
           ;; ...insert a new empty line after deleting all
           ;; whitespaces around the point, put the point there...
           (delete-horizontal-space)
           (if (eolp)
               (newline)
             ;; ...and if there were at first any non-whitespace texts
             ;; between (the original position of) the point and EOL,
             ;; send them into a new next line.
             (newline 2)
             (beginning-of-line 0)
             ;; Take note that there are texts to be indented later
             ;; unless the region is activated.
             (unless active-mark
               (setq additional-indent t)))))
    ;; What to do with the line containing mark.
    ;; If there is active region...
    (when active-mark
      ;; - Open a new empty line for later insertion of "\stopfoo"
      ;;   and put the mark there.
      ;; - If there were at first any non-whitespace texts between the
      ;;   mark and EOL, pass them over the empty line and put them on
      ;;   their own line.
      (save-excursion
        (goto-char (mark))
        (cond (;; When the entire line consists of whitespaces...
               (save-excursion (beginning-of-line)
                               (looking-at "[ \t]*$"))
               ;; ...make the line empty and put the mark there.
               (delete-region (match-beginning 0) (match-end 0)))
              (;; When there are only whitespaces between the mark and
               ;; BOL (including the case the mark is at BOL)...
               (TeX-looking-at-backward "^[ \t]*"
                                        (line-beginning-position))
               ;; ...in this case, we have non-whitespace texts
               ;; between the mark and EOL, so send the entire line
               ;; into a new next line and put the mark on the empty
               ;; line just created.
               (beginning-of-line)
               (set-mark (point))
               (newline)
               ;; Take note that there are texts to be indented later.
               (setq additional-indent t))
              (;; In all other cases...
               t
               ;; ...make a new empty line after deleting all
               ;; whitespaces around the mark, put the mark there...
               (delete-horizontal-space)
               (insert-before-markers "\n")
               ;; ...and if there were at first any non-whitespace
               ;; texts between (the original position of) the mark
               ;; and EOL, send them into a new next line.
               (unless (eolp)
                 (newline)
                 ;; Take note that there are texts to be indented
                 ;; later.
                 (setq additional-indent t))))))
    ;; Now insert the environment.
    (setq env-start (point))
    (insert TeX-esc (ConTeXt-environment-start-name) environment)
    (indent-according-to-mode)
    (when extra (insert extra))
    (setq content-start (line-beginning-position 2))
    (unless active-mark
      (newline)
      (newline))
    (when active-mark (goto-char (mark)))
    (insert TeX-esc (ConTeXt-environment-stop-name) environment)
    (end-of-line 0)
    (if active-mark
        (progn
          ;; TODO: Do filling when context.el obtains
          ;; `ConTeXt-fill-region' in future.
          (indent-region content-start (line-beginning-position 2))
          (set-mark content-start))
      (indent-according-to-mode))
    ;; Indent \stopfoo.
    (save-excursion (beginning-of-line 2) (indent-according-to-mode)
                    (when additional-indent
                      ;; Indent texts sent after the inserted
                      ;; environment.
                      (forward-line 1) (indent-according-to-mode)))
    (setq env-end (save-excursion
                    (search-forward
                     (concat TeX-esc (ConTeXt-environment-stop-name)
                             environment))
                    (match-beginning 0)))
    (run-hook-with-args 'ConTeXt-after-insert-env-hook
                        environment env-start env-end)))

(defun ConTeXt--env-parse-args (args)
  "Helper function to insert arguments defined by ARGS.
This function checks if `TeX-exit-mark' is set, otherwise it's
set to the point where this function starts.  Point will be at
`TeX-exit-mark' when this function exits."
  (let ((TeX-exit-mark (or TeX-exit-mark
                           (point-marker))))
    (ConTeXt-find-matching-start)
    (end-of-line)
    (TeX-parse-arguments args)
    (goto-char TeX-exit-mark)
    (set-marker TeX-exit-mark nil)))

(defun ConTeXt-env-args (environment &rest args)
  "Insert ENVIRONMENT and arguments defined by ARGS."
  (ConTeXt-insert-environment environment)
  (ConTeXt--env-parse-args args))


;; with the following we can call a function on an environment.  Say
;; you have metapost stuff within your TeX file, go to the environment
;; and run ConTeXt-work-on-environment (suggested Key: C-c !).  AUCTeX
;; sees that you are inside e.g. \startMPpage....\stopMPpage and
;; looks in ConTeXt-environment-helper for a function to be called.

;; % so pressing C-c ! inside the following ...
;;\startuseMPgraphic{Logo}{Scale}
;; % Top rectangle
;; filldraw (0,0)--(2cm,0)--(2cm,1cm)--(0,1cm)--cycle withcolor blue ;
;; % Bottom black rectangle
;; drawfill (0,0)--(2cm,0)--(2cm,-1cm)--(0,-1cm)--cycle withcolor black;
;; % White Text
;; draw btex \bf AB etex withcolor white ;
;; % resize to size
;; currentpicture := currentpicture scaled \MPvar{Scale} ;
;; \stopuseMPgraphic

;; % ...should give you a "new buffer" (currently narrowed to region
;; % and switched to metapost-mode and recursive-edit)

;; % Top rectangle
;; filldraw (0,0)--(2cm,0)--(2cm,1cm)--(0,1cm)--cycle withcolor blue ;
;; % Bottom black rectangle
;; drawfill (0,0)--(2cm,0)--(2cm,-1cm)--(0,-1cm)--cycle withcolor black;
;; % White Text
;; draw btex \bf AB etex withcolor white ;
;; % resize to size
;; currentpicture := currentpicture scaled \MPvar{Scale} ;


(defvar ConTeXt-environment-helper
  '(("useMPgraphic" . ConTeXt-mp-region)
    ("MPpage" . ConTeXt-mp-region))
  "Alist that holds functions to call for working on regions.
An entry looks like: (\"environment\" . function)")

(defun ConTeXt-mp-region ()
  "Edit region in `metapost-mode'."
  (ConTeXt-mark-environment t)
  (narrow-to-region (mark) (point))
  (metapost-mode)
  (message "Type `M-x exit-recursive-edit' to get back")
  (recursive-edit)
  (ConTeXt-mode)
  (widen))

;; find smarter name.  Suggestions welcome
(defun ConTeXt-work-on-environment ()
  "Takes current environment and does something on it (todo: documentation)."
  (interactive)
  (let ((fun (cdr (assoc (ConTeXt-current-environment)
                         ConTeXt-environment-helper))))
    (when (functionp fun)
      (funcall fun))))

(defun ConTeXt-current-environment ()
  "Return the name of the current environment."
  ;; don't make this interactive.
  (let ((beg))
    (save-excursion
      (ConTeXt-last-unended-start)
      (setq beg (+ (point) (length (ConTeXt-environment-start-name)) 1))
      (goto-char (match-end 0))
      (skip-chars-forward "a-zA-Z")
      (buffer-substring beg (point)))))

(defun ConTeXt-last-unended-start ()
  "Leave point at the beginning of the last unstopped `\\start...'.
Look back from the current cursor."
  (while (and (re-search-backward "\\\\start[a-zA-Z]*\\|\\\\stop[a-zA-Z]*")
              (looking-at "\\\\stop[a-zA-Z]*"))
    (ConTeXt-last-unended-start)))

(defun ConTeXt-mark-environment (&optional inner)
  "Set mark to end of current environment (\\start...-\\stop...) and
point to the matching begin.
If optional INNER is not nil, include \\start... and \\stop, otherwise only
the contents."
  (interactive)
  (let ((cur (point)))
    (ConTeXt-find-matching-stop inner)
    (push-mark (point))
    (goto-char cur)
    (ConTeXt-find-matching-start inner)
    (TeX-activate-region)))

(defun ConTeXt-find-matching-stop (&optional inner)
  "Find end of current \\start...\\stop-Pair.
If INNER is non-nil, go to the point just past before
\\stop... macro.  Otherwise goto the point just past \\stop..."
  (interactive)
  (let ((regexp (concat (regexp-quote TeX-esc)
                        "\\("
                        (ConTeXt-environment-start-name)
                        "\\|"
                        (ConTeXt-environment-stop-name)
                        "\\)"
                        ))
        (level 1))
    ;;jump over the \start... when at the beginning of it.
    (when (looking-at (concat (regexp-quote TeX-esc)
                              (ConTeXt-environment-start-name)))
      (re-search-forward regexp nil t))
    (while (and (> level 0)
                (re-search-forward regexp nil t)
                (goto-char (1- (match-beginning 1)))
                (cond ((looking-at (concat (regexp-quote TeX-esc)
                                           (ConTeXt-environment-start-name)))
                       (re-search-forward regexp nil t)
                       (setq level (1+ level)))
                      ((looking-at (concat (regexp-quote TeX-esc)
                                           (ConTeXt-environment-stop-name)))
                       (re-search-forward regexp nil t)
                       (setq level (1- level))))))
    ;; now we have to look if we want to start behind the \start... macro
    (if inner
        (beginning-of-line)
      (skip-chars-forward "a-zA-Z"))))

(defun ConTeXt-find-matching-start (&optional inner)
  "Find beginning of current \\start...\\stop-Pair.
If INNER is non-nil, go to the point just past the \\start... macro."
  (interactive)
  (let ((regexp (concat (regexp-quote TeX-esc)
                        "\\("
                        (ConTeXt-environment-start-name)
                        "\\|"
                        (ConTeXt-environment-stop-name)
                        "\\)"
                        ))
        (level 1)
        (pos))
    (while (and (> level 0)
                (re-search-backward regexp nil t)
                (cond ((looking-at (concat (regexp-quote TeX-esc)
                                           (ConTeXt-environment-stop-name)))
                       (setq level (1+ level)))
                      ((looking-at (concat (regexp-quote TeX-esc)
                                           (ConTeXt-environment-start-name)))
                       (setq level (1- level))))))
    ;; now we have to look if we want to start behind the \start... macro
    (when inner
      ;; \startfoo can have 0 or more {} and [] pairs.  I assume that
      ;; skipping all those parens will be smart enough.  It fails when
      ;; the first part in the \start-\stop-environment is { or [, like
      ;; in \startquotation   {\em important} \stopquotation.  There is
      ;; yet another pitfall: \startsetups SomeSetup foo bar
      ;; \stopsetups will use SomeSetup as the argument and the
      ;; environment
      (skip-chars-forward "\\\\a-zA-Z")
      (save-excursion
        (while (progn
                 (skip-chars-forward "\t\n ")
                 (forward-comment 1)
                 (skip-chars-forward "\t\n ")
                 (looking-at "\\s\("))
          (forward-list 1)
          (setq pos (point))))
      (when pos
        (goto-char pos))
      (unless (bolp)
        (forward-line)))))

;;; items

(defun ConTeXt-insert-item ()
  "Insert a new item."
  (interactive "*")
  (or (TeX-looking-at-backward "^[ \t]*")
      (newline))
  (TeX-insert-macro "item")
  (indent-according-to-mode))


;;; Macro Argument Hooks

(defun ConTeXt-optional-argument-insert (arg &optional _prefix)
  "Insert ARG surrounded by square brackets."
  (insert ConTeXt-optop)
  (insert arg)
  (insert ConTeXt-optcl))

(defun ConTeXt-required-argument-insert (arg &optional _prefix)
  "Insert ARG surrounded by curly braces."
  (insert TeX-grop)
  (insert arg)
  (insert TeX-grcl))

(defun ConTeXt-argument-insert (arg optional &optional prefix)
  "Insert ARG surrounded by curly braces.

If OPTIONAL, only insert it if not empty, and then use square brackets."
  (if optional
      (if
          (not (string-equal arg ""))
          (ConTeXt-optional-argument-insert arg prefix))
    (ConTeXt-required-argument-insert arg prefix)))

(defun ConTeXt-arg-ref (optional &optional prompt definition)
  "Prompt for a reference completing with known references."
  (let ((ref (completing-read (TeX-argument-prompt optional prompt "ref")
                              (LaTeX-label-list))))
    (if (and definition (not (string-equal "" ref)))
        (LaTeX-add-labels ref))
    (ConTeXt-argument-insert ref optional)))

(defun ConTeXt-arg-define-ref (&optional prompt)
  "Prompt for an optional reference completing with known references."
  (ConTeXt-arg-ref t prompt t))

(defun ConTeXt-arg-setup (optional &optional prompt)
  "Prompt for setup arguments."
  (let ((setup (read-from-minibuffer
                (TeX-argument-prompt optional prompt "Setup"))))
    (ConTeXt-argument-insert setup t)))


;; paragraph (re)-formatting

(defvar ConTeXt-item-list ()
  "List of macro's considered items.")

(defun ConTeXt-paragraph-commands-regexp ()
  "Return a regexp matching macros that should have their own line."
  (concat
   (regexp-quote TeX-esc) "\\("
   "[][]\\|"  ; display math delimitors (is this applicable to ConTeXt??)
   (ConTeXt-environment-start-name) "\\|"
   (ConTeXt-environment-stop-name) "\\|"
   (mapconcat #'car ConTeXt-numbered-section-list "\\b\\|") "\\b\\|"
   (mapconcat #'car ConTeXt-unnumbered-section-list "\\b\\|") "\\b\\|"
   (mapconcat #'identity ConTeXt-extra-paragraph-commands "\\b\\|")
   "\\b\\|"
   (mapconcat #'identity ConTeXt-item-list "\\b\\|") "\\b\\)"))


;; Outline support

(defun ConTeXt-environment-full-start-name (environment)
  "Return the ConTeXt macro name that starts ENVIRONMENT.
It is interface aware"
  (concat (ConTeXt-environment-start-name) environment))

(defun ConTeXt-outline-regexp (&optional anywhere)
  "Return regexp for ConTeXt section blocks and sections.

If optional argument ANYWHERE is not nil, do not require that the
header is at the start of a line."
  (concat
   (if anywhere "" "^")
   "[ \t]*"
   (regexp-quote TeX-esc)
   "\\("
   (mapconcat #'ConTeXt-environment-full-start-name ConTeXt-section-block-list "\\|") "\\|"
   (mapconcat #'car ConTeXt-numbered-section-list "\\|") "\\|"
   (mapconcat #'car ConTeXt-unnumbered-section-list "\\|")
   "\\)\\b"
   (if TeX-outline-extra
       "\\|"
     "")
   (mapconcat #'car TeX-outline-extra "\\|")
   "\\|" (ConTeXt-header-end) "\\b"
   "\\|" (ConTeXt-trailer-start) "\\b"))

(defvar ConTeXt-text nil
  "Name of ConTeXt macro that begins the text body.")

(defun ConTeXt-header-end ()
  "Default end of header marker for ConTeXt documents."
  (concat
   (regexp-quote TeX-esc)
   (ConTeXt-environment-start-name)
   ConTeXt-text))

(defun ConTeXt-trailer-start ()
  "Default start of trailer marker for ConTeXt documents."
  (concat
   (regexp-quote TeX-esc)
   (ConTeXt-environment-stop-name)
   ConTeXt-text))

(defun ConTeXt-outline-offset ()
  "Offset to add to `ConTeXt-section-list' levels to get outline level."
  (- 4 (ConTeXt-largest-level)))

(defun ConTeXt-start-environment-regexp (list)
  "Regular expression that matches a start of all environments mentioned in LIST."
  (concat
   "start\\("
   (mapconcat #'identity list "\\|")
   "\\)\\b"))

;; The top headings are \starttext, \startfrontmatter, \startbodymatter etc.
;; \part, \chapter etc. are children of that.
(defun ConTeXt-outline-level ()
  "Find the level of current outline heading in an ConTeXt document."
  (cond ((looking-at (concat (ConTeXt-header-end) "\\b")) 1)
        ((looking-at (concat (ConTeXt-trailer-start) "\\b")) 1)
        ((TeX-look-at TeX-outline-extra)
         (max 1 (+ (TeX-look-at TeX-outline-extra)
                   (ConTeXt-outline-offset))))
        (t
         (save-excursion
           (skip-chars-forward " \t")
           (forward-char 1)
           (cond ((looking-at (ConTeXt-start-environment-regexp
                               ConTeXt-section-block-list)) 1)
                 ((TeX-look-at ConTeXt-section-list)
                  (max 1 (+ (TeX-look-at ConTeXt-section-list)
                            (ConTeXt-outline-offset))))
                 (t
                  (error "Unrecognized header")))))))


;;; Fonts

(defcustom ConTeXt-font-list '((?\C-b "{\\bf " "}")
                           (?\C-c "{\\sc " "}")
                           (?\C-e "{\\em " "}")
                           (?\C-i "{\\it " "}")
                           (?\C-r "{\\rm " "}")
                           (?\C-s "{\\sl " "}")
                           (?\C-t "{\\tt " "}")
                           (?\C-d "" "" t))
  "List of fonts used by `TeX-font'.

Each entry is a list.
The first element is the key to activate the font.
The second element is the string to insert before point, and the third
element is the string to insert after point.
If the fourth and fifth element are strings, they specify the prefix and
suffix to be used in math mode.
An optional fourth (or sixth) element means always replace if t."
  :group 'TeX-macro
  :type '(repeat
           (group
            :value (?\C-a "" "")
            (character :tag "Key")
            (string :tag "Prefix")
            (string :tag "Suffix")
            (option (group
                     :inline t
                     (string :tag "Math Prefix")
                     (string :tag "Math Suffix")))
            (option (sexp :format "Replace\n" :value t)))))


;; Imenu support

(defun ConTeXt-outline-name ()
  "Guess a name for the current header line."
  (save-excursion
    (if (re-search-forward "{\\([^}]*\\)}" (line-end-position) t)
        (match-string 1)
      (buffer-substring-no-properties (point) (line-end-position)))))

;; This imenu also includes commented out chapters.  Perhaps a feature
;; for LaTeX, not sure we want or need that for ConTeXt.

(defun ConTeXt-imenu-create-index-function ()
  "Imenu support function for ConTeXt."
  (TeX-update-style)
  (let (entries
        (regexp (ConTeXt-outline-regexp)))
    (goto-char (point-max))
    (while (re-search-backward regexp nil t)
      (let* ((name (ConTeXt-outline-name))
             (level (make-string (1- (ConTeXt-outline-level)) ?\ ))
             (label (concat level level name))
             (mark (make-marker)))
        (set-marker mark (point))
        (set-text-properties 0 (length label) nil label)
        (setq entries (cons (cons label mark) entries))))
    entries))


;; Indentation, copied from Berend's context mode.
;; TODO: doesn't work great.

(defvar ConTeXt-indent-allhanging t)
(defvar ConTeXt-indent-arg 2)
(defvar ConTeXt-indent-basic 2)
(defvar ConTeXt-indent-item ConTeXt-indent-basic)
(defvar ConTeXt-indent-item-re "\\\\\\(item\\|sym\\)\\>")

(defvar ConTeXt-indent-syntax-table (make-syntax-table TeX-mode-syntax-table)
  "Syntax table used while computing indentation.")

(progn
  (modify-syntax-entry ?$ "." ConTeXt-indent-syntax-table)
  (modify-syntax-entry ?\( "." ConTeXt-indent-syntax-table)
  (modify-syntax-entry ?\) "." ConTeXt-indent-syntax-table))

(defun ConTeXt-indent-line (&optional _arg)
  (with-syntax-table ConTeXt-indent-syntax-table
    ;; TODO: Rather than ignore $, we should try to be more clever about it.
    (let ((indent
           (save-excursion
             (beginning-of-line)
             (ConTeXt-find-indent))))
      (if (< indent 0) (setq indent 0))
      (if (<= (current-column) (current-indentation))
          (indent-line-to indent)
        (save-excursion (indent-line-to indent))))))

(defun ConTeXt-find-indent (&optional virtual)
  "Find the proper indentation of text after point.
VIRTUAL if non-nil indicates that we're only trying to find the
indentation in order to determine the indentation of something
else.  There might be text before point."
  (save-excursion
    (skip-chars-forward " \t")
    (or
     ;; Trust the current indentation, if such info is applicable.
     (and virtual (>= (current-indentation) (current-column))
          (current-indentation))
     ;; Put leading close-paren where the matching open brace would be.
     (condition-case nil
         (and (eq (char-syntax (char-after)) ?\))
              (save-excursion
                (skip-syntax-forward " )")
                (backward-sexp 1)
                (ConTeXt-find-indent 'virtual)))
       (error nil))
     ;; Default (maybe an argument)
     (let ((pos (point))
           (char (char-after))
           (indent 0)
           up-list-pos)
       ;; Look for macros to be outdented
       (cond ((looking-at (concat (regexp-quote TeX-esc)
                                  (ConTeXt-environment-stop-name)))
              (setq indent (- indent ConTeXt-indent-basic)))
             ((looking-at ConTeXt-indent-item-re)
              (setq indent (- indent ConTeXt-indent-item))))
       ;; Find the previous point which determines our current indentation.
       (condition-case err
           (progn
             (backward-sexp 1)
             (while (or (> (current-column) (current-indentation))
                        ;; Continue going back if we are
                        ;; at a hanging optional group.
                        (looking-at (regexp-quote ConTeXt-optop)))
               (backward-sexp 1)))
         (scan-error
          (setq up-list-pos (nth 2 err))))
       (cond
        ((= (point-min) pos) 0)  ; We're really just indenting the first line.
        ((integerp up-list-pos)
         ;; Have to indent relative to the open-paren.
         (goto-char up-list-pos)
         (if (and (not ConTeXt-indent-allhanging)
                  (> pos (progn (down-list 1)
                                (forward-comment (point-max))
                                (point))))
             ;; Align with the first element after the open-paren.
             (current-column)
           ;; We're the first element after a hanging brace.
           (goto-char up-list-pos)
           (+ indent ConTeXt-indent-basic (ConTeXt-find-indent 'virtual))))
        ;; We're now at the "beginning" of a line.
        ((not (and (not virtual) (eq (char-after) ?\\)))
         ;; Nothing particular here: just keep the same indentation.
         (+ indent (current-column)))
        ;; We're now looking at an item.
        ((looking-at ConTeXt-indent-item-re)
         ;; Indenting relative to an item, have to re-add the outdenting.
         (+ indent (current-column) ConTeXt-indent-item))
        ;; We're looking at an environment starter.
        ((and (looking-at (concat (regexp-quote TeX-esc)
                                  (ConTeXt-environment-start-name)))
              (not (looking-at (concat (regexp-quote TeX-esc)
                                       (ConTeXt-environment-start-name)
                                       ConTeXt-text)))) ; other environments?
         (+ indent (current-column) ConTeXt-indent-basic))
        (t
         (let ((col (current-column)))
           (if (not (and char (eq (char-syntax char) ?\()))
               ;; If the first char was not an open-paren, there's
               ;; a risk that this is really not an argument to the
               ;; macro at all.
               (+ indent col)
             (forward-sexp 1)
             (if (< (line-end-position)
                    (save-excursion (forward-comment (point-max))
                                    (point)))
                 ;; we're indenting the first argument.
                 (min (current-column) (+ ConTeXt-indent-arg col))
               (skip-syntax-forward " ")
               (current-column))))))))))


;; XML inside ConTeXt support

(defun ConTeXt-last-unended-start-xml ()
  "Leave point at the beginning of the last `tag' that is unstopped."
  (while (and (re-search-backward "<[_A-Za-z][-:._A-Za-z0-9]*\\([ \t\r\n]\\|[_A-Za-z][-:._A-Za-z0-9]*\=\"[^\"]*\"\\)*>\\|</[_A-Za-z][-:_A-Za-z0-9]*>")
              (looking-at "</[_A-Za-z][-:._A-Za-z0-9]*>"))
    (ConTeXt-last-unended-start-xml)))

(defun ConTeXt-close-xml-tag ()
  "Create an </...> to match the last unclosed <...>.  Not fool-proof."
  (interactive "*")
  (let ((new-line-needed (bolp)) text indentation)
    (save-excursion
      (condition-case nil
          (ConTeXt-last-unended-start-xml)
        (error (error "Couldn't find unended XML tag")))
      (setq indentation (current-column))
      (re-search-forward "<\\([_A-Za-z][-:._A-Za-z0-9]*\\)")
      (setq text (buffer-substring (match-beginning 1) (match-end 1))))
    (indent-to indentation)
    (insert "</" text ">")
    (if new-line-needed (insert ?\n))))


;; Key bindings

(defvar ConTeXt-mode-map
  (let ((map (make-sparse-keymap)))
    (set-keymap-parent map TeX-mode-map)

    ;; We now set `beginning-of-defun-function' and
    ;; `end-of-defun-function' instead.
    ;; (define-key map "\e\C-a"  #'ConTeXt-find-matching-start)
    ;; (define-key map "\e\C-e"  #'ConTeXt-find-matching-stop)
    ;; likely to change in the future
    (define-key map "\C-c!"    #'ConTeXt-work-on-environment)
    (define-key map "\C-c\C-e" #'ConTeXt-environment)
    (define-key map "\C-c\n"   #'ConTeXt-insert-item)
    (or (key-binding "\e\r")
        (define-key map "\e\r"    #'ConTeXt-insert-item)) ;*** Alias
    (define-key map "\C-c]" #'ConTeXt-close-environment)
    (define-key map "\C-c\C-s" #'ConTeXt-section)
    ;; XML in ConTeXt support
    (define-key map "\C-c/" #'ConTeXt-close-xml-tag)
    map)
  "Keymap used in `ConTeXt-mode'.")


;;; Menu building

;; functions to create menu entries

;; ConTeXt \start... \stop... pairs
;; (Choose a different name than the one in LaTeX mode.  Otherwise the
;; contents of the "Insert Environment" and "Change Environment" menus
;; will not be updated correctly upon loading and switching between
;; LaTeX and ConTeXt files.  AFAICS this is due to a bug in
;; easymenu.el not returning the correct keymap when
;; `easy-menu-change' (and therefore `easy-menu-get-map') is called.
;; It just sees an entry with a matching name and returns this first
;; match.)
(defvar ConTeXt-environment-menu-name "Insert Environment   (C-c C-e)")

(defun ConTeXt-environment-menu-entry (entry)
  "Create an ENTRY for the environment menu."
  (vector (car entry) (list #'ConTeXt-environment-menu (car entry)) t))

(defvar ConTeXt-environment-modify-menu-name "Change Environment   (C-u C-c C-e)")

(defun ConTeXt-environment-modify-menu-entry (entry)
  "Create an ENTRY for the change environment menu."
  (vector (car entry) (list #'ConTeXt-modify-environment (car entry)) t))

;; ConTeXt define macros
(defvar ConTeXt-define-menu-name "Define")

(defun ConTeXt-define-menu-entry (entry)
  "Create an ENTRY for the define menu."
  (vector entry (list #'ConTeXt-define-menu entry)))

(defun ConTeXt-define-menu (define)
  "Insert DEFINE from menu."
  (ConTeXt-insert-define define))

;; ConTeXt setup macros
(defvar ConTeXt-setup-menu-name "Setup")

(defun ConTeXt-setup-menu-entry (entry)
  "Create an ENTRY for the setup menu."
  (vector entry (list #'ConTeXt-setup-menu entry)))

(defun ConTeXt-setup-menu (setup)
  "Insert SETUP from menu."
  (ConTeXt-insert-setup setup))

;; ConTeXt referencing macros
(defvar ConTeXt-referencing-menu-name "Referencing")

(defun ConTeXt-referencing-menu-entry (entry)
  "Create an ENTRY for the referencing menu."
  (vector entry (list #'ConTeXt-referencing-menu entry)))

(defun ConTeXt-referencing-menu (referencing)
  "Insert REFERENCING from menu."
  (ConTeXt-insert-referencing referencing))

;; ConTeXt other macros
(defvar ConTeXt-other-macro-menu-name "Other macro")

(defun ConTeXt-other-macro-menu-entry (entry)
  "Create an ENTRY for the other macro menu."
  (vector entry (list #'ConTeXt-other-macro-menu entry)))

(defun ConTeXt-other-macro-menu (other-macro)
  "Insert OTHER-MACRO from menu."
  (ConTeXt-insert-other-macro other-macro))


;; meta-structure project structure menu entries

(defvar ConTeXt-project-structure-menu-name "Project Structure")

(defun ConTeXt-project-structure-menu (project-structure)
  "Insert PROJECT-STRUCTURE from menu."
  (ConTeXt-project-structure
   (let ((l ConTeXt-project-structure-list))
     (- (length l) (length (member project-structure l))))))

(defun ConTeXt-project-structure-menu-entry (entry)
  "Create an ENTRY for the project structure menu."
  (vector entry (list #'ConTeXt-project-structure-menu entry)))


;; meta-structure section blocks menu entries

(defvar ConTeXt-section-block-menu-name "Section Block")

(defun ConTeXt-section-block-menu (section-block)
  "Insert SECTION-BLOCK from menu."
  (ConTeXt-section-block section-block))

(defun ConTeXt-section-block-menu-entry (entry)
  "Create an ENTRY for the section block menu."
  (vector entry (list #'ConTeXt-section-block-menu entry)))


;; section menu entries

(defvar ConTeXt-numbered-section-menu-name "Numbered section  (C-c C-s)")
(defvar ConTeXt-unnumbered-section-menu-name "Unnumbered section")

(defun ConTeXt-section-enable-symbol (level)
  "Symbol used to enable section LEVEL in the menu bar."
  (intern (concat "ConTeXt-section-" (int-to-string level) "-enable")))

(defun ConTeXt-section-enable (entry)
  "Enable or disable section ENTRY from `ConTeXt-section-list'."
  (let ((level (nth 1 entry)))
    (set (ConTeXt-section-enable-symbol level)
         (>= level ConTeXt-largest-level))))

(defun ConTeXt-numbered-section-menu (level)
  "Insert numbered section from menu."
  (let ((ConTeXt-numbered-section-hook
         (delq 'ConTeXt-numbered-section-heading
               (copy-sequence ConTeXt-numbered-section-hook))))
    (ConTeXt-section level)))

(defun ConTeXt-unnumbered-section-menu (level)
  "Insert unnumbered section from menu."
  (let ((ConTeXt-unnumbered-section-hook
         (delq 'ConTeXt-unnumbered-section-heading
               (copy-sequence ConTeXt-unnumbered-section-hook))))
    (ConTeXt-section level)))

(defun ConTeXt-numbered-section-menu-entry (entry)
  "Create an ENTRY for the numbered section menu."
  (let ((enable (ConTeXt-section-enable-symbol (nth 1 entry))))
    (vector (car entry) (list #'ConTeXt-numbered-section-menu (nth 1 entry)) enable)))

(defun ConTeXt-unnumbered-section-menu-entry (entry)
  "Create an ENTRY for the unnumbered section menu."
  (let ((enable (ConTeXt-section-enable-symbol (nth 1 entry))))
    (vector (car entry) (list #'ConTeXt-unnumbered-section-menu (nth 1 entry)) enable)))


;; etexshow support

(defun ConTeXt-etexshow ()
  "Call etexshow, if available, to show the definition of a ConTeXt macro."
  (interactive)
  (if (fboundp 'etexshow-cmd)
      (progn
        (require 'etexshow)
        (etexshow-cmd))
    (error "etexshow is not installed.  Get it from http://levana.de/emacs/")))

;; menu itself

(easy-menu-define ConTeXt-mode-command-menu
  ConTeXt-mode-map
  "Command menu used in ConTeXt mode."
  (TeX-mode-specific-command-menu 'ConTeXt-mode))

;; it seems the menu is evaluated at compile/load-time
;; we don't have ConTeXt-current-interface at that time
;; so make sure to do updates based on that variable in
;; ConTeXt-menu-update
(easy-menu-define ConTeXt-mode-menu
  ConTeXt-mode-map
  "Menu used in ConTeXt mode."
  `("ConTeXt"
    (,ConTeXt-project-structure-menu-name)
    (,ConTeXt-section-block-menu-name)
    (,ConTeXt-numbered-section-menu-name)
    (,ConTeXt-unnumbered-section-menu-name)
    ["Add Table of Contents to Emacs Menu" (imenu-add-to-menubar "TOC") t]
    "-"
    ["Macro ..." TeX-insert-macro
     :help "Insert a macro and possibly arguments"]
    ["Complete" TeX-complete-symbol
     :help "Complete the current macro or environment name"]
    ["Show ConTeXt Macro Definition" ConTeXt-etexshow]
    "-"
    (,ConTeXt-environment-menu-name)
    (,ConTeXt-environment-modify-menu-name)
    ["Item" ConTeXt-insert-item
     :help "Insert a new \\item into current environment"]
    (,ConTeXt-define-menu-name)
    (,ConTeXt-setup-menu-name)
    (,ConTeXt-other-macro-menu-name)
    "-"
    ("Insert Font"
     ["Emphasize"  (TeX-font nil ?\C-e) :keys "C-c C-f C-e"]
     ["Bold"       (TeX-font nil ?\C-b) :keys "C-c C-f C-b"]
     ["Typewriter" (TeX-font nil ?\C-t) :keys "C-c C-f C-t"]
     ["Small Caps" (TeX-font nil ?\C-c) :keys "C-c C-f C-c"]
     ["Sans Serif" (TeX-font nil ?\C-f) :keys "C-c C-f C-f"]
     ["Italic"     (TeX-font nil ?\C-i) :keys "C-c C-f C-i"]
     ["Slanted"    (TeX-font nil ?\C-s) :keys "C-c C-f C-s"]
     ["Roman"      (TeX-font nil ?\C-r) :keys "C-c C-f C-r"]
     ["Calligraphic" (TeX-font nil ?\C-a) :keys "C-c C-f C-a"])
    ("Replace Font"
     ["Emphasize"  (TeX-font t ?\C-e) :keys "C-u C-c C-f C-e"]
     ["Bold"       (TeX-font t ?\C-b) :keys "C-u C-c C-f C-b"]
     ["Typewriter" (TeX-font t ?\C-t) :keys "C-u C-c C-f C-t"]
     ["Small Caps" (TeX-font t ?\C-c) :keys "C-u C-c C-f C-c"]
     ["Sans Serif" (TeX-font t ?\C-f) :keys "C-u C-c C-f C-f"]
     ["Italic"     (TeX-font t ?\C-i) :keys "C-u C-c C-f C-i"]
     ["Slanted"    (TeX-font t ?\C-s) :keys "C-u C-c C-f C-s"]
     ["Roman"      (TeX-font t ?\C-r) :keys "C-u C-c C-f C-r"]
     ["Calligraphic" (TeX-font t ?\C-a) :keys "C-u C-c C-f C-a"])
    ["Delete Font" (TeX-font t ?\C-d) :keys "C-c C-f C-d"]
    "-"
    ["Comment or Uncomment Region"
     comment-or-uncomment-region
     :help "Make the selected region outcommented or active again"]
    ["Comment or Uncomment Paragraph"
     TeX-comment-or-uncomment-paragraph
     :help "Make the current paragraph outcommented or active again"]
    ,TeX-fold-menu
    "-" . ,TeX-common-menu-entries))

(defun ConTeXt-menu-update (&optional menu)
  "Update entries on AUCTeX menu."
  (or (not (memq major-mode '(ConTeXt-mode)))
      (null ConTeXt-menu-changed)
      (progn
        (TeX-update-style)
        (setq ConTeXt-menu-changed nil)
        (message "Updating section menu...")
        (mapc #'ConTeXt-section-enable ConTeXt-section-list)
        (message "Updating section menu...done")
        (message "Updating environment menu...")
        (easy-menu-change '("ConTeXt") ConTeXt-environment-menu-name
                          (LaTeX-split-long-menu
                           (mapcar #'ConTeXt-environment-menu-entry
                                   (ConTeXt-environment-list))))
        (message "Updating environment menu...done")
        (message "Updating modify environment menu...")
        (easy-menu-change '("ConTeXt") ConTeXt-environment-modify-menu-name
                          (LaTeX-split-long-menu
                           (mapcar #'ConTeXt-environment-modify-menu-entry
                                   (ConTeXt-environment-list))))
        (message "Updating modify environment menu...done")
        (message "Updating define menu...")
        (easy-menu-change '("ConTeXt") ConTeXt-define-menu-name
                          (LaTeX-split-long-menu
                           (mapcar #'ConTeXt-define-menu-entry
                                   ConTeXt-define-list)))
        (message "Updating define menu...done")
        (message "Updating setup menu...")
        (easy-menu-change '("ConTeXt") ConTeXt-setup-menu-name
                          (LaTeX-split-long-menu
                           (mapcar #'ConTeXt-setup-menu-entry
                                   ConTeXt-setup-list)))
        (message "Updating setup menu...done")
        (message "Updating referencing menu...")
        (easy-menu-change '("ConTeXt") ConTeXt-referencing-menu-name
                          (LaTeX-split-long-menu
                           (mapcar #'ConTeXt-referencing-menu-entry
                                   ConTeXt-referencing-list)))
        (message "Updating referencing menu...done")
        (message "Updating other macro's menu...")
        (easy-menu-change '("ConTeXt") ConTeXt-other-macro-menu-name
                          (LaTeX-split-long-menu
                           (mapcar #'ConTeXt-other-macro-menu-entry
                                   ConTeXt-other-macro-list)))
        (message "Updating other macro's menu...done")
        (message "Updating project structure menu...")
        (easy-menu-change '("ConTeXt") ConTeXt-project-structure-menu-name
                          (LaTeX-split-long-menu
                           (mapcar #'ConTeXt-project-structure-menu-entry
                                   ConTeXt-project-structure-list)))
        (message "Updating project structure menu...done")
        (message "Updating section block menu...")
        (easy-menu-change '("ConTeXt") ConTeXt-section-block-menu-name
                          (LaTeX-split-long-menu
                           (mapcar #'ConTeXt-section-block-menu-entry
                                   ConTeXt-section-block-list)))
        (message "Updating section block menu...done")
        (message "Updating section menu...")
        (easy-menu-change '("ConTeXt") ConTeXt-numbered-section-menu-name
                          (LaTeX-split-long-menu
                           (mapcar #'ConTeXt-numbered-section-menu-entry
                                   ConTeXt-numbered-section-list)))
        (easy-menu-change '("ConTeXt") ConTeXt-unnumbered-section-menu-name
                          (LaTeX-split-long-menu
                           (mapcar #'ConTeXt-unnumbered-section-menu-entry
                                   ConTeXt-unnumbered-section-list)))
        (message "Updating section menu...done")
        (and menu (easy-menu-return-item ConTeXt-mode-menu menu))
        )))

;;; Option expander

(defvar ConTeXt-texexec-option-nonstop "--nonstop "
  "Command line option for texexec to use nonstopmode.")

(defun ConTeXt-expand-command ()
  "Expand ConTeXt command.
Use `ConTeXt-Mark-version' to choose the command."
  (cond
   ((string= ConTeXt-Mark-version "IV")
    "context")
   ;; In any other case fall back on Mark II.
   (t
    "texexec")))

(defun ConTeXt-expand-options ()
  "Expand options for context command."
  (cond
   ;; Mark IV
   ((string= ConTeXt-Mark-version "IV")
    (concat
     (if TeX-source-correlate-mode
         "--synctex=1 ")
     (unless TeX-interactive-mode
       ConTeXt-texexec-option-nonstop)))
   ;; In any other case fall back on Mark II.
   (t
    (concat
     (let ((engine (eval (nth 4 (TeX-engine-in-engine-alist TeX-engine)) t)))
       (when engine
         (format "--engine=%s " engine)))
     (unless (string= ConTeXt-current-interface "en")
       (format "--interface=%s " ConTeXt-current-interface))
     (when TeX-source-correlate-mode
       (format "--passon=\"%s\" "
               (if (eq (TeX-source-correlate-method-active) 'synctex)
                   TeX-synctex-tex-flags
                 TeX-source-specials-tex-flags)))
     (unless TeX-interactive-mode
       ConTeXt-texexec-option-nonstop)))))

;;; Mode

;; ConTeXt variables that are interface aware
;; They are mapped to interface specific variables

(defvar ConTeXt-language-variable-list
  '(ConTeXt-define-list
    ConTeXt-setup-list
    ConTeXt-referencing-list
    ConTeXt-other-macro-list
    ConTeXt-project-structure-list
    ConTeXt-section-block-list
    ConTeXt-numbered-section-list
    ConTeXt-unnumbered-section-list
    ConTeXt-section-list
    ConTeXt-text
    ConTeXt-item-list
    ConTeXt-extra-paragraph-commands
    ConTeXt-environment-list)
  "List of variables to be set from languages specific ones.")
;; Make language specific variables buffer local
(dolist (symbol ConTeXt-language-variable-list)
  (make-variable-buffer-local symbol))

(defconst ConTeXt-dialect :context
  "Default dialect for use with function `TeX-add-style-hook' for
argument DIALECT-EXPR when the hook is to be run only on ConTeXt
file, or any mode derived thereof.  See variable
`TeX-style-hook-dialect'." )

(defcustom ConTeXt-clean-intermediate-suffixes
  ;; See *suffixes in texutil.pl.
  '("\\.tui" "\\.tup" "\\.ted" "\\.tes" "\\.top" "\\.log" "\\.tmp" "\\.run"
    "\\.bck" "\\.rlg" "\\.mpt" "\\.mpx" "\\.mpd" "\\.mpo" "\\.tuo" "\\.tub"
    "\\.top" "\\.tuc" "-mpgraph\\.mp" "-mpgraph\\.mpd" "-mpgraph\\.mpo"
    "-mpgraph\\.mpy" "-mprun\\.mp" "-mprun\\.mpd" "-mprun\\.mpo" "-mprun\\.mpy")
  "List of regexps matching suffixes of files to be deleted.
The regexps will be anchored at the end of the file name to be matched,
that is, you do _not_ have to cater for this yourself by adding \\\\\\=' or $."
  :type '(repeat regexp)
  :group 'TeX-command)

(defcustom ConTeXt-clean-output-suffixes
  '("\\.dvi" "\\.pdf" "\\.ps")
  "List of regexps matching suffixes of files to be deleted.
The regexps will be anchored at the end of the file name to be matched,
that is, you do _not_ have to cater for this yourself by adding \\\\\\=' or $."
  :type '(repeat regexp)
  :group 'TeX-command)

(TeX-abbrev-mode-setup ConTeXt-mode context-mode-abbrev-table)

(defun ConTeXt-mode-common-initialization ()
  "Initialization code that is common for all ConTeXt interfaces."
  (plain-TeX-common-initialization)
  (setq major-mode 'ConTeXt-mode)

  (set (make-local-variable 'TeX-style-hook-dialect) ConTeXt-dialect)

  (require (intern (concat "context-" ConTeXt-current-interface)))
  (dolist (symbol ConTeXt-language-variable-list)
    (set symbol (symbol-value (intern (concat (symbol-name symbol) "-"
                                              ConTeXt-current-interface)))))

  ;; Moved after `run-mode-hooks'. (bug#65750)
  ;; (setq ConTeXt-indent-item-re (concat "\\\\\\(" (mapconcat #'identity ConTeXt-item-list "\\|") "\\)\\>"))

  ;; What's the deepest level at we can collapse a document?
  ;; set only if user has not set it.  Need to be set before menu is created.
  ;; level 2 is "section"
  (or ConTeXt-largest-level
      (setq ConTeXt-largest-level 2))

  ;; Indenting
  (set (make-local-variable 'indent-line-function) #'ConTeXt-indent-line)
  (set (make-local-variable 'fill-indent-according-to-mode) t)

  ;; Paragraph formatting
  (set (make-local-variable 'LaTeX-syntactic-comments) nil)
  ;; Moved after `run-mode-hooks'. (bug#65750)
  ;; (set (make-local-variable 'LaTeX-paragraph-commands-regexp)
  ;;      (ConTeXt-paragraph-commands-regexp))
  (set (make-local-variable 'paragraph-ignore-fill-prefix) t)
  (set (make-local-variable 'fill-paragraph-function) #'LaTeX-fill-paragraph)
  (set (make-local-variable 'adaptive-fill-mode) nil)
  ;; Moved after `run-mode-hooks'. (bug#65750)
  ;; (setq paragraph-start
  ;;       (concat
  ;;        "[ \t]*\\("
  ;;        (ConTeXt-paragraph-commands-regexp) "\\|"
  ;;        "\\$\\$\\|" ; Plain TeX display math
  ;;        "$\\)"))
  (setq paragraph-separate
        (concat
         "[ \t]*\\("
         "\\$\\$" ; Plain TeX display math
         "\\|$\\)"))

  ;; Keybindings and menu
  (setq ConTeXt-menu-changed t)

  ;; FIXME: Isn't `activate-menubar-hook' obsolete?
  (add-hook 'activate-menubar-hook #'ConTeXt-menu-update nil t)

  (setq-local beginning-of-defun-function #'ConTeXt-find-matching-start)
  (setq-local end-of-defun-function       #'ConTeXt-find-matching-stop)

  ;; Outline support
  (require 'outline)
  (set (make-local-variable 'outline-level) #'ConTeXt-outline-level)
  ;; Moved after `run-mode-hooks'. (bug#65750)
  ;; (set (make-local-variable 'outline-regexp) (ConTeXt-outline-regexp t))
  ;;(make-local-variable 'outline-heading-end-regexp)
  (setq TeX-header-end (ConTeXt-header-end)
        TeX-trailer-start (ConTeXt-trailer-start))

  ;; font switch support
  (set (make-local-variable 'TeX-font-list) ConTeXt-font-list)

  ;; imenu support
  (set (make-local-variable 'imenu-create-index-function)
       #'ConTeXt-imenu-create-index-function)

  (setq TeX-command-default "ConTeXt")
<<<<<<< HEAD
  (setq TeX-sentinel-default-function #'TeX-ConTeXt-sentinel))
=======
  (setq TeX-sentinel-default-function #'TeX-ConTeXt-sentinel)
  (run-mode-hooks 'text-mode-hook 'TeX-mode-hook 'ConTeXt-mode-hook)

  ;; Create certain regular expressions based on language.
  ;; Don't overwrite the value the user set by hooks or file
  ;; (directory) variables.
  (or (local-variable-p 'ConTeXt-indent-item-re)
      (setq-local ConTeXt-indent-item-re
                  (concat
                   "\\\\\\("
                   (mapconcat #'identity ConTeXt-item-list "\\|")
                   "\\)\\>")))

  ;; Don't do locally-bound test for `LaTeX-paragraph-commands-regexp'
  ;; and `paragraph-start'.  See comments in similar part in latex.el.
  (setq-local LaTeX-paragraph-commands-regexp
              (ConTeXt-paragraph-commands-regexp))
  (setq paragraph-start
        (concat
         "[ \t]*\\("
         (ConTeXt-paragraph-commands-regexp) "\\|"
         "\\$\\$\\|" ; Plain TeX display math
         "$\\)"))

  (or (local-variable-p 'outline-regexp)
      (setq-local outline-regexp (ConTeXt-outline-regexp t))))
>>>>>>> 454f02a5

(defun context-guess-current-interface ()
  "Guess what ConTeXt interface the current buffer is using."
  (interactive)
  (save-excursion
    (goto-char (point-min))
    (setq ConTeXt-current-interface
          (cond ((re-search-forward "%.*?interface=en" (+ 512 (point)) t)
                 "en")
                ((re-search-forward "%.*?interface=nl" (+ 512 (point)) t)
                 "nl")
                ((re-search-forward "\\\\starttext" (+ 1024 (point)) t)
                 "en")
                ((re-search-forward "\\\\starttekst" (+ 1024 (point)) t)
                 "nl")
                (t
                 ConTeXt-default-interface)))))

;;;###autoload
(defalias 'context-mode #'ConTeXt-mode)

;;;###autoload
(define-derived-mode ConTeXt-mode TeX-mode "ConTeXt"
  "Major mode in AUCTeX for editing ConTeXt files.

Entering `ConTeXt-mode' calls the value of `text-mode-hook',
then the value of `TeX-mode-hook', and then the value
of `ConTeXt-mode-hook'."
  (context-guess-current-interface)
  (require (intern (concat "context-" ConTeXt-current-interface)))
  (funcall (intern (concat "ConTeXt--mode-" ConTeXt-current-interface)))

  ;; set mode line
  (setq TeX-base-mode-name mode-name))

(provide 'context)

;;; context.el ends here<|MERGE_RESOLUTION|>--- conflicted
+++ resolved
@@ -1894,12 +1894,9 @@
        #'ConTeXt-imenu-create-index-function)
 
   (setq TeX-command-default "ConTeXt")
-<<<<<<< HEAD
   (setq TeX-sentinel-default-function #'TeX-ConTeXt-sentinel))
-=======
-  (setq TeX-sentinel-default-function #'TeX-ConTeXt-sentinel)
-  (run-mode-hooks 'text-mode-hook 'TeX-mode-hook 'ConTeXt-mode-hook)
-
+
+(defun ConTeXt-mode-cleanup ()
   ;; Create certain regular expressions based on language.
   ;; Don't overwrite the value the user set by hooks or file
   ;; (directory) variables.
@@ -1923,7 +1920,6 @@
 
   (or (local-variable-p 'outline-regexp)
       (setq-local outline-regexp (ConTeXt-outline-regexp t))))
->>>>>>> 454f02a5
 
 (defun context-guess-current-interface ()
   "Guess what ConTeXt interface the current buffer is using."
@@ -1952,6 +1948,7 @@
 Entering `ConTeXt-mode' calls the value of `text-mode-hook',
 then the value of `TeX-mode-hook', and then the value
 of `ConTeXt-mode-hook'."
+  :after-hook (ConTeXt-mode-cleanup)
   (context-guess-current-interface)
   (require (intern (concat "context-" ConTeXt-current-interface)))
   (funcall (intern (concat "ConTeXt--mode-" ConTeXt-current-interface)))
