--- conflicted
+++ resolved
@@ -52,13 +52,8 @@
 (defvar ergoemacs-display-unicode-characters)
 (defvar ergoemacs-display-capitalize-keys)
 (defvar ergoemacs-display-key-use-face)
-<<<<<<< HEAD
-(defvar ergoemacs-display-small-symbols-for-key-modifiers)
-(defvar ergoemacs-display-use-unicode-brackets-around-keys)
-=======
 (defvar ergoemacs-display-small-symbols-for-key-modifiers nil)
 (defvar ergoemacs-display-use-unicode-brackets-around-keys nil)
->>>>>>> edc154f0
 (defvar ergoemacs-display-without-brackets nil
   "Display the key without brackets.")
 
@@ -328,21 +323,13 @@
 	      (setq mod tmp))
             (setq tmp (format "%s%s%s%s"
                               (or (and (or ergoemacs-display-without-brackets ergoemacs-display-key-use-face) "")
-<<<<<<< HEAD
-                                  (and ergoemacs-display-use-unicode-brackets-around-keys (ergoemacs :unicode-or-alt "【" "["))
-=======
                                   (and ergoemacs-display-use-unicode-brackets-around-keys "【")
->>>>>>> edc154f0
                                   "[")
                               (mapconcat #'ergoemacs-key-description--modifier
                                          mod "")
                               (ergoemacs-key-description--key ev mod)
                               (or (and (or ergoemacs-display-without-brackets ergoemacs-display-key-use-face) "")
-<<<<<<< HEAD
-                                  (and ergoemacs-display-use-unicode-brackets-around-keys (ergoemacs :unicode-or-alt "】" "]"))
-=======
                                   (and ergoemacs-display-use-unicode-brackets-around-keys "】")
->>>>>>> edc154f0
                                   "]")))
             (when (and ergoemacs-display-small-symbols-for-key-modifiers ergoemacs-display-key-use-face)
               (add-text-properties 0 (length tmp)
