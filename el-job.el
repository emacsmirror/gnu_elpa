;;; el-job.el --- Call a function using all CPU cores -*- lexical-binding: t; -*-

;; Copyright (C) 2024 Martin Edström
;;
;; This program is free software: you can redistribute it and/or modify
;; it under the terms of the GNU General Public License as published by
;; the Free Software Foundation, either version 3 of the License, or
;; (at your option) any later version.
;;
;; This program is distributed in the hope that it will be useful,
;; but WITHOUT ANY WARRANTY; without even the implied warranty of
;; MERCHANTABILITY or FITNESS FOR A PARTICULAR PURPOSE. See the
;; GNU General Public License for more details.
;;
;; You should have received a copy of the GNU General Public License
;; along with this program. If not, see <http://www.gnu.org/licenses/>.

;; Author:           Martin Edström <meedstrom91@gmail.com>
;; Created:          2024-10-30
;; URL:              https://github.com/meedstrom/el-job
;; Keywords:         processes
;; Package-Requires: ((emacs "28.1") (compat "30"))

;; NOTE: Looking for Package-Version?
;;       Consult your package manager, or the Git tag.

;;; Commentary:

;; Imagine you have a function you'd like to run on a long list of inputs.  You
;; could run (mapcar #'FN INPUTS), but that hangs Emacs until done.

;; This library gives you the tools to split up the inputs and run the function
;; in many subprocesses (one per CPU core), then merges their outputs and
;; passes it back to the current Emacs.  In the meantime, current Emacs does
;; not hang at all.

;; The only public API is the function `el-job-launch'.

;;; Code:

(require 'cl-lib)
(require 'compat)
(require 'el-job-child)

(defvar el-job-major-version 1)

;;; Subroutines:

(defvar el-job--debug-level 0
  "Increase this to 1 or 2 to see more debug messages.")

(defun el-job--dbg (level fmt &rest args)
  "If debugging is enabled, format FMT with ARGS and print as message.
LEVEL is the threshold for `el-job--debug-level' to unlock this warning.
At LEVEL 0, don't just print a message, display a warning."
  (declare (indent 2))
  (if (<= level el-job--debug-level)
      (if (> level 0)
          (apply #'message fmt args)
        (display-warning 'el-job (apply #'format-message fmt args)))))

(defun el-job--locate-lib-in-load-history (feature)
  "Look for the .eln, .elc or .el file corresponding to FEATURE.
FEATURE is a symbol such as those seen in `features'.

Return whichever variant was in fact loaded by the current Emacs.

Unusually, this looks in `load-history', not `load-path', so the result
can change after you use `eval-buffer' in an .el file that you are
editing."
  (let ((hit
         (cl-loop
          for (file . elems) in load-history
          when (eq feature (cdr (assq 'provide elems)))
          return
          ;; Want two pieces of info: the file path according to
          ;; `load-history', and some function supposedly defined
          ;; there.  The function is a better source of info, for
          ;; discovering an .eln.
          (cons file (cl-loop
                      for elem in elems
                      when (and (consp elem)
                                (eq 'defun (car elem))
                                (not (consp (symbol-function (cdr elem))))
                                (not (function-alias-p (cdr elem))))
                      return (cdr elem))))))
    (or (and (native-comp-available-p)
             (ignore-errors
               ;; REVIEW: `symbol-file' uses expand-file-name,
               ;;         but I'm not convinced it is needed
               (expand-file-name
                (native-comp-unit-file
                 (subr-native-comp-unit
                  (symbol-function (cdr hit)))))))
        (car hit))))

(defun el-job--ensure-compiled-lib (feature)
  "Look for the .eln, .elc or .el file corresponding to FEATURE.
FEATURE is a symbol such as those seen in `features'.

Guess which variant was in fact loaded by the current Emacs,
and return it if it is .elc or .eln.

If it is .el, then opportunistically compile it and return the newly
compiled file instead.  This returns an .elc on the first call, then an
.eln on future calls.

Note: if you are currently editing the source code for FEATURE, save it
and use \\[eval-buffer] to ensure this will find the correct file."
  (let ((loaded (el-job--locate-lib-in-load-history feature)))
    (unless loaded
      (error "Current Lisp definitions must come from a file %S[.el/.elc/.eln]"
             feature))
    ;; HACK: Sometimes comp.el makes freefn- temp files; pretend we found the
    ;;       .el that's in load-path, instead.  Bad hack, because load-path is
    ;;       NOT as trustworthy as load-history (current Emacs may not be using
    ;;       the thing in load-path).
    (when (string-search "freefn-" loaded)
      (setq loaded
            (locate-file (symbol-name feature) load-path '(".el" ".el.gz"))))
    (if (or (string-suffix-p ".el" loaded)
            (string-suffix-p ".el.gz" loaded))
        (or (when (native-comp-available-p)
              ;; If we built an .eln last time, return it now even
              ;; though the current Emacs process is still running
              ;; interpreted .el.
              (comp-lookup-eln loaded))
            (let* ((elc (file-name-concat temporary-file-directory
                                          (concat (symbol-name feature)
                                                  ".elc")))
                   (byte-compile-dest-file-function
                    `(lambda (&rest _) ,elc)))
              (when (native-comp-available-p)
                ;; FIXME: Guix strips the hash from the .eln filename, so
                ;; compiling now can result in an .eln in ~/.emacs.d that will
                ;; always take precedence over the one shipped by Guix.  If we
                ;; want to cover for that, it'd be safer to compile into /tmp
                ;; with a filename based on emacs-init-time or something.
                ;; https://github.com/meedstrom/org-node/issues/68
                (native-compile-async (list loaded)))
              ;; Native comp may take a while, so build and return .elc this
              ;; time.  We should not pick a preexisting .elc from load path if
              ;; Emacs is now running interpreted code, since that currently
              ;; running code is likely newer.
              (if (or (file-newer-than-file-p elc loaded)
                      (byte-compile-file loaded))
                  ;; NOTE: On Guix we should never end up here, but if
                  ;; we did, that'd be a problem as Guix will probably
                  ;; reuse the first .elc we ever made forever, even
                  ;; after upgrades to .el, due to 1970 timestamps.
                  elc
                loaded)))
      ;; Either .eln or .elc was loaded, so return the same.
      ;; We should not opportunistically build an .eln if current Emacs process
      ;; is using code from an .elc, because we cannot assume the source .el is
      ;; equivalent code.  It could be in-development, newer than the .elc,
      ;; so children should also use the .elc for compatibility right up until
      ;; the point the developer actually evals the .el buffer.
      loaded)))

(defun el-job--split-optimally (items n-cores table)
  "Split ITEMS into up to N-CORES lists of items.

For all keys in TABLE that match one of ITEMS, assume the value holds a
benchmark \(a Lisp time value) for how long it took in the past to pass
this item through the FUNCALL function specified by `el-job-launch'.

Use these benchmarks to rebalance the lists so that each sub-list should
take around the same total wall-time to work through this time.

This reduces the risk that one child takes noticably longer due to
being saddled with a mega-item in addition to the average workload."
  (let ((total-duration 0))
    (cond
     ((= n-cores 1)
      (list items))
     ((length< items (1+ n-cores))
      (el-job--split-evenly items n-cores))
     ((progn
        (dolist (item items)
          (when-let ((dur (gethash item table)))
            (setq total-duration (time-add total-duration dur))))
        (eq total-duration 0))
      ;; Probably a first-time run
      (el-job--split-evenly items n-cores))
     (t
      (let ((max-per-core (/ (float-time total-duration) n-cores))
            (this-sublist-sum 0)
            this-sublist
            sublists
            untimed
            dur)
        (catch 'filled
          (while-let ((item (pop items)))
            (if (length= sublists n-cores)
                (progn (push item items)
                       (throw 'filled t))
              (setq dur (gethash item table))
              (if (null dur)
                  (push item untimed)
                (setq dur (float-time dur))
                (if (> dur max-per-core)
                    ;; Dedicate huge items to their own cores
                    (push (list item) sublists)
                  ;; Grow a sublist unless it would exceed the max
                  (if (< dur (- max-per-core this-sublist-sum))
                      (progn
                        (push item this-sublist)
                        (setq this-sublist-sum (+ this-sublist-sum dur)))
                    ;; This sublist hit max, so it's done.  Cleanup for next
                    ;; iteration, which will begin a new sublist (or throw).
                    (push this-sublist sublists)
                    (setq this-sublist-sum 0)
                    (setq this-sublist nil)
                    (push item items)))))))
        (if (length= sublists 0)
            (progn
              (fset 'el-job--split-optimally 'el-job--split-evenly)
              (error "el-job: Unexpected code path, report appreciated! Data: %S"
                     (list 'n-cores n-cores
                           'total-duration total-duration
                           'max-per-core max-per-core
                           'this-sublist-sum this-sublist-sum
                           'untimed untimed
                           'items items
                           'sublists sublists
                           'this-sublist this-sublist)))
          ;; Spread leftovers equally
          (let ((ctr 0)
                (len (length sublists)))
            (dolist (item (nconc this-sublist untimed items))
              (push item (nth
                          (% (cl-incf ctr) len)
                          sublists)))))
        sublists)))))

(defun el-job--split-evenly (big-list n &optional _)
  "Split BIG-LIST into a list of up to N sublists.

In the unlikely case where BIG-LIST contains N or fewer elements,
the result looks just like BIG-LIST except that
each element is wrapped in its own list."
  (let ((sublist-length (max 1 (/ (length big-list) n)))
        result)
    (dotimes (i n)
      (if (= i (1- n))
          ;; Let the last iteration just take what's left
          (push big-list result)
        (push (take sublist-length big-list) result)
        (setq big-list (nthcdr sublist-length big-list))))
    (delq nil result)))

(defun el-job--zip-all (meta-lists)
  "Destructively zip all META-LISTS into one.
See subroutine `el-job-child--zip' for details."
  (let ((merged (pop meta-lists)))
    (while meta-lists
      (setq merged (el-job-child--zip (pop meta-lists) merged)))
    merged))


;;; Main logic:

(defvar el-job--machine-cores nil
  "Max amount of processes to spawn for one job.
Usually the number of logical cores on your machine minus 1.")

(defvar el-jobs (make-hash-table :test #'eq)
  "Table of all el-job objects.")

(defun el-job--launch-anonymous ( load-features
                                  inject-vars
                                  funcall-per-input
                                  inputs
                                  callback )
  "Launch an anonymous job.
See `el-job-launch' for arguments."
  (let* ((id (intern (format-time-string "%FT%H%M%S%N")))
         (job (puthash id (el-job--make :id id
                                        :anonymous t
                                        :cores el-job--machine-cores
                                        :callback callback
                                        :queue inputs)
                       el-jobs)))
    (el-job--spawn-processes job load-features inject-vars funcall-per-input)
    (el-job--exec job)))

(defmacro el-job--with (job slots &rest body)
  "Make SLOTS expand into object accessors for el-job JOB inside BODY.
Cf. `with-slots' in the eieio library, or `let-alist'.

For clarity inside BODY, each symbol name in SLOTS must be prepended
with one character of your choosing, such as a dot."
  (declare (indent 2) (debug ((&rest (symbolp sexp)))))
  `(cl-symbol-macrolet
       ,(cl-loop
         for slot in slots
         collect `(,slot (,(intern (concat "el-job:"
                                           (substring (symbol-name slot) 1)))
                          ,job)))
     ,@body))

(cl-defstruct (el-job (:constructor el-job--make)
                      (:copier nil)
                      (:conc-name el-job:))
  id
  anonymous
  keepalive
  (sig 0)
  (cores 1)
  callback
  (ready nil :documentation "Processes ready for input.  Becomes nil permanently if METHOD is `reap'.")
  (busy nil :documentation "Processes that have not yet returned output.")
  stderr
  (timestamps (list :accept-launch-request (current-time)))
  (timeout (timer-create))
  finish-times
  (past-elapsed (make-hash-table :test #'equal))
  spawn-args
  input-sets
  queue
  result-sets
  merged-results)

;;;###autoload
(cl-defun el-job-launch ( &rest deprecated-args
                          &key
                          load-features
                          inject-vars
                          funcall-per-input
                          inputs
                          callback
                          id
                          if-busy
                          keepalive )
  "Run FUNCALL in one or more headless Elisp processes.
Then merge the return values \(lists of N lists) into one list
\(of N lists) and pass it to CALLBACK.

i.e. each subprocess may return lists like

process 1: \((city1 city2) (road1) (museum1 museum2))
process 2: \((city3 city4 city5) (road2) (museum3))
process 3: ...

but at the end, these lists are merged into a single list shaped just like
any one of those above, with the difference that the sublists have more
elements:

\((city1 city2 city3 city4 city5)
  (road1 road2)
  (museum1 museum2 museum3))

which is why it's important that FUNCALL always returns a list with a
fixed-in-advance number of sub-lists, enabling this merge.  Of course,
these sub-lists are allowed to be empty, i.e. nil.

Alternatively, FUNCALL may always return nil.


FUNCALL is a function symbol known to be defined in an Emacs Lisp file.
It is the only mandatory argument, but rarely useful on its own.

Usually, you would need to pass the symbol LOAD to indicate where to
find that Emacs Lisp file; that file should end with a `provide' call on
the same symbol.  LOAD can also be a list of several symbols.

While subprocesses do not inherit `load-path', it is the mother Emacs
process that locates that file \(by inspecting `load-history', via
`el-job--ensure-compiled-lib'), then gives the file to the subprocess.

Due to the absence of `load-path', be careful writing `require'
statements into that Emacs Lisp file.  You can pass `load-path' via
INJECT-VARS, but consider that fewer dependencies means faster spin-up.


INPUTS is a list that will be split by up to the output of
`num-processors', and this determines how many subprocesses will spawn.
If INPUTS is omitted, only one subprocess will spawn.

The subprocesses have no access to current Emacs state.  The only way
they can affect current state, is if FUNCALL returns data, which is then
handled by CALLBACK function in the current Emacs.

Emacs stays responsive to user input up until all subprocesses finish,
which is when their results are merged and CALLBACK is executed.

CALLBACK receives two arguments: the results as mentioned before, and the
job object.  The latter is mainly useful to check timestamps,
which you can get from this form:

    \(el-job:timestamps JOB)


ID identifies this job, and is a symbol, a keyword or an integer below
536,870,911 \(suitable for `eq').  A non-nil ID has several purposes:

- Allow the processes to stay alive in the background after completion,
  to skip spin-up time on next call.
  May make a difference if they load a lot of libraries.
  This does not apply if METHOD is `reap'. See `el-job-default-method'.

- Allow repeated calls on the same inputs to optimize how those inputs
  are split, thanks to benchmarks from previous calls.

- The associated process buffers stick around and can be inspected for
  debugging purposes.  Seek buffer names that start with \" *el-job-\"
  \(note leading space).

- Prevent launching the same job twice, if the last invocation is not
  done yet.  Argument IF-BUSY regulates what happens instead, see below.


IF-BUSY comes into effect when the previous launch with the same ID is
still at work.  IF-BUSY may take on one of three symbols:

- `wait' \(default): append the inputs to a queue, to be handled
                     after all children are ready
- `noop': do nothing, drop inputs
- `takeover': kill and restart with the new inputs"
  (when-let (skip-benchmark (plist-get deprecated-args :skip-benchmark))
    (message "el-job-launch: Obsolete argument :skip-benchmark does nothing"))
  (when-let (eval-once (plist-get deprecated-args :eval-once))
    (message "el-job-launch: Obsolete argument :eval-once does nothing"))
  (when-let (method (plist-get deprecated-args :method))
    (message "el-job-launch: Obsolete argument :method, use :keepalive")
    (setq keepalive (not (eq 'reap method))))
  (when-let (wrapup (plist-get deprecated-args :wrapup))
    (message "el-job-launch: Obsolete argument :wrapup now named :callback")
    (setq callback wrapup))
  (when-let (load (plist-get deprecated-args :load))
    (message "el-job-launch: Obsolete argument :load now named :load-features")
    (setq load-features load))
  (when-let (funcall (plist-get deprecated-args :funcall))
    (message "el-job-launch: Obsolete argument :funcall now named :funcall-per-input")
    (setq funcall-per-input funcall))

  (unless el-job--machine-cores
    (setq el-job--machine-cores (max 1 (1- (num-processors)))))
  (setq load-features (ensure-list load-features))
  (setq if-busy (or if-busy 'wait))
  (unless (and (symbolp funcall-per-input) (functionp funcall-per-input))
    (error "Argument FUNCALL must be a symbol with a function definition"))
  (when callback
    (unless (and (symbolp callback) (functionp callback))
      (error "Argument CALLBACK must be a symbol with a function definition")))
  (if (null id)
      (el-job--launch-anonymous load-features inject-vars funcall-per-input inputs callback)
    (let ((arg-signature (+ (sxhash load-features)
                            (sxhash inject-vars)
                            (sxhash callback) ;; TODO: permit changing it
                            (sxhash funcall-per-input)))
          (job (or (gethash id el-jobs)
                   (puthash id (el-job--make :id id) el-jobs)))
          (respawn nil)
          (exec nil))
      (el-job--with job
<<<<<<< HEAD
          (.queue .busy .ready .sig .cores .method .benchmark .spawn-args .wrapup)
=======
          (.queue .busy .ready .sig .cores .keepalive .spawn-args .callback)
        (setf .keepalive keepalive)
>>>>>>> 30f75f25
        (unless (and .busy (eq if-busy 'noop))
          ;; TODO: Can we somehow defer this funcall to a little later, so the
          ;;       funcall can sometimes be averted?
          (when (functionp inputs)
            (setq inputs (funcall inputs)))
          (if .busy
              (pcase if-busy
                ('takeover (setq respawn t)
                           (setq exec t)
                           (setf .queue inputs))
                ('wait (setf .queue (append inputs .queue))))
            (setf .queue inputs)
            (setq exec t))
          (when exec
            ;; Only increment to e.g. 7 standby processes if it was ever called
            ;; with 7+ inputs at the same time
            (when (< .cores el-job--machine-cores)
              (setf .cores (min el-job--machine-cores
                                (max .cores (length .queue)))))
            (if keepalive
                (unless (and (= .cores (+ (length .busy) (length .ready)))
                             (seq-every-p #'process-live-p .ready)
                             (seq-every-p #'process-live-p .busy))
                  (el-job--dbg 1 "Found dead processes, resetting job %s" id)
                  (setq respawn t))
              (setq respawn t))
            (setq arg-signature (+ arg-signature .cores))
            (when (/= .sig arg-signature)
              (setf .sig arg-signature)
              (setf .spawn-args (list job load-features inject-vars funcall-per-input))
              (el-job--dbg 2 "New arguments, resetting job %s" id)
              (setq respawn t))
            (setf .callback callback)
            (when respawn
              (el-job--disable job)
              (el-job--spawn-processes job load-features inject-vars funcall-per-input))
            (el-job--exec job)
            t))))))

(defvar-local el-job-here nil)
(defun el-job--spawn-processes (job load-features inject-vars funcall-per-input)
  "Spin up processes for JOB, standing by for input.
For the rest of the arguments, see `el-job-launch'."
  (el-job--with job (.stderr .id .cores .ready .keepalive)
    (let* ((print-length nil)
           (print-level nil)
           (print-circle t)
           (print-symbols-bare t)
           (print-escape-newlines t)
           (print-escape-nonascii t) ;; Prolly unnecessary
           (vars (prin1-to-string
                  (cl-loop for var in inject-vars
                           if (symbolp var)
                           collect (cons var (symbol-value var))
                           else collect var)))
           (libs (prin1-to-string (mapcar #'el-job--ensure-compiled-lib load-features)))
           (command
            (list
             (file-name-concat invocation-directory invocation-name)
             "--quick"
             "--batch"
             "--load" (el-job--ensure-compiled-lib 'el-job-child)
             "--eval" (format "(el-job-child--work #'%S)" funcall-per-input)))
           ;; Ensure the working directory is not remote (messes things up)
           (default-directory invocation-directory)
           proc)
      (setf .stderr
            (with-current-buffer
                (get-buffer-create (format " *el-job-%s:err*" .id) t)
              (erase-buffer)
              (current-buffer)))
      (condition-case err
          (dotimes (i .cores)
            (setq proc (make-process
                        :name (format "el-job:%s:%d" .id i)
                        :noquery t
                        :connection-type 'pipe
                        ;; https://github.com/jwiegley/emacs-async/issues/165
                        :coding 'utf-8-emacs-unix
                        :stderr .stderr
                        :buffer (get-buffer-create (format " *el-job-%s:%d*" .id i) t)
                        :command command
                        :sentinel #'ignore))
            (when (string-suffix-p ">" (process-name proc))
              (el-job--dbg 1 "Unintended duplicate process id for %s" proc))
            (with-current-buffer (process-buffer proc)
              (setq-local el-job-here job)
              (if .keepalive
                  (add-hook 'after-change-functions
                            #'el-job--handle-output-in-buffer-if-done nil t)
                (set-process-sentinel proc #'el-job--sentinel)))
            (process-send-string proc vars)
            (process-send-string proc "\n")
            (process-send-string proc libs)
            (process-send-string proc "\n")
            (push proc .ready))
        ;; https://github.com/meedstrom/org-node/issues/75
        (( file-error )
         (el-job--disable job)
         (el-job--dbg 1 "el-job: Terminated job because of: %S" err))))))

(defun el-job--exec (job)
  "Split the queued inputs in JOB and pass to all children.

This puts them to work.  Each successful child will print output
\(even nil output) to its associated process buffer, whereupon something
should trigger `el-job--handle-output'."
  (el-job--with job
      ( .ready .busy .input-sets .result-sets .queue .cores .past-elapsed
        .timestamps .finish-times .anonymous .keepalive
        .id .timeout )
    (cancel-timer .timeout)
    (setf .result-sets nil)
    (setf .finish-times nil)
    (let ((splits (el-job--split-optimally .queue .cores .past-elapsed)))
      (unless (length< splits (1+ (length .ready)))
        (error "Items split in %d lists, but only %d ready processes"
               (length splits) (length .ready)))
      (let ((print-length nil)
            (print-level nil)
            (print-circle t)
            (print-symbols-bare t)
            (print-escape-newlines t)
            items proc)
        (while splits
          (setq items (pop splits))
          (cl-assert .ready)
          (setq proc (pop .ready))
          (push proc .busy)
          (setf (alist-get proc .input-sets) items)
          (with-current-buffer (process-buffer proc)
            (erase-buffer)
            (process-send-string proc (prin1-to-string items))
            (process-send-string proc "\n")
            (unless .keepalive
              (process-send-string proc "die\n"))))))
    (setf .queue nil)
    (plist-put .timestamps :launched (current-time))
    (setf .timeout (run-with-timer 30 nil #'el-job--timeout .id))))

(defun el-job--timeout (id)
  "Terminate job by ID, and print that it timed out."
  (let ((job (gethash id el-jobs)))
    (if (and job (el-job:busy job))
        (progn
          (el-job--disable job)
          (message "el-job: Timed out, was busy for 30+ seconds: %s"
                   (el-job:id job)))
      (el-job--dbg 1
          "Timeout timer should have been cancelled for el-job ID %s" id))))

(defun el-job--sentinel (proc event)
  "Handle the output in buffer of finished process PROC.
For arguments PROC and EVENT, see Info node `(elisp) Sentinels'."
  (with-current-buffer (process-buffer proc)
    (if (and (equal event "finished\n")
             (eq (process-status proc) 'exit)
             (eq (process-exit-status proc) 0))
        (el-job--handle-output proc)
      (el-job--unhide-buffer (current-buffer))
      (el-job--unhide-buffer (el-job:stderr el-job-here))
      (message "Child had problems, check buffer %s" (buffer-name)))))

(defun el-job--handle-output-in-buffer-if-done (&rest _)
  "Handle output in current buffer if it appears complete.
Can be called in a process buffer at any time."
  (if (eq (char-before) ?\n)
      (el-job--handle-output)))

(defun el-job--handle-output (&optional dead-process)
  "Handle output in current buffer.

If this is the last output for the job, merge all outputs, maybe execute
the callback function, finally maybe run the job again if there is now
more input in the queue.

Argument DEAD-PROCESS, if provided, should be the corresponding process
object.  If nil, infer it from the buffer, if process is still alive."
  (let* ((inhibit-quit t)
         (proc (or dead-process (get-buffer-process (current-buffer))))
         (job el-job-here)
         finish-time
         durations
         results)
    (condition-case err (let ((output (read (buffer-string))))
                          (setq finish-time (caar output))
                          (setq durations (cdar output))
                          (setq results (cdr output)))
      (( error )
       (el-job--unhide-buffer (el-job:stderr job))
       (dolist (proc (el-job--all-processes job))
         (el-job--unhide-buffer (process-buffer proc))
         (el-job--kill-quietly-keep-buffer proc))
       (error "In buffer %S: problems reading child output: %S"
              (current-buffer) err)))
    (when results
      (el-job--with job
<<<<<<< HEAD
          ( .busy .ready .input-sets .past-elapsed .results .benchmark .queue
            .timestamps .id .temp-hook .anonymous .method .finish-times
            .timeout .wrapup )
        (push (caar output) .finish-times)
        (when .benchmark
          ;; Record time spent by FUNCALL on each item in INPUTS,
          ;; for a better `el-job--split-optimally' in the future.
          (let ((durations (cdar output))
                (input (alist-get proc .input-sets)))
            (while durations
              (puthash (pop input) (pop durations) .past-elapsed))))
=======
          ( .busy .ready .input-sets .past-elapsed .result-sets .queue
            .timestamps .id .temp-hook .anonymous .keepalive .finish-times
            .timeout .callback .merged-results )
        (push finish-time .finish-times)
        ;; Record time spent by FUNCALL on each item in INPUTS,
        ;; for a better `el-job--split-optimally' in the future.
        (let ((input (alist-get proc .input-sets)))
          (while durations
            (puthash (pop input) (pop durations) .past-elapsed)))
>>>>>>> 30f75f25
        ;; The `car' was just this library's metadata
        (push results .result-sets)
        (setf .busy (delq proc .busy))
        (when .keepalive
          (push proc .ready))

        ;; Extra actions when this was the last output
        (when (null .busy)
          (plist-put .timestamps :children-done
                     (car (last (sort .finish-times #'time-less-p))))
          ;; TODO: Rename this timestamp, I feel it's not intuitive.
          ;;       Maybe :callback-begin?
          (plist-put .timestamps :got-all-results (current-time))
          ;; Cleanup
          (cancel-timer .timeout)
          (when .anonymous
            (el-job--disable job)
            (remhash .id el-jobs))
          ;; Finally the purpose of it all.
          ;; Did this really take 700 lines of code?
          (setf .merged-results (el-job--zip-all .result-sets))
          (when .callback
            (funcall .callback .merged-results job))
          (when .queue
            ;; There's more in the queue, run again at next good opportunity.
            (unless .keepalive
              (el-job--disable job)
              (apply #'el-job--spawn-processes (el-job:spawn-args job)))
            (el-job--exec job))))))
  t)

(defun el-job--disable (job)
  "Kill processes in JOB and revert some state variables.
This kills all process buffers, but does not deregister the ID from
`el-jobs' nor clear queued input."
  (cancel-timer (el-job:timeout job))
  (mapc #'el-job--kill-quietly (el-job:busy job))
  (mapc #'el-job--kill-quietly (el-job:ready job))
  (setf (el-job:busy job) nil)
  (setf (el-job:ready job) nil)
  (when-let ((stderr (el-job:stderr job)))
    (kill-buffer stderr)))

(defun el-job--unhide-buffer (buffer)
  "Rename BUFFER to omit initial space, and return the new name."
  (with-current-buffer buffer
    (rename-buffer (string-trim-left (buffer-name)))))

(defun el-job--kill-quietly-keep-buffer (proc)
  "Kill PROC while disabling its sentinel and filter.
See `el-job--kill-quietly' to also kill the buffer."
  (set-process-filter proc #'ignore)
  (set-process-sentinel proc #'ignore)
  (delete-process proc))

(defun el-job--kill-quietly (proc)
  "Delete process PROC and kill its buffer.
Prevent its sentinel and filter from reacting."
  (let ((buf (process-buffer proc)))
    (el-job--kill-quietly-keep-buffer proc)
    (kill-buffer buf)))


;;; Tools

(defun el-job--all-processes (job)
  "Return all processes for JOB, busy and ready."
  (append (el-job:busy job) (el-job:ready job)))

(defun el-job-show ()
  "Prompt for a job and show its metadata in a new buffer."
  (interactive)
  (let* ((id (intern (completing-read "Get info on job: " el-jobs)))
         (job (gethash id el-jobs)))
    (when job
      (switch-to-buffer (get-buffer-create "*el-job*" t))
      (erase-buffer)
      (cl-prin1 job (current-buffer))
      ;; Never print the above into echo area
      t)))

(defun el-job-kill-all ()
  "Kill all el-jobs and forget metadata."
  (interactive)
  (maphash (lambda (id job)
             (el-job--disable job)
             (remhash id el-jobs))
           el-jobs))

(defun el-job-await (id timeout &optional message)
  "Block until all processes for job ID finished, then return t.

If the job has still not finished after TIMEOUT seconds, stop
blocking and return nil.

Meanwhile, ensure string MESSAGE is visible in the minibuffer."
  (let ((deadline (time-add (current-time) timeout)))
    (catch 'timeout
      (while (el-job-is-busy id)
        (discard-input)
        (if (time-less-p (current-time) deadline)
            (progn (unless (current-message) (message message))
                   (sit-for 0.1))
          (throw 'timeout nil)))
      t)))

(defun el-job-is-busy (id)
  "Return list of busy processes for job ID, if any.
Safely return nil otherwise, whether or not ID is known."
  (when-let ((job (gethash id el-jobs)))
    (el-job:busy job)))

(provide 'el-job)

;;; el-job.el ends here<|MERGE_RESOLUTION|>--- conflicted
+++ resolved
@@ -456,12 +456,8 @@
           (respawn nil)
           (exec nil))
       (el-job--with job
-<<<<<<< HEAD
-          (.queue .busy .ready .sig .cores .method .benchmark .spawn-args .wrapup)
-=======
           (.queue .busy .ready .sig .cores .keepalive .spawn-args .callback)
         (setf .keepalive keepalive)
->>>>>>> 30f75f25
         (unless (and .busy (eq if-busy 'noop))
           ;; TODO: Can we somehow defer this funcall to a little later, so the
           ;;       funcall can sometimes be averted?
@@ -659,19 +655,6 @@
               (current-buffer) err)))
     (when results
       (el-job--with job
-<<<<<<< HEAD
-          ( .busy .ready .input-sets .past-elapsed .results .benchmark .queue
-            .timestamps .id .temp-hook .anonymous .method .finish-times
-            .timeout .wrapup )
-        (push (caar output) .finish-times)
-        (when .benchmark
-          ;; Record time spent by FUNCALL on each item in INPUTS,
-          ;; for a better `el-job--split-optimally' in the future.
-          (let ((durations (cdar output))
-                (input (alist-get proc .input-sets)))
-            (while durations
-              (puthash (pop input) (pop durations) .past-elapsed))))
-=======
           ( .busy .ready .input-sets .past-elapsed .result-sets .queue
             .timestamps .id .temp-hook .anonymous .keepalive .finish-times
             .timeout .callback .merged-results )
@@ -681,7 +664,6 @@
         (let ((input (alist-get proc .input-sets)))
           (while durations
             (puthash (pop input) (pop durations) .past-elapsed)))
->>>>>>> 30f75f25
         ;; The `car' was just this library's metadata
         (push results .result-sets)
         (setf .busy (delq proc .busy))
