--- conflicted
+++ resolved
@@ -461,38 +461,12 @@
 (defun pyim-dhashcache-generate-dcache-file (dict-files dcache-file)
   "读取词库文件列表：DICT-FILES, 生成一个词库缓冲文件 DCACHE-FILE.
 
-<<<<<<< HEAD
-(defun pyim-dhashcache-get (code &optional from)
-  "从 FROM 对应的 dcaches 中搜索 CODE, 得到对应的词条.
-=======
 pyim 使用的词库文件是简单的文本文件，编码 *强制* 为 \\='utf-8-unix,
 其结构类似：
->>>>>>> 7288242a
 
   ni-bu-hao 你不好
   ni-hao  你好 妮好 你豪
 
-<<<<<<< HEAD
-如果 FROM 为 nil, 则默认搜索 `pyim-dhashcache-icode2word' 和
-`pyim-dhashcache-code2word' 两个 dcache."
-  (let* ((caches (mapcar (lambda (x)
-                           (intern (concat "pyim-dhashcache-" (symbol-name x))))
-                         (or (and from
-                                  (if (listp from)
-                                      from
-                                    (list from)))
-                             '(icode2word code2word))))
-         result)
-    (dolist (cache caches)
-      (let* ((cache (ignore-errors (symbol-value cache)))
-             (value (and cache (gethash code cache))))
-        ;; 处理 iword2count.
-        (unless (listp value)
-          (setq value (list value)))
-        (when value
-          (setq result (append result value)))))
-    result))
-=======
 第一个空白字符之前的内容为 code，空白字符之后为中文词条列表。词库
 *不处理* 中文标点符号。"
   (let ((hashtable (make-hash-table :size 1000000 :test #'equal)))
@@ -513,7 +487,6 @@
           (forward-line 1))))
     (pyim-dcache-save-value-to-file hashtable dcache-file)
     hashtable))
->>>>>>> 7288242a
 
 (defun pyim-dhashcache-update-shortcode2word (&optional force)
   "使用 `pyim-dhashcache-code2word' 中的词条，创建简写 code 词库缓存并加载.
@@ -652,30 +625,6 @@
       (+ (or orig-value 0) 1))
     hash-table))
 
-<<<<<<< HEAD
-(defun pyim-dhashcache-delete-word (word)
-  "将中文词条 WORD 从个人词库中删除"
-  (maphash
-   (lambda (key value)
-     (when (member word value)
-       (let ((new-value (remove word value)))
-         (if new-value
-             (puthash key new-value pyim-dhashcache-icode2word)
-           (remhash key pyim-dhashcache-icode2word)))))
-   pyim-dhashcache-icode2word)
-  (maphash
-   (lambda (key value)
-     (when (member word value)
-       (print value)
-       (let ((new-value (remove word value)))
-         (if new-value
-             (puthash key new-value pyim-dhashcache-ishortcode2word)
-           (remhash key pyim-dhashcache-ishortcode2word)))))
-   pyim-dhashcache-ishortcode2word)
-  (remhash word pyim-dhashcache-iword2count)
-  (remhash word pyim-dhashcache-iword2count-log)
-  (remhash word pyim-dhashcache-iword2priority))
-=======
 ;; ** 根据 dhashcache 信息对词条进行排序
 (cl-defmethod pyim-dcache-sort-words
   (words-list &context (pyim-dcache-backend (eql pyim-dhashcache)))
@@ -694,7 +643,6 @@
                (t (let ((n1 (or (gethash a iword2count) 0))
                         (n2 (or (gethash b iword2count) 0)))
                     (> n1 n2)))))))))
->>>>>>> 7288242a
 
 ;; ** 升级 dhashcache 相关函数
 (cl-defmethod pyim-dcache-upgrade
