--- conflicted
+++ resolved
@@ -3,11 +3,7 @@
 ;; Author:       Mats Lidell <matsl@gnu.org>
 ;;
 ;; Orig-Date:    18-May-21 at 22:14:10
-<<<<<<< HEAD
-;; Last-Mod:     10-Mar-24 at 18:30:45 by Bob Weiner
-=======
-;; Last-Mod:     12-Mar-24 at 22:59:42 by Mats Lidell
->>>>>>> cb890217
+;; Last-Mod:     21-Mar-24 at 10:53:08 by Bob Weiner
 ;;
 ;; SPDX-License-Identifier: GPL-3.0-or-later
 ;;
