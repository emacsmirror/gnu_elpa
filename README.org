--- conflicted
+++ resolved
@@ -179,16 +179,14 @@
 :TOC:      :depth 0
 :END:
 
-<<<<<<< HEAD
 ** 0.8-pre
 
 Nothing new yet.
-=======
+
 ** 0.7.2
 
 *Fixes*
 + Don't delete preexisting files when downloading to a file.  ([[https://github.com/alphapapa/plz.el/pull/41][#41]]. Thanks to [[https://github.com/josephmturner][Joseph Turner]].)
->>>>>>> e98989a1
 
 ** 0.7.1
 
