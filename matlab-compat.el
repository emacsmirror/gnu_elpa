;;; matlab-compat.el --- Compatibility Code
;;
;; Copyright (C) 2019 Eric Ludlam
;;
;; Author: Eric Ludlam <eludlam@osboxes>
;;
;; This program is free software; you can redistribute it and/or
;; modify it under the terms of the GNU General Public License as
;; published by the Free Software Foundation, either version 3 of the
;; License, or (at your option) any later version.

;; This program is distributed in the hope that it will be useful, but
;; WITHOUT ANY WARRANTY; without even the implied warranty of
;; MERCHANTABILITY or FITNESS FOR A PARTICULAR PURPOSE.  See the GNU
;; General Public License for more details.

;; You should have received a copy of the GNU General Public License
;; along with this program.  If not, see https://www.gnu.org/licenses/.

;;; Commentary:
;;
;; To support a wide range of different Emacs versions, these compat
;; functions will hide away the shims needed to work cross platform.

;;; Code:

(eval-and-compile
  (if (string-match "X[Ee]macs" emacs-version)
      (progn
        (defalias 'matlab-make-overlay 'make-extent)
        (defalias 'matlab-overlay-put 'set-extent-property)
        (defalias 'matlab-overlay-get 'extent-property)
        (defalias 'matlab-delete-overlay 'delete-extent)
        (defalias 'matlab-overlay-start 'extent-start-position)
        (defalias 'matlab-overlay-end 'extent-end-position)
        (defalias 'matlab-previous-overlay-change 'previous-extent-change)
        (defalias 'matlab-next-overlay-change 'next-extent-change)
        (defalias 'matlab-overlays-at
          (lambda (pos) (when (fboundp 'extent-list) (extent-list nil pos pos))))
        (defalias 'matlab-cancel-timer 'delete-itimer)
        (defun matlab-run-with-idle-timer (secs repeat function &rest args)
          (condition-case nil
              (apply 'start-itimer
                     "matlab" function secs
                     (if repeat secs nil) t
                     t (car args)))
	  (error
	   ;; If the above doesn't work, then try this old version of
	   ;; start itimer.
           (when (fboundp 'start-itimer)
             (start-itimer "matlab" function secs (if repeat secs nil)))))
        )
    ;; Else GNU Emacs
    (defalias 'matlab-make-overlay 'make-overlay)
    (defalias 'matlab-overlay-put 'overlay-put)
    (defalias 'matlab-overlay-get 'overlay-get)
    (defalias 'matlab-delete-overlay 'delete-overlay)
    (defalias 'matlab-overlay-start 'overlay-start)
    (defalias 'matlab-overlay-end 'overlay-end)
    (defalias 'matlab-previous-overlay-change 'previous-overlay-change)
    (defalias 'matlab-next-overlay-change 'next-overlay-change)
    (defalias 'matlab-overlays-at 'overlays-at)
    (defalias 'matlab-cancel-timer 'cancel-timer)
    (defalias 'matlab-run-with-idle-timer 'run-with-idle-timer)
    ))

;;; Helper aliases to suppress compiler warnings ===============================

(eval-and-compile
  ;; `set-face-underline-p' is an obsolete function (as of 24.3); use `set-face-underline' instead.
  (cond ((fboundp 'set-face-underlined)
         (defalias 'matlab-set-face-underline 'set-face-underlined))
        (t
         (defalias 'matlab-set-face-underline 'set-face-underline-p)))

  ;; `set-face-bold-p' is an obsolete function (as of 24.4); use `set-face-bold' instead.
  (cond ((fboundp 'set-face-bold)
         (defalias 'matlab-set-face-bold 'set-face-bold))
        (t
         (defalias 'matlab-set-face-bold 'set-face-bold-p)))

  ;; `default-fill-column' is an obsolete variable (as of 23.2); use `fill-column' instead.
  (cond ((boundp 'fill-column)
         (defvaralias 'matlab-fill-column 'fill-column))
        (t
         (defvaralias 'matlab-fill-column 'default-fill-column)))

  ;; `interactive-p' is an obsolete function (as of 23.2); use `called-interactively-p' instead.
  (defun matlab-called-interactively-p-helper ()
    (called-interactively-p 'interactive))
  (cond ((fboundp 'called-interactively-p)
         (defalias 'matlab-called-interactively-p 'matlab-called-interactively-p-helper))
        (t
         (defalias 'matlab-called-interactively-p 'interactive-p)))

  ;; `toggle-read-only' is an obsolete function (as of 24.3); use `read-only-mode' instead.
  ;; (matlab-read-only-mode -1) ==> make writable
  ;; (matlab-read-only-mode 1) ==> make read-only
  (cond ((fboundp 'read-only-mode)
         (defalias 'matlab-read-only-mode 'read-only-mode))
        (t
         (defalias 'matlab-read-only-mode 'toggle-read-only)))

  (cond ((fboundp 'point-at-bol)
         (defalias 'matlab-point-at-bol 'point-at-bol)
         (defalias 'matlab-point-at-eol 'point-at-eol))
        ;; Emacs 20.4
        ((fboundp 'line-beginning-position)
         (defalias 'matlab-point-at-bol 'line-beginning-position)
         (defalias 'matlab-point-at-eol 'line-end-position))
        (t
         (defmacro matlab-point-at-bol ()
           (save-excursion (beginning-of-line) (point)))
         (defmacro matlab-point-at-eol ()
           (save-excursion (end-of-line) (point)))))
  )

;; Keymaps
(if (fboundp 'set-keymap-parent)
    (defalias 'matlab-set-keymap-parent 'set-keymap-parent)
      ;; 19.31 doesn't have set-keymap-parent

  (eval-when-compile
    (require 'comint))
  
  (defun matlab-set-keymap-parent (keymap parent)
    "Set KEYMAP's parent to be PARENT."
    (nconc keymap comint-mode-map)))

;; String trim
(if (fboundp 'string-trim)

    (defalias 'matlab-string-trim 'string-trim)
  
  (defsubst matlab-string-trim (string &optional regexp)
    "Trim STRING of leading string matching REGEXP.

REGEXP defaults to \"[ \\t\\n\\r]+\"."
    (let ((out string)
	  (regexp_ (or regexp "[ \t\n\r]+")))
      
      (when (string-match (concat "\\`\\(?:" regexp_ "\\)") out)
	(setq out (substring out (match-end 0))))
      
      (when (string-match (concat "\\(?:" regexp_ "\\)\\'") out)
	(setq out (substring out 0 (match-beginning 0))))
      
      out))
  )

;; Finding executables
(defun matlab-find-executable-directory (program)
  "Find the executable PROGRAM on the exec path, following any links.
Return the base directory it is in."
  (let ((dir nil))
    
    (dolist (P exec-path)
      (let ((nm (expand-file-name program P)))
        (when (and (file-exists-p nm) (file-executable-p nm))
          (let* ((fa (file-attributes nm))
                 (lnk (car fa)))
            ;; The car is t for a directory, a string for a link, nil otherwise
            (if (stringp lnk)
                ;; We have a link - use that as our directory.
                (setq dir (file-name-directory lnk))
              ;; No link - just use this path.
              (setq dir P)))
          )))
    dir))

;; Completion Tools
(defun matlab-display-completion-list (completions common-substring)
  "Method for displaying COMPLETIONS with a COMMON-SUBSTRING."
  ;; In emacs 24.4 the common-substring is no longer needed.
  (let ((args (if (or (< emacs-major-version 24)
                      (and (= emacs-major-version 24) (< emacs-minor-version 4)))
                  (list completions common-substring)
                (list completions))))
    (apply 'display-completion-list args)))

;; Font lock
(require 'font-lock)
(unless (fboundp 'font-lock-ensure)
  (defalias 'font-lock-ensure 'font-lock-fontify-buffer))

;; CEDET compat if CEDET isn't around
(condition-case nil
    (progn
      (require 'pulse)
      )
  (error
   (defun pulse-momentary-highlight-region (start end &optional face)
     "Compat impl of pulse command." nil)))

;; EIEIO compatibility
(condition-case nil
    (progn
      (require 'eieio)
      (unless (fboundp 'cl-defgeneric)
	;; We are in an antique Emacs that uses the old eieio.
	(defalias 'cl-defmethod 'defmethod)
	)
      (unless (fboundp 'cl-call-next-method)
	;; We are in an antique Emacs that uses the old eieio.
	(defalias 'cl-call-next-method 'call-next-method)
	)
      )
  (error (message "EIEIO not available.  Only MATLAB editing enabled.")))

;;; Finding EmacsClient
(defun matlab-find-emacsclient ()
<<<<<<< HEAD
  "Try to find a workable copy of `emacsclient' binary.
Starts by searching exec path.  If not on exec path as can happen on
Windows, try to find Emacs, it's bin directory, and then emacsclient."
  (cond
   ((and (eq system-type 'windows-nt)
	 (locate-file "emacsclientw" exec-path))
    ;; It's just on the path.  Return short form
    "emacsclientw")
	
   ((let ((lf (locate-file "emacsclient" exec-path)))
      ;; cygwin paths really confuses MATLAB, so use the
      ;; backup mechanism instead.
      (and lf (not (string-match "cygwin" lf))))
    ;; It's just on the path.  Return it.
    "emacsclient")


   (t
    ;; Not on path.  We need to find the path, and then
    ;; see if we can find emacsclient there.
    (let* ((rt (expand-file-name ".." data-directory))
	   (bin (expand-file-name "bin" rt))
	   (ec (or (locate-file "emacsclientw.exe" (list bin))
		   (locate-file "emacsclient.exe" (list bin))))
	   (bin2 nil)
	   )
      (when (and (not ec) (string-match "/share/" bin))
	;; Not there - look for 'share' in bin, and branch there.
	(setq bin2 (expand-file-name "bin"
				     (substring bin 0 (match-beginning
						       0))))

	(setq ec (or (locate-file "emacsclientw.exe" (list bin2))
		     (locate-file "emacsclient.exe" (list bin2)))))

      ;; Last resort - just set it to something a user will see.
      (when (not ec) (setq ec "emacsclient"))
      ;; Return it.
      ec))))
=======
  "Locate the emacsclient correspoinding to the current emacs
binary defined by `invocation-name' in `invocation-directory'"
  (let ((ec "emacsclient"))
    (cond
     ;; Mac
     ((equal system-type 'darwin)
      (if (file-exists-p (concat invocation-directory "emacsclient")) ;; running the default emacs?
          (setq ec (concat invocation-directory "emacsclient"))
        ;; On Mac, one can install into
        ;;    /Applications/Emacs.app/Contents/MacOS/Emacs
        ;;    /Applications/Emacs.app/Contents/MacOS/bin/emacsclient
        (if (file-exists-p (concat invocation-directory "bin/emacsclient"))
            (setq ec (concat invocation-directory "bin/emacsclient")))))
     ;; Windows
     ((equal system-type 'windows-nt)
      (if (file-exists-p (concat invocation-directory "emacsclientw.exe"))
          (setq ec (concat invocation-directory "emacsclientw.exe"))
        (error "unable to locate emacsclientw.exe. It should be in %s" invocation-directory)))
     ;; Linux or other UNIX system
     (t
      ;; Debian 9 can be setup to have:
      ;;   /usr/bin/emacs
      ;;   /usr/bin/emacsclient
      ;;   /usr/bin/emacs24
      ;;   /usr/bin/emacsclient.emacs24
      ;;   /usr/bin/emacs25
      ;;   /usr/bin/emacsclient.emacs25
      (if (and (equal invocation-name "emacs")
                 (file-exists-p (concat invocation-directory "emacsclient")))
          (setq ec (concat invocation-directory "emacsclient"))
        (if (file-exists-p (concat invocation-directory "emacsclient." invocation-name))
            (setq ec (concat invocation-directory "emacsclient." invocation-name))))))
    ;; Return, ec, the emacsclient to use
    ec
    ))
>>>>>>> e14d97df

(provide 'matlab-compat)

;;; matlab-compat.el ends here

;; LocalWords:  el Ludlam eludlam osboxes Ee progn defalias fboundp itimer
;; LocalWords:  defun boundp defvaralias bol eol defmacro Keymaps keymap comint
;; LocalWords:  KEYMAP's nconc dolist nm lnk setq<|MERGE_RESOLUTION|>--- conflicted
+++ resolved
@@ -209,47 +209,6 @@
 
 ;;; Finding EmacsClient
 (defun matlab-find-emacsclient ()
-<<<<<<< HEAD
-  "Try to find a workable copy of `emacsclient' binary.
-Starts by searching exec path.  If not on exec path as can happen on
-Windows, try to find Emacs, it's bin directory, and then emacsclient."
-  (cond
-   ((and (eq system-type 'windows-nt)
-	 (locate-file "emacsclientw" exec-path))
-    ;; It's just on the path.  Return short form
-    "emacsclientw")
-	
-   ((let ((lf (locate-file "emacsclient" exec-path)))
-      ;; cygwin paths really confuses MATLAB, so use the
-      ;; backup mechanism instead.
-      (and lf (not (string-match "cygwin" lf))))
-    ;; It's just on the path.  Return it.
-    "emacsclient")
-
-
-   (t
-    ;; Not on path.  We need to find the path, and then
-    ;; see if we can find emacsclient there.
-    (let* ((rt (expand-file-name ".." data-directory))
-	   (bin (expand-file-name "bin" rt))
-	   (ec (or (locate-file "emacsclientw.exe" (list bin))
-		   (locate-file "emacsclient.exe" (list bin))))
-	   (bin2 nil)
-	   )
-      (when (and (not ec) (string-match "/share/" bin))
-	;; Not there - look for 'share' in bin, and branch there.
-	(setq bin2 (expand-file-name "bin"
-				     (substring bin 0 (match-beginning
-						       0))))
-
-	(setq ec (or (locate-file "emacsclientw.exe" (list bin2))
-		     (locate-file "emacsclient.exe" (list bin2)))))
-
-      ;; Last resort - just set it to something a user will see.
-      (when (not ec) (setq ec "emacsclient"))
-      ;; Return it.
-      ec))))
-=======
   "Locate the emacsclient correspoinding to the current emacs
 binary defined by `invocation-name' in `invocation-directory'"
   (let ((ec "emacsclient"))
@@ -285,7 +244,6 @@
     ;; Return, ec, the emacsclient to use
     ec
     ))
->>>>>>> e14d97df
 
 (provide 'matlab-compat)
 
