--- conflicted
+++ resolved
@@ -480,11 +480,7 @@
 evaluates to a string.  The closure is evaluated when the source
 block is being evaluated (e.g. during execution or export), with
 point at the source block.  It is not possible to use an
-<<<<<<< HEAD
-arbitrary function symbol (e.g. \\='some-func), since org uses
-=======
 arbitrary function symbol (e.g. `some-func'), since org uses
->>>>>>> 9d29de23
 lexical binding.  To achieve the same functionality, call the
 function within a closure (e.g. (lambda () (some-func))).
 
