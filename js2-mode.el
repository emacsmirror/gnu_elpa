;;; js2-mode.el --- Improved JavaScript editing mode

;; Copyright (C) 2009, 2012  Free Software Foundation, Inc.

;; Author:  Steve Yegge <steve.yegge@gmail.com>
;; Contributors:  mooz <stillpedant@gmail.com>
;;                Dmitry Gutov <dgutov@yandex.ru>
;; Version:  See `js2-mode-version'
;; Keywords:  languages, javascript

;; This file is part of GNU Emacs.

;; GNU Emacs is free software: you can redistribute it and/or modify
;; it under the terms of the GNU General Public License as published by
;; the Free Software Foundation, either version 3 of the License, or
;; (at your option) any later version.

;; GNU Emacs is distributed in the hope that it will be useful,
;; but WITHOUT ANY WARRANTY; without even the implied warranty of
;; MERCHANTABILITY or FITNESS FOR A PARTICULAR PURPOSE.  See the
;; GNU General Public License for more details.

;; You should have received a copy of the GNU General Public License
;; along with GNU Emacs.  If not, see <http://www.gnu.org/licenses/>.

;;; Commentary:

;; This JavaScript editing mode supports:

;;  - strict recognition of the Ecma-262 language standard
;;  - support for most Rhino and SpiderMonkey extensions from 1.5 to 1.8
;;  - parsing support for ECMAScript for XML (E4X, ECMA-357)
;;  - accurate syntax highlighting using a recursive-descent parser
;;  - on-the-fly reporting of syntax errors and strict-mode warnings
;;  - undeclared-variable warnings using a configurable externs framework
;;  - "bouncing" line indentation to choose among alternate indentation points
;;  - smart line-wrapping within comments and strings
;;  - code folding:
;;    - show some or all function bodies as {...}
;;    - show some or all block comments as /*...*/
;;  - context-sensitive menu bar and popup menus
;;  - code browsing using the `imenu' package
;;  - typing helpers such as automatic insertion of matching braces/parens
;;  - many customization options

;; Installation:
;;
;; To install it as your major mode for JavaScript editing:

;;   (add-to-list 'auto-mode-alist '("\\.js$" . js2-mode))

;; Alternately, to install it as a minor mode just for JavaScript linting,
;; you must add it to the appropriate major-mode hook.  Normally this would be:

;;   (add-hook 'js-mode-hook 'js2-minor-mode)

;; To customize how it works:
;;   M-x customize-group RET js2-mode RET

;; Notes:

;; This mode includes a port of Mozilla Rhino's scanner, parser and
;; symbol table.  Ideally it should stay in sync with Rhino, keeping
;; `js2-mode' current as the EcmaScript language standard evolves.

;; Unlike cc-engine based language modes, js2-mode's line-indentation is not
;; customizable.  It is a surprising amount of work to support customizable
;; indentation.  The current compromise is that the tab key lets you cycle among
;; various likely indentation points, similar to the behavior of python-mode.

;; This mode does not yet work with "multi-mode" modes such as `mmm-mode'
;; and `mumamo', although it could be made to do so with some effort.
;; This means that `js2-mode' is currently only useful for editing JavaScript
;; files, and not for editing JavaScript within <script> tags or templates.

;;; Code:

(eval-when-compile
  (require 'cl))

(require 'imenu)
(require 'cc-cmds)  ; for `c-fill-paragraph'

(eval-and-compile
  (require 'cc-mode)     ; (only) for `c-populate-syntax-table'
  (require 'cc-langs)    ; it's here in Emacs 21...
  (require 'cc-engine))  ; for `c-paragraph-start' et. al.

(defvar electric-layout-rules)

;;; Externs (variables presumed to be defined by the host system)

(defvar js2-ecma-262-externs
  (mapcar 'symbol-name
          '(Array Boolean Date Error EvalError Function Infinity JSON
          Math NaN Number Object RangeError ReferenceError RegExp
          String SyntaxError TypeError URIError arguments
          decodeURI decodeURIComponent encodeURI
          encodeURIComponent escape eval isFinite isNaN
          parseFloat parseInt undefined unescape))
"Ecma-262 externs.  Included in `js2-externs' by default.")

(defvar js2-browser-externs
  (mapcar 'symbol-name
          '(;; DOM level 1
            Attr CDATASection CharacterData Comment DOMException
            DOMImplementation Document DocumentFragment
            DocumentType Element Entity EntityReference
            ExceptionCode NamedNodeMap Node NodeList Notation
            ProcessingInstruction Text

            ;; DOM level 2
            HTMLAnchorElement HTMLAppletElement HTMLAreaElement
            HTMLBRElement HTMLBaseElement HTMLBaseFontElement
            HTMLBodyElement HTMLButtonElement HTMLCollection
            HTMLDListElement HTMLDirectoryElement HTMLDivElement
            HTMLDocument HTMLElement HTMLFieldSetElement
            HTMLFontElement HTMLFormElement HTMLFrameElement
            HTMLFrameSetElement HTMLHRElement HTMLHeadElement
            HTMLHeadingElement HTMLHtmlElement HTMLIFrameElement
            HTMLImageElement HTMLInputElement HTMLIsIndexElement
            HTMLLIElement HTMLLabelElement HTMLLegendElement
            HTMLLinkElement HTMLMapElement HTMLMenuElement
            HTMLMetaElement HTMLModElement HTMLOListElement
            HTMLObjectElement HTMLOptGroupElement
            HTMLOptionElement HTMLOptionsCollection
            HTMLParagraphElement HTMLParamElement HTMLPreElement
            HTMLQuoteElement HTMLScriptElement HTMLSelectElement
            HTMLStyleElement HTMLTableCaptionElement
            HTMLTableCellElement HTMLTableColElement
            HTMLTableElement HTMLTableRowElement
            HTMLTableSectionElement HTMLTextAreaElement
            HTMLTitleElement HTMLUListElement

            ;; DOM level 3
            DOMConfiguration DOMError DOMException
            DOMImplementationList DOMImplementationSource
            DOMLocator DOMStringList NameList TypeInfo
            UserDataHandler

            ;; Window
            window alert confirm document java navigator prompt screen
            self top

            ;; W3C CSS
            CSSCharsetRule CSSFontFace CSSFontFaceRule
            CSSImportRule CSSMediaRule CSSPageRule
            CSSPrimitiveValue CSSProperties CSSRule CSSRuleList
            CSSStyleDeclaration CSSStyleRule CSSStyleSheet
            CSSValue CSSValueList Counter DOMImplementationCSS
            DocumentCSS DocumentStyle ElementCSSInlineStyle
            LinkStyle MediaList RGBColor Rect StyleSheet
            StyleSheetList ViewCSS

            ;; W3C Event
            EventListener EventTarget Event DocumentEvent UIEvent
            MouseEvent MutationEvent KeyboardEvent

            ;; W3C Range
            DocumentRange Range RangeException

            ;; W3C XML
            XPathResult XMLHttpRequest))
  "Browser externs.
You can cause these to be included or excluded with the custom
variable `js2-include-browser-externs'.")

(defvar js2-rhino-externs
  (mapcar 'symbol-name
          '(Packages importClass importPackage com org java
            ;; Global object (shell) externs.
            defineClass deserialize doctest gc help load
            loadClass print quit readFile readUrl runCommand seal
            serialize spawn sync toint32 version))
  "Mozilla Rhino externs.
Set `js2-include-rhino-externs' to t to include them.")

(defvar js2-gears-externs
  (mapcar 'symbol-name
          '(
            ;; TODO(stevey):  add these
            ))
  "Google Gears externs.
Set `js2-include-gears-externs' to t to include them.")

;;; Variables

(defun js2-mark-safe-local (name pred)
  "Make the variable NAME buffer-local and mark it as safe file-local
variable with predicate PRED."
  (make-variable-buffer-local name)
  (put name 'safe-local-variable pred))

(defcustom js2-highlight-level 2
  "Amount of syntax highlighting to perform.
0 or a negative value means none.
1 adds basic syntax highlighting.
2 adds highlighting of some Ecma built-in properties.
3 adds highlighting of many Ecma built-in functions."
  :group 'js2-mode
  :type '(choice (const :tag "None" 0)
                 (const :tag "Basic" 1)
                 (const :tag "Include Properties" 2)
                 (const :tag "Include Functions" 3)))

(defvar js2-mode-dev-mode-p nil
  "Non-nil if running in development mode.  Normally nil.")

(defgroup js2-mode nil
  "An improved JavaScript mode."
  :group 'languages)

(defcustom js2-basic-offset (if (and (boundp 'c-basic-offset)
                                     (numberp c-basic-offset))
                                c-basic-offset
                              4)
  "Number of spaces to indent nested statements.
Similar to `c-basic-offset'."
  :group 'js2-mode
  :type 'integer)
(js2-mark-safe-local 'js2-basic-offset 'integerp)


(defcustom js2-bounce-indent-p nil
  "Non-nil to have indent-line function choose among alternatives.
If nil, the indent-line function will indent to a predetermined column
based on heuristic guessing.  If non-nil, then if the current line is
already indented to that predetermined column, indenting will choose
another likely column and indent to that spot.  Repeated invocation of
the indent-line function will cycle among the computed alternatives.
See the function `js2-bounce-indent' for details.  When it is non-nil,
js2-mode also binds `js2-bounce-indent-backwards' to Shift-Tab."
  :type 'boolean
  :group 'js2-mode)

(defcustom js2-pretty-multiline-declarations t
  "Non-nil to line up multiline declarations vertically:

  var a = 10,
      b = 20,
      c = 30;

If the value is not `all', and the first assigned value in
declaration is a function/array/object literal spanning several
lines, it won't be indented additionally:

  var o = {                   var bar = 2,
    foo: 3          vs.           o = {
  },                                foo: 3
      bar = 2;                    };"
  :group 'js2-mode
  :type 'symbol)
(js2-mark-safe-local 'js2-pretty-multiline-declarations 'symbolp)

(defcustom js2-indent-on-enter-key nil
  "Non-nil to have Enter/Return key indent the line.
This is unusual for Emacs modes but common in IDEs like Eclipse."
  :type 'boolean
  :group 'js2-mode)

(defcustom js2-enter-indents-newline nil
  "Non-nil to have Enter/Return key indent the newly-inserted line.
This is unusual for Emacs modes but common in IDEs like Eclipse."
  :type 'boolean
  :group 'js2-mode)

(defcustom js2-idle-timer-delay 0.2
  "Delay in secs before re-parsing after user makes changes.
Multiplied by `js2-dynamic-idle-timer-adjust', which see."
  :type 'number
  :group 'js2-mode)
(make-variable-buffer-local 'js2-idle-timer-delay)

(defcustom js2-dynamic-idle-timer-adjust 0
  "Positive to adjust `js2-idle-timer-delay' based on file size.
The idea is that for short files, parsing is faster so we can be
more responsive to user edits without interfering with editing.
The buffer length in characters (typically bytes) is divided by
this value and used to multiply `js2-idle-timer-delay' for the
buffer.  For example, a 21k file and 10k adjust yields 21k/10k
== 2, so js2-idle-timer-delay is multiplied by 2.
If `js2-dynamic-idle-timer-adjust' is 0 or negative,
`js2-idle-timer-delay' is not dependent on the file size."
  :type 'number
  :group 'js2-mode)

(defcustom js2-mode-escape-quotes t
  "Non-nil to disable automatic quote-escaping inside strings."
  :type 'boolean
  :group 'js2-mode)

(defcustom js2-concat-multiline-strings t
  "Non-nil to automatically turn a newline in mid-string into a
string concatenation.  When `eol', the '+' will be inserted at the
end of the line, otherwise, at the beginning of the next line."
  :type '(choice (const t) (const eol) (const nil))
  :group 'js2-mode)

(defcustom js2-mode-squeeze-spaces t
  "Non-nil to normalize whitespace when filling in comments.
Multiple runs of spaces are converted to a single space."
  :type 'boolean
  :group 'js2-mode)

(defcustom js2-mode-show-parse-errors t
  "True to highlight parse errors."
  :type 'boolean
  :group 'js2-mode)

(defcustom js2-mode-show-strict-warnings t
  "Non-nil to emit Ecma strict-mode warnings.
Some of the warnings can be individually disabled by other flags,
even if this flag is non-nil."
  :type 'boolean
  :group 'js2-mode)

(defcustom js2-strict-trailing-comma-warning t
  "Non-nil to warn about trailing commas in array literals.
Ecma-262 forbids them, but many browsers permit them.  IE is the
big exception, and can produce bugs if you have trailing commas."
  :type 'boolean
  :group 'js2-mode)

(defcustom js2-strict-missing-semi-warning t
  "Non-nil to warn about semicolon auto-insertion after statement.
Technically this is legal per Ecma-262, but some style guides disallow
depending on it."
  :type 'boolean
  :group 'js2-mode)

(defcustom js2-missing-semi-one-line-override nil
  "Non-nil to permit missing semicolons in one-line functions.
In one-liner functions such as `function identity(x) {return x}'
people often omit the semicolon for a cleaner look.  If you are
such a person, you can suppress the missing-semicolon warning
by setting this variable to t."
  :type 'boolean
  :group 'js2-mode)

(defcustom js2-strict-inconsistent-return-warning t
  "Non-nil to warn about mixing returns with value-returns.
It's perfectly legal to have a `return' and a `return foo' in the
same function, but it's often an indicator of a bug, and it also
interferes with type inference (in systems that support it.)"
  :type 'boolean
  :group 'js2-mode)

(defcustom js2-strict-cond-assign-warning t
  "Non-nil to warn about expressions like if (a = b).
This often should have been '==' instead of '='.  If the warning
is enabled, you can suppress it on a per-expression basis by
parenthesizing the expression, e.g. if ((a = b)) ..."
  :type 'boolean
  :group 'js2-mode)

(defcustom js2-strict-var-redeclaration-warning t
  "Non-nil to warn about redeclaring variables in a script or function."
  :type 'boolean
  :group 'js2-mode)

(defcustom js2-strict-var-hides-function-arg-warning t
  "Non-nil to warn about a var decl hiding a function argument."
  :type 'boolean
  :group 'js2-mode)

(defcustom js2-skip-preprocessor-directives nil
  "Non-nil to treat lines beginning with # as comments.
Useful for viewing Mozilla JavaScript source code."
  :type 'boolean
  :group 'js2-mode)

(defcustom js2-language-version 200
  "Configures what JavaScript language version to recognize.
Currently versions 150, 160, 170, 180 and 200 are supported,
corresponding to JavaScript 1.5, 1.6, 1.7, 1.8 and 2.0 (Harmony),
respectively.  In a nutshell, 1.6 adds E4X support, 1.7 adds let,
yield, and Array comprehensions, and 1.8 adds function closures."
  :type 'integer
  :group 'js2-mode)

(defcustom js2-allow-keywords-as-property-names t
  "If non-nil, you can use JavaScript keywords as object property names.
Examples:

  var foo = {int: 5, while: 6, continue: 7};
  foo.return = 8;

Ecma-262 forbids this syntax, but many browsers support it."
  :type 'boolean
  :group 'js2-mode)

(defcustom js2-instanceof-has-side-effects nil
  "If non-nil, treats the instanceof operator as having side effects.
This is useful for xulrunner apps."
  :type 'boolean
  :group 'js2-mode)

(defcustom js2-move-point-on-right-click t
  "Non-nil to move insertion point when you right-click.
This makes right-click context menu behavior a bit more intuitive,
since menu operations generally apply to the point.  The exception
is if there is a region selection, in which case the point does -not-
move, so cut/copy/paste can work properly.

Note that IntelliJ moves the point, and Eclipse leaves it alone,
so this behavior is customizable."
  :group 'js2-mode
  :type 'boolean)

(defcustom js2-allow-rhino-new-expr-initializer t
  "Non-nil to support a Rhino's experimental syntactic construct.

Rhino supports the ability to follow a `new' expression with an object
literal, which is used to set additional properties on the new object
after calling its constructor.  Syntax:

  new <expr> [ ( arglist ) ] [initializer]

Hence, this expression:

  new Object {a: 1, b: 2}

results in an Object with properties a=1 and b=2.  This syntax is
apparently not configurable in Rhino - it's currently always enabled,
as of Rhino version 1.7R2."
  :type 'boolean
  :group 'js2-mode)

(defcustom js2-allow-member-expr-as-function-name nil
  "Non-nil to support experimental Rhino syntax for function names.

Rhino supports an experimental syntax configured via the Rhino Context
setting `allowMemberExprAsFunctionName'.  The experimental syntax is:

  function <member-expr> ( [ arg-list ] ) { <body> }

Where member-expr is a non-parenthesized 'member expression', which
is anything at the grammar level of a new-expression or lower, meaning
any expression that does not involve infix or unary operators.

When <member-expr> is not a simple identifier, then it is syntactic
sugar for assigning the anonymous function to the <member-expr>.  Hence,
this code:

  function a.b().c[2] (x, y) { ... }

is rewritten as:

  a.b().c[2] = function(x, y) {...}

which doesn't seem particularly useful, but Rhino permits it."
  :type 'boolean
  :group 'js2-mode)

(defvar js2-mode-version 20120416
  "Release number for `js2-mode'.")

;; scanner variables

(defmacro js2-deflocal (name value &optional comment)
  "Define a buffer-local variable NAME with VALUE and COMMENT."
  `(progn
     (defvar ,name ,value ,comment)
     (make-variable-buffer-local ',name)))

;; We record the start and end position of each token.
(js2-deflocal js2-token-beg 1)
(js2-deflocal js2-token-end -1)

(defvar js2-EOF_CHAR -1
  "Represents end of stream.  Distinct from js2-EOF token type.")

;; I originally used symbols to represent tokens, but Rhino uses
;; ints and then sets various flag bits in them, so ints it is.
;; The upshot is that we need a `js2-' prefix in front of each name.
(defvar js2-ERROR -1)
(defvar js2-EOF 0)
(defvar js2-EOL 1)
(defvar js2-ENTERWITH 2)       ; begin interpreter bytecodes
(defvar js2-LEAVEWITH 3)
(defvar js2-RETURN 4)
(defvar js2-GOTO 5)
(defvar js2-IFEQ 6)
(defvar js2-IFNE 7)
(defvar js2-SETNAME 8)
(defvar js2-BITOR 9)
(defvar js2-BITXOR 10)
(defvar js2-BITAND 11)
(defvar js2-EQ 12)
(defvar js2-NE 13)
(defvar js2-LT 14)
(defvar js2-LE 15)
(defvar js2-GT 16)
(defvar js2-GE 17)
(defvar js2-LSH 18)
(defvar js2-RSH 19)
(defvar js2-URSH 20)
(defvar js2-ADD 21)            ; infix plus
(defvar js2-SUB 22)            ; infix minus
(defvar js2-MUL 23)
(defvar js2-DIV 24)
(defvar js2-MOD 25)
(defvar js2-NOT 26)
(defvar js2-BITNOT 27)
(defvar js2-POS 28)            ; unary plus
(defvar js2-NEG 29)            ; unary minus
(defvar js2-NEW 30)
(defvar js2-DELPROP 31)
(defvar js2-TYPEOF 32)
(defvar js2-GETPROP 33)
(defvar js2-GETPROPNOWARN 34)
(defvar js2-SETPROP 35)
(defvar js2-GETELEM 36)
(defvar js2-SETELEM 37)
(defvar js2-CALL 38)
(defvar js2-NAME 39)           ; an identifier
(defvar js2-NUMBER 40)
(defvar js2-STRING 41)
(defvar js2-NULL 42)
(defvar js2-THIS 43)
(defvar js2-FALSE 44)
(defvar js2-TRUE 45)
(defvar js2-SHEQ 46)           ; shallow equality (===)
(defvar js2-SHNE 47)           ; shallow inequality (!==)
(defvar js2-REGEXP 48)
(defvar js2-BINDNAME 49)
(defvar js2-THROW 50)
(defvar js2-RETHROW 51)        ; rethrow caught exception: catch (e if ) uses it
(defvar js2-IN 52)
(defvar js2-INSTANCEOF 53)
(defvar js2-LOCAL_LOAD 54)
(defvar js2-GETVAR 55)
(defvar js2-SETVAR 56)
(defvar js2-CATCH_SCOPE 57)
(defvar js2-ENUM_INIT_KEYS 58)
(defvar js2-ENUM_INIT_VALUES 59)
(defvar js2-ENUM_INIT_ARRAY 60)
(defvar js2-ENUM_NEXT 61)
(defvar js2-ENUM_ID 62)
(defvar js2-THISFN 63)
(defvar js2-RETURN_RESULT 64)  ; to return previously stored return result
(defvar js2-ARRAYLIT 65)       ; array literal
(defvar js2-OBJECTLIT 66)      ; object literal
(defvar js2-GET_REF 67)        ; *reference
(defvar js2-SET_REF 68)        ; *reference = something
(defvar js2-DEL_REF 69)        ; delete reference
(defvar js2-REF_CALL 70)       ; f(args) = something or f(args)++
(defvar js2-REF_SPECIAL 71)    ; reference for special properties like __proto
(defvar js2-YIELD 72)          ; JS 1.7 yield pseudo keyword

;; XML support
(defvar js2-DEFAULTNAMESPACE 73)
(defvar js2-ESCXMLATTR 74)
(defvar js2-ESCXMLTEXT 75)
(defvar js2-REF_MEMBER 76)     ; Reference for x.@y, x..y etc.
(defvar js2-REF_NS_MEMBER 77)  ; Reference for x.ns::y, x..ns::y etc.
(defvar js2-REF_NAME 78)       ; Reference for @y, @[y] etc.
(defvar js2-REF_NS_NAME 79)    ; Reference for ns::y, @ns::y@[y] etc.

(defvar js2-first-bytecode js2-ENTERWITH)
(defvar js2-last-bytecode js2-REF_NS_NAME)

(defvar js2-TRY 80)
(defvar js2-SEMI 81)           ; semicolon
(defvar js2-LB 82)             ; left and right brackets
(defvar js2-RB 83)
(defvar js2-LC 84)             ; left and right curly-braces
(defvar js2-RC 85)
(defvar js2-LP 86)             ; left and right parens
(defvar js2-RP 87)
(defvar js2-COMMA 88)          ; comma operator

(defvar js2-ASSIGN 89)         ; simple assignment (=)
(defvar js2-ASSIGN_BITOR 90)   ; |=
(defvar js2-ASSIGN_BITXOR 91)  ; ^=
(defvar js2-ASSIGN_BITAND 92)  ; &=
(defvar js2-ASSIGN_LSH 93)     ; <<=
(defvar js2-ASSIGN_RSH 94)     ; >>=
(defvar js2-ASSIGN_URSH 95)    ; >>>=
(defvar js2-ASSIGN_ADD 96)     ; +=
(defvar js2-ASSIGN_SUB 97)     ; -=
(defvar js2-ASSIGN_MUL 98)     ; *=
(defvar js2-ASSIGN_DIV 99)     ; /=
(defvar js2-ASSIGN_MOD 100)    ; %=

(defvar js2-first-assign js2-ASSIGN)
(defvar js2-last-assign js2-ASSIGN_MOD)

(defvar js2-HOOK 101)          ; conditional (?:)
(defvar js2-COLON 102)
(defvar js2-OR 103)            ; logical or (||)
(defvar js2-AND 104)           ; logical and (&&)
(defvar js2-INC 105)           ; increment/decrement (++ --)
(defvar js2-DEC 106)
(defvar js2-DOT 107)           ; member operator (.)
(defvar js2-FUNCTION 108)      ; function keyword
(defvar js2-EXPORT 109)        ; export keyword
(defvar js2-IMPORT 110)        ; import keyword
(defvar js2-IF 111)            ; if keyword
(defvar js2-ELSE 112)          ; else keyword
(defvar js2-SWITCH 113)        ; switch keyword
(defvar js2-CASE 114)          ; case keyword
(defvar js2-DEFAULT 115)       ; default keyword
(defvar js2-WHILE 116)         ; while keyword
(defvar js2-DO 117)            ; do keyword
(defvar js2-FOR 118)           ; for keyword
(defvar js2-BREAK 119)         ; break keyword
(defvar js2-CONTINUE 120)      ; continue keyword
(defvar js2-VAR 121)           ; var keyword
(defvar js2-WITH 122)          ; with keyword
(defvar js2-CATCH 123)         ; catch keyword
(defvar js2-FINALLY 124)       ; finally keyword
(defvar js2-VOID 125)          ; void keyword
(defvar js2-RESERVED 126)      ; reserved keywords

(defvar js2-EMPTY 127)

;; Types used for the parse tree - never returned by scanner.

(defvar js2-BLOCK 128)         ; statement block
(defvar js2-LABEL 129)         ; label
(defvar js2-TARGET 130)
(defvar js2-LOOP 131)
(defvar js2-EXPR_VOID 132)     ; expression statement in functions
(defvar js2-EXPR_RESULT 133)   ; expression statement in scripts
(defvar js2-JSR 134)
(defvar js2-SCRIPT 135)        ; top-level node for entire script
(defvar js2-TYPEOFNAME 136)    ; for typeof(simple-name)
(defvar js2-USE_STACK 137)
(defvar js2-SETPROP_OP 138)    ; x.y op= something
(defvar js2-SETELEM_OP 139)    ; x[y] op= something
(defvar js2-LOCAL_BLOCK 140)
(defvar js2-SET_REF_OP 141)    ; *reference op= something

;; For XML support:
(defvar js2-DOTDOT 142)        ; member operator (..)
(defvar js2-COLONCOLON 143)    ; namespace::name
(defvar js2-XML 144)           ; XML type
(defvar js2-DOTQUERY 145)      ; .() -- e.g., x.emps.emp.(name == "terry")
(defvar js2-XMLATTR 146)       ; @
(defvar js2-XMLEND 147)

;; Optimizer-only tokens
(defvar js2-TO_OBJECT 148)
(defvar js2-TO_DOUBLE 149)

(defvar js2-GET 150)           ; JS 1.5 get pseudo keyword
(defvar js2-SET 151)           ; JS 1.5 set pseudo keyword
(defvar js2-LET 152)           ; JS 1.7 let pseudo keyword
(defvar js2-CONST 153)
(defvar js2-SETCONST 154)
(defvar js2-SETCONSTVAR 155)
(defvar js2-ARRAYCOMP 156)
(defvar js2-LETEXPR 157)
(defvar js2-WITHEXPR 158)
(defvar js2-DEBUGGER 159)

(defvar js2-COMMENT 160)
(defvar js2-ENUM 161)  ; for "enum" reserved word
(defvar js2-TRIPLEDOT 162) ; for rest parameter

(defconst js2-num-tokens (1+ js2-TRIPLEDOT))

(defconst js2-debug-print-trees nil)

;; Rhino accepts any string or stream as input.  Emacs character
;; processing works best in buffers, so we'll assume the input is a
;; buffer.  JavaScript strings can be copied into temp buffers before
;; scanning them.

;; Buffer-local variables yield much cleaner code than using `defstruct'.
;; They're the Emacs equivalent of instance variables, more or less.

(js2-deflocal js2-ts-dirty-line nil
  "Token stream buffer-local variable.
Indicates stuff other than whitespace since start of line.")

(js2-deflocal js2-ts-regexp-flags nil
  "Token stream buffer-local variable.")

(js2-deflocal js2-ts-string ""
  "Token stream buffer-local variable.
Last string scanned.")

(js2-deflocal js2-ts-number nil
  "Token stream buffer-local variable.
Last literal number scanned.")

(js2-deflocal js2-ts-hit-eof nil
  "Token stream buffer-local variable.")

(js2-deflocal js2-ts-line-start 0
  "Token stream buffer-local variable.")

(js2-deflocal js2-ts-lineno 1
  "Token stream buffer-local variable.")

(js2-deflocal js2-ts-line-end-char -1
  "Token stream buffer-local variable.")

(js2-deflocal js2-ts-cursor 1  ; emacs buffers are 1-indexed
  "Token stream buffer-local variable.
Current scan position.")

(js2-deflocal js2-ts-is-xml-attribute nil
  "Token stream buffer-local variable.")

(js2-deflocal js2-ts-xml-is-tag-content nil
  "Token stream buffer-local variable.")

(js2-deflocal js2-ts-xml-open-tags-count 0
  "Token stream buffer-local variable.")

(js2-deflocal js2-ts-string-buffer nil
  "Token stream buffer-local variable.
List of chars built up while scanning various tokens.")

(js2-deflocal js2-ts-comment-type nil
  "Token stream buffer-local variable.")

;;; Parser variables

(js2-deflocal js2-parsed-errors nil
  "List of errors produced during scanning/parsing.")

(js2-deflocal js2-parsed-warnings nil
  "List of warnings produced during scanning/parsing.")

(js2-deflocal js2-recover-from-parse-errors t
  "Non-nil to continue parsing after a syntax error.

In recovery mode, the AST will be built in full, and any error
nodes will be flagged with appropriate error information.  If
this flag is nil, a syntax error will result in an error being
signaled.

The variable is automatically buffer-local, because different
modes that use the parser will need different settings.")

(js2-deflocal js2-parse-hook nil
  "List of callbacks for receiving parsing progress.")

(defvar js2-parse-finished-hook nil
  "List of callbacks to notify when parsing finishes.
Not called if parsing was interrupted.")

(js2-deflocal js2-is-eval-code nil
  "True if we're evaluating code in a string.
If non-nil, the tokenizer will record the token text, and the AST nodes
will record their source text.  Off by default for IDE modes, since the
text is available in the buffer.")

(defvar js2-parse-ide-mode t
  "Non-nil if the parser is being used for `js2-mode'.
If non-nil, the parser will set text properties for fontification
and the syntax table.  The value should be nil when using the
parser as a frontend to an interpreter or byte compiler.")

;;; Parser instance variables (buffer-local vars for js2-parse)

(defconst js2-clear-ti-mask #xFFFF
  "Mask to clear token information bits.")

(defconst js2-ti-after-eol (lsh 1 16)
  "Flag:  first token of the source line.")

(defconst js2-ti-check-label (lsh 1 17)
  "Flag:  indicates to check for label.")

;; Inline Rhino's CompilerEnvirons vars as buffer-locals.

(js2-deflocal js2-compiler-generate-debug-info t)
(js2-deflocal js2-compiler-use-dynamic-scope nil)
(js2-deflocal js2-compiler-reserved-keywords-as-identifier nil)
(js2-deflocal js2-compiler-xml-available t)
(js2-deflocal js2-compiler-optimization-level 0)
(js2-deflocal js2-compiler-generating-source t)
(js2-deflocal js2-compiler-strict-mode nil)
(js2-deflocal js2-compiler-report-warning-as-error nil)
(js2-deflocal js2-compiler-generate-observer-count nil)
(js2-deflocal js2-compiler-activation-names nil)

;; SKIP:  sourceURI

;; There's a compileFunction method in Context.java - may need it.
(js2-deflocal js2-called-by-compile-function nil
  "True if `js2-parse' was called by `js2-compile-function'.
Will only be used when we finish implementing the interpreter.")

;; SKIP:  ts  (we just call `js2-init-scanner' and use its vars)

(js2-deflocal js2-current-flagged-token js2-EOF)
(js2-deflocal js2-current-token js2-EOF)

;; SKIP:  node factory - we're going to just call functions directly,
;; and eventually go to a unified AST format.

(js2-deflocal js2-nesting-of-function 0)

(js2-deflocal js2-recorded-identifiers nil
  "Tracks identifiers found during parsing.")

(js2-deflocal js2-is-in-destructuring nil
  "True while parsing destructuring expression.")

(defcustom js2-global-externs nil
  "A list of any extern names you'd like to consider always declared.
This list is global and is used by all `js2-mode' files.
You can create buffer-local externs list using `js2-additional-externs'.

There is also a buffer-local variable `js2-default-externs',
which is initialized by default to include the Ecma-262 externs
and the standard browser externs.  The three lists are all
checked during highlighting."
  :type 'list
  :group 'js2-mode)

(js2-deflocal js2-default-externs nil
  "Default external declarations.

These are currently only used for highlighting undeclared variables,
which only worries about top-level (unqualified) references.
As js2-mode's processing improves, we will flesh out this list.

The initial value is set to `js2-ecma-262-externs', unless you
have set `js2-include-browser-externs', in which case the browser
externs are also included.

See `js2-additional-externs' for more information.")

(defcustom js2-include-browser-externs t
  "Non-nil to include browser externs in the master externs list.
If you work on JavaScript files that are not intended for browsers,
such as Mozilla Rhino server-side JavaScript, set this to nil.
You can always include them on a per-file basis by calling
`js2-add-browser-externs' from a function on `js2-mode-hook'.

See `js2-additional-externs' for more information about externs."
  :type 'boolean
  :group 'js2-mode)

(defcustom js2-include-rhino-externs t
  "Non-nil to include Mozilla Rhino externs in the master externs list.
See `js2-additional-externs' for more information about externs."
  :type 'boolean
  :group 'js2-mode)

(defcustom js2-include-gears-externs t
  "Non-nil to include Google Gears externs in the master externs list.
See `js2-additional-externs' for more information about externs."
  :type 'boolean
  :group 'js2-mode)

(js2-deflocal js2-additional-externs nil
  "A buffer-local list of additional external declarations.
It is used to decide whether variables are considered undeclared
for purposes of highlighting.

Each entry is a Lisp string.  The string should be the fully qualified
name of an external entity.  All externs should be added to this list,
so that as js2-mode's processing improves it can take advantage of them.

You may want to declare your externs in three ways.
First, you can add externs that are valid for all your JavaScript files.
You should probably do this by adding them to `js2-global-externs', which
is a global list used for all js2-mode files.

Next, you can add a function to `js2-mode-hook' that adds additional
externs appropriate for the specific file, perhaps based on its path.
These should go in `js2-additional-externs', which is buffer-local.

Finally, you can add a function to `js2-post-parse-callbacks',
which is called after parsing completes, and `root' is bound to
the root of the parse tree.  At this stage you can set up an AST
node visitor using `js2-visit-ast' and examine the parse tree
for specific import patterns that may imply the existence of
other externs, possibly tied to your build system.  These should also
be added to `js2-additional-externs'.

Your post-parse callback may of course also use the simpler and
faster (but perhaps less robust) approach of simply scanning the
buffer text for your imports, using regular expressions.")

;; SKIP:  decompiler
;; SKIP:  encoded-source

;;; The following variables are per-function and should be saved/restored
;;; during function parsing...

(js2-deflocal js2-current-script-or-fn nil)
(js2-deflocal js2-current-scope nil)
(js2-deflocal js2-nesting-of-with 0)
(js2-deflocal js2-label-set nil
  "An alist mapping label names to nodes.")

(js2-deflocal js2-loop-set nil)
(js2-deflocal js2-loop-and-switch-set nil)
(js2-deflocal js2-has-return-value nil)
(js2-deflocal js2-end-flags 0)

;;; ...end of per function variables

;; Without 2-token lookahead, labels are a problem.
;; These vars store the token info of the last matched name,
;; iff it wasn't the last matched token.  Only valid in some contexts.
(defvar js2-prev-name-token-start nil)
(defvar js2-prev-name-token-string nil)

(defsubst js2-save-name-token-data (pos name)
  (setq js2-prev-name-token-start pos
        js2-prev-name-token-string name))

;; These flags enumerate the possible ways a statement/function can
;; terminate. These flags are used by endCheck() and by the Parser to
;; detect inconsistent return usage.
;;
;; END_UNREACHED is reserved for code paths that are assumed to always be
;; able to execute (example: throw, continue)
;;
;; END_DROPS_OFF indicates if the statement can transfer control to the
;; next one. Statement such as return dont. A compound statement may have
;; some branch that drops off control to the next statement.
;;
;; END_RETURNS indicates that the statement can return (without arguments)
;; END_RETURNS_VALUE indicates that the statement can return a value.
;;
;; A compound statement such as
;; if (condition) {
;;   return value;
;; }
;; Will be detected as (END_DROPS_OFF | END_RETURN_VALUE) by endCheck()

(defconst js2-end-unreached     #x0)
(defconst js2-end-drops-off     #x1)
(defconst js2-end-returns       #x2)
(defconst js2-end-returns-value #x4)
(defconst js2-end-yields        #x8)

;; Rhino awkwardly passes a statementLabel parameter to the
;; statementHelper() function, the main statement parser, which
;; is then used by quite a few of the sub-parsers.  We just make
;; it a buffer-local variable and make sure it's cleaned up properly.
(js2-deflocal js2-labeled-stmt nil)  ; type `js2-labeled-stmt-node'

;; Similarly, Rhino passes an inForInit boolean through about half
;; the expression parsers.  We use a dynamically-scoped variable,
;; which makes it easier to funcall the parsers individually without
;; worrying about whether they take the parameter or not.
(js2-deflocal js2-in-for-init nil)
(js2-deflocal js2-temp-name-counter 0)
(js2-deflocal js2-parse-stmt-count 0)

(defsubst js2-get-next-temp-name ()
  (format "$%d" (incf js2-temp-name-counter)))

(defvar js2-parse-interruptable-p t
  "Set this to nil to force parse to continue until finished.
This will mostly be useful for interpreters.")

(defvar js2-statements-per-pause 50
  "Pause after this many statements to check for user input.
If user input is pending, stop the parse and discard the tree.
This makes for a smoother user experience for large files.
You may have to wait a second or two before the highlighting
and error-reporting appear, but you can always type ahead if
you wish.  This appears to be more or less how Eclipse, IntelliJ
and other editors work.")

(js2-deflocal js2-record-comments t
  "Instructs the scanner to record comments in `js2-scanned-comments'.")

(js2-deflocal js2-scanned-comments nil
  "List of all comments from the current parse.")

(defcustom js2-mode-indent-inhibit-undo nil
  "Non-nil to disable collection of Undo information when indenting lines.
Some users have requested this behavior.  It's nil by default because
other Emacs modes don't work this way."
  :type 'boolean
  :group 'js2-mode)

(defcustom js2-mode-indent-ignore-first-tab nil
  "If non-nil, ignore first TAB keypress if we look indented properly.
It's fairly common for users to navigate to an already-indented line
and press TAB for reassurance that it's been indented.  For this class
of users, we want the first TAB press on a line to be ignored if the
line is already indented to one of the precomputed alternatives.

This behavior is only partly implemented.  If you TAB-indent a line,
navigate to another line, and then navigate back, it fails to clear
the last-indented variable, so it thinks you've already hit TAB once,
and performs the indent.  A full solution would involve getting on the
point-motion hooks for the entire buffer.  If we come across another
use cases that requires watching point motion, I'll consider doing it.

If you set this variable to nil, then the TAB key will always change
the indentation of the current line, if more than one alternative
indentation spot exists."
  :type 'boolean
  :group 'js2-mode)

(defvar js2-indent-hook nil
  "A hook for user-defined indentation rules.

Functions on this hook should expect two arguments:    (LIST INDEX)
The LIST argument is the list of computed indentation points for
the current line.  INDEX is the list index of the indentation point
that `js2-bounce-indent' plans to use.  If INDEX is nil, then the
indent function is not going to change the current line indentation.

If a hook function on this list returns a non-nil value, then
`js2-bounce-indent' assumes the hook function has performed its own
indentation, and will do nothing.  If all hook functions on the list
return nil, then `js2-bounce-indent' will use its computed indentation
and reindent the line.

When hook functions on this hook list are called, the variable
`js2-mode-ast' may or may not be set, depending on whether the
parse tree is available.  If the variable is nil, you can pass a
callback to `js2-mode-wait-for-parse', and your callback will be
called after the new parse tree is built.  This can take some time
in large files.")

(defface js2-warning
  `((((class color) (background light))
     (:underline  "orange"))
    (((class color) (background dark))
     (:underline "orange"))
    (t (:underline t)))
  "Face for JavaScript warnings."
  :group 'js2-mode)

(defface js2-error
  `((((class color) (background light))
     (:foreground "red"))
    (((class color) (background dark))
     (:foreground "red"))
    (t (:foreground "red")))
  "Face for JavaScript errors."
  :group 'js2-mode)

(defface js2-jsdoc-tag
  '((t :foreground "SlateGray"))
  "Face used to highlight @whatever tags in jsdoc comments."
  :group 'js2-mode)

(defface js2-jsdoc-type
  '((t :foreground "SteelBlue"))
  "Face used to highlight {FooBar} types in jsdoc comments."
  :group 'js2-mode)

(defface js2-jsdoc-value
  '((t :foreground "PeachPuff3"))
  "Face used to highlight tag values in jsdoc comments."
  :group 'js2-mode)

(defface js2-function-param
  '((t :foreground "SeaGreen"))
  "Face used to highlight function parameters in javascript."
  :group 'js2-mode)

(defface js2-instance-member
  '((t :foreground "DarkOrchid"))
  "Face used to highlight instance variables in javascript.
Not currently used."
  :group 'js2-mode)

(defface js2-private-member
  '((t :foreground "PeachPuff3"))
  "Face used to highlight calls to private methods in javascript.
Not currently used."
  :group 'js2-mode)

(defface js2-private-function-call
  '((t :foreground "goldenrod"))
  "Face used to highlight calls to private functions in javascript.
Not currently used."
  :group 'js2-mode)

(defface js2-jsdoc-html-tag-name
  '((((class color) (min-colors 88) (background light))
     (:foreground "rosybrown"))
    (((class color) (min-colors 8) (background dark))
     (:foreground "yellow"))
    (((class color) (min-colors 8) (background light))
     (:foreground "magenta")))
    "Face used to highlight jsdoc html tag names"
  :group 'js2-mode)

(defface js2-jsdoc-html-tag-delimiter
  '((((class color) (min-colors 88) (background light))
     (:foreground "dark khaki"))
    (((class color) (min-colors 8) (background dark))
     (:foreground "green"))
    (((class color) (min-colors 8) (background light))
     (:foreground "green")))
  "Face used to highlight brackets in jsdoc html tags."
  :group 'js2-mode)

(defface js2-external-variable
  '((t :foreground "orange"))
  "Face used to highlight undeclared variable identifiers.")

(defcustom js2-post-parse-callbacks nil
  "A list of callback functions invoked after parsing finishes.
Currently, the main use for this function is to add synthetic
declarations to `js2-recorded-identifiers', which see."
  :type 'list
  :group 'js2-mode)

(defcustom js2-highlight-external-variables t
  "Non-nil to highlight undeclared variable identifiers.
An undeclared variable is any variable not declared with var or let
in the current scope or any lexically enclosing scope.  If you use
such a variable, then you are either expecting it to originate from
another file, or you've got a potential bug."
  :type 'boolean
  :group 'js2-mode)

(defcustom js2-auto-insert-catch-block t
  "Non-nil to insert matching catch block on open-curly after `try'."
  :type 'boolean
  :group 'js2-mode)

(defvar js2-mode-map
  (let ((map (make-sparse-keymap))
        keys)
    (define-key map [mouse-1] #'js2-mode-show-node)
    (define-key map (kbd "C-c C-e") #'js2-mode-hide-element)
    (define-key map (kbd "C-c C-s") #'js2-mode-show-element)
    (define-key map (kbd "C-c C-a") #'js2-mode-show-all)
    (define-key map (kbd "C-c C-f") #'js2-mode-toggle-hide-functions)
    (define-key map (kbd "C-c C-t") #'js2-mode-toggle-hide-comments)
    (define-key map (kbd "C-c C-o") #'js2-mode-toggle-element)
    (define-key map (kbd "C-c C-w") #'js2-mode-toggle-warnings-and-errors)
    (define-key map [down-mouse-3] #'js2-down-mouse-3)
    (when js2-bounce-indent-p
      (define-key map (kbd "<backtab>") #'js2-indent-bounce-backwards))

    (define-key map [menu-bar javascript]
      (cons "JavaScript" (make-sparse-keymap "JavaScript")))

    (define-key map [menu-bar javascript customize-js2-mode]
      '(menu-item "Customize js2-mode" js2-mode-customize
                  :help "Customize the behavior of this mode"))

    (define-key map [menu-bar javascript js2-force-refresh]
      '(menu-item "Force buffer refresh" js2-mode-reset
                  :help "Re-parse the buffer from scratch"))

    (define-key map [menu-bar javascript separator-2]
      '("--"))

    (define-key map [menu-bar javascript next-error]
      '(menu-item "Next warning or error" next-error
                  :enabled (and js2-mode-ast
                                (or (js2-ast-root-errors js2-mode-ast)
                                    (js2-ast-root-warnings js2-mode-ast)))
                  :help "Move to next warning or error"))

    (define-key map [menu-bar javascript display-errors]
      '(menu-item "Show errors and warnings" js2-mode-display-warnings-and-errors
                  :visible (not js2-mode-show-parse-errors)
                  :help "Turn on display of warnings and errors"))

    (define-key map [menu-bar javascript hide-errors]
      '(menu-item "Hide errors and warnings" js2-mode-hide-warnings-and-errors
                  :visible js2-mode-show-parse-errors
                  :help "Turn off display of warnings and errors"))

    (define-key map [menu-bar javascript separator-1]
      '("--"))

    (define-key map [menu-bar javascript js2-toggle-function]
      '(menu-item "Show/collapse element" js2-mode-toggle-element
                  :help "Hide or show function body or comment"))

    (define-key map [menu-bar javascript show-comments]
      '(menu-item "Show block comments" js2-mode-toggle-hide-comments
                  :visible js2-mode-comments-hidden
                  :help "Expand all hidden block comments"))

    (define-key map [menu-bar javascript hide-comments]
      '(menu-item "Hide block comments" js2-mode-toggle-hide-comments
                  :visible (not js2-mode-comments-hidden)
                  :help "Show block comments as /*...*/"))

    (define-key map [menu-bar javascript show-all-functions]
      '(menu-item "Show function bodies" js2-mode-toggle-hide-functions
                  :visible js2-mode-functions-hidden
                  :help "Expand all hidden function bodies"))

    (define-key map [menu-bar javascript hide-all-functions]
      '(menu-item "Hide function bodies" js2-mode-toggle-hide-functions
                  :visible (not js2-mode-functions-hidden)
                  :help "Show {...} for all top-level function bodies"))

    map)
  "Keymap used in `js2-mode' buffers.")

(defconst js2-mode-identifier-re "[a-zA-Z_$][a-zA-Z0-9_$]*")

(defvar js2-mode-//-comment-re "^\\(\\s-*\\)//.+"
  "Matches a //-comment line.  Must be first non-whitespace on line.
First match-group is the leading whitespace.")

(defvar js2-mode-hook nil)

(js2-deflocal js2-mode-ast nil "Private variable.")
(js2-deflocal js2-mode-parse-timer nil "Private variable.")
(js2-deflocal js2-mode-buffer-dirty-p nil "Private variable.")
(js2-deflocal js2-mode-parsing nil "Private variable.")
(js2-deflocal js2-mode-node-overlay nil)

(defvar js2-mode-show-overlay js2-mode-dev-mode-p
  "Debug:  Non-nil to highlight AST nodes on mouse-down.")

(js2-deflocal js2-mode-fontifications nil "Private variable")
(js2-deflocal js2-mode-deferred-properties nil "Private variable")
(js2-deflocal js2-imenu-recorder nil "Private variable")
(js2-deflocal js2-imenu-function-map nil "Private variable")

(defvar js2-paragraph-start
  "\\(@[a-zA-Z]+\\>\\|$\\)")

;; Note that we also set a 'c-in-sws text property in html comments,
;; so that `c-forward-sws' and `c-backward-sws' work properly.
(defvar js2-syntactic-ws-start
  "\\s \\|/[*/]\\|[\n\r]\\|\\\\[\n\r]\\|\\s!\\|<!--\\|^\\s-*-->")

(defvar js2-syntactic-ws-end
  "\\s \\|[\n\r/]\\|\\s!")

(defvar js2-syntactic-eol
  (concat "\\s *\\(/\\*[^*\n\r]*"
          "\\(\\*+[^*\n\r/][^*\n\r]*\\)*"
          "\\*+/\\s *\\)*"
          "\\(//\\|/\\*[^*\n\r]*"
          "\\(\\*+[^*\n\r/][^*\n\r]*\\)*$"
          "\\|\\\\$\\|$\\)")
  "Copied from `java-mode'.  Needed for some cc-engine functions.")

(defvar js2-comment-prefix-regexp
  "//+\\|\\**")

(defvar js2-comment-start-skip
  "\\(//+\\|/\\*+\\)\\s *")

(defvar js2-mode-verbose-parse-p js2-mode-dev-mode-p
  "Non-nil to emit status messages during parsing.")

(defvar js2-mode-functions-hidden nil "Private variable.")
(defvar js2-mode-comments-hidden nil "Private variable.")

(defvar js2-mode-syntax-table
  (let ((table (make-syntax-table)))
    (c-populate-syntax-table table)
    table)
  "Syntax table used in `js2-mode' buffers.")

(defvar js2-mode-abbrev-table nil
  "Abbrev table in use in `js2-mode' buffers.")
(define-abbrev-table 'js2-mode-abbrev-table ())

(defvar js2-mode-pending-parse-callbacks nil
  "List of functions waiting to be notified that parse is finished.")

(defvar js2-mode-last-indented-line -1)

;;; Localizable error and warning messages

;; Messages are copied from Rhino's Messages.properties.
;; Many of the Java-specific messages have been elided.
;; Add any js2-specific ones at the end, so we can keep
;; this file synced with changes to Rhino's.

(defvar js2-message-table
  (make-hash-table :test 'equal :size 250)
  "Contains localized messages for `js2-mode'.")

;; TODO(stevey):  construct this table at compile-time.
(defmacro js2-msg (key &rest strings)
  `(puthash ,key (funcall #'concat ,@strings)
            js2-message-table))

(defun js2-get-msg (msg-key)
  "Look up a localized message.
MSG-KEY is a list of (MSG ARGS).  If the message takes parameters,
the correct number of ARGS must be provided."
  (let* ((key (if (listp msg-key) (car msg-key) msg-key))
         (args (if (listp msg-key) (cdr msg-key)))
         (msg (gethash key js2-message-table)))
    (if msg
        (apply #'format msg args)
      key)))  ; default to showing the key

(js2-msg "msg.dup.parms"
         "Duplicate parameter name '%s'.")

(js2-msg "msg.too.big.jump"
         "Program too complex: jump offset too big.")

(js2-msg "msg.too.big.index"
         "Program too complex: internal index exceeds 64K limit.")

(js2-msg "msg.while.compiling.fn"
         "Encountered code generation error while compiling function '%s': %s")

(js2-msg "msg.while.compiling.script"
         "Encountered code generation error while compiling script: %s")

;; Context
(js2-msg "msg.ctor.not.found"
         "Constructor for '%s' not found.")

(js2-msg "msg.not.ctor"
         "'%s' is not a constructor.")

;; FunctionObject
(js2-msg "msg.varargs.ctor"
         "Method or constructor '%s' must be static "
         "with the signature (Context cx, Object[] args, "
         "Function ctorObj, boolean inNewExpr) "
         "to define a variable arguments constructor.")

(js2-msg "msg.varargs.fun"
         "Method '%s' must be static with the signature "
         "(Context cx, Scriptable thisObj, Object[] args, Function funObj) "
         "to define a variable arguments function.")

(js2-msg "msg.incompat.call"
         "Method '%s' called on incompatible object.")

(js2-msg "msg.bad.parms"
         "Unsupported parameter type '%s' in method '%s'.")

(js2-msg "msg.bad.method.return"
         "Unsupported return type '%s' in method '%s'.")

(js2-msg "msg.bad.ctor.return"
         "Construction of objects of type '%s' is not supported.")

(js2-msg "msg.no.overload"
         "Method '%s' occurs multiple times in class '%s'.")

(js2-msg "msg.method.not.found"
         "Method '%s' not found in '%s'.")

;; IRFactory

(js2-msg "msg.bad.for.in.lhs"
         "Invalid left-hand side of for..in loop.")

(js2-msg "msg.mult.index"
         "Only one variable allowed in for..in loop.")

(js2-msg "msg.bad.for.in.destruct"
         "Left hand side of for..in loop must be an array of "
         "length 2 to accept key/value pair.")

(js2-msg "msg.cant.convert"
         "Can't convert to type '%s'.")

(js2-msg "msg.bad.assign.left"
         "Invalid assignment left-hand side.")

(js2-msg "msg.bad.decr"
         "Invalid decerement operand.")

(js2-msg "msg.bad.incr"
         "Invalid increment operand.")

(js2-msg "msg.bad.yield"
         "yield must be in a function.")

(js2-msg "msg.yield.parenthesized"
         "yield expression must be parenthesized.")

;; NativeGlobal
(js2-msg "msg.cant.call.indirect"
          "Function '%s' must be called directly, and not by way of a "
          "function of another name.")

(js2-msg "msg.eval.nonstring"
          "Calling eval() with anything other than a primitive "
          "string value will simply return the value. "
          "Is this what you intended?")

(js2-msg "msg.eval.nonstring.strict"
         "Calling eval() with anything other than a primitive "
         "string value is not allowed in strict mode.")

(js2-msg "msg.bad.destruct.op"
         "Invalid destructuring assignment operator")

;; NativeCall
(js2-msg "msg.only.from.new"
         "'%s' may only be invoked from a `new' expression.")

(js2-msg "msg.deprec.ctor"
         "The '%s' constructor is deprecated.")

;; NativeFunction
(js2-msg "msg.no.function.ref.found"
         "no source found to decompile function reference %s")

(js2-msg "msg.arg.isnt.array"
         "second argument to Function.prototype.apply must be an array")

;; NativeGlobal
(js2-msg "msg.bad.esc.mask"
         "invalid string escape mask")

;; NativeRegExp
(js2-msg "msg.bad.quant"
  "Invalid quantifier %s")

(js2-msg "msg.overlarge.backref"
  "Overly large back reference %s")

(js2-msg "msg.overlarge.min"
  "Overly large minimum %s")

(js2-msg "msg.overlarge.max"
  "Overly large maximum %s")

(js2-msg "msg.zero.quant"
  "Zero quantifier %s")

(js2-msg "msg.max.lt.min"
  "Maximum %s less than minimum")

(js2-msg "msg.unterm.quant"
  "Unterminated quantifier %s")

(js2-msg "msg.unterm.paren"
  "Unterminated parenthetical %s")

(js2-msg "msg.unterm.class"
  "Unterminated character class %s")

(js2-msg "msg.bad.range"
  "Invalid range in character class.")

(js2-msg "msg.trail.backslash"
  "Trailing \\ in regular expression.")

(js2-msg "msg.re.unmatched.right.paren"
  "unmatched ) in regular expression.")

(js2-msg "msg.no.regexp"
  "Regular expressions are not available.")

(js2-msg "msg.bad.backref"
  "back-reference exceeds number of capturing parentheses.")

(js2-msg "msg.bad.regexp.compile"
         "Only one argument may be specified if the first "
         "argument to RegExp.prototype.compile is a RegExp object.")

;; Parser
(js2-msg "msg.got.syntax.errors"
         "Compilation produced %s syntax errors.")

(js2-msg "msg.var.redecl"
         "TypeError: redeclaration of var %s.")

(js2-msg "msg.const.redecl"
         "TypeError: redeclaration of const %s.")

(js2-msg "msg.let.redecl"
         "TypeError: redeclaration of variable %s.")

(js2-msg "msg.parm.redecl"
         "TypeError: redeclaration of formal parameter %s.")

(js2-msg "msg.fn.redecl"
         "TypeError: redeclaration of function %s.")

(js2-msg "msg.let.decl.not.in.block"
         "SyntaxError: let declaration not directly within block")

;; NodeTransformer
(js2-msg "msg.dup.label"
         "duplicated label")

(js2-msg "msg.undef.label"
         "undefined label")

(js2-msg "msg.bad.break"
         "unlabelled break must be inside loop or switch")

(js2-msg "msg.continue.outside"
         "continue must be inside loop")

(js2-msg "msg.continue.nonloop"
         "continue can only use labels of iteration statements")

(js2-msg "msg.bad.throw.eol"
         "Line terminator is not allowed between the throw "
         "keyword and throw expression.")

(js2-msg "msg.no.paren.parms"
         "missing ( before function parameters.")

(js2-msg "msg.no.parm"
         "missing formal parameter")

(js2-msg "msg.no.paren.after.parms"
         "missing ) after formal parameters")

(js2-msg "msg.no.default.after.default.param" ; added by js2-mode
         "parameter without default follows parameter with default")

(js2-msg "msg.param.after.rest" ; added by js2-mode
         "parameter after rest parameter")

(js2-msg "msg.no.brace.body"
         "missing '{' before function body")

(js2-msg "msg.no.brace.after.body"
         "missing } after function body")

(js2-msg "msg.no.paren.cond"
         "missing ( before condition")

(js2-msg "msg.no.paren.after.cond"
         "missing ) after condition")

(js2-msg "msg.no.semi.stmt"
         "missing ; before statement")

(js2-msg "msg.missing.semi"
         "missing ; after statement")

(js2-msg "msg.no.name.after.dot"
         "missing name after . operator")

(js2-msg "msg.no.name.after.coloncolon"
         "missing name after :: operator")

(js2-msg "msg.no.name.after.dotdot"
         "missing name after .. operator")

(js2-msg "msg.no.name.after.xmlAttr"
         "missing name after .@")

(js2-msg "msg.no.bracket.index"
         "missing ] in index expression")

(js2-msg "msg.no.paren.switch"
         "missing ( before switch expression")

(js2-msg "msg.no.paren.after.switch"
         "missing ) after switch expression")

(js2-msg "msg.no.brace.switch"
         "missing '{' before switch body")

(js2-msg "msg.bad.switch"
         "invalid switch statement")

(js2-msg "msg.no.colon.case"
         "missing : after case expression")

(js2-msg "msg.double.switch.default"
         "double default label in the switch statement")

(js2-msg "msg.no.while.do"
         "missing while after do-loop body")

(js2-msg "msg.no.paren.for"
         "missing ( after for")

(js2-msg "msg.no.semi.for"
         "missing ; after for-loop initializer")

(js2-msg "msg.no.semi.for.cond"
         "missing ; after for-loop condition")

(js2-msg "msg.in.after.for.name"
         "missing in or of after for")

(js2-msg "msg.no.paren.for.ctrl"
         "missing ) after for-loop control")

(js2-msg "msg.no.paren.with"
         "missing ( before with-statement object")

(js2-msg "msg.no.paren.after.with"
         "missing ) after with-statement object")

(js2-msg "msg.no.paren.after.let"
         "missing ( after let")

(js2-msg "msg.no.paren.let"
         "missing ) after variable list")

(js2-msg "msg.no.curly.let"
         "missing } after let statement")

(js2-msg "msg.bad.return"
         "invalid return")

(js2-msg "msg.no.brace.block"
         "missing } in compound statement")

(js2-msg "msg.bad.label"
         "invalid label")

(js2-msg "msg.bad.var"
         "missing variable name")

(js2-msg "msg.bad.var.init"
         "invalid variable initialization")

(js2-msg "msg.no.colon.cond"
         "missing : in conditional expression")

(js2-msg "msg.no.paren.arg"
         "missing ) after argument list")

(js2-msg "msg.no.bracket.arg"
         "missing ] after element list")

(js2-msg "msg.bad.prop"
         "invalid property id")

(js2-msg "msg.no.colon.prop"
         "missing : after property id")

(js2-msg "msg.no.brace.prop"
         "missing } after property list")

(js2-msg "msg.no.paren"
         "missing ) in parenthetical")

(js2-msg "msg.reserved.id"
         "identifier is a reserved word")

(js2-msg "msg.no.paren.catch"
         "missing ( before catch-block condition")

(js2-msg "msg.bad.catchcond"
         "invalid catch block condition")

(js2-msg "msg.catch.unreachable"
         "any catch clauses following an unqualified catch are unreachable")

(js2-msg "msg.no.brace.try"
         "missing '{' before try block")

(js2-msg "msg.no.brace.catchblock"
         "missing '{' before catch-block body")

(js2-msg "msg.try.no.catchfinally"
         "'try' without 'catch' or 'finally'")

(js2-msg "msg.no.return.value"
         "function %s does not always return a value")

(js2-msg "msg.anon.no.return.value"
         "anonymous function does not always return a value")

(js2-msg "msg.return.inconsistent"
         "return statement is inconsistent with previous usage")

(js2-msg "msg.generator.returns"
         "TypeError: generator function '%s' returns a value")

(js2-msg "msg.anon.generator.returns"
         "TypeError: anonymous generator function returns a value")

(js2-msg "msg.syntax"
         "syntax error")

(js2-msg "msg.unexpected.eof"
         "Unexpected end of file")

(js2-msg "msg.XML.bad.form"
         "illegally formed XML syntax")

(js2-msg "msg.XML.not.available"
         "XML runtime not available")

(js2-msg "msg.too.deep.parser.recursion"
         "Too deep recursion while parsing")

(js2-msg "msg.no.side.effects"
         "Code has no side effects")

(js2-msg "msg.extra.trailing.comma"
         "Trailing comma is not legal in an ECMA-262 object initializer")

(js2-msg "msg.array.trailing.comma"
         "Trailing comma yields different behavior across browsers")

(js2-msg "msg.equal.as.assign"
         (concat "Test for equality (==) mistyped as assignment (=)?"
                 " (parenthesize to suppress warning)"))

(js2-msg "msg.var.hides.arg"
         "Variable %s hides argument")

(js2-msg "msg.destruct.assign.no.init"
         "Missing = in destructuring declaration")

;; ScriptRuntime
(js2-msg "msg.no.properties"
         "%s has no properties.")

(js2-msg "msg.invalid.iterator"
         "Invalid iterator value")

(js2-msg "msg.iterator.primitive"
         "__iterator__ returned a primitive value")

(js2-msg "msg.assn.create.strict"
         "Assignment to undeclared variable %s")

(js2-msg "msg.undeclared.variable"  ; added by js2-mode
         "Undeclared variable or function '%s'")

(js2-msg "msg.ref.undefined.prop"
         "Reference to undefined property '%s'")

(js2-msg "msg.prop.not.found"
         "Property %s not found.")

(js2-msg "msg.invalid.type"
         "Invalid JavaScript value of type %s")

(js2-msg "msg.primitive.expected"
         "Primitive type expected (had %s instead)")

(js2-msg "msg.namespace.expected"
         "Namespace object expected to left of :: (found %s instead)")

(js2-msg "msg.null.to.object"
         "Cannot convert null to an object.")

(js2-msg "msg.undef.to.object"
         "Cannot convert undefined to an object.")

(js2-msg "msg.cyclic.value"
         "Cyclic %s value not allowed.")

(js2-msg "msg.is.not.defined"
         "'%s' is not defined.")

(js2-msg "msg.undef.prop.read"
         "Cannot read property '%s' from %s")

(js2-msg "msg.undef.prop.write"
         "Cannot set property '%s' of %s to '%s'")

(js2-msg "msg.undef.prop.delete"
         "Cannot delete property '%s' of %s")

(js2-msg "msg.undef.method.call"
         "Cannot call method '%s' of %s")

(js2-msg "msg.undef.with"
         "Cannot apply 'with' to %s")

(js2-msg "msg.isnt.function"
         "%s is not a function, it is %s.")

(js2-msg "msg.isnt.function.in"
         "Cannot call property %s in object %s. "
         "It is not a function, it is '%s'.")

(js2-msg "msg.function.not.found"
         "Cannot find function %s.")

(js2-msg "msg.function.not.found.in"
         "Cannot find function %s in object %s.")

(js2-msg "msg.isnt.xml.object"
         "%s is not an xml object.")

(js2-msg "msg.no.ref.to.get"
         "%s is not a reference to read reference value.")

(js2-msg "msg.no.ref.to.set"
         "%s is not a reference to set reference value to %s.")

(js2-msg "msg.no.ref.from.function"
         "Function %s can not be used as the left-hand "
         "side of assignment or as an operand of ++ or -- operator.")

(js2-msg "msg.bad.default.value"
         "Object's getDefaultValue() method returned an object.")

(js2-msg "msg.instanceof.not.object"
         "Can't use instanceof on a non-object.")

(js2-msg "msg.instanceof.bad.prototype"
         "'prototype' property of %s is not an object.")

(js2-msg "msg.bad.radix"
         "illegal radix %s.")

;; ScriptableObject
(js2-msg "msg.default.value"
         "Cannot find default value for object.")

(js2-msg "msg.zero.arg.ctor"
         "Cannot load class '%s' which has no zero-parameter constructor.")

(js2-msg "msg.ctor.multiple.parms"
         "Can't define constructor or class %s since more than "
         "one constructor has multiple parameters.")

(js2-msg "msg.extend.scriptable"
         "%s must extend ScriptableObject in order to define property %s.")

(js2-msg "msg.bad.getter.parms"
         "In order to define a property, getter %s must have zero "
         "parameters or a single ScriptableObject parameter.")

(js2-msg "msg.obj.getter.parms"
         "Expected static or delegated getter %s to take "
         "a ScriptableObject parameter.")

(js2-msg "msg.getter.static"
         "Getter and setter must both be static or neither be static.")

(js2-msg "msg.setter.return"
         "Setter must have void return type: %s")

(js2-msg "msg.setter2.parms"
         "Two-parameter setter must take a ScriptableObject as "
         "its first parameter.")

(js2-msg "msg.setter1.parms"
         "Expected single parameter setter for %s")

(js2-msg "msg.setter2.expected"
         "Expected static or delegated setter %s to take two parameters.")

(js2-msg "msg.setter.parms"
         "Expected either one or two parameters for setter.")

(js2-msg "msg.setter.bad.type"
         "Unsupported parameter type '%s' in setter '%s'.")

(js2-msg "msg.add.sealed"
         "Cannot add a property to a sealed object: %s.")

(js2-msg "msg.remove.sealed"
         "Cannot remove a property from a sealed object: %s.")

(js2-msg "msg.modify.sealed"
         "Cannot modify a property of a sealed object: %s.")

(js2-msg "msg.modify.readonly"
         "Cannot modify readonly property: %s.")

;; TokenStream
(js2-msg "msg.missing.exponent"
         "missing exponent")

(js2-msg "msg.caught.nfe"
         "number format error")

(js2-msg "msg.unterminated.string.lit"
         "unterminated string literal")

(js2-msg "msg.unterminated.comment"
         "unterminated comment")

(js2-msg "msg.unterminated.re.lit"
         "unterminated regular expression literal")

(js2-msg "msg.invalid.re.flag"
         "invalid flag after regular expression")

(js2-msg "msg.no.re.input.for"
         "no input for %s")

(js2-msg "msg.illegal.character"
         "illegal character")

(js2-msg "msg.invalid.escape"
         "invalid Unicode escape sequence")

(js2-msg "msg.bad.namespace"
         "not a valid default namespace statement. "
         "Syntax is: default xml namespace = EXPRESSION;")

;; TokensStream warnings
(js2-msg "msg.bad.octal.literal"
         "illegal octal literal digit %s; "
         "interpreting it as a decimal digit")

(js2-msg "msg.reserved.keyword"
         "illegal usage of future reserved keyword %s; "
         "interpreting it as ordinary identifier")

(js2-msg "msg.script.is.not.constructor"
         "Script objects are not constructors.")

;; Arrays
(js2-msg "msg.arraylength.bad"
         "Inappropriate array length.")

;; Arrays
(js2-msg "msg.arraylength.too.big"
         "Array length %s exceeds supported capacity limit.")

;; URI
(js2-msg "msg.bad.uri"
         "Malformed URI sequence.")

;; Number
(js2-msg "msg.bad.precision"
         "Precision %s out of range.")

;; NativeGenerator
(js2-msg "msg.send.newborn"
         "Attempt to send value to newborn generator")

(js2-msg "msg.already.exec.gen"
         "Already executing generator")

(js2-msg "msg.StopIteration.invalid"
         "StopIteration may not be changed to an arbitrary object.")

;; Interpreter
(js2-msg "msg.yield.closing"
         "Yield from closing generator")

;;; Utilities

(defun js2-delete-if (predicate list)
  "Remove all items satisfying PREDICATE in LIST."
  (loop for item in list
        if (not (funcall predicate item))
        collect item))

(defun js2-position (element list)
  "Find 0-indexed position of ELEMENT in LIST comparing with `eq'.
Returns nil if element is not found in the list."
  (let ((count 0)
        found)
    (while (and list (not found))
      (if (eq element (car list))
          (setq found t)
        (setq count (1+ count)
              list (cdr list))))
    (if found count)))

(defun js2-find-if (predicate list)
  "Find first item satisfying PREDICATE in LIST."
  (let (result)
    (while (and list (not result))
      (if (funcall predicate (car list))
          (setq result (car list)))
      (setq list (cdr list)))
    result))

(defmacro js2-time (form)
  "Evaluate FORM, discard result, and return elapsed time in sec."
  (declare (debug t))
  (let ((beg (make-symbol "--js2-time-beg--"))
        (delta (make-symbol "--js2-time-end--")))
    `(let ((,beg (current-time))
           ,delta)
       ,form
       (/ (truncate (* (- (float-time (current-time))
                          (float-time ,beg))
                       10000))
          10000.0))))

(defsubst js2-same-line (pos)
  "Return t if POS is on the same line as current point."
  (and (>= pos (point-at-bol))
       (<= pos (point-at-eol))))

(defun js2-same-line-2 (p1 p2)
  "Return t if P1 is on the same line as P2."
  (save-excursion
    (goto-char p1)
    (js2-same-line p2)))

(defun js2-code-bug ()
  "Signal an error when we encounter an unexpected code path."
  (error "failed assertion"))

(defsubst js2-record-text-property (beg end prop value)
  "Record a text property to set when parsing finishes."
  (push (list beg end prop value) js2-mode-deferred-properties))

;; I'd like to associate errors with nodes, but for now the
;; easiest thing to do is get the context info from the last token.
(defun js2-record-parse-error (msg &optional arg pos len)
  (push (list (list msg arg)
              (or pos js2-token-beg)
              (or len (- js2-token-end js2-token-beg)))
        js2-parsed-errors))

(defun js2-report-error (msg &optional msg-arg pos len)
  "Signal a syntax error or record a parse error."
  (if js2-recover-from-parse-errors
      (js2-record-parse-error msg msg-arg pos len)
  (signal 'js2-syntax-error
          (list msg
                js2-ts-lineno
                (save-excursion
                  (goto-char js2-ts-cursor)
                  (current-column))
                js2-ts-hit-eof))))

(defun js2-report-warning (msg &optional msg-arg pos len face)
  (if js2-compiler-report-warning-as-error
      (js2-report-error msg msg-arg pos len)
    (push (list (list msg msg-arg)
                (or pos js2-token-beg)
                (or len (- js2-token-end js2-token-beg))
                face)
          js2-parsed-warnings)))

(defun js2-add-strict-warning (msg-id &optional msg-arg beg end)
  (if js2-compiler-strict-mode
      (js2-report-warning msg-id msg-arg beg
                          (and beg end (- end beg)))))

(put 'js2-syntax-error 'error-conditions
     '(error syntax-error js2-syntax-error))
(put 'js2-syntax-error 'error-message "Syntax error")

(put 'js2-parse-error 'error-conditions
     '(error parse-error js2-parse-error))
(put 'js2-parse-error 'error-message "Parse error")

(defmacro js2-clear-flag (flags flag)
  `(setq ,flags (logand ,flags (lognot ,flag))))

(defmacro js2-set-flag (flags flag)
  "Logical-or FLAG into FLAGS."
  `(setq ,flags (logior ,flags ,flag)))

(defsubst js2-flag-set-p (flags flag)
  (/= 0 (logand flags flag)))

(defsubst js2-flag-not-set-p (flags flag)
  (zerop (logand flags flag)))

(defmacro js2-with-underscore-as-word-syntax (&rest body)
  "Evaluate BODY with the _ character set to be word-syntax."
  (declare (indent 0) (debug t))
  (let ((old-syntax (make-symbol "old-syntax")))
  `(let ((,old-syntax (string (char-syntax ?_))))
     (unwind-protect
         (progn
           (modify-syntax-entry ?_ "w" js2-mode-syntax-table)
           ,@body)
       (modify-syntax-entry ?_ ,old-syntax js2-mode-syntax-table)))))

(defsubst js2-char-uppercase-p (c)
  "Return t if C is an uppercase character.
Handles unicode and latin chars properly."
  (/= c (downcase c)))

(defsubst js2-char-lowercase-p (c)
  "Return t if C is an uppercase character.
Handles unicode and latin chars properly."
  (/= c (upcase c)))

;;; AST struct and function definitions

;; flags for ast node property 'member-type (used for e4x operators)
(defvar js2-property-flag    #x1 "Property access: element is valid name.")
(defvar js2-attribute-flag   #x2 "x.@y or x..@y.")
(defvar js2-descendants-flag #x4 "x..y or x..@i.")

(defsubst js2-relpos (pos anchor)
  "Convert POS to be relative to ANCHOR.
If POS is nil, returns nil."
  (and pos (- pos anchor)))

(defun js2-make-pad (indent)
  (if (zerop indent)
      ""
    (make-string (* indent js2-basic-offset) ? )))

(defun js2-visit-ast (node callback)
  "Visit every node in ast NODE with visitor CALLBACK.

CALLBACK is a function that takes two arguments:  (NODE END-P).  It is
called twice:  once to visit the node, and again after all the node's
children have been processed.  The END-P argument is nil on the first
call and non-nil on the second call.  The return value of the callback
affects the traversal:  if non-nil, the children of NODE are processed.
If the callback returns nil, or if the node has no children, then the
callback is called immediately with a non-nil END-P argument.

The node traversal is approximately lexical-order, although there
are currently no guarantees around this."
  (when node
    (let ((vfunc (get (aref node 0) 'js2-visitor)))
      ;; visit the node
      (when  (funcall callback node nil)
        ;; visit the kids
        (cond
         ((eq vfunc 'js2-visit-none)
          nil)                            ; don't even bother calling it
         ;; Each AST node type has to define a `js2-visitor' function
         ;; that takes a node and a callback, and calls `js2-visit-ast'
         ;; on each child of the node.
         (vfunc
          (funcall vfunc node callback))
         (t
          (error "%s does not define a visitor-traversal function"
                 (aref node 0)))))
      ;; call the end-visit
      (funcall callback node t))))

(defstruct (js2-node
            (:constructor nil))  ; abstract
  "Base AST node type."
  (type -1)  ; token type
  (pos -1)   ; start position of this AST node in parsed input
  (len 1)    ; num characters spanned by the node
  props      ; optional node property list (an alist)
  parent)    ; link to parent node; null for root

(defsubst js2-node-get-prop (node prop &optional default)
  (or (cadr (assoc prop (js2-node-props node))) default))

(defsubst js2-node-set-prop (node prop value)
  (setf (js2-node-props node)
        (cons (list prop value) (js2-node-props node))))

(defun js2-fixup-starts (n nodes)
  "Adjust the start positions of NODES to be relative to N.
Any node in the list may be nil, for convenience."
  (dolist (node nodes)
    (when node
      (setf (js2-node-pos node) (- (js2-node-pos node)
                                   (js2-node-pos n))))))

(defun js2-node-add-children (parent &rest nodes)
  "Set parent node of NODES to PARENT, and return PARENT.
Does nothing if we're not recording parent links.
If any given node in NODES is nil, doesn't record that link."
  (js2-fixup-starts parent nodes)
  (dolist (node nodes)
    (and node
         (setf (js2-node-parent node) parent))))

;; Non-recursive since it's called a frightening number of times.
(defun js2-node-abs-pos (n)
  (let ((pos (js2-node-pos n)))
    (while (setq n (js2-node-parent n))
      (setq pos (+ pos (js2-node-pos n))))
    pos))

(defsubst js2-node-abs-end (n)
  "Return absolute buffer position of end of N."
  (+ (js2-node-abs-pos n) (js2-node-len n)))

;; It's important to make sure block nodes have a Lisp list for the
;; child nodes, to limit printing recursion depth in an AST that
;; otherwise consists of defstruct vectors.  Emacs will crash printing
;; a sufficiently large vector tree.

(defstruct (js2-block-node
            (:include js2-node)
            (:constructor nil)
            (:constructor make-js2-block-node (&key (type js2-BLOCK)
                                                    (pos js2-token-beg)
                                                    len
                                                    props
                                                    kids)))
  "A block of statements."
  kids)  ; a Lisp list of the child statement nodes

(put 'cl-struct-js2-block-node 'js2-visitor 'js2-visit-block)
(put 'cl-struct-js2-block-node 'js2-printer 'js2-print-block)

(defun js2-visit-block (ast callback)
  "Visit the `js2-block-node' children of AST."
  (dolist (kid (js2-block-node-kids ast))
    (js2-visit-ast kid callback)))

(defun js2-print-block (n i)
  (let ((pad (js2-make-pad i)))
    (insert pad "{\n")
    (dolist (kid (js2-block-node-kids n))
      (js2-print-ast kid (1+ i)))
    (insert pad "}")))

(defstruct (js2-scope
            (:include js2-block-node)
            (:constructor nil)
            (:constructor make-js2-scope (&key (type js2-BLOCK)
                                               (pos js2-token-beg)
                                               len
                                               kids)))
  ;; The symbol-table is a LinkedHashMap<String,Symbol> in Rhino.
  ;; I don't have one of those handy, so I'll use an alist for now.
  ;; It's as fast as an emacs hashtable for up to about 50 elements,
  ;; and is much lighter-weight to construct (both CPU and mem).
  ;; The keys are interned strings (symbols) for faster lookup.
  ;; Should switch to hybrid alist/hashtable eventually.
  symbol-table  ; an alist of (symbol . js2-symbol)
  parent-scope  ; a `js2-scope'
  top)          ; top-level `js2-scope' (script/function)

(put 'cl-struct-js2-scope 'js2-visitor 'js2-visit-block)
(put 'cl-struct-js2-scope 'js2-printer 'js2-print-none)

(defun js2-scope-set-parent-scope (scope parent)
  (setf (js2-scope-parent-scope scope) parent
        (js2-scope-top scope) (if (null parent)
                                  scope
                                (js2-scope-top parent))))

(defun js2-node-get-enclosing-scope (node)
  "Return the innermost `js2-scope' node surrounding NODE.
Returns nil if there is no enclosing scope node."
  (let ((parent (js2-node-parent node)))
    (while (not (js2-scope-p parent))
      (setq parent (js2-node-parent parent)))
    parent))

(defun js2-get-defining-scope (scope name)
  "Search up scope chain from SCOPE looking for NAME, a string or symbol.
Returns `js2-scope' in which NAME is defined, or nil if not found."
  (let ((sym (if (symbolp name)
                 name
               (intern name)))
        table
        result
        (continue t))
    (while (and scope continue)
      (if (and (setq table (js2-scope-symbol-table scope))
               (assq sym table))
          (setq continue nil
                result scope)
        (setq scope (js2-scope-parent-scope scope))))
    result))

(defun js2-scope-get-symbol (scope name)
  "Return symbol table entry for NAME in SCOPE.
NAME can be a string or symbol.   Returns a `js2-symbol' or nil if not found."
  (and (js2-scope-symbol-table scope)
       (cdr (assq (if (symbolp name)
                      name
                    (intern name))
                  (js2-scope-symbol-table scope)))))

(defun js2-scope-put-symbol (scope name symbol)
  "Enter SYMBOL into symbol-table for SCOPE under NAME.
NAME can be a Lisp symbol or string.  SYMBOL is a `js2-symbol'."
  (let* ((table (js2-scope-symbol-table scope))
         (sym (if (symbolp name) name (intern name)))
         (entry (assq sym table)))
    (if entry
        (setcdr entry symbol)
      (push (cons sym symbol)
            (js2-scope-symbol-table scope)))))

(defstruct (js2-symbol
            (:constructor nil)
            (:constructor make-js2-symbol (decl-type name &optional ast-node)))
  "A symbol table entry."
  ;; One of js2-FUNCTION, js2-LP (for parameters), js2-VAR,
  ;; js2-LET, or js2-CONST
  decl-type
  name  ; string
  ast-node) ; a `js2-node'

(defstruct (js2-error-node
            (:include js2-node)
            (:constructor nil) ; silence emacs21 byte-compiler
            (:constructor make-js2-error-node (&key (type js2-ERROR)
                                                    (pos js2-token-beg)
                                                    len)))
  "AST node representing a parse error.")

(put 'cl-struct-js2-error-node 'js2-visitor 'js2-visit-none)
(put 'cl-struct-js2-error-node 'js2-printer 'js2-print-none)

(defstruct (js2-script-node
            (:include js2-scope)
            (:constructor nil)
            (:constructor make-js2-script-node (&key (type js2-SCRIPT)
                                                     (pos js2-token-beg)
                                                     len
                                                     var-decls
                                                     fun-decls)))
  functions   ; Lisp list of nested functions
  regexps     ; Lisp list of (string . flags)
  symbols     ; alist (every symbol gets unique index)
  (param-count 0)
  var-names   ; vector of string names
  consts      ; bool-vector matching var-decls
  (temp-number 0))  ; for generating temp variables

(put 'cl-struct-js2-script-node 'js2-visitor 'js2-visit-block)
(put 'cl-struct-js2-script-node 'js2-printer 'js2-print-script)

(defun js2-print-script (node indent)
  (dolist (kid (js2-block-node-kids node))
    (js2-print-ast kid indent)))

(defstruct (js2-ast-root
            (:include js2-script-node)
            (:constructor nil)
            (:constructor make-js2-ast-root (&key (type js2-SCRIPT)
                                                  (pos js2-token-beg)
                                                  len
                                                  buffer)))
  "The root node of a js2 AST."
  buffer         ; the source buffer from which the code was parsed
  comments       ; a Lisp list of comments, ordered by start position
  errors         ; a Lisp list of errors found during parsing
  warnings       ; a Lisp list of warnings found during parsing
  node-count)    ; number of nodes in the tree, including the root

(put 'cl-struct-js2-ast-root 'js2-visitor 'js2-visit-ast-root)
(put 'cl-struct-js2-ast-root 'js2-printer 'js2-print-script)

(defun js2-visit-ast-root (ast callback)
  (dolist (kid (js2-ast-root-kids ast))
    (js2-visit-ast kid callback))
  (dolist (comment (js2-ast-root-comments ast))
    (js2-visit-ast comment callback)))

(defstruct (js2-comment-node
            (:include js2-node)
            (:constructor nil)
            (:constructor make-js2-comment-node (&key (type js2-COMMENT)
                                                      (pos js2-token-beg)
                                                      len
                                                      (format js2-ts-comment-type))))
  format)  ; 'line, 'block, 'jsdoc or 'html

(put 'cl-struct-js2-comment-node 'js2-visitor 'js2-visit-none)
(put 'cl-struct-js2-comment-node 'js2-printer 'js2-print-comment)

(defun js2-print-comment (n i)
  ;; We really ought to link end-of-line comments to their nodes.
  ;; Or maybe we could add a new comment type, 'endline.
  (insert (js2-make-pad i)
          (js2-node-string n)))

(defstruct (js2-expr-stmt-node
            (:include js2-node)
            (:constructor nil)
            (:constructor make-js2-expr-stmt-node (&key (type js2-EXPR_VOID)
                                                        (pos js2-ts-cursor)
                                                        len
                                                        expr)))
  "An expression statement."
  expr)

(defsubst js2-expr-stmt-node-set-has-result (node)
  "Change NODE type to `js2-EXPR_RESULT'.  Used for code generation."
  (setf (js2-node-type node) js2-EXPR_RESULT))

(put 'cl-struct-js2-expr-stmt-node 'js2-visitor 'js2-visit-expr-stmt-node)
(put 'cl-struct-js2-expr-stmt-node 'js2-printer 'js2-print-expr-stmt-node)

(defun js2-visit-expr-stmt-node (n v)
  (js2-visit-ast (js2-expr-stmt-node-expr n) v))

(defun js2-print-expr-stmt-node (n indent)
  (js2-print-ast (js2-expr-stmt-node-expr n) indent)
  (insert ";\n"))

(defstruct (js2-loop-node
            (:include js2-scope)
            (:constructor nil))
  "Abstract supertype of loop nodes."
  body      ; a `js2-block-node'
  lp        ; position of left-paren, nil if omitted
  rp)       ; position of right-paren, nil if omitted

(defstruct (js2-do-node
            (:include js2-loop-node)
            (:constructor nil)
            (:constructor make-js2-do-node (&key (type js2-DO)
                                                 (pos js2-token-beg)
                                                 len
                                                 body
                                                 condition
                                                 while-pos
                                                 lp
                                                 rp)))
  "AST node for do-loop."
  condition  ; while (expression)
  while-pos) ; buffer position of 'while' keyword

(put 'cl-struct-js2-do-node 'js2-visitor 'js2-visit-do-node)
(put 'cl-struct-js2-do-node 'js2-printer 'js2-print-do-node)

(defun js2-visit-do-node (n v)
  (js2-visit-ast (js2-do-node-body n) v)
  (js2-visit-ast (js2-do-node-condition n) v))

(defun js2-print-do-node (n i)
  (let ((pad (js2-make-pad i)))
    (insert pad "do {\n")
    (dolist (kid (js2-block-node-kids (js2-do-node-body n)))
      (js2-print-ast kid (1+ i)))
    (insert pad "} while (")
    (js2-print-ast (js2-do-node-condition n) 0)
    (insert ");\n")))

(defstruct (js2-while-node
            (:include js2-loop-node)
            (:constructor nil)
            (:constructor make-js2-while-node (&key (type js2-WHILE)
                                                    (pos js2-token-beg)
                                                    len body
                                                    condition lp
                                                    rp)))
  "AST node for while-loop."
  condition)    ; while-condition

(put 'cl-struct-js2-while-node 'js2-visitor 'js2-visit-while-node)
(put 'cl-struct-js2-while-node 'js2-printer 'js2-print-while-node)

(defun js2-visit-while-node (n v)
  (js2-visit-ast (js2-while-node-condition n) v)
  (js2-visit-ast (js2-while-node-body n) v))

(defun js2-print-while-node (n i)
  (let ((pad (js2-make-pad i)))
    (insert pad "while (")
    (js2-print-ast (js2-while-node-condition n) 0)
    (insert ") {\n")
    (js2-print-body (js2-while-node-body n) (1+ i))
    (insert pad "}\n")))

(defstruct (js2-for-node
            (:include js2-loop-node)
            (:constructor nil)
            (:constructor make-js2-for-node (&key (type js2-FOR)
                                                  (pos js2-ts-cursor)
                                                  len body init
                                                  condition
                                                  update lp rp)))
  "AST node for a C-style for-loop."
  init       ; initialization expression
  condition  ; loop condition
  update)    ; update clause

(put 'cl-struct-js2-for-node 'js2-visitor 'js2-visit-for-node)
(put 'cl-struct-js2-for-node 'js2-printer 'js2-print-for-node)

(defun js2-visit-for-node (n v)
  (js2-visit-ast (js2-for-node-init n) v)
  (js2-visit-ast (js2-for-node-condition n) v)
  (js2-visit-ast (js2-for-node-update n) v)
  (js2-visit-ast (js2-for-node-body n) v))

(defun js2-print-for-node (n i)
  (let ((pad (js2-make-pad i)))
    (insert pad "for (")
    (js2-print-ast (js2-for-node-init n) 0)
    (insert "; ")
    (js2-print-ast (js2-for-node-condition n) 0)
    (insert "; ")
    (js2-print-ast (js2-for-node-update n) 0)
    (insert ") {\n")
    (js2-print-body (js2-for-node-body n) (1+ i))
    (insert pad "}\n")))

(defstruct (js2-for-in-node
            (:include js2-loop-node)
            (:constructor nil)
            (:constructor make-js2-for-in-node (&key (type js2-FOR)
                                                     (pos js2-ts-cursor)
                                                     len body
                                                     iterator
                                                     object
                                                     in-pos
                                                     each-pos
                                                     foreach-p forof-p
                                                     lp rp)))
  "AST node for a for..in loop."
  iterator  ; [var] foo in ...
  object    ; object over which we're iterating
  in-pos    ; buffer position of 'in' keyword
  each-pos  ; buffer position of 'each' keyword, if foreach-p
  foreach-p ; t if it's a for-each loop
  forof-p)  ; t if it's a for-of loop

(put 'cl-struct-js2-for-in-node 'js2-visitor 'js2-visit-for-in-node)
(put 'cl-struct-js2-for-in-node 'js2-printer 'js2-print-for-in-node)

(defun js2-visit-for-in-node (n v)
  (js2-visit-ast (js2-for-in-node-iterator n) v)
  (js2-visit-ast (js2-for-in-node-object n) v)
  (js2-visit-ast (js2-for-in-node-body n) v))

(defun js2-print-for-in-node (n i)
  (let ((pad (js2-make-pad i))
        (foreach (js2-for-in-node-foreach-p n))
        (forof (js2-for-in-node-forof-p n)))
    (insert pad "for ")
    (if foreach
        (insert "each "))
    (insert "(")
    (js2-print-ast (js2-for-in-node-iterator n) 0)
    (if forof
        (insert " of ")
      (insert " in "))
    (js2-print-ast (js2-for-in-node-object n) 0)
    (insert ") {\n")
    (js2-print-body (js2-for-in-node-body n) (1+ i))
    (insert pad "}\n")))

(defstruct (js2-return-node
            (:include js2-node)
            (:constructor nil)
            (:constructor make-js2-return-node (&key (type js2-RETURN)
                                                     (pos js2-ts-cursor)
                                                     len
                                                     retval)))
  "AST node for a return statement."
  retval)  ; expression to return, or 'undefined

(put 'cl-struct-js2-return-node 'js2-visitor 'js2-visit-return-node)
(put 'cl-struct-js2-return-node 'js2-printer 'js2-print-return-node)

(defun js2-visit-return-node (n v)
  (js2-visit-ast (js2-return-node-retval n) v))

(defun js2-print-return-node (n i)
  (insert (js2-make-pad i) "return")
  (when (js2-return-node-retval n)
    (insert " ")
    (js2-print-ast (js2-return-node-retval n) 0))
  (insert ";\n"))

(defstruct (js2-if-node
            (:include js2-node)
            (:constructor nil)
            (:constructor make-js2-if-node (&key (type js2-IF)
                                                 (pos js2-ts-cursor)
                                                 len condition
                                                 then-part
                                                 else-pos
                                                 else-part lp
                                                 rp)))
  "AST node for an if-statement."
  condition   ; expression
  then-part   ; statement or block
  else-pos    ; optional buffer position of 'else' keyword
  else-part   ; optional statement or block
  lp          ; position of left-paren, nil if omitted
  rp)         ; position of right-paren, nil if omitted

(put 'cl-struct-js2-if-node 'js2-visitor 'js2-visit-if-node)
(put 'cl-struct-js2-if-node 'js2-printer 'js2-print-if-node)

(defun js2-visit-if-node (n v)
  (js2-visit-ast (js2-if-node-condition n) v)
  (js2-visit-ast (js2-if-node-then-part n) v)
  (js2-visit-ast (js2-if-node-else-part n) v))

(defun js2-print-if-node (n i)
  (let ((pad (js2-make-pad i))
        (then-part (js2-if-node-then-part n))
        (else-part (js2-if-node-else-part n)))
    (insert pad "if (")
    (js2-print-ast (js2-if-node-condition n) 0)
    (insert ") {\n")
    (js2-print-body then-part (1+ i))
    (insert pad "}")
    (cond
     ((not else-part)
      (insert "\n"))
     ((js2-if-node-p else-part)
      (insert " else ")
      (js2-print-body else-part i))
     (t
      (insert " else {\n")
      (js2-print-body else-part (1+ i))
      (insert pad "}\n")))))

(defstruct (js2-try-node
            (:include js2-node)
            (:constructor nil)
            (:constructor make-js2-try-node (&key (type js2-TRY)
                                                  (pos js2-ts-cursor)
                                                  len
                                                  try-block
                                                  catch-clauses
                                                  finally-block)))
  "AST node for a try-statement."
  try-block
  catch-clauses  ; a Lisp list of `js2-catch-node'
  finally-block) ; a `js2-finally-node'

(put 'cl-struct-js2-try-node 'js2-visitor 'js2-visit-try-node)
(put 'cl-struct-js2-try-node 'js2-printer 'js2-print-try-node)

(defun js2-visit-try-node (n v)
  (js2-visit-ast (js2-try-node-try-block n) v)
  (dolist (clause (js2-try-node-catch-clauses n))
    (js2-visit-ast clause v))
  (js2-visit-ast (js2-try-node-finally-block n) v))

(defun js2-print-try-node (n i)
  (let ((pad (js2-make-pad i))
        (catches (js2-try-node-catch-clauses n))
        (finally (js2-try-node-finally-block n)))
    (insert pad "try {\n")
    (js2-print-body (js2-try-node-try-block n) (1+ i))
    (insert pad "}")
    (when catches
      (dolist (catch catches)
        (js2-print-ast catch i)))
    (if finally
        (js2-print-ast finally i)
      (insert "\n"))))

(defstruct (js2-catch-node
            (:include js2-node)
            (:constructor nil)
            (:constructor make-js2-catch-node (&key (type js2-CATCH)
                                                    (pos js2-ts-cursor)
                                                    len
                                                    param
                                                    guard-kwd
                                                    guard-expr
                                                    block lp
                                                    rp)))
  "AST node for a catch clause."
  param       ; destructuring form or simple name node
  guard-kwd   ; relative buffer position of "if" in "catch (x if ...)"
  guard-expr  ; catch condition, a `js2-node'
  block       ; statements, a `js2-block-node'
  lp          ; buffer position of left-paren, nil if omitted
  rp)         ; buffer position of right-paren, nil if omitted

(put 'cl-struct-js2-catch-node 'js2-visitor 'js2-visit-catch-node)
(put 'cl-struct-js2-catch-node 'js2-printer 'js2-print-catch-node)

(defun js2-visit-catch-node (n v)
  (js2-visit-ast (js2-catch-node-param n) v)
  (when (js2-catch-node-guard-kwd n)
    (js2-visit-ast (js2-catch-node-guard-expr n) v))
  (js2-visit-ast (js2-catch-node-block n) v))

(defun js2-print-catch-node (n i)
  (let ((pad (js2-make-pad i))
        (guard-kwd (js2-catch-node-guard-kwd n))
        (guard-expr (js2-catch-node-guard-expr n)))
    (insert " catch (")
    (js2-print-ast (js2-catch-node-param n) 0)
    (when guard-kwd
      (insert " if ")
      (js2-print-ast guard-expr 0))
    (insert ") {\n")
    (js2-print-body (js2-catch-node-block n) (1+ i))
    (insert pad "}")))

(defstruct (js2-finally-node
            (:include js2-node)
            (:constructor nil)
            (:constructor make-js2-finally-node (&key (type js2-FINALLY)
                                                      (pos js2-ts-cursor)
                                                      len body)))
  "AST node for a finally clause."
  body)  ; a `js2-node', often but not always a block node

(put 'cl-struct-js2-finally-node 'js2-visitor 'js2-visit-finally-node)
(put 'cl-struct-js2-finally-node 'js2-printer 'js2-print-finally-node)

(defun js2-visit-finally-node (n v)
  (js2-visit-ast (js2-finally-node-body n) v))

(defun js2-print-finally-node (n i)
  (let ((pad (js2-make-pad i)))
    (insert " finally {\n")
    (js2-print-body (js2-finally-node-body n) (1+ i))
    (insert pad "}\n")))

(defstruct (js2-switch-node
            (:include js2-node)
            (:constructor nil)
            (:constructor make-js2-switch-node (&key (type js2-SWITCH)
                                                     (pos js2-ts-cursor)
                                                     len
                                                     discriminant
                                                     cases lp
                                                     rp)))
  "AST node for a switch statement."
  discriminant  ; a `js2-node' (switch expression)
  cases  ; a Lisp list of `js2-case-node'
  lp     ; position of open-paren for discriminant, nil if omitted
  rp)    ; position of close-paren for discriminant, nil if omitted

(put 'cl-struct-js2-switch-node 'js2-visitor 'js2-visit-switch-node)
(put 'cl-struct-js2-switch-node 'js2-printer 'js2-print-switch-node)

(defun js2-visit-switch-node (n v)
  (js2-visit-ast (js2-switch-node-discriminant n) v)
  (dolist (c (js2-switch-node-cases n))
    (js2-visit-ast c v)))

(defun js2-print-switch-node (n i)
  (let ((pad (js2-make-pad i))
        (cases (js2-switch-node-cases n)))
    (insert pad "switch (")
    (js2-print-ast (js2-switch-node-discriminant n) 0)
    (insert ") {\n")
    (dolist (case cases)
      (js2-print-ast case i))
    (insert pad "}\n")))

(defstruct (js2-case-node
            (:include js2-block-node)
            (:constructor nil)
            (:constructor make-js2-case-node (&key (type js2-CASE)
                                                   (pos js2-ts-cursor)
                                                   len kids expr)))
  "AST node for a case clause of a switch statement."
  expr)   ; the case expression (nil for default)

(put 'cl-struct-js2-case-node 'js2-visitor 'js2-visit-case-node)
(put 'cl-struct-js2-case-node 'js2-printer 'js2-print-case-node)

(defun js2-visit-case-node (n v)
  (js2-visit-ast (js2-case-node-expr n) v)
  (js2-visit-block n v))

(defun js2-print-case-node (n i)
  (let ((pad (js2-make-pad i))
        (expr (js2-case-node-expr n)))
    (insert pad)
    (if (null expr)
        (insert "default:\n")
      (insert "case ")
      (js2-print-ast expr 0)
      (insert ":\n"))
    (dolist (kid (js2-case-node-kids n))
      (js2-print-ast kid (1+ i)))))

(defstruct (js2-throw-node
            (:include js2-node)
            (:constructor nil)
            (:constructor make-js2-throw-node (&key (type js2-THROW)
                                                    (pos js2-ts-cursor)
                                                    len expr)))
  "AST node for a throw statement."
  expr)   ; the expression to throw

(put 'cl-struct-js2-throw-node 'js2-visitor 'js2-visit-throw-node)
(put 'cl-struct-js2-throw-node 'js2-printer 'js2-print-throw-node)

(defun js2-visit-throw-node (n v)
  (js2-visit-ast (js2-throw-node-expr n) v))

(defun js2-print-throw-node (n i)
  (insert (js2-make-pad i) "throw ")
  (js2-print-ast (js2-throw-node-expr n) 0)
  (insert ";\n"))

(defstruct (js2-with-node
            (:include js2-node)
            (:constructor nil)
            (:constructor make-js2-with-node (&key (type js2-WITH)
                                                   (pos js2-ts-cursor)
                                                   len object
                                                   body lp rp)))
  "AST node for a with-statement."
  object
  body
  lp    ; buffer position of left-paren around object, nil if omitted
  rp)   ; buffer position of right-paren around object, nil if omitted

(put 'cl-struct-js2-with-node 'js2-visitor 'js2-visit-with-node)
(put 'cl-struct-js2-with-node 'js2-printer 'js2-print-with-node)

(defun js2-visit-with-node (n v)
  (js2-visit-ast (js2-with-node-object n) v)
  (js2-visit-ast (js2-with-node-body n) v))

(defun js2-print-with-node (n i)
  (let ((pad (js2-make-pad i)))
    (insert pad "with (")
    (js2-print-ast (js2-with-node-object n) 0)
    (insert ") {\n")
    (js2-print-body (js2-with-node-body n) (1+ i))
    (insert pad "}\n")))

(defstruct (js2-label-node
            (:include js2-node)
            (:constructor nil)
            (:constructor make-js2-label-node (&key (type js2-LABEL)
                                                    (pos js2-ts-cursor)
                                                    len name)))
  "AST node for a statement label or case label."
  name   ; a string
  loop)  ; for validating and code-generating continue-to-label

(put 'cl-struct-js2-label-node 'js2-visitor 'js2-visit-none)
(put 'cl-struct-js2-label-node 'js2-printer 'js2-print-label)

(defun js2-print-label (n i)
  (insert (js2-make-pad i)
          (js2-label-node-name n)
          ":\n"))

(defstruct (js2-labeled-stmt-node
            (:include js2-node)
            (:constructor nil)
            ;; type needs to be in `js2-side-effecting-tokens' to avoid spurious
            ;; no-side-effects warnings, hence js2-EXPR_RESULT.
            (:constructor make-js2-labeled-stmt-node (&key (type js2-EXPR_RESULT)
                                                           (pos js2-ts-cursor)
                                                           len labels stmt)))
  "AST node for a statement with one or more labels.
Multiple labels for a statement are collapsed into the labels field."
  labels  ; Lisp list of `js2-label-node'
  stmt)   ; the statement these labels are for

(put 'cl-struct-js2-labeled-stmt-node 'js2-visitor 'js2-visit-labeled-stmt)
(put 'cl-struct-js2-labeled-stmt-node 'js2-printer 'js2-print-labeled-stmt)

(defun js2-get-label-by-name (lbl-stmt name)
  "Return a `js2-label-node' by NAME from LBL-STMT's labels list.
Returns nil if no such label is in the list."
  (let ((label-list (js2-labeled-stmt-node-labels lbl-stmt))
        result)
    (while (and label-list (not result))
      (if (string= (js2-label-node-name (car label-list)) name)
          (setq result (car label-list))
        (setq label-list (cdr label-list))))
    result))

(defun js2-visit-labeled-stmt (n v)
  (dolist (label (js2-labeled-stmt-node-labels n))
    (js2-visit-ast label v))
  (js2-visit-ast (js2-labeled-stmt-node-stmt n) v))

(defun js2-print-labeled-stmt (n i)
  (dolist (label (js2-labeled-stmt-node-labels n))
    (js2-print-ast label i))
  (js2-print-ast (js2-labeled-stmt-node-stmt n) (1+ i)))

(defun js2-labeled-stmt-node-contains (node label)
  "Return t if NODE contains LABEL in its label set.
NODE is a `js2-labels-node'.  LABEL is an identifier."
  (loop for nl in (js2-labeled-stmt-node-labels node)
        if (string= label (js2-label-node-name nl))
          return t
        finally return nil))

(defsubst js2-labeled-stmt-node-add-label (node label)
  "Add a `js2-label-node' to the label set for this statement."
  (setf (js2-labeled-stmt-node-labels node)
        (nconc (js2-labeled-stmt-node-labels node) (list label))))

(defstruct (js2-jump-node
            (:include js2-node)
            (:constructor nil))
  "Abstract supertype of break and continue nodes."
  label   ; `js2-name-node' for location of label identifier, if present
  target) ; target js2-labels-node or loop/switch statement

(defun js2-visit-jump-node (n v)
  ;; We don't visit the target, since it's a back-link.
  (js2-visit-ast (js2-jump-node-label n) v))

(defstruct (js2-break-node
            (:include js2-jump-node)
            (:constructor nil)
            (:constructor make-js2-break-node (&key (type js2-BREAK)
                                                    (pos js2-ts-cursor)
                                                    len label target)))
  "AST node for a break statement.
The label field is a `js2-name-node', possibly nil, for the named label
if provided.  E.g. in 'break foo', it represents 'foo'.  The target field
is the target of the break - a label node or enclosing loop/switch statement.")

(put 'cl-struct-js2-break-node 'js2-visitor 'js2-visit-jump-node)
(put 'cl-struct-js2-break-node 'js2-printer 'js2-print-break-node)

(defun js2-print-break-node (n i)
  (insert (js2-make-pad i) "break")
  (when (js2-break-node-label n)
    (insert " ")
    (js2-print-ast (js2-break-node-label n) 0))
  (insert ";\n"))

(defstruct (js2-continue-node
            (:include js2-jump-node)
            (:constructor nil)
            (:constructor make-js2-continue-node (&key (type js2-CONTINUE)
                                                       (pos js2-ts-cursor)
                                                       len label target)))
  "AST node for a continue statement.
The label field is the user-supplied enclosing label name, a `js2-name-node'.
It is nil if continue specifies no label.  The target field is the jump target:
a `js2-label-node' or the innermost enclosing loop.")

(put 'cl-struct-js2-continue-node 'js2-visitor 'js2-visit-jump-node)
(put 'cl-struct-js2-continue-node 'js2-printer 'js2-print-continue-node)

(defun js2-print-continue-node (n i)
  (insert (js2-make-pad i) "continue")
  (when (js2-continue-node-label n)
    (insert " ")
    (js2-print-ast (js2-continue-node-label n) 0))
  (insert ";\n"))

(defstruct (js2-function-node
            (:include js2-script-node)
            (:constructor nil)
            (:constructor make-js2-function-node (&key (type js2-FUNCTION)
                                                       (pos js2-ts-cursor)
                                                       len
                                                       (ftype 'FUNCTION)
                                                       (form 'FUNCTION_STATEMENT)
                                                       (name "")
                                                       params rest-p
                                                       body
                                                       lp rp)))
  "AST node for a function declaration.
The `params' field is a Lisp list of nodes.  Each node is either a simple
`js2-name-node', or if it's a destructuring-assignment parameter, a
`js2-array-node' or `js2-object-node'."
  ftype            ; FUNCTION, GETTER or SETTER
  form             ; FUNCTION_{STATEMENT|EXPRESSION|EXPRESSION_STATEMENT}
  name             ; function name (a `js2-name-node', or nil if anonymous)
  params           ; a Lisp list of destructuring forms or simple name nodes
  rest-p           ; if t, the last parameter is rest parameter
  body             ; a `js2-block-node' or expression node (1.8 only)
  lp               ; position of arg-list open-paren, or nil if omitted
  rp               ; position of arg-list close-paren, or nil if omitted
  ignore-dynamic   ; ignore value of the dynamic-scope flag (interpreter only)
  needs-activation ; t if we need an activation object for this frame
  is-generator     ; t if this function contains a yield
  member-expr)     ; nonstandard Ecma extension from Rhino

(put 'cl-struct-js2-function-node 'js2-visitor 'js2-visit-function-node)
(put 'cl-struct-js2-function-node 'js2-printer 'js2-print-function-node)

(defun js2-visit-function-node (n v)
  (js2-visit-ast (js2-function-node-name n) v)
  (dolist (p (js2-function-node-params n))
    (js2-visit-ast p v))
  (js2-visit-ast (js2-function-node-body n) v))

(defun js2-print-function-node (n i)
  (let ((pad (js2-make-pad i))
        (getter (js2-node-get-prop n 'GETTER_SETTER))
        (name (js2-function-node-name n))
        (params (js2-function-node-params n))
        (rest-p (js2-function-node-rest-p n))
        (body (js2-function-node-body n))
        (expr (eq (js2-function-node-form n) 'FUNCTION_EXPRESSION)))
    (unless getter
      (insert pad "function"))
    (when name
        (insert " ")
        (js2-print-ast name 0))
    (insert "(")
    (loop with len = (length params)
          for param in params
          for count from 1
          do
          (when (and rest-p (= count len))
            (insert "..."))
          (js2-print-ast param 0)
          (when (< count len)
            (insert ", ")))
    (insert ") {")
    (unless expr
      (insert "\n"))
    ;; TODO:  fix this to be smarter about indenting, etc.
    (js2-print-body body (1+ i))
    (insert pad "}")
    (unless expr
      (insert "\n"))))

(defun js2-function-name (node)
  "Return function name for NODE, a `js2-function-node', or nil if anonymous."
  (and (js2-function-node-name node)
       (js2-name-node-name (js2-function-node-name node))))

;; Having this be an expression node makes it more flexible.
;; There are IDE contexts, such as indentation in a for-loop initializer,
;; that work better if you assume it's an expression.  Whenever we have
;; a standalone var/const declaration, we just wrap with an expr stmt.
;; Eclipse apparently screwed this up and now has two versions, expr and stmt.
(defstruct (js2-var-decl-node
            (:include js2-node)
            (:constructor nil)
            (:constructor make-js2-var-decl-node (&key (type js2-VAR)
                                                       (pos js2-token-beg)
                                                       len kids
                                                       decl-type)))
  "AST node for a variable declaration list (VAR, CONST or LET).
The node bounds differ depending on the declaration type.  For VAR or
CONST declarations, the bounds include the var/const keyword.  For LET
declarations, the node begins at the position of the first child."
  kids        ; a Lisp list of `js2-var-init-node' structs.
  decl-type)  ; js2-VAR, js2-CONST or js2-LET

(put 'cl-struct-js2-var-decl-node 'js2-visitor 'js2-visit-var-decl)
(put 'cl-struct-js2-var-decl-node 'js2-printer 'js2-print-var-decl)

(defun js2-visit-var-decl (n v)
  (dolist (kid (js2-var-decl-node-kids n))
    (js2-visit-ast kid v)))

(defun js2-print-var-decl (n i)
  (let ((pad (js2-make-pad i))
        (tt (js2-var-decl-node-decl-type n)))
    (insert pad)
    (insert (cond
             ((= tt js2-VAR) "var ")
             ((= tt js2-LET) "let ")
             ((= tt js2-CONST) "const ")
             (t
              (error "malformed var-decl node"))))
    (loop with kids = (js2-var-decl-node-kids n)
          with len = (length kids)
          for kid in kids
          for count from 1
          do
          (js2-print-ast kid 0)
          (if (< count len)
              (insert ", ")))))

(defstruct (js2-var-init-node
            (:include js2-node)
            (:constructor nil)
            (:constructor make-js2-var-init-node (&key (type js2-VAR)
                                                       (pos js2-ts-cursor)
                                                       len target
                                                       initializer)))
  "AST node for a variable declaration.
The type field will be js2-CONST for a const decl."
  target        ; `js2-name-node', `js2-object-node', or `js2-array-node'
  initializer)  ; initializer expression, a `js2-node'

(put 'cl-struct-js2-var-init-node 'js2-visitor 'js2-visit-var-init-node)
(put 'cl-struct-js2-var-init-node 'js2-printer 'js2-print-var-init-node)

(defun js2-visit-var-init-node (n v)
  (js2-visit-ast (js2-var-init-node-target n) v)
  (js2-visit-ast (js2-var-init-node-initializer n) v))

(defun js2-print-var-init-node (n i)
  (let ((pad (js2-make-pad i))
        (name (js2-var-init-node-target n))
        (init (js2-var-init-node-initializer n)))
    (insert pad)
    (js2-print-ast name 0)
    (when init
      (insert " = ")
      (js2-print-ast init 0))))

(defstruct (js2-cond-node
            (:include js2-node)
            (:constructor nil)
            (:constructor make-js2-cond-node (&key (type js2-HOOK)
                                                   (pos js2-ts-cursor)
                                                   len
                                                   test-expr
                                                   true-expr
                                                   false-expr
                                                   q-pos c-pos)))
  "AST node for the ternary operator"
  test-expr
  true-expr
  false-expr
  q-pos   ; buffer position of ?
  c-pos)  ; buffer position of :

(put 'cl-struct-js2-cond-node 'js2-visitor 'js2-visit-cond-node)
(put 'cl-struct-js2-cond-node 'js2-printer 'js2-print-cond-node)

(defun js2-visit-cond-node (n v)
  (js2-visit-ast (js2-cond-node-test-expr n) v)
  (js2-visit-ast (js2-cond-node-true-expr n) v)
  (js2-visit-ast (js2-cond-node-false-expr n) v))

(defun js2-print-cond-node (n i)
  (let ((pad (js2-make-pad i)))
    (insert pad)
    (js2-print-ast (js2-cond-node-test-expr n) 0)
    (insert " ? ")
    (js2-print-ast (js2-cond-node-true-expr n) 0)
    (insert " : ")
    (js2-print-ast (js2-cond-node-false-expr n) 0)))

(defstruct (js2-infix-node
            (:include js2-node)
            (:constructor nil)
            (:constructor make-js2-infix-node (&key type
                                                    (pos js2-ts-cursor)
                                                    len op-pos
                                                    left right)))
  "Represents infix expressions.
Includes assignment ops like `|=', and the comma operator.
The type field inherited from `js2-node' holds the operator."
  op-pos    ; buffer position where operator begins
  left      ; any `js2-node'
  right)    ; any `js2-node'

(put 'cl-struct-js2-infix-node 'js2-visitor 'js2-visit-infix-node)
(put 'cl-struct-js2-infix-node 'js2-printer 'js2-print-infix-node)

(defun js2-visit-infix-node (n v)
  (js2-visit-ast (js2-infix-node-left n) v)
  (js2-visit-ast (js2-infix-node-right n) v))

(defconst js2-operator-tokens
  (let ((table (make-hash-table :test 'eq))
        (tokens
         (list (cons js2-IN "in")
               (cons js2-TYPEOF "typeof")
               (cons js2-INSTANCEOF "instanceof")
               (cons js2-DELPROP "delete")
               (cons js2-COMMA ",")
               (cons js2-COLON ":")
               (cons js2-OR "||")
               (cons js2-AND "&&")
               (cons js2-INC "++")
               (cons js2-DEC "--")
               (cons js2-BITOR "|")
               (cons js2-BITXOR "^")
               (cons js2-BITAND "&")
               (cons js2-EQ "==")
               (cons js2-NE "!=")
               (cons js2-LT "<")
               (cons js2-LE "<=")
               (cons js2-GT ">")
               (cons js2-GE ">=")
               (cons js2-LSH "<<")
               (cons js2-RSH ">>")
               (cons js2-URSH ">>>")
               (cons js2-ADD "+")       ; infix plus
               (cons js2-SUB "-")       ; infix minus
               (cons js2-MUL "*")
               (cons js2-DIV "/")
               (cons js2-MOD "%")
               (cons js2-NOT "!")
               (cons js2-BITNOT "~")
               (cons js2-POS "+")       ; unary plus
               (cons js2-NEG "-")       ; unary minus
               (cons js2-SHEQ "===")    ; shallow equality
               (cons js2-SHNE "!==")    ; shallow inequality
               (cons js2-ASSIGN "=")
               (cons js2-ASSIGN_BITOR "|=")
               (cons js2-ASSIGN_BITXOR "^=")
               (cons js2-ASSIGN_BITAND "&=")
               (cons js2-ASSIGN_LSH "<<=")
               (cons js2-ASSIGN_RSH ">>=")
               (cons js2-ASSIGN_URSH ">>>=")
               (cons js2-ASSIGN_ADD "+=")
               (cons js2-ASSIGN_SUB "-=")
               (cons js2-ASSIGN_MUL "*=")
               (cons js2-ASSIGN_DIV "/=")
               (cons js2-ASSIGN_MOD "%="))))
    (loop for (k . v) in tokens do
          (puthash k v table))
    table))

(defun js2-print-infix-node (n i)
  (let* ((tt (js2-node-type n))
         (op (gethash tt js2-operator-tokens)))
    (unless op
      (error "unrecognized infix operator %s" (js2-node-type n)))
    (insert (js2-make-pad i))
    (js2-print-ast (js2-infix-node-left n) 0)
    (unless (= tt js2-COMMA)
      (insert " "))
    (insert op)
    (insert " ")
    (js2-print-ast (js2-infix-node-right n) 0)))

(defstruct (js2-assign-node
            (:include js2-infix-node)
            (:constructor nil)
            (:constructor make-js2-assign-node (&key type
                                                     (pos js2-ts-cursor)
                                                     len op-pos
                                                     left right)))
  "Represents any assignment.
The type field holds the actual assignment operator.")

(put 'cl-struct-js2-assign-node 'js2-visitor 'js2-visit-infix-node)
(put 'cl-struct-js2-assign-node 'js2-printer 'js2-print-infix-node)

(defstruct (js2-unary-node
            (:include js2-node)
            (:constructor nil)
            (:constructor make-js2-unary-node (&key type ; required
                                                    (pos js2-ts-cursor)
                                                    len operand)))
  "AST node type for unary operator nodes.
The type field can be NOT, BITNOT, POS, NEG, INC, DEC,
TYPEOF, or DELPROP.  For INC or DEC, a 'postfix node
property is added if the operator follows the operand."
  operand)  ; a `js2-node' expression

(put 'cl-struct-js2-unary-node 'js2-visitor 'js2-visit-unary-node)
(put 'cl-struct-js2-unary-node 'js2-printer 'js2-print-unary-node)

(defun js2-visit-unary-node (n v)
  (js2-visit-ast (js2-unary-node-operand n) v))

(defun js2-print-unary-node (n i)
  (let* ((tt (js2-node-type n))
         (op (gethash tt js2-operator-tokens))
         (postfix (js2-node-get-prop n 'postfix)))
    (unless op
      (error "unrecognized unary operator %s" tt))
    (insert (js2-make-pad i))
    (unless postfix
      (insert op))
    (if (or (= tt js2-TYPEOF)
            (= tt js2-DELPROP))
        (insert " "))
    (js2-print-ast (js2-unary-node-operand n) 0)
    (when postfix
      (insert op))))

(defstruct (js2-let-node
            (:include js2-scope)
            (:constructor nil)
            (:constructor make-js2-let-node (&key (type js2-LETEXPR)
                                                  (pos js2-token-beg)
                                                  len vars body
                                                  lp rp)))
  "AST node for a let expression or a let statement.
Note that a let declaration such as let x=6, y=7 is a `js2-var-decl-node'."
  vars   ; a `js2-var-decl-node'
  body   ; a `js2-node' representing the expression or body block
  lp
  rp)

(put 'cl-struct-js2-let-node 'js2-visitor 'js2-visit-let-node)
(put 'cl-struct-js2-let-node 'js2-printer 'js2-print-let-node)

(defun js2-visit-let-node (n v)
  (js2-visit-ast (js2-let-node-vars n) v)
  (js2-visit-ast (js2-let-node-body n) v))

(defun js2-print-let-node (n i)
  (insert (js2-make-pad i) "let (")
  (js2-print-ast (js2-let-node-vars n) 0)
  (insert ") ")
  (js2-print-ast (js2-let-node-body n) i))

(defstruct (js2-keyword-node
            (:include js2-node)
            (:constructor nil)
            (:constructor make-js2-keyword-node (&key type
                                                      (pos js2-token-beg)
                                                      (len (- js2-ts-cursor pos)))))
  "AST node representing a literal keyword such as `null'.
Used for `null', `this', `true', `false' and `debugger'.
The node type is set to js2-NULL, js2-THIS, etc.")

(put 'cl-struct-js2-keyword-node 'js2-visitor 'js2-visit-none)
(put 'cl-struct-js2-keyword-node 'js2-printer 'js2-print-keyword-node)

(defun js2-print-keyword-node (n i)
  (insert (js2-make-pad i)
          (let ((tt (js2-node-type n)))
            (cond
             ((= tt js2-THIS) "this")
             ((= tt js2-NULL) "null")
             ((= tt js2-TRUE) "true")
             ((= tt js2-FALSE) "false")
             ((= tt js2-DEBUGGER) "debugger")
             (t (error "Invalid keyword literal type: %d" tt))))))

(defsubst js2-this-node-p (node)
  "Return t if NODE is a `js2-literal-node' of type js2-THIS."
  (eq (js2-node-type node) js2-THIS))

(defstruct (js2-new-node
            (:include js2-node)
            (:constructor nil)
            (:constructor make-js2-new-node (&key (type js2-NEW)
                                                  (pos js2-token-beg)
                                                  len target
                                                  args initializer
                                                  lp rp)))
  "AST node for new-expression such as new Foo()."
  target  ; an identifier or reference
  args    ; a Lisp list of argument nodes
  lp      ; position of left-paren, nil if omitted
  rp      ; position of right-paren, nil if omitted
  initializer) ; experimental Rhino syntax:  optional `js2-object-node'

(put 'cl-struct-js2-new-node 'js2-visitor 'js2-visit-new-node)
(put 'cl-struct-js2-new-node 'js2-printer 'js2-print-new-node)

(defun js2-visit-new-node (n v)
  (js2-visit-ast (js2-new-node-target n) v)
  (dolist (arg (js2-new-node-args n))
    (js2-visit-ast arg v))
  (js2-visit-ast (js2-new-node-initializer n) v))

(defun js2-print-new-node (n i)
  (insert (js2-make-pad i) "new ")
  (js2-print-ast (js2-new-node-target n))
  (insert "(")
  (js2-print-list (js2-new-node-args n))
  (insert ")")
  (when (js2-new-node-initializer n)
    (insert " ")
    (js2-print-ast (js2-new-node-initializer n))))

(defstruct (js2-name-node
            (:include js2-node)
            (:constructor nil)
            (:constructor make-js2-name-node (&key (type js2-NAME)
                                                   (pos js2-token-beg)
                                                   (len (- js2-ts-cursor
                                                           js2-token-beg))
                                                   (name js2-ts-string))))
  "AST node for a JavaScript identifier"
  name   ; a string
  scope) ; a `js2-scope' (optional, used for codegen)

(put 'cl-struct-js2-name-node 'js2-visitor 'js2-visit-none)
(put 'cl-struct-js2-name-node 'js2-printer 'js2-print-name-node)

(defun js2-print-name-node (n i)
  (insert (js2-make-pad i)
          (js2-name-node-name n)))

(defsubst js2-name-node-length (node)
  "Return identifier length of NODE, a `js2-name-node'.
Returns 0 if NODE is nil or its identifier field is nil."
  (if node
      (length (js2-name-node-name node))
    0))

(defstruct (js2-number-node
            (:include js2-node)
            (:constructor nil)
            (:constructor make-js2-number-node (&key (type js2-NUMBER)
                                                     (pos js2-token-beg)
                                                     (len (- js2-ts-cursor
                                                             js2-token-beg))
                                                     (value js2-ts-string)
                                                     (num-value js2-ts-number))))
  "AST node for a number literal."
  value      ; the original string, e.g. "6.02e23"
  num-value) ; the parsed number value

(put 'cl-struct-js2-number-node 'js2-visitor 'js2-visit-none)
(put 'cl-struct-js2-number-node 'js2-printer 'js2-print-number-node)

(defun js2-print-number-node (n i)
  (insert (js2-make-pad i)
          (number-to-string (js2-number-node-num-value n))))

(defstruct (js2-regexp-node
            (:include js2-node)
            (:constructor nil)
            (:constructor make-js2-regexp-node (&key (type js2-REGEXP)
                                                     (pos js2-token-beg)
                                                     (len (- js2-ts-cursor
                                                             js2-token-beg))
                                                     value flags)))
  "AST node for a regular expression literal."
  value  ; the regexp string, without // delimiters
  flags) ; a string of flags, e.g. `mi'.

(put 'cl-struct-js2-regexp-node 'js2-visitor 'js2-visit-none)
(put 'cl-struct-js2-regexp-node 'js2-printer 'js2-print-regexp)

(defun js2-print-regexp (n i)
  (insert (js2-make-pad i)
          "/"
          (js2-regexp-node-value n)
          "/")
  (if (js2-regexp-node-flags n)
      (insert (js2-regexp-node-flags n))))

(defstruct (js2-string-node
            (:include js2-node)
            (:constructor nil)
            (:constructor make-js2-string-node (&key (type js2-STRING)
                                                     (pos js2-token-beg)
                                                     (len (- js2-ts-cursor
                                                             js2-token-beg))
                                                     (value js2-ts-string))))
  "String literal.
Escape characters are not evaluated; e.g. \n is 2 chars in value field.
You can tell the quote type by looking at the first character."
  value) ; the characters of the string, including the quotes

(put 'cl-struct-js2-string-node 'js2-visitor 'js2-visit-none)
(put 'cl-struct-js2-string-node 'js2-printer 'js2-print-string-node)

(defun js2-print-string-node (n i)
  (insert (js2-make-pad i)
          (js2-node-string n)))

(defstruct (js2-array-node
            (:include js2-node)
            (:constructor nil)
            (:constructor make-js2-array-node (&key (type js2-ARRAYLIT)
                                                    (pos js2-ts-cursor)
                                                    len elems)))
  "AST node for an array literal."
  elems)  ; list of expressions.  [foo,,bar] yields a nil middle element.

(put 'cl-struct-js2-array-node 'js2-visitor 'js2-visit-array-node)
(put 'cl-struct-js2-array-node 'js2-printer 'js2-print-array-node)

(defun js2-visit-array-node (n v)
  (dolist (e (js2-array-node-elems n))
    (js2-visit-ast e v)))  ; Can be nil; e.g. [a, ,b].

(defun js2-print-array-node (n i)
  (insert (js2-make-pad i) "[")
  (js2-print-list (js2-array-node-elems n))
  (insert "]"))

(defstruct (js2-object-node
            (:include js2-node)
            (:constructor nil)
            (:constructor make-js2-object-node (&key (type js2-OBJECTLIT)
                                                     (pos js2-ts-cursor)
                                                     len
                                                     elems)))
  "AST node for an object literal expression.
`elems' is a list of either `js2-object-prop-node' or `js2-name-node'.
The latter represents abbreviation in destructuring expressions."
  elems)

(put 'cl-struct-js2-object-node 'js2-visitor 'js2-visit-object-node)
(put 'cl-struct-js2-object-node 'js2-printer 'js2-print-object-node)

(defun js2-visit-object-node (n v)
  (dolist (e (js2-object-node-elems n))
    (js2-visit-ast e v)))

(defun js2-print-object-node (n i)
  (insert (js2-make-pad i) "{")
  (js2-print-list (js2-object-node-elems n))
  (insert "}"))

(defstruct (js2-object-prop-node
            (:include js2-infix-node)
            (:constructor nil)
            (:constructor make-js2-object-prop-node (&key (type js2-COLON)
                                                          (pos js2-ts-cursor)
                                                          len left
                                                          right op-pos)))
  "AST node for an object literal prop:value entry.
The `left' field is the property:  a name node, string node or number node.
The `right' field is a `js2-node' representing the initializer value.")

(put 'cl-struct-js2-object-prop-node 'js2-visitor 'js2-visit-infix-node)
(put 'cl-struct-js2-object-prop-node 'js2-printer 'js2-print-object-prop-node)

(defun js2-print-object-prop-node (n i)
  (insert (js2-make-pad i))
  (js2-print-ast (js2-object-prop-node-left n) 0)
  (insert ": ")
  (js2-print-ast (js2-object-prop-node-right n) 0))

(defstruct (js2-getter-setter-node
            (:include js2-infix-node)
            (:constructor nil)
            (:constructor make-js2-getter-setter-node (&key type ; GET or SET
                                                            (pos js2-ts-cursor)
                                                            len left right)))
  "AST node for a getter/setter property in an object literal.
The `left' field is the `js2-name-node' naming the getter/setter prop.
The `right' field is always an anonymous `js2-function-node' with a node
property `GETTER_SETTER' set to js2-GET or js2-SET. ")

(put 'cl-struct-js2-getter-setter-node 'js2-visitor 'js2-visit-infix-node)
(put 'cl-struct-js2-getter-setter-node 'js2-printer 'js2-print-getter-setter)

(defun js2-print-getter-setter (n i)
  (let ((pad (js2-make-pad i))
        (left (js2-getter-setter-node-left n))
        (right (js2-getter-setter-node-right n)))
    (insert pad)
    (insert (if (= (js2-node-type n) js2-GET) "get " "set "))
    (js2-print-ast left 0)
    (js2-print-ast right 0)))

(defstruct (js2-prop-get-node
            (:include js2-infix-node)
            (:constructor nil)
            (:constructor make-js2-prop-get-node (&key (type js2-GETPROP)
                                                       (pos js2-ts-cursor)
                                                       len left right)))
  "AST node for a dotted property reference, e.g. foo.bar or foo().bar")

(put 'cl-struct-js2-prop-get-node 'js2-visitor 'js2-visit-prop-get-node)
(put 'cl-struct-js2-prop-get-node 'js2-printer 'js2-print-prop-get-node)

(defun js2-visit-prop-get-node (n v)
  (js2-visit-ast (js2-prop-get-node-left n) v)
  (js2-visit-ast (js2-prop-get-node-right n) v))

(defun js2-print-prop-get-node (n i)
  (insert (js2-make-pad i))
  (js2-print-ast (js2-prop-get-node-left n) 0)
  (insert ".")
  (js2-print-ast (js2-prop-get-node-right n) 0))

(defstruct (js2-elem-get-node
            (:include js2-node)
            (:constructor nil)
            (:constructor make-js2-elem-get-node (&key (type js2-GETELEM)
                                                       (pos js2-ts-cursor)
                                                       len target element
                                                       lb rb)))
  "AST node for an array index expression such as foo[bar]."
  target  ; a `js2-node' - the expression preceding the "."
  element ; a `js2-node' - the expression in brackets
  lb      ; position of left-bracket, nil if omitted
  rb)     ; position of right-bracket, nil if omitted

(put 'cl-struct-js2-elem-get-node 'js2-visitor 'js2-visit-elem-get-node)
(put 'cl-struct-js2-elem-get-node 'js2-printer 'js2-print-elem-get-node)

(defun js2-visit-elem-get-node (n v)
  (js2-visit-ast (js2-elem-get-node-target n) v)
  (js2-visit-ast (js2-elem-get-node-element n) v))

(defun js2-print-elem-get-node (n i)
  (insert (js2-make-pad i))
  (js2-print-ast (js2-elem-get-node-target n) 0)
  (insert "[")
  (js2-print-ast (js2-elem-get-node-element n) 0)
  (insert "]"))

(defstruct (js2-call-node
            (:include js2-node)
            (:constructor nil)
            (:constructor make-js2-call-node (&key (type js2-CALL)
                                                   (pos js2-ts-cursor)
                                                   len target args
                                                   lp rp)))
  "AST node for a JavaScript function call."
  target  ; a `js2-node' evaluating to the function to call
  args  ; a Lisp list of `js2-node' arguments
  lp    ; position of open-paren, or nil if missing
  rp)   ; position of close-paren, or nil if missing

(put 'cl-struct-js2-call-node 'js2-visitor 'js2-visit-call-node)
(put 'cl-struct-js2-call-node 'js2-printer 'js2-print-call-node)

(defun js2-visit-call-node (n v)
  (js2-visit-ast (js2-call-node-target n) v)
  (dolist (arg (js2-call-node-args n))
    (js2-visit-ast arg v)))

(defun js2-print-call-node (n i)
  (insert (js2-make-pad i))
  (js2-print-ast (js2-call-node-target n) 0)
  (insert "(")
  (js2-print-list (js2-call-node-args n))
  (insert ")"))

(defstruct (js2-yield-node
            (:include js2-node)
            (:constructor nil)
            (:constructor make-js2-yield-node (&key (type js2-YIELD)
                                                    (pos js2-ts-cursor)
                                                    len value)))
  "AST node for yield statement or expression."
  value) ; optional:  value to be yielded

(put 'cl-struct-js2-yield-node 'js2-visitor 'js2-visit-yield-node)
(put 'cl-struct-js2-yield-node 'js2-printer 'js2-print-yield-node)

(defun js2-visit-yield-node (n v)
  (js2-visit-ast (js2-yield-node-value n) v))

(defun js2-print-yield-node (n i)
  (insert (js2-make-pad i))
  (insert "yield")
  (when (js2-yield-node-value n)
    (insert " ")
    (js2-print-ast (js2-yield-node-value n) 0)))

(defstruct (js2-paren-node
            (:include js2-node)
            (:constructor nil)
            (:constructor make-js2-paren-node (&key (type js2-LP)
                                                    (pos js2-ts-cursor)
                                                    len expr)))
  "AST node for a parenthesized expression.
In particular, used when the parens are syntactically optional,
as opposed to required parens such as those enclosing an if-conditional."
  expr)   ; `js2-node'

(put 'cl-struct-js2-paren-node 'js2-visitor 'js2-visit-paren-node)
(put 'cl-struct-js2-paren-node 'js2-printer 'js2-print-paren-node)

(defun js2-visit-paren-node (n v)
  (js2-visit-ast (js2-paren-node-expr n) v))

(defun js2-print-paren-node (n i)
  (insert (js2-make-pad i))
  (insert "(")
  (js2-print-ast (js2-paren-node-expr n) 0)
  (insert ")"))

(defstruct (js2-array-comp-node
            (:include js2-scope)
            (:constructor nil)
            (:constructor make-js2-array-comp-node (&key (type js2-ARRAYCOMP)
                                                         (pos js2-ts-cursor)
                                                         len result
                                                         loops filter
                                                         if-pos lp rp)))
  "AST node for an Array comprehension such as [[x,y] for (x in foo) for (y in bar)]."
  result  ; result expression (just after left-bracket)
  loops   ; a Lisp list of `js2-array-comp-loop-node'
  filter  ; guard/filter expression
  if-pos  ; buffer pos of 'if' keyword, if present, else nil
  lp      ; buffer position of if-guard left-paren, or nil if not present
  rp)     ; buffer position of if-guard right-paren, or nil if not present

(put 'cl-struct-js2-array-comp-node 'js2-visitor 'js2-visit-array-comp-node)
(put 'cl-struct-js2-array-comp-node 'js2-printer 'js2-print-array-comp-node)

(defun js2-visit-array-comp-node (n v)
  (js2-visit-ast (js2-array-comp-node-result n) v)
  (dolist (l (js2-array-comp-node-loops n))
    (js2-visit-ast l v))
  (js2-visit-ast (js2-array-comp-node-filter n) v))

(defun js2-print-array-comp-node (n i)
  (let ((pad (js2-make-pad i))
        (result (js2-array-comp-node-result n))
        (loops (js2-array-comp-node-loops n))
        (filter (js2-array-comp-node-filter n)))
    (insert pad "[")
    (js2-print-ast result 0)
    (dolist (l loops)
      (insert " ")
      (js2-print-ast l 0))
    (when filter
      (insert " if (")
      (js2-print-ast filter 0)
      (insert ")"))
    (insert "]")))

(defstruct (js2-array-comp-loop-node
            (:include js2-for-in-node)
            (:constructor nil)
            (:constructor make-js2-array-comp-loop-node (&key (type js2-FOR)
                                                              (pos js2-ts-cursor)
                                                              len iterator
                                                              object in-pos
                                                              foreach-p
                                                              each-pos
                                                              forof-p
                                                              lp rp)))
  "AST subtree for each 'for (foo in bar)' loop in an array comprehension.")

(put 'cl-struct-js2-array-comp-loop-node 'js2-visitor 'js2-visit-array-comp-loop)
(put 'cl-struct-js2-array-comp-loop-node 'js2-printer 'js2-print-array-comp-loop)

(defun js2-visit-array-comp-loop (n v)
  (js2-visit-ast (js2-array-comp-loop-node-iterator n) v)
  (js2-visit-ast (js2-array-comp-loop-node-object n) v))

(defun js2-print-array-comp-loop (n i)
  (insert "for ")
  (when (js2-array-comp-loop-node-foreach-p n) (insert "each "))
  (insert "(")
  (js2-print-ast (js2-array-comp-loop-node-iterator n) 0)
  (if (js2-array-comp-loop-node-forof-p n)
      (insert " of ")
    (insert " in "))
  (js2-print-ast (js2-array-comp-loop-node-object n) 0)
  (insert ")"))

(defstruct (js2-empty-expr-node
            (:include js2-node)
            (:constructor nil)
            (:constructor make-js2-empty-expr-node (&key (type js2-EMPTY)
                                                         (pos js2-token-beg)
                                                         len)))
  "AST node for an empty expression.")

(put 'cl-struct-js2-empty-expr-node 'js2-visitor 'js2-visit-none)
(put 'cl-struct-js2-empty-expr-node 'js2-printer 'js2-print-none)

(defstruct (js2-xml-node
            (:include js2-block-node)
            (:constructor nil)
            (:constructor make-js2-xml-node (&key (type js2-XML)
                                                  (pos js2-token-beg)
                                                  len kids)))
  "AST node for initial parse of E4X literals.
The kids field is a list of XML fragments, each a `js2-string-node' or
a `js2-xml-js-expr-node'.  Equivalent to Rhino's XmlLiteral node.")

(put 'cl-struct-js2-xml-node 'js2-visitor 'js2-visit-block)
(put 'cl-struct-js2-xml-node 'js2-printer 'js2-print-xml-node)

(defun js2-print-xml-node (n i)
  (dolist (kid (js2-xml-node-kids n))
    (js2-print-ast kid i)))

(defstruct (js2-xml-js-expr-node
            (:include js2-xml-node)
            (:constructor nil)
            (:constructor make-js2-xml-js-expr-node (&key (type js2-XML)
                                                          (pos js2-ts-cursor)
                                                          len expr)))
  "AST node for an embedded JavaScript {expression} in an E4X literal.
The start and end fields correspond to the curly-braces."
  expr)  ; a `js2-expr-node' of some sort

(put 'cl-struct-js2-xml-js-expr-node 'js2-visitor 'js2-visit-xml-js-expr)
(put 'cl-struct-js2-xml-js-expr-node 'js2-printer 'js2-print-xml-js-expr)

(defun js2-visit-xml-js-expr (n v)
  (js2-visit-ast (js2-xml-js-expr-node-expr n) v))

(defun js2-print-xml-js-expr (n i)
  (insert (js2-make-pad i))
  (insert "{")
  (js2-print-ast (js2-xml-js-expr-node-expr n) 0)
  (insert "}"))

(defstruct (js2-xml-dot-query-node
            (:include js2-infix-node)
            (:constructor nil)
            (:constructor make-js2-xml-dot-query-node (&key (type js2-DOTQUERY)
                                                            (pos js2-ts-cursor)
                                                            op-pos len left
                                                            right rp)))
  "AST node for an E4X foo.(bar) filter expression.
Note that the left-paren is automatically the character immediately
following the dot (.) in the operator.  No whitespace is permitted
between the dot and the lp by the scanner."
  rp)

(put 'cl-struct-js2-xml-dot-query-node 'js2-visitor 'js2-visit-infix-node)
(put 'cl-struct-js2-xml-dot-query-node 'js2-printer 'js2-print-xml-dot-query)

(defun js2-print-xml-dot-query (n i)
  (insert (js2-make-pad i))
  (js2-print-ast (js2-xml-dot-query-node-left n) 0)
  (insert ".(")
  (js2-print-ast (js2-xml-dot-query-node-right n) 0)
  (insert ")"))

(defstruct (js2-xml-ref-node
            (:include js2-node)
            (:constructor nil))  ; abstract
  "Base type for E4X XML attribute-access or property-get expressions.
Such expressions can take a variety of forms.  The general syntax has
three parts:

  - (optional) an @ (specifying an attribute access)
  - (optional) a namespace (a `js2-name-node') and double-colon
  - (required) either a `js2-name-node' or a bracketed [expression]

The property-name expressions (examples:  ns::name, @name) are
represented as `js2-xml-prop-ref' nodes.  The bracketed-expression
versions (examples:  ns::[name], @[name]) become `js2-xml-elem-ref' nodes.

This node type (or more specifically, its subclasses) will sometimes
be the right-hand child of a `js2-prop-get-node' or a
`js2-infix-node' of type `js2-DOTDOT', the .. xml-descendants operator.
The `js2-xml-ref-node' may also be a standalone primary expression with
no explicit target, which is valid in certain expression contexts such as

  company..employee.(@id < 100)

in this case, the @id is a `js2-xml-ref' that is part of an infix '<'
expression whose parent is a `js2-xml-dot-query-node'."
  namespace
  at-pos
  colon-pos)

(defsubst js2-xml-ref-node-attr-access-p (node)
  "Return non-nil if this expression began with an @-token."
  (and (numberp (js2-xml-ref-node-at-pos node))
       (plusp (js2-xml-ref-node-at-pos node))))

(defstruct (js2-xml-prop-ref-node
            (:include js2-xml-ref-node)
            (:constructor nil)
            (:constructor make-js2-xml-prop-ref-node (&key (type js2-REF_NAME)
                                                           (pos js2-token-beg)
                                                           len propname
                                                           namespace at-pos
                                                           colon-pos)))
  "AST node for an E4X XML [expr] property-ref expression.
The JavaScript syntax is an optional @, an optional ns::, and a name.

  [ '@' ] [ name '::' ] name

Examples include name, ns::name, ns::*, *::name, *::*, @attr, @ns::attr,
@ns::*, @*::attr, @*::*, and @*.

The node starts at the @ token, if present.  Otherwise it starts at the
namespace name.  The node bounds extend through the closing right-bracket,
or if it is missing due to a syntax error, through the end of the index
expression."
  propname)

(put 'cl-struct-js2-xml-prop-ref-node 'js2-visitor 'js2-visit-xml-prop-ref-node)
(put 'cl-struct-js2-xml-prop-ref-node 'js2-printer 'js2-print-xml-prop-ref-node)

(defun js2-visit-xml-prop-ref-node (n v)
  (js2-visit-ast (js2-xml-prop-ref-node-namespace n) v)
  (js2-visit-ast (js2-xml-prop-ref-node-propname n) v))

(defun js2-print-xml-prop-ref-node (n i)
  (insert (js2-make-pad i))
  (if (js2-xml-ref-node-attr-access-p n)
      (insert "@"))
  (when (js2-xml-prop-ref-node-namespace n)
    (js2-print-ast (js2-xml-prop-ref-node-namespace n) 0)
    (insert "::"))
  (if (js2-xml-prop-ref-node-propname n)
      (js2-print-ast (js2-xml-prop-ref-node-propname n) 0)))

(defstruct (js2-xml-elem-ref-node
            (:include js2-xml-ref-node)
            (:constructor nil)
            (:constructor make-js2-xml-elem-ref-node (&key (type js2-REF_MEMBER)
                                                           (pos js2-token-beg)
                                                           len expr lb rb
                                                           namespace at-pos
                                                           colon-pos)))
  "AST node for an E4X XML [expr] member-ref expression.
Syntax:

 [ '@' ] [ name '::' ] '[' expr ']'

Examples include ns::[expr], @ns::[expr], @[expr], *::[expr] and @*::[expr].

Note that the form [expr] (i.e. no namespace or attribute-qualifier)
is not a legal E4X XML element-ref expression, since it's already used
for standard JavaScript element-get array indexing.  Hence, a
`js2-xml-elem-ref-node' always has either the attribute-qualifier, a
non-nil namespace node, or both.

The node starts at the @ token, if present.  Otherwise it starts
at the namespace name.  The node bounds extend through the closing
right-bracket, or if it is missing due to a syntax error, through the
end of the index expression."
  expr  ; the bracketed index expression
  lb
  rb)

(put 'cl-struct-js2-xml-elem-ref-node 'js2-visitor 'js2-visit-xml-elem-ref-node)
(put 'cl-struct-js2-xml-elem-ref-node 'js2-printer 'js2-print-xml-elem-ref-node)

(defun js2-visit-xml-elem-ref-node (n v)
  (js2-visit-ast (js2-xml-elem-ref-node-namespace n) v)
  (js2-visit-ast (js2-xml-elem-ref-node-expr n) v))

(defun js2-print-xml-elem-ref-node (n i)
  (insert (js2-make-pad i))
  (if (js2-xml-ref-node-attr-access-p n)
      (insert "@"))
  (when (js2-xml-elem-ref-node-namespace n)
    (js2-print-ast (js2-xml-elem-ref-node-namespace n) 0)
    (insert "::"))
  (insert "[")
  (if (js2-xml-elem-ref-node-expr n)
      (js2-print-ast (js2-xml-elem-ref-node-expr n) 0))
  (insert "]"))

;;; Placeholder nodes for when we try parsing the XML literals structurally.

(defstruct (js2-xml-start-tag-node
            (:include js2-xml-node)
            (:constructor nil)
            (:constructor make-js2-xml-start-tag-node (&key (type js2-XML)
                                                            (pos js2-ts-cursor)
                                                            len name attrs kids
                                                            empty-p)))
  "AST node for an XML start-tag.  Not currently used.
The `kids' field is a Lisp list of child content nodes."
  name      ; a `js2-xml-name-node'
  attrs     ; a Lisp list of `js2-xml-attr-node'
  empty-p)  ; t if this is an empty element such as <foo bar="baz"/>

(put 'cl-struct-js2-xml-start-tag-node 'js2-visitor 'js2-visit-xml-start-tag)
(put 'cl-struct-js2-xml-start-tag-node 'js2-printer 'js2-print-xml-start-tag)

(defun js2-visit-xml-start-tag (n v)
  (js2-visit-ast (js2-xml-start-tag-node-name n) v)
  (dolist (attr (js2-xml-start-tag-node-attrs n))
    (js2-visit-ast attr v))
  (js2-visit-block n v))

(defun js2-print-xml-start-tag (n i)
  (insert (js2-make-pad i) "<")
  (js2-print-ast (js2-xml-start-tag-node-name n) 0)
  (when (js2-xml-start-tag-node-attrs n)
    (insert " ")
    (js2-print-list (js2-xml-start-tag-node-attrs n) " "))
  (insert ">"))

;; I -think- I'm going to make the parent node the corresponding start-tag,
;; and add the end-tag to the kids list of the parent as well.
(defstruct (js2-xml-end-tag-node
            (:include js2-xml-node)
            (:constructor nil)
            (:constructor make-js2-xml-end-tag-node (&key (type js2-XML)
                                                          (pos js2-ts-cursor)
                                                          len name)))
  "AST node for an XML end-tag.  Not currently used."
  name)  ; a `js2-xml-name-node'

(put 'cl-struct-js2-xml-end-tag-node 'js2-visitor 'js2-visit-xml-end-tag)
(put 'cl-struct-js2-xml-end-tag-node 'js2-printer 'js2-print-xml-end-tag)

(defun js2-visit-xml-end-tag (n v)
  (js2-visit-ast (js2-xml-end-tag-node-name n) v))

(defun js2-print-xml-end-tag (n i)
  (insert (js2-make-pad i))
  (insert "</")
  (js2-print-ast (js2-xml-end-tag-node-name n) 0)
  (insert ">"))

(defstruct (js2-xml-name-node
            (:include js2-xml-node)
            (:constructor nil)
            (:constructor make-js2-xml-name-node (&key (type js2-XML)
                                                       (pos js2-ts-cursor)
                                                       len namespace kids)))
  "AST node for an E4X XML name.  Not currently used.
Any XML name can be qualified with a namespace, hence the namespace field.
Further, any E4X name can be comprised of arbitrary JavaScript {} expressions.
The kids field is a list of `js2-name-node' and `js2-xml-js-expr-node'.
For a simple name, the kids list has exactly one node, a `js2-name-node'."
  namespace)  ; a `js2-string-node'

(put 'cl-struct-js2-xml-name-node 'js2-visitor 'js2-visit-xml-name-node)
(put 'cl-struct-js2-xml-name-node 'js2-printer 'js2-print-xml-name-node)

(defun js2-visit-xml-name-node (n v)
  (js2-visit-ast (js2-xml-name-node-namespace n) v))

(defun js2-print-xml-name-node (n i)
  (insert (js2-make-pad i))
  (when (js2-xml-name-node-namespace n)
    (js2-print-ast (js2-xml-name-node-namespace n) 0)
    (insert "::"))
  (dolist (kid (js2-xml-name-node-kids n))
    (js2-print-ast kid 0)))

(defstruct (js2-xml-pi-node
            (:include js2-xml-node)
            (:constructor nil)
            (:constructor make-js2-xml-pi-node (&key (type js2-XML)
                                                     (pos js2-ts-cursor)
                                                     len name attrs)))
  "AST node for an E4X XML processing instruction.  Not currently used."
  name   ; a `js2-xml-name-node'
  attrs) ; a list of `js2-xml-attr-node'

(put 'cl-struct-js2-xml-pi-node 'js2-visitor 'js2-visit-xml-pi-node)
(put 'cl-struct-js2-xml-pi-node 'js2-printer 'js2-print-xml-pi-node)

(defun js2-visit-xml-pi-node (n v)
  (js2-visit-ast (js2-xml-pi-node-name n) v)
  (dolist (attr (js2-xml-pi-node-attrs n))
    (js2-visit-ast attr v)))

(defun js2-print-xml-pi-node (n i)
  (insert (js2-make-pad i) "<?")
  (js2-print-ast (js2-xml-pi-node-name n))
  (when (js2-xml-pi-node-attrs n)
    (insert " ")
    (js2-print-list (js2-xml-pi-node-attrs n)))
  (insert "?>"))

(defstruct (js2-xml-cdata-node
            (:include js2-xml-node)
            (:constructor nil)
            (:constructor make-js2-xml-cdata-node (&key (type js2-XML)
                                                        (pos js2-ts-cursor)
                                                        len content)))
  "AST node for a CDATA escape section.  Not currently used."
  content)  ; a `js2-string-node' with node-property 'quote-type 'cdata

(put 'cl-struct-js2-xml-cdata-node 'js2-visitor 'js2-visit-xml-cdata-node)
(put 'cl-struct-js2-xml-cdata-node 'js2-printer 'js2-print-xml-cdata-node)

(defun js2-visit-xml-cdata-node (n v)
  (js2-visit-ast (js2-xml-cdata-node-content n) v))

(defun js2-print-xml-cdata-node (n i)
  (insert (js2-make-pad i))
  (js2-print-ast (js2-xml-cdata-node-content n)))

(defstruct (js2-xml-attr-node
            (:include js2-xml-node)
            (:constructor nil)
            (:constructor make-js2-attr-node (&key (type js2-XML)
                                                   (pos js2-ts-cursor)
                                                   len name value
                                                   eq-pos quote-type)))
  "AST node representing a foo='bar' XML attribute value.  Not yet used."
  name   ; a `js2-xml-name-node'
  value  ; a `js2-xml-name-node'
  eq-pos ; buffer position of "=" sign
  quote-type) ; 'single or 'double

(put 'cl-struct-js2-xml-attr-node 'js2-visitor 'js2-visit-xml-attr-node)
(put 'cl-struct-js2-xml-attr-node 'js2-printer 'js2-print-xml-attr-node)

(defun js2-visit-xml-attr-node (n v)
  (js2-visit-ast (js2-xml-attr-node-name n) v)
  (js2-visit-ast (js2-xml-attr-node-value n) v))

(defun js2-print-xml-attr-node (n i)
  (let ((quote (if (eq (js2-xml-attr-node-quote-type n) 'single)
                   "'"
                 "\"")))
    (insert (js2-make-pad i))
    (js2-print-ast (js2-xml-attr-node-name n) 0)
    (insert "=" quote)
    (js2-print-ast (js2-xml-attr-node-value n) 0)
    (insert quote)))

(defstruct (js2-xml-text-node
            (:include js2-xml-node)
            (:constructor nil)
            (:constructor make-js2-text-node (&key (type js2-XML)
                                                   (pos js2-ts-cursor)
                                                   len content)))
  "AST node for an E4X XML text node.  Not currently used."
  content)  ; a Lisp list of `js2-string-node' and `js2-xml-js-expr-node'

(put 'cl-struct-js2-xml-text-node 'js2-visitor 'js2-visit-xml-text-node)
(put 'cl-struct-js2-xml-text-node 'js2-printer 'js2-print-xml-text-node)

(defun js2-visit-xml-text-node (n v)
  (js2-visit-ast (js2-xml-text-node-content n) v))

(defun js2-print-xml-text-node (n i)
  (insert (js2-make-pad i))
  (dolist (kid (js2-xml-text-node-content n))
    (js2-print-ast kid)))

(defstruct (js2-xml-comment-node
            (:include js2-xml-node)
            (:constructor nil)
            (:constructor make-js2-xml-comment-node (&key (type js2-XML)
                                                          (pos js2-ts-cursor)
                                                          len)))
  "AST node for E4X XML comment.  Not currently used.")

(put 'cl-struct-js2-xml-comment-node 'js2-visitor 'js2-visit-none)
(put 'cl-struct-js2-xml-comment-node 'js2-printer 'js2-print-xml-comment)

(defun js2-print-xml-comment (n i)
  (insert (js2-make-pad i)
          (js2-node-string n)))

;;; Node utilities

(defsubst js2-node-line (n)
  "Fetch the source line number at the start of node N.
This is O(n) in the length of the source buffer; use prudently."
  (1+ (count-lines (point-min) (js2-node-abs-pos n))))

(defsubst js2-block-node-kid (n i)
  "Return child I of node N, or nil if there aren't that many."
  (nth i (js2-block-node-kids n)))

(defsubst js2-block-node-first (n)
  "Return first child of block node N, or nil if there is none."
  (first (js2-block-node-kids n)))

(defun js2-node-root (n)
  "Return the root of the AST containing N.
If N has no parent pointer, returns N."
  (let ((parent (js2-node-parent n)))
    (if parent
        (js2-node-root parent)
      n)))

(defun js2-node-position-in-parent (node &optional parent)
  "Return the position of NODE in parent's block-kids list.
PARENT can be supplied if known.  Positioned returned is zero-indexed.
Returns 0 if NODE is not a child of a block statement, or if NODE
is not a statement node."
  (let ((p (or parent (js2-node-parent node)))
        (i 0))
    (if (not (js2-block-node-p p))
        i
      (or (js2-position node (js2-block-node-kids p))
          0))))

(defsubst js2-node-short-name (n)
  "Return the short name of node N as a string, e.g. `js2-if-node'."
  (substring (symbol-name (aref n 0))
             (length "cl-struct-")))

(defun js2-node-child-list (node)
  "Return the child list for NODE, a Lisp list of nodes.
Works for block nodes, array nodes, obj literals, funarg lists,
var decls and try nodes (for catch clauses).  Note that you should call
`js2-block-node-kids' on the function body for the body statements.
Returns nil for zero-length child lists or unsupported nodes."
  (cond
   ((js2-function-node-p node)
    (js2-function-node-params node))
   ((js2-block-node-p node)
    (js2-block-node-kids node))
   ((js2-try-node-p node)
    (js2-try-node-catch-clauses node))
   ((js2-array-node-p node)
    (js2-array-node-elems node))
   ((js2-object-node-p node)
    (js2-object-node-elems node))
   ((js2-call-node-p node)
    (js2-call-node-args node))
   ((js2-new-node-p node)
    (js2-new-node-args node))
   ((js2-var-decl-node-p node)
    (js2-var-decl-node-kids node))
   (t
    nil)))

(defun js2-node-set-child-list (node kids)
  "Set the child list for NODE to KIDS."
   (cond
    ((js2-function-node-p node)
     (setf (js2-function-node-params node) kids))
    ((js2-block-node-p node)
     (setf (js2-block-node-kids node) kids))
    ((js2-try-node-p node)
     (setf (js2-try-node-catch-clauses node) kids))
    ((js2-array-node-p node)
     (setf (js2-array-node-elems node) kids))
    ((js2-object-node-p node)
     (setf (js2-object-node-elems node) kids))
    ((js2-call-node-p node)
     (setf (js2-call-node-args node) kids))
    ((js2-new-node-p node)
     (setf (js2-new-node-args node) kids))
    ((js2-var-decl-node-p node)
     (setf (js2-var-decl-node-kids node) kids))
    (t
     (error "Unsupported node type: %s" (js2-node-short-name node))))
   kids)

;; All because Common Lisp doesn't support multiple inheritance for defstructs.
(defconst js2-paren-expr-nodes
  '(cl-struct-js2-array-comp-loop-node
    cl-struct-js2-array-comp-node
    cl-struct-js2-call-node
    cl-struct-js2-catch-node
    cl-struct-js2-do-node
    cl-struct-js2-elem-get-node
    cl-struct-js2-for-in-node
    cl-struct-js2-for-node
    cl-struct-js2-function-node
    cl-struct-js2-if-node
    cl-struct-js2-let-node
    cl-struct-js2-new-node
    cl-struct-js2-paren-node
    cl-struct-js2-switch-node
    cl-struct-js2-while-node
    cl-struct-js2-with-node
    cl-struct-js2-xml-dot-query-node)
  "Node types that can have a parenthesized child expression.
In particular, nodes that respond to `js2-node-lp' and `js2-node-rp'.")

(defsubst js2-paren-expr-node-p (node)
  "Return t for nodes that typically have a parenthesized child expression.
Useful for computing the indentation anchors for arg-lists and conditions.
Note that it may return a false positive, for instance when NODE is
a `js2-new-node' and there are no arguments or parentheses."
  (memq (aref node 0) js2-paren-expr-nodes))

;; Fake polymorphism... yech.
(defun js2-node-lp (node)
  "Return relative left-paren position for NODE, if applicable.
For `js2-elem-get-node' structs, returns left-bracket position.
Note that the position may be nil in the case of a parse error."
  (cond
   ((js2-elem-get-node-p node)
    (js2-elem-get-node-lb node))
   ((js2-loop-node-p node)
    (js2-loop-node-lp node))
   ((js2-function-node-p node)
    (js2-function-node-lp node))
   ((js2-if-node-p node)
    (js2-if-node-lp node))
   ((js2-new-node-p node)
    (js2-new-node-lp node))
   ((js2-call-node-p node)
    (js2-call-node-lp node))
   ((js2-paren-node-p node)
    (js2-node-pos node))
   ((js2-switch-node-p node)
    (js2-switch-node-lp node))
   ((js2-catch-node-p node)
    (js2-catch-node-lp node))
   ((js2-let-node-p node)
    (js2-let-node-lp node))
   ((js2-array-comp-node-p node)
    (js2-array-comp-node-lp node))
   ((js2-with-node-p node)
    (js2-with-node-lp node))
   ((js2-xml-dot-query-node-p node)
    (1+ (js2-infix-node-op-pos node)))
   (t
    (error "Unsupported node type: %s" (js2-node-short-name node)))))

;; Fake polymorphism... blech.
(defun js2-node-rp (node)
  "Return relative right-paren position for NODE, if applicable.
For `js2-elem-get-node' structs, returns right-bracket position.
Note that the position may be nil in the case of a parse error."
  (cond
   ((js2-elem-get-node-p node)
    (js2-elem-get-node-rb node))
   ((js2-loop-node-p node)
    (js2-loop-node-rp node))
   ((js2-function-node-p node)
    (js2-function-node-rp node))
   ((js2-if-node-p node)
    (js2-if-node-rp node))
   ((js2-new-node-p node)
    (js2-new-node-rp node))
   ((js2-call-node-p node)
    (js2-call-node-rp node))
   ((js2-paren-node-p node)
    (+ (js2-node-pos node) (js2-node-len node)))
   ((js2-switch-node-p node)
    (js2-switch-node-rp node))
   ((js2-catch-node-p node)
    (js2-catch-node-rp node))
   ((js2-let-node-p node)
    (js2-let-node-rp node))
   ((js2-array-comp-node-p node)
    (js2-array-comp-node-rp node))
   ((js2-with-node-p node)
    (js2-with-node-rp node))
   ((js2-xml-dot-query-node-p node)
    (1+ (js2-xml-dot-query-node-rp node)))
   (t
    (error "Unsupported node type: %s" (js2-node-short-name node)))))

(defsubst js2-node-first-child (node)
  "Return the first element of `js2-node-child-list' for NODE."
  (car (js2-node-child-list node)))

(defsubst js2-node-last-child (node)
  "Return the last element of `js2-node-last-child' for NODE."
  (car (last (js2-node-child-list node))))

(defun js2-node-prev-sibling (node)
  "Return the previous statement in parent.
Works for parents supported by `js2-node-child-list'.
Returns nil if NODE is not in the parent, or PARENT is
not a supported node, or if NODE is the first child."
  (let* ((p (js2-node-parent node))
         (kids (js2-node-child-list p))
         (sib (car kids)))
    (while (and kids
                (not (eq node (cadr kids))))
      (setq kids (cdr kids)
            sib (car kids)))
    sib))

(defun js2-node-next-sibling (node)
  "Return the next statement in parent block.
Returns nil if NODE is not in the block, or PARENT is not
a block node, or if NODE is the last statement."
  (let* ((p (js2-node-parent node))
         (kids (js2-node-child-list p)))
    (while (and kids
                (not (eq node (car kids))))
      (setq kids (cdr kids)))
    (cadr kids)))

(defun js2-node-find-child-before (pos parent &optional after)
  "Find the last child that starts before POS in parent.
If AFTER is non-nil, returns first child starting after POS.
POS is an absolute buffer position.  PARENT is any node
supported by `js2-node-child-list'.
Returns nil if no applicable child is found."
  (let ((kids (if (js2-function-node-p parent)
                  (js2-block-node-kids (js2-function-node-body parent))
                (js2-node-child-list parent)))
        (beg (if (js2-function-node-p parent)
                 (js2-node-abs-pos (js2-function-node-body parent))
               (js2-node-abs-pos parent)))
        kid result fn
        (continue t))
    (setq fn (if after '>= '<))
    (while (and kids continue)
      (setq kid (car kids))
      (if (funcall fn (+ beg (js2-node-pos kid)) pos)
          (setq result kid
                continue (if after nil t))
        (setq continue (if after t nil)))
      (setq kids (cdr kids)))
    result))

(defun js2-node-find-child-after (pos parent)
  "Find first child that starts after POS in parent.
POS is an absolute buffer position.  PARENT is any node
supported by `js2-node-child-list'.
Returns nil if no applicable child is found."
  (js2-node-find-child-before pos parent 'after))

(defun js2-node-replace-child (pos parent new-node)
  "Replace node at index POS in PARENT with NEW-NODE.
Only works for parents supported by `js2-node-child-list'."
  (let ((kids (js2-node-child-list parent))
        (i 0))
    (while (< i pos)
      (setq kids (cdr kids)
            i (1+ i)))
    (setcar kids new-node)
    (js2-node-add-children parent new-node)))

(defun js2-node-buffer (n)
  "Return the buffer associated with AST N.
Returns nil if the buffer is not set as a property on the root
node, or if parent links were not recorded during parsing."
  (let ((root (js2-node-root n)))
    (and root
         (js2-ast-root-p root)
         (js2-ast-root-buffer root))))

(defun js2-block-node-push (n kid)
  "Push js2-node KID onto the end of js2-block-node N's child list.
KID is always added to the -end- of the kids list.
Function also calls `js2-node-add-children' to add the parent link."
  (let ((kids (js2-node-child-list n)))
    (if kids
        (setcdr kids (nconc (cdr kids) (list kid)))
      (js2-node-set-child-list n (list kid)))
    (js2-node-add-children n kid)))

(defun js2-node-string (node)
  (with-current-buffer (or (js2-node-buffer node)
                           (error "No buffer available for node %s" node))
    (let ((pos (js2-node-abs-pos node)))
      (buffer-substring-no-properties pos (+ pos (js2-node-len node))))))

;; Container for storing the node we're looking for in a traversal.
(js2-deflocal js2-discovered-node nil)

;; Keep track of absolute node position during traversals.
(js2-deflocal js2-visitor-offset nil)

(js2-deflocal js2-node-search-point nil)

(when js2-mode-dev-mode-p
  (defun js2-find-node-at-point ()
    (interactive)
    (let ((node (js2-node-at-point)))
      (message "%s" (or node "No node found at point"))))
  (defun js2-node-name-at-point ()
    (interactive)
    (let ((node (js2-node-at-point)))
      (message "%s" (if node
                        (js2-node-short-name node)
                      "No node found at point.")))))

(defun js2-node-at-point (&optional pos skip-comments)
  "Return AST node at POS, a buffer position, defaulting to current point.
The `js2-mode-ast' variable must be set to the current parse tree.
Signals an error if the AST (`js2-mode-ast') is nil.
Always returns a node - if it can't find one, it returns the root.
If SKIP-COMMENTS is non-nil, comment nodes are ignored."
  (let ((ast js2-mode-ast)
        result)
    (unless ast
      (error "No JavaScript AST available"))
    ;; Look through comments first, since they may be inside nodes that
    ;; would otherwise report a match.
    (setq pos (or pos (point))
          result (if (> pos (js2-node-abs-end ast))
                     ast
                   (if (not skip-comments)
                       (js2-comment-at-point pos))))
    (unless result
      (setq js2-discovered-node nil
            js2-visitor-offset 0
            js2-node-search-point pos)
      (unwind-protect
          (catch 'js2-visit-done
            (js2-visit-ast ast #'js2-node-at-point-visitor))
        (setq js2-visitor-offset nil
              js2-node-search-point nil))
      (setq result js2-discovered-node))
    ;; may have found a comment beyond end of last child node,
    ;; since visiting the ast-root looks at the comment-list last.
    (if (and skip-comments
             (js2-comment-node-p result))
        (setq result nil))
    (or result js2-mode-ast)))

(defun js2-node-at-point-visitor (node end-p)
  (let ((rel-pos (js2-node-pos node))
        abs-pos
        abs-end
        (point js2-node-search-point))
    (cond
     (end-p
      ;; this evaluates to a non-nil return value, even if it's zero
      (decf js2-visitor-offset rel-pos))
     ;; we already looked for comments before visiting, and don't want them now
     ((js2-comment-node-p node)
      nil)
     (t
      (setq abs-pos (incf js2-visitor-offset rel-pos)
            ;; we only want to use the node if the point is before
            ;; the last character position in the node, so we decrement
            ;; the absolute end by 1.
            abs-end (+ abs-pos (js2-node-len node) -1))
      (cond
       ;; If this node starts after search-point, stop the search.
       ((> abs-pos point)
        (throw 'js2-visit-done nil))
       ;; If this node ends before the search-point, don't check kids.
       ((> point abs-end)
        nil)
       (t
        ;; Otherwise point is within this node, possibly in a child.
        (setq js2-discovered-node node)
        t))))))  ; keep processing kids to look for more specific match

(defsubst js2-block-comment-p (node)
  "Return non-nil if NODE is a comment node of format `jsdoc' or `block'."
  (and (js2-comment-node-p node)
       (memq (js2-comment-node-format node) '(jsdoc block))))

;; TODO:  put the comments in a vector and binary-search them instead
(defun js2-comment-at-point (&optional pos)
  "Look through scanned comment nodes for one containing POS.
POS is a buffer position that defaults to current point.
Function returns nil if POS was not in any comment node."
  (let ((ast js2-mode-ast)
        (x (or pos (point)))
        beg end)
    (unless ast
      (error "No JavaScript AST available"))
    (catch 'done
      ;; Comments are stored in lexical order.
      (dolist (comment (js2-ast-root-comments ast) nil)
        (setq beg (js2-node-abs-pos comment)
              end (+ beg (js2-node-len comment)))
        (if (and (>= x beg)
                 (<= x end))
            (throw 'done comment))))))

(defun js2-mode-find-parent-fn (node)
  "Find function enclosing NODE.
Returns nil if NODE is not inside a function."
  (setq node (js2-node-parent node))
  (while (and node (not (js2-function-node-p node)))
    (setq node (js2-node-parent node)))
  (and (js2-function-node-p node) node))

(defun js2-mode-find-enclosing-fn (node)
  "Find function or root enclosing NODE."
  (if (js2-ast-root-p node)
      node
    (setq node (js2-node-parent node))
    (while (not (or (js2-ast-root-p node)
                    (js2-function-node-p node)))
      (setq node (js2-node-parent node)))
    node))

(defun js2-mode-find-enclosing-node (beg end)
  "Find script or function fully enclosing BEG and END."
  (let ((node (js2-node-at-point beg))
        pos
        (continue t))
    (while continue
      (if (or (js2-ast-root-p node)
              (and (js2-function-node-p node)
                   (<= (setq pos (js2-node-abs-pos node)) beg)
                   (>= (+ pos (js2-node-len node)) end)))
          (setq continue nil)
        (setq node (js2-node-parent node))))
    node))

(defun js2-node-parent-script-or-fn (node)
  "Find script or function immediately enclosing NODE.
If NODE is the ast-root, returns nil."
  (if (js2-ast-root-p node)
      nil
    (setq node (js2-node-parent node))
    (while (and node (not (or (js2-function-node-p node)
                              (js2-script-node-p node))))
      (setq node (js2-node-parent node)))
    node))

(defun js2-nested-function-p (node)
  "Return t if NODE is a nested function, or is inside a nested function."
  (unless (js2-ast-root-p node)
    (js2-function-node-p (if (js2-function-node-p node)
                             (js2-node-parent-script-or-fn node)
                           (js2-node-parent-script-or-fn
                            (js2-node-parent-script-or-fn node))))))

(defun js2-mode-shift-kids (kids start offset)
  (dolist (kid kids)
    (if (> (js2-node-pos kid) start)
        (incf (js2-node-pos kid) offset))))

(defun js2-mode-shift-children (parent start offset)
  "Update start-positions of all children of PARENT beyond START."
  (let ((root (js2-node-root parent)))
    (js2-mode-shift-kids (js2-node-child-list parent) start offset)
    (js2-mode-shift-kids (js2-ast-root-comments root) start offset)))

(defun js2-node-is-descendant (node ancestor)
  "Return t if NODE is a descendant of ANCESTOR."
  (while (and node
              (not (eq node ancestor)))
    (setq node (js2-node-parent node)))
  node)

;;; visitor infrastructure

(defun js2-visit-none (node callback)
  "Visitor for AST node that have no node children."
  nil)

(defun js2-print-none (node indent)
  "Visitor for AST node with no printed representation.")

(defun js2-print-body (node indent)
  "Print a statement, or a block without braces."
  (if (js2-block-node-p node)
      (dolist (kid (js2-block-node-kids node))
        (js2-print-ast kid indent))
    (js2-print-ast node indent)))

(defun js2-print-list (args &optional delimiter)
  (loop with len = (length args)
        for arg in args
        for count from 1
        do
        (when arg (js2-print-ast arg 0))
        (if (< count len)
            (insert (or delimiter ", ")))))

(defun js2-print-tree (ast)
  "Prints an AST to the current buffer.
Makes `js2-ast-parent-nodes' available to the printer functions."
  (let ((max-lisp-eval-depth (max max-lisp-eval-depth 1500)))
    (js2-print-ast ast)))

(defun js2-print-ast (node &optional indent)
  "Helper function for printing AST nodes.
Requires `js2-ast-parent-nodes' to be non-nil.
You should use `js2-print-tree' instead of this function."
  (let ((printer (get (aref node 0) 'js2-printer))
        (i (or indent 0))
        (pos (js2-node-abs-pos node)))
    ;; TODO:  wedge comments in here somewhere
    (if printer
        (funcall printer node i))))

(defconst js2-side-effecting-tokens
  (let ((tokens (make-bool-vector js2-num-tokens nil)))
    (dolist (tt (list js2-ASSIGN
                      js2-ASSIGN_ADD
                      js2-ASSIGN_BITAND
                      js2-ASSIGN_BITOR
                      js2-ASSIGN_BITXOR
                      js2-ASSIGN_DIV
                      js2-ASSIGN_LSH
                      js2-ASSIGN_MOD
                      js2-ASSIGN_MUL
                      js2-ASSIGN_RSH
                      js2-ASSIGN_SUB
                      js2-ASSIGN_URSH
                      js2-BLOCK
                      js2-BREAK
                      js2-CALL
                      js2-CATCH
                      js2-CATCH_SCOPE
                      js2-CONST
                      js2-CONTINUE
                      js2-DEBUGGER
                      js2-DEC
                      js2-DELPROP
                      js2-DEL_REF
                      js2-DO
                      js2-ELSE
                      js2-EMPTY
                      js2-ENTERWITH
                      js2-EXPORT
                      js2-EXPR_RESULT
                      js2-FINALLY
                      js2-FOR
                      js2-FUNCTION
                      js2-GOTO
                      js2-IF
                      js2-IFEQ
                      js2-IFNE
                      js2-IMPORT
                      js2-INC
                      js2-JSR
                      js2-LABEL
                      js2-LEAVEWITH
                      js2-LET
                      js2-LETEXPR
                      js2-LOCAL_BLOCK
                      js2-LOOP
                      js2-NEW
                      js2-REF_CALL
                      js2-RETHROW
                      js2-RETURN
                      js2-RETURN_RESULT
                      js2-SEMI
                      js2-SETELEM
                      js2-SETELEM_OP
                      js2-SETNAME
                      js2-SETPROP
                      js2-SETPROP_OP
                      js2-SETVAR
                      js2-SET_REF
                      js2-SET_REF_OP
                      js2-SWITCH
                      js2-TARGET
                      js2-THROW
                      js2-TRY
                      js2-VAR
                      js2-WHILE
                      js2-WITH
                      js2-WITHEXPR
                      js2-YIELD))
      (aset tokens tt t))
    (if js2-instanceof-has-side-effects
        (aset tokens js2-INSTANCEOF t))
    tokens))

(defun js2-node-has-side-effects (node)
  "Return t if NODE has side effects."
  (when node  ; makes it easier to handle malformed expressions
    (let ((tt (js2-node-type node)))
      (cond
       ;; This doubtless needs some work, since EXPR_VOID is used
       ;; in several ways in Rhino and I may not have caught them all.
       ;; I'll wait for people to notice incorrect warnings.
       ((and (= tt js2-EXPR_VOID)
             (js2-expr-stmt-node-p node)) ; but not if EXPR_RESULT
        (let ((expr (js2-expr-stmt-node-expr node)))
          (or (js2-node-has-side-effects expr)
              (when (js2-string-node-p expr)
                (string= "use strict" (js2-string-node-value expr))))))
       ((= tt js2-COMMA)
        (js2-node-has-side-effects (js2-infix-node-right node)))
       ((or (= tt js2-AND)
            (= tt js2-OR))
        (or (js2-node-has-side-effects (js2-infix-node-right node))
            (js2-node-has-side-effects (js2-infix-node-left node))))
       ((= tt js2-HOOK)
        (and (js2-node-has-side-effects (js2-cond-node-true-expr node))
             (js2-node-has-side-effects (js2-cond-node-false-expr node))))
       ((js2-paren-node-p node)
        (js2-node-has-side-effects (js2-paren-node-expr node)))
       ((= tt js2-ERROR) ; avoid cascaded error messages
        nil)
       (t
        (aref js2-side-effecting-tokens tt))))))

(defun js2-member-expr-leftmost-name (node)
  "For an expr such as foo.bar.baz, return leftmost node foo.
NODE is any `js2-node' object.  If it represents a member expression,
which is any sequence of property gets, element-gets, function calls,
or xml descendants/filter operators, then we look at the lexically
leftmost (first) node in the chain.  If it is a name-node we return it.
Note that NODE can be a raw name-node and it will be returned as well.
If NODE is not a name-node or member expression, or if it is a member
expression whose leftmost target is not a name node, returns nil."
  (let ((continue t)
        result)
    (while (and continue (not result))
      (cond
       ((js2-name-node-p node)
        (setq result node))
       ((js2-prop-get-node-p node)
        (setq node (js2-prop-get-node-left node)))
       ;; TODO:  handle call-nodes, xml-nodes, others?
       (t
        (setq continue nil))))
    result))

(defconst js2-stmt-node-types
  (list js2-BLOCK
        js2-BREAK
        js2-CONTINUE
        js2-DEFAULT  ; e4x "default xml namespace" statement
        js2-DO
        js2-EXPR_RESULT
        js2-EXPR_VOID
        js2-FOR
        js2-IF
        js2-RETURN
        js2-SWITCH
        js2-THROW
        js2-TRY
        js2-WHILE
        js2-WITH)
  "Node types that only appear in statement contexts.
The list does not include nodes that always appear as the child
of another specific statement type, such as switch-cases,
catch and finally blocks, and else-clauses.  The list also excludes
nodes like yield, let and var, which may appear in either expression
or statement context, and in the latter context always have a
`js2-expr-stmt-node' parent.  Finally, the list does not include
functions or scripts, which are treated separately from statements
by the JavaScript parser and runtime.")

(defun js2-stmt-node-p (node)
  "Heuristic for figuring out if NODE is a statement.
Some node types can appear in either an expression context or a
statement context, e.g. let-nodes, yield-nodes, and var-decl nodes.
For these node types in a statement context, the parent will be a
`js2-expr-stmt-node'.
Functions aren't included in the check."
  (memq (js2-node-type node) js2-stmt-node-types))

(defun js2-mode-find-first-stmt (node)
  "Search upward starting from NODE looking for a statement.
For purposes of this function, a `js2-function-node' counts."
  (while (not (or (js2-stmt-node-p node)
                  (js2-function-node-p node)))
    (setq node (js2-node-parent node)))
  node)

(defun js2-node-parent-stmt (node)
  "Return the node's first ancestor that is a statement.
Returns nil if NODE is a `js2-ast-root'.  Note that any expression
appearing in a statement context will have a parent that is a
`js2-expr-stmt-node' that will be returned by this function."
  (let ((parent (js2-node-parent node)))
    (if (or (null parent)
            (js2-stmt-node-p parent)
            (and (js2-function-node-p parent)
                 (not (eq (js2-function-node-form parent)
                          'FUNCTION_EXPRESSION))))
        parent
      (js2-node-parent-stmt parent))))

;; In the Mozilla Rhino sources, Roshan James writes:
;;  Does consistent-return analysis on the function body when strict mode is
;;  enabled.
;;
;;    function (x) { return (x+1) }
;;
;;  is ok, but
;;
;;    function (x) { if (x < 0) return (x+1); }
;;
;;  is not because the function can potentially return a value when the
;;  condition is satisfied and if not, the function does not explicitly
;;  return a value.
;;
;;  This extends to checking mismatches such as "return" and "return <value>"
;;  used in the same function. Warnings are not emitted if inconsistent
;;  returns exist in code that can be statically shown to be unreachable.
;;  Ex.
;;    function (x) { while (true) { ... if (..) { return value } ... } }
;;
;;  emits no warning. However if the loop had a break statement, then a
;;  warning would be emitted.
;;
;;  The consistency analysis looks at control structures such as loops, ifs,
;;  switch, try-catch-finally blocks, examines the reachable code paths and
;;  warns the user about an inconsistent set of termination possibilities.
;;
;;  These flags enumerate the possible ways a statement/function can
;;  terminate. These flags are used by endCheck() and by the Parser to
;;  detect inconsistent return usage.
;;
;;  END_UNREACHED is reserved for code paths that are assumed to always be
;;  able to execute (example: throw, continue)
;;
;;  END_DROPS_OFF indicates if the statement can transfer control to the
;;  next one. Statement such as return dont. A compound statement may have
;;  some branch that drops off control to the next statement.
;;
;;  END_RETURNS indicates that the statement can return with no value.
;;  END_RETURNS_VALUE indicates that the statement can return a value.
;;
;;  A compound statement such as
;;  if (condition) {
;;    return value;
;;  }
;;  Will be detected as (END_DROPS_OFF | END_RETURN_VALUE) by endCheck()

(defconst js2-END_UNREACHED 0)
(defconst js2-END_DROPS_OFF 1)
(defconst js2-END_RETURNS 2)
(defconst js2-END_RETURNS_VALUE 4)
(defconst js2-END_YIELDS 8)

(defun js2-has-consistent-return-usage (node)
  "Check that every return usage in a function body is consistent.
Returns t if the function satisfies strict mode requirement."
  (let ((n (js2-end-check node)))
    ;; either it doesn't return a value in any branch...
    (or (js2-flag-not-set-p n js2-END_RETURNS_VALUE)
        ;; or it returns a value (or is unreached) at every branch
        (js2-flag-not-set-p n (logior js2-END_DROPS_OFF
                                      js2-END_RETURNS
                                      js2-END_YIELDS)))))

(defun js2-end-check-if (node)
  "Ensure that return usage in then/else blocks is consistent.
If there is no else block, then the return statement can fall through.
Returns logical OR of END_* flags"
  (let ((th (js2-if-node-then-part node))
        (el (js2-if-node-else-part node)))
    (if (null th)
        js2-END_UNREACHED
      (logior (js2-end-check th) (if el
                                     (js2-end-check el)
                                   js2-END_DROPS_OFF)))))

(defun js2-end-check-switch (node)
  "Consistency of return statements is checked between the case statements.
If there is no default, then the switch can fall through. If there is a
default, we check to see if all code paths in the default return or if
there is a code path that can fall through.
Returns logical OR of END_* flags."
  (let ((rv js2-END_UNREACHED)
        default-case)
    ;; examine the cases
    (catch 'break
      (dolist (c (js2-switch-node-cases node))
        (if (js2-case-node-expr c)
            (js2-set-flag rv (js2-end-check-block c))
          (setq default-case c)
          (throw 'break nil))))
    ;; we don't care how the cases drop into each other
    (js2-clear-flag rv js2-END_DROPS_OFF)
    ;; examine the default
    (js2-set-flag rv (if default-case
                         (js2-end-check default-case)
                       js2-END_DROPS_OFF))
    rv))

(defun js2-end-check-try (node)
 "If the block has a finally, return consistency is checked in the
finally block. If all code paths in the finally return, then the
returns in the try-catch blocks don't matter. If there is a code path
that does not return or if there is no finally block, the returns
of the try and catch blocks are checked for mismatch.
Returns logical OR of END_* flags."
 (let ((finally (js2-try-node-finally-block node))
       rv)
   ;; check the finally if it exists
   (setq rv (if finally
                (js2-end-check (js2-finally-node-body finally))
              js2-END_DROPS_OFF))
   ;; If the finally block always returns, then none of the returns
   ;; in the try or catch blocks matter.
   (when (js2-flag-set-p rv js2-END_DROPS_OFF)
     (js2-clear-flag rv js2-END_DROPS_OFF)
     ;; examine the try block
     (js2-set-flag rv (js2-end-check (js2-try-node-try-block node)))
     ;; check each catch block
     (dolist (cb (js2-try-node-catch-clauses node))
       (js2-set-flag rv (js2-end-check (js2-catch-node-block cb)))))
   rv))

(defun js2-end-check-loop (node)
  "Return statement in the loop body must be consistent.
The default assumption for any kind of a loop is that it will eventually
terminate.  The only exception is a loop with a constant true condition.
Code that follows such a loop is examined only if one can determine
statically that there is a break out of the loop.

    for(... ; ... ; ...) {}
    for(... in ... ) {}
    while(...) { }
    do { } while(...)

Returns logical OR of END_* flags."
  (let ((rv (js2-end-check (js2-loop-node-body node)))
        (condition (cond
                    ((js2-while-node-p node)
                     (js2-while-node-condition node))
                     ((js2-do-node-p node)
                      (js2-do-node-condition node))
                     ((js2-for-node-p node)
                      (js2-for-node-condition node)))))

    ;; check to see if the loop condition is always true
    (if (and condition
             (eq (js2-always-defined-boolean-p condition) 'ALWAYS_TRUE))
        (js2-clear-flag rv js2-END_DROPS_OFF))

    ;; look for effect of breaks
    (js2-set-flag rv (js2-node-get-prop node
                                        'CONTROL_BLOCK_PROP
                                        js2-END_UNREACHED))
    rv))

(defun js2-end-check-block (node)
  "A general block of code is examined statement by statement.
If any statement (even a compound one) returns in all branches, then
subsequent statements are not examined.
Returns logical OR of END_* flags."
  (let* ((rv js2-END_DROPS_OFF)
         (kids (js2-block-node-kids node))
         (n (car kids)))
    ;; Check each statment.  If the statement can continue onto the next
    ;; one (i.e. END_DROPS_OFF is set), then check the next statement.
    (while (and n (js2-flag-set-p rv js2-END_DROPS_OFF))
      (js2-clear-flag rv js2-END_DROPS_OFF)
      (js2-set-flag rv (js2-end-check n))
      (setq kids (cdr kids)
            n (car kids)))
    rv))

(defun js2-end-check-label (node)
  "A labeled statement implies that there may be a break to the label.
The function processes the labeled statement and then checks the
CONTROL_BLOCK_PROP property to see if there is ever a break to the
particular label.
Returns logical OR of END_* flags."
  (let ((rv (js2-end-check (js2-labeled-stmt-node-stmt node))))
    (logior rv (js2-node-get-prop node
                                  'CONTROL_BLOCK_PROP
                                  js2-END_UNREACHED))))

(defun js2-end-check-break (node)
  "When a break is encountered annotate the statement being broken
out of by setting its CONTROL_BLOCK_PROP property.
Returns logical OR of END_* flags."
  (and (js2-break-node-target node)
       (js2-node-set-prop (js2-break-node-target node)
                          'CONTROL_BLOCK_PROP
                          js2-END_DROPS_OFF))
  js2-END_UNREACHED)

(defun js2-end-check (node)
  "Examine the body of a function, doing a basic reachability analysis.
Returns a combination of flags END_* flags that indicate
how the function execution can terminate. These constitute only the
pessimistic set of termination conditions. It is possible that at
runtime certain code paths will never be actually taken. Hence this
analysis will flag errors in cases where there may not be errors.
Returns logical OR of END_* flags"
  (let (kid)
    (cond
     ((js2-break-node-p node)
      (js2-end-check-break node))
     ((js2-expr-stmt-node-p node)
      (if (setq kid (js2-expr-stmt-node-expr node))
          (js2-end-check kid)
        js2-END_DROPS_OFF))
     ((or (js2-continue-node-p node)
          (js2-throw-node-p node))
      js2-END_UNREACHED)
     ((js2-return-node-p node)
      (if (setq kid (js2-return-node-retval node))
          js2-END_RETURNS_VALUE
        js2-END_RETURNS))
     ((js2-loop-node-p node)
      (js2-end-check-loop node))
     ((js2-switch-node-p node)
      (js2-end-check-switch node))
     ((js2-labeled-stmt-node-p node)
      (js2-end-check-label node))
     ((js2-if-node-p node)
      (js2-end-check-if node))
     ((js2-try-node-p node)
      (js2-end-check-try node))
     ((js2-block-node-p node)
      (if (null (js2-block-node-kids node))
          js2-END_DROPS_OFF
        (js2-end-check-block node)))
     ((js2-yield-node-p node)
      js2-END_YIELDS)
     (t
      js2-END_DROPS_OFF))))

(defun js2-always-defined-boolean-p (node)
  "Check if NODE always evaluates to true or false in boolean context.
Returns 'ALWAYS_TRUE, 'ALWAYS_FALSE, or nil if it's neither always true
nor always false."
  (let ((tt (js2-node-type node))
        num)
    (cond
     ((or (= tt js2-FALSE) (= tt js2-NULL))
      'ALWAYS_FALSE)
     ((= tt js2-TRUE)
      'ALWAYS_TRUE)
     ((= tt js2-NUMBER)
      (setq num (js2-number-node-num-value node))
      (if (and (not (eq num 0.0e+NaN))
               (not (zerop num)))
          'ALWAYS_TRUE
        'ALWAYS_FALSE))
     (t
      nil))))

;;; Scanner -- a port of Mozilla Rhino's lexer.
;; Corresponds to Rhino files Token.java and TokenStream.java.

(defvar js2-tokens nil
  "List of all defined token names.")  ; initialized in `js2-token-names'

(defconst js2-token-names
  (let* ((names (make-vector js2-num-tokens -1))
         (case-fold-search nil)  ; only match js2-UPPER_CASE
         (syms (apropos-internal "^js2-\\(?:[A-Z_]+\\)")))
    (loop for sym in syms
          for i from 0
          do
          (unless (or (memq sym '(js2-EOF_CHAR js2-ERROR))
                      (not (boundp sym)))
            (aset names (symbol-value sym)           ; code, e.g. 152
                  (downcase
                   (substring (symbol-name sym) 4))) ; name, e.g. "let"
            (push sym js2-tokens)))
    names)
  "Vector mapping int values to token string names, sans `js2-' prefix.")

(defun js2-token-name (tok)
  "Return a string name for TOK, a token symbol or code.
Signals an error if it's not a recognized token."
  (let ((code tok))
    (if (symbolp tok)
        (setq code (symbol-value tok)))
    (if (eq code -1)
        "ERROR"
      (if (and (numberp code)
               (not (minusp code))
               (< code js2-num-tokens))
          (aref js2-token-names code)
        (error "Invalid token: %s" code)))))

(defsubst js2-token-sym (tok)
  "Return symbol for TOK given its code, e.g. 'js2-LP for code 86."
  (intern (js2-token-name tok)))

(defconst js2-token-codes
  (let ((table (make-hash-table :test 'eq :size 256)))
    (loop for name across js2-token-names
          for sym = (intern (concat "js2-" (upcase name)))
          do
          (puthash sym (symbol-value sym) table))
    ;; clean up a few that are "wrong" in Rhino's token codes
    (puthash 'js2-DELETE js2-DELPROP table)
    table)
  "Hashtable mapping token symbols to their bytecodes.")

(defsubst js2-token-code (sym)
  "Return code for token symbol SYM, e.g. 86 for 'js2-LP."
  (or (gethash sym js2-token-codes)
      (error "Invalid token symbol: %s " sym)))  ; signal code bug

(defun js2-report-scan-error (msg &optional no-throw beg len)
  (setq js2-token-end js2-ts-cursor)
  (js2-report-error msg nil
                    (or beg js2-token-beg)
                    (or len (- js2-token-end js2-token-beg)))
  (unless no-throw
    (throw 'return js2-ERROR)))

(defun js2-get-string-from-buffer ()
  "Reverse the char accumulator and return it as a string."
  (setq js2-token-end js2-ts-cursor)
  (if js2-ts-string-buffer
      (apply #'string (nreverse js2-ts-string-buffer))
    ""))

;; TODO:  could potentially avoid a lot of consing by allocating a
;; char buffer the way Rhino does.
(defsubst js2-add-to-string (c)
  (push c js2-ts-string-buffer))

;; Note that when we "read" the end-of-file, we advance js2-ts-cursor
;; to (1+ (point-max)), which lets the scanner treat end-of-file like
;; any other character:  when it's not part of the current token, we
;; unget it, allowing it to be read again by the following call.
(defsubst js2-unget-char ()
  (decf js2-ts-cursor))

;; Rhino distinguishes \r and \n line endings.  We don't need to
;; because we only scan from Emacs buffers, which always use \n.
(defun js2-get-char ()
  "Read and return the next character from the input buffer.
Increments `js2-ts-lineno' if the return value is a newline char.
Updates `js2-ts-cursor' to the point after the returned char.
Returns `js2-EOF_CHAR' if we hit the end of the buffer.
Also updates `js2-ts-hit-eof' and `js2-ts-line-start' as needed."
  (let (c)
    ;; check for end of buffer
    (if (>= js2-ts-cursor (point-max))
        (setq js2-ts-hit-eof t
              js2-ts-cursor (1+ js2-ts-cursor)
              c js2-EOF_CHAR)  ; return value
      ;; otherwise read next char
      (setq c (char-before (incf js2-ts-cursor)))
      ;; if we read a newline, update counters
      (if (= c ?\n)
          (setq js2-ts-line-start js2-ts-cursor
                js2-ts-lineno (1+ js2-ts-lineno)))
      ;; TODO:  skip over format characters
      c)))

(defun js2-read-unicode-escape ()
  "Read a \\uNNNN sequence from the input.
Assumes the ?\ and ?u have already been read.
Returns the unicode character, or nil if it wasn't a valid character.
Doesn't change the values of any scanner variables."
  ;; I really wish I knew a better way to do this, but I can't
  ;; find the Emacs function that takes a 16-bit int and converts
  ;; it to a Unicode/utf-8 character.  So I basically eval it with (read).
  ;; Have to first check that it's 4 hex characters or it may stop
  ;; the read early.
  (ignore-errors
    (let ((s (buffer-substring-no-properties js2-ts-cursor
                                             (+ 4 js2-ts-cursor))))
      (if (string-match "[a-zA-Z0-9]\\{4\\}" s)
          (read (concat "?\\u" s))))))

(defun js2-match-char (test)
  "Consume and return next character if it matches TEST, a character.
Returns nil and consumes nothing if TEST is not the next character."
  (let ((c (js2-get-char)))
    (if (eq c test)
        t
      (js2-unget-char)
      nil)))

(defun js2-peek-char ()
  (prog1
      (js2-get-char)
    (js2-unget-char)))

(defun js2-java-identifier-start-p (c)
  (or
   (memq c '(?$ ?_))
   (js2-char-uppercase-p c)
   (js2-char-lowercase-p c)))

(defun js2-java-identifier-part-p (c)
  "Implementation of java.lang.Character.isJavaIdentifierPart()."
  ;; TODO:  make me Unicode-friendly.  See comments above.
  (or
   (memq c '(?$ ?_))
   (js2-char-uppercase-p c)
   (js2-char-lowercase-p c)
   (and (>= c ?0) (<= c ?9))))

(defun js2-alpha-p (c)
  (cond ((and (<= ?A c) (<= c ?Z)) t)
        ((and (<= ?a c) (<= c ?z)) t)
        (t nil)))

(defsubst js2-digit-p (c)
  (and (<= ?0 c) (<= c ?9)))

(defun js2-js-space-p (c)
  (if (<= c 127)
      (memq c '(#x20 #x9 #xB #xC #xD))
    (or
     (eq c #xA0)
     ;; TODO:  change this nil to check for Unicode space character
     nil)))

(defconst js2-eol-chars (list js2-EOF_CHAR ?\n ?\r))

(defun js2-skip-line ()
  "Skip to end of line."
  (let (c)
    (while (not (memq (setq c (js2-get-char)) js2-eol-chars)))
    (js2-unget-char)
    (setq js2-token-end js2-ts-cursor)))

(defun js2-init-scanner (&optional buf line)
  "Create token stream for BUF starting on LINE.
BUF defaults to `current-buffer' and LINE defaults to 1.

A buffer can only have one scanner active at a time, which yields
dramatically simpler code than using a defstruct.  If you need to
have simultaneous scanners in a buffer, copy the regions to scan
into temp buffers."
  (with-current-buffer (or buf (current-buffer))
    (setq js2-ts-dirty-line nil
          js2-ts-regexp-flags nil
          js2-ts-string ""
          js2-ts-number nil
          js2-ts-hit-eof nil
          js2-ts-line-start 0
          js2-ts-lineno (or line 1)
          js2-ts-line-end-char -1
          js2-ts-cursor (point-min)
          js2-ts-is-xml-attribute nil
          js2-ts-xml-is-tag-content nil
          js2-ts-xml-open-tags-count 0
          js2-ts-string-buffer nil)))

;; This function uses the cached op, string and number fields in
;; TokenStream; if getToken has been called since the passed token
;; was scanned, the op or string printed may be incorrect.
(defun js2-token-to-string (token)
  ;; Not sure where this function is used in Rhino.  Not tested.
  (if (not js2-debug-print-trees)
      ""
    (let ((name (js2-token-name token)))
      (cond
       ((memq token (list js2-STRING js2-REGEXP js2-NAME))
        (concat name " `" js2-ts-string "'"))
       ((eq token js2-NUMBER)
        (format "NUMBER %g" js2-ts-number))
       (t
        name)))))

(defconst js2-keywords
  '(break
    case catch const continue
    debugger default delete do
    else enum
    false finally for function
    if in instanceof import
    let
    new null
    return
    switch
    this throw true try typeof
    var void
    while with
    yield))

;; Token names aren't exactly the same as the keywords, unfortunately.
;; E.g. enum isn't in the tokens, and delete is js2-DELPROP.
(defconst js2-kwd-tokens
  (let ((table (make-vector js2-num-tokens nil))
        (tokens
         (list js2-BREAK
               js2-CASE js2-CATCH js2-CONST js2-CONTINUE
               js2-DEBUGGER js2-DEFAULT js2-DELPROP js2-DO
               js2-ELSE
               js2-FALSE js2-FINALLY js2-FOR js2-FUNCTION
               js2-IF js2-IN js2-INSTANCEOF js2-IMPORT
               js2-LET
               js2-NEW js2-NULL
               js2-RETURN
               js2-SWITCH
               js2-THIS js2-THROW js2-TRUE js2-TRY js2-TYPEOF
               js2-VAR
               js2-WHILE js2-WITH
               js2-YIELD)))
    (dolist (i tokens)
      (aset table i 'font-lock-keyword-face))
    (aset table js2-STRING 'font-lock-string-face)
    (aset table js2-REGEXP 'font-lock-string-face)
    (aset table js2-COMMENT 'font-lock-comment-face)
    (aset table js2-THIS 'font-lock-builtin-face)
    (aset table js2-VOID 'font-lock-constant-face)
    (aset table js2-NULL 'font-lock-constant-face)
    (aset table js2-TRUE 'font-lock-constant-face)
    (aset table js2-FALSE 'font-lock-constant-face)
    table)
  "Vector whose values are non-nil for tokens that are keywords.
The values are default faces to use for highlighting the keywords.")

(defconst js2-reserved-words
  '(abstract
    boolean byte
    char class
    double
    enum export extends
    final float
    goto
    implements import int interface
    long
    native
    package private protected public
    short static super synchronized
    throws transient
    volatile))

(defconst js2-keyword-names
  (let ((table (make-hash-table :test 'equal)))
    (loop for k in js2-keywords
          do (puthash
              (symbol-name k)                            ; instanceof
              (intern (concat "js2-"
                              (upcase (symbol-name k)))) ; js2-INSTANCEOF
              table))
    table)
  "JavaScript keywords by name, mapped to their symbols.")

(defconst js2-reserved-word-names
  (let ((table (make-hash-table :test 'equal)))
    (loop for k in js2-reserved-words
          do
          (puthash (symbol-name k) 'js2-RESERVED table))
    table)
  "JavaScript reserved words by name, mapped to 'js2-RESERVED.")

(defun js2-collect-string (buf)
  "Convert BUF, a list of chars, to a string.
Reverses BUF before converting."
  (cond
   ((stringp buf)
    buf)
   ((null buf)  ; for emacs21 compat
    "")
   (t
    (if buf
        (apply #'string (nreverse buf))
      ""))))

(defun js2-string-to-keyword (s)
  "Return token for S, a string, if S is a keyword or reserved word.
Returns a symbol such as 'js2-BREAK, or nil if not keyword/reserved."
  (or (gethash s js2-keyword-names)
      (gethash s js2-reserved-word-names)))

(defsubst js2-ts-set-char-token-bounds ()
  "Used when next token is one character."
  (setq js2-token-beg (1- js2-ts-cursor)
        js2-token-end js2-ts-cursor))

(defsubst js2-ts-return (token)
  "Return an N-character TOKEN from `js2-get-token'.
Updates `js2-token-end' accordingly."
  (setq js2-token-end js2-ts-cursor)
  (throw 'return token))

(defun js2-x-digit-to-int (c accumulator)
  "Build up a hex number.
If C is a hexadecimal digit, return ACCUMULATOR * 16 plus
corresponding number.  Otherwise return -1."
  (catch 'return
    (catch 'check
      ;; Use 0..9 < A..Z < a..z
      (cond
       ((<= c ?9)
        (decf c ?0)
        (if (<= 0 c)
            (throw 'check nil)))
       ((<= c ?F)
        (when (<= ?A c)
          (decf c (- ?A 10))
          (throw 'check nil)))
       ((<= c ?f)
        (when (<= ?a c)
          (decf c (- ?a 10))
          (throw 'check nil))))
      (throw 'return -1))
    (logior c (lsh accumulator 4))))

(defun js2-get-token ()
  "Return next JavaScript token, an int such as js2-RETURN."
  (let (c c1 identifier-start is-unicode-escape-start
        contains-escape escape-val escape-start str result base
        is-integer quote-char val look-for-slash continue)
    (catch 'return
      (while t
        ;; Eat whitespace, possibly sensitive to newlines.
        (setq continue t)
        (while continue
          (setq c (js2-get-char))
          (cond
           ((eq c js2-EOF_CHAR)
            (js2-ts-set-char-token-bounds)
            (throw 'return js2-EOF))
           ((eq c ?\n)
            (js2-ts-set-char-token-bounds)
            (setq js2-ts-dirty-line nil)
            (throw 'return js2-EOL))
           ((not (js2-js-space-p c))
            (if (/= c ?-)               ; in case end of HTML comment
                (setq js2-ts-dirty-line t))
            (setq continue nil))))
        ;; Assume the token will be 1 char - fixed up below.
        (js2-ts-set-char-token-bounds)
        (when (eq c ?@)
          (throw 'return js2-XMLATTR))
        ;; identifier/keyword/instanceof?
        ;; watch out for starting with a <backslash>
        (cond
         ((eq c ?\\)
          (setq c (js2-get-char))
          (if (eq c ?u)
              (setq identifier-start t
                    is-unicode-escape-start t
                    js2-ts-string-buffer nil)
            (setq identifier-start nil)
            (js2-unget-char)
            (setq c ?\\)))
         (t
          (when (setq identifier-start (js2-java-identifier-start-p c))
            (setq js2-ts-string-buffer nil)
            (js2-add-to-string c))))
        (when identifier-start
          (setq contains-escape is-unicode-escape-start)
          (catch 'break
            (while t
              (if is-unicode-escape-start
                  ;; strictly speaking we should probably push-back
                  ;; all the bad characters if the <backslash>uXXXX
                  ;; sequence is malformed. But since there isn't a
                  ;; correct context(is there?) for a bad Unicode
                  ;; escape sequence in an identifier, we can report
                  ;; an error here.
                  (progn
                    (setq escape-val 0)
                    (dotimes (i 4)
                      (setq c (js2-get-char)
                            escape-val (js2-x-digit-to-int c escape-val))
                      ;; Next check takes care of c < 0 and bad escape
                      (if (minusp escape-val)
                          (throw 'break nil)))
                    (if (minusp escape-val)
                        (js2-report-scan-error "msg.invalid.escape" t))
                    (js2-add-to-string escape-val)
                    (setq is-unicode-escape-start nil))
                (setq c (js2-get-char))
                (cond
                 ((eq c ?\\)
                  (setq c (js2-get-char))
                  (if (eq c ?u)
                      (setq is-unicode-escape-start t
                            contains-escape t)
                    (js2-report-scan-error "msg.illegal.character" t)))
                 (t
                  (if (or (eq c js2-EOF_CHAR)
                          (not (js2-java-identifier-part-p c)))
                      (throw 'break nil))
                  (js2-add-to-string c))))))
          (js2-unget-char)
          (setq str (js2-get-string-from-buffer))
          (unless contains-escape
            ;; OPT we shouldn't have to make a string (object!) to
            ;; check if it's a keyword.
            ;; Return the corresponding token if it's a keyword
            (when (setq result (js2-string-to-keyword str))
              (if (and (< js2-language-version 170)
                       (memq result '(js2-LET js2-YIELD)))
                  ;; LET and YIELD are tokens only in 1.7 and later
                  (setq result 'js2-NAME))
              (if (not (eq result 'js2-RESERVED))
                  (throw 'return (js2-token-code result)))
              (js2-report-warning "msg.reserved.keyword" str)))
          ;; If we want to intern these as Rhino does, just use (intern str)
          (setq js2-ts-string str)
          (throw 'return js2-NAME))     ; end identifier/kwd check
        ;; is it a number?
        (when (or (js2-digit-p c)
                  (and (eq c ?.) (js2-digit-p (js2-peek-char))))
          (setq js2-ts-string-buffer nil
                base 10)
          (when (eq c ?0)
            (setq c (js2-get-char))
            (cond
             ((or (eq c ?x) (eq c ?X))
              (setq base 16)
              (setq c (js2-get-char)))
             ((js2-digit-p c)
              (setq base 8))
             (t
              (js2-add-to-string ?0))))
          (if (eq base 16)
              (while (<= 0 (js2-x-digit-to-int c 0))
                (js2-add-to-string c)
                (setq c (js2-get-char)))
            (while (and (<= ?0 c) (<= c ?9))
              ;; We permit 08 and 09 as decimal numbers, which
              ;; makes our behavior a superset of the ECMA
              ;; numeric grammar.  We might not always be so
              ;; permissive, so we warn about it.
              (when (and (eq base 8) (>= c ?8))
                (js2-report-warning "msg.bad.octal.literal"
                                    (if (eq c ?8) "8" "9"))
                (setq base 10))
              (js2-add-to-string c)
              (setq c (js2-get-char))))
          (setq is-integer t)
          (when (and (eq base 10) (memq c '(?. ?e ?E)))
            (setq is-integer nil)
            (when (eq c ?.)
              (loop do
                    (js2-add-to-string c)
                    (setq c (js2-get-char))
                    while (js2-digit-p c)))
            (when (memq c '(?e ?E))
              (js2-add-to-string c)
              (setq c (js2-get-char))
              (when (memq c '(?+ ?-))
                (js2-add-to-string c)
                (setq c (js2-get-char)))
              (unless (js2-digit-p c)
                (js2-report-scan-error "msg.missing.exponent" t))
              (loop do
                    (js2-add-to-string c)
                    (setq c (js2-get-char))
                    while (js2-digit-p c))))
          (js2-unget-char)
          (setq js2-ts-string (js2-get-string-from-buffer)
                js2-ts-number
                (if (and (eq base 10) (not is-integer))
                    (string-to-number js2-ts-string)
                  ;; TODO:  call runtime number-parser.  Some of it is in
                  ;; js2-util.el, but I need to port ScriptRuntime.stringToNumber.
                  (string-to-number js2-ts-string)))
          (throw 'return js2-NUMBER))
        ;; is it a string?
        (when (memq c '(?\" ?\'))
          ;; We attempt to accumulate a string the fast way, by
          ;; building it directly out of the reader.  But if there
          ;; are any escaped characters in the string, we revert to
          ;; building it out of a string buffer.
          (setq quote-char c
                js2-ts-string-buffer nil
                c (js2-get-char))
          (catch 'break
            (while (/= c quote-char)
              (catch 'continue
                (when (or (eq c ?\n) (eq c js2-EOF_CHAR))
                  (js2-unget-char)
                  (setq js2-token-end js2-ts-cursor)
                  (js2-report-error "msg.unterminated.string.lit")
                  (throw 'return js2-STRING))
                (when (eq c ?\\)
                  ;; We've hit an escaped character
                  (setq c (js2-get-char))
                  (case c
                    (?b (setq c ?\b))
                    (?f (setq c ?\f))
                    (?n (setq c ?\n))
                    (?r (setq c ?\r))
                    (?t (setq c ?\t))
                    (?v (setq c ?\v))
                    (?u
                     (setq c1 (js2-read-unicode-escape))
                     (if js2-parse-ide-mode
                         (if c1
                             (progn
                               ;; just copy the string in IDE-mode
                               (js2-add-to-string ?\\)
                               (js2-add-to-string ?u)
                               (dotimes (i 3)
                                 (js2-add-to-string (js2-get-char)))
                               (setq c (js2-get-char))) ; added at end of loop
                           ;; flag it as an invalid escape
                           (js2-report-warning "msg.invalid.escape"
                                               nil (- js2-ts-cursor 2) 6))
                       ;; Get 4 hex digits; if the u escape is not
                       ;; followed by 4 hex digits, use 'u' + the
                       ;; literal character sequence that follows.
                       (js2-add-to-string ?u)
                       (setq escape-val 0)
                       (dotimes (i 4)
                         (setq c (js2-get-char)
                               escape-val (js2-x-digit-to-int c escape-val))
                         (if (minusp escape-val)
                             (throw 'continue nil))
                         (js2-add-to-string c))
                       ;; prepare for replace of stored 'u' sequence by escape value
                       (setq js2-ts-string-buffer (nthcdr 5 js2-ts-string-buffer)
                             c escape-val)))
                    (?x
                     ;; Get 2 hex digits, defaulting to 'x'+literal
                     ;; sequence, as above.
                     (setq c (js2-get-char)
                           escape-val (js2-x-digit-to-int c 0))
                     (if (minusp escape-val)
                         (progn
                           (js2-add-to-string ?x)
                           (throw 'continue nil))
                       (setq c1 c
                             c (js2-get-char)
                             escape-val (js2-x-digit-to-int c escape-val))
                       (if (minusp escape-val)
                           (progn
                             (js2-add-to-string ?x)
                             (js2-add-to-string c1)
                             (throw 'continue nil))
                         ;; got 2 hex digits
                         (setq c escape-val))))
                    (?\n
                     ;; Remove line terminator after escape to follow
                     ;; SpiderMonkey and C/C++
                     (setq c (js2-get-char))
                     (throw 'continue nil))
                    (t
                     (when (and (<= ?0 c) (< c ?8))
                       (setq val (- c ?0)
                             c (js2-get-char))
                       (when (and (<= ?0 c) (< c ?8))
                         (setq val (- (+ (* 8 val) c) ?0)
                               c (js2-get-char))
                         (when (and (<= ?0 c)
                                    (< c ?8)
                                    (< val #o37))
                           ;; c is 3rd char of octal sequence only
                           ;; if the resulting val <= 0377
                           (setq val (- (+ (* 8 val) c) ?0)
                                 c (js2-get-char))))
                       (js2-unget-char)
                       (setq c val)))))
                (js2-add-to-string c)
                (setq c (js2-get-char)))))
          (setq js2-ts-string (js2-get-string-from-buffer))
          (throw 'return js2-STRING))
        (case c
          (?\;
           (throw 'return js2-SEMI))
          (?\[
           (throw 'return js2-LB))
          (?\]
           (throw 'return js2-RB))
          (?{
           (throw 'return js2-LC))
          (?}
           (throw 'return js2-RC))
          (?\(
           (throw 'return js2-LP))
          (?\)
           (throw 'return js2-RP))
          (?,
           (throw 'return js2-COMMA))
          (??
           (throw 'return js2-HOOK))
          (?:
           (if (js2-match-char ?:)
               (js2-ts-return js2-COLONCOLON)
             (throw 'return js2-COLON)))
          (?.
           (if (js2-match-char ?.)
               (if (js2-match-char ?.)
                   (js2-ts-return js2-TRIPLEDOT)
                 (js2-ts-return js2-DOTDOT))
             (if (js2-match-char ?\()
                 (js2-ts-return js2-DOTQUERY)
               (throw 'return js2-DOT))))
          (?|
           (if (js2-match-char ?|)
               (throw 'return js2-OR)
             (if (js2-match-char ?=)
                 (js2-ts-return js2-ASSIGN_BITOR)
               (throw 'return js2-BITOR))))
          (?^
           (if (js2-match-char ?=)
               (js2-ts-return js2-ASSIGN_BITOR)
             (throw 'return js2-BITXOR)))
          (?&
           (if (js2-match-char ?&)
               (throw 'return js2-AND)
             (if (js2-match-char ?=)
                 (js2-ts-return js2-ASSIGN_BITAND)
               (throw 'return js2-BITAND))))
          (?=
           (if (js2-match-char ?=)
               (if (js2-match-char ?=)
                   (js2-ts-return js2-SHEQ)
                 (throw 'return js2-EQ))
             (throw 'return js2-ASSIGN)))
          (?!
           (if (js2-match-char ?=)
               (if (js2-match-char ?=)
                   (js2-ts-return js2-SHNE)
                 (js2-ts-return js2-NE))
             (throw 'return js2-NOT)))
          (?<
           ;; NB:treat HTML begin-comment as comment-till-eol
           (when (js2-match-char ?!)
             (when (js2-match-char ?-)
               (when (js2-match-char ?-)
                 (js2-skip-line)
                 (setq js2-ts-comment-type 'html)
                 (throw 'return js2-COMMENT)))
             (js2-unget-char))
           (if (js2-match-char ?<)
               (if (js2-match-char ?=)
                   (js2-ts-return js2-ASSIGN_LSH)
                 (js2-ts-return js2-LSH))
             (if (js2-match-char ?=)
                 (js2-ts-return js2-LE)
               (throw 'return js2-LT))))
          (?>
           (if (js2-match-char ?>)
               (if (js2-match-char ?>)
                   (if (js2-match-char ?=)
                       (js2-ts-return js2-ASSIGN_URSH)
                     (js2-ts-return js2-URSH))
                 (if (js2-match-char ?=)
                     (js2-ts-return js2-ASSIGN_RSH)
                   (js2-ts-return js2-RSH)))
             (if (js2-match-char ?=)
                 (js2-ts-return js2-GE)
               (throw 'return js2-GT))))
          (?*
           (if (js2-match-char ?=)
               (js2-ts-return js2-ASSIGN_MUL)
             (throw 'return js2-MUL)))
          (?/
           ;; is it a // comment?
           (when (js2-match-char ?/)
             (setq js2-token-beg (- js2-ts-cursor 2))
             (js2-skip-line)
             (setq js2-ts-comment-type 'line)
             ;; include newline so highlighting goes to end of window
             (incf js2-token-end)
             (throw 'return js2-COMMENT))
           ;; is it a /* comment?
           (when (js2-match-char ?*)
             (setq look-for-slash nil
                   js2-token-beg (- js2-ts-cursor 2)
                   js2-ts-comment-type
                   (if (js2-match-char ?*)
                       (progn
                         (setq look-for-slash t)
                         'jsdoc)
                     'block))
             (while t
               (setq c (js2-get-char))
               (cond
                ((eq c js2-EOF_CHAR)
                 (setq js2-token-end (1- js2-ts-cursor))
                 (js2-report-error "msg.unterminated.comment")
                 (throw 'return js2-COMMENT))
                ((eq c ?*)
                 (setq look-for-slash t))
                ((eq c ?/)
                 (if look-for-slash
                   (js2-ts-return js2-COMMENT)))
                (t
                 (setq look-for-slash nil
                       js2-token-end js2-ts-cursor)))))
           (if (js2-match-char ?=)
               (js2-ts-return js2-ASSIGN_DIV)
             (throw 'return js2-DIV)))
           (?#
            (when js2-skip-preprocessor-directives
              (js2-skip-line)
              (setq js2-ts-comment-type 'preprocessor
                    js2-token-end js2-ts-cursor)
              (throw 'return js2-COMMENT))
            (throw 'return js2-ERROR))
          (?%
           (if (js2-match-char ?=)
               (js2-ts-return js2-ASSIGN_MOD)
             (throw 'return js2-MOD)))
          (?~
           (throw 'return js2-BITNOT))
          (?+
           (if (js2-match-char ?=)
               (js2-ts-return js2-ASSIGN_ADD)
             (if (js2-match-char ?+)
                 (js2-ts-return js2-INC)
               (throw 'return js2-ADD))))
          (?-
           (cond
            ((js2-match-char ?=)
             (setq c js2-ASSIGN_SUB))
            ((js2-match-char ?-)
             (unless js2-ts-dirty-line
               ;; treat HTML end-comment after possible whitespace
               ;; after line start as comment-until-eol
               (when (js2-match-char ?>)
                 (js2-skip-line)
                 (setq js2-ts-comment-type 'html)
                 (throw 'return js2-COMMENT)))
             (setq c js2-DEC))
            (t
             (setq c js2-SUB)))
           (setq js2-ts-dirty-line t)
           (js2-ts-return c))
          (otherwise
           (js2-report-scan-error "msg.illegal.character")))))))

(defun js2-read-regexp (start-token)
  "Called by parser when it gets / or /= in literal context."
  (let (c err
        in-class  ; inside a '[' .. ']' character-class
        flags
        (continue t))
    (setq js2-token-beg js2-ts-cursor
          js2-ts-string-buffer nil
          js2-ts-regexp-flags nil)
    (if (eq start-token js2-ASSIGN_DIV)
        ;; mis-scanned /=
        (js2-add-to-string ?=)
      (if (not (eq start-token js2-DIV))
          (error "failed assertion")))
    (while (and (not err)
                (or (/= (setq c (js2-get-char)) ?/)
                    in-class))
      (cond
       ((or (= c ?\n)
            (= c js2-EOF_CHAR))
        (setq js2-token-end (1- js2-ts-cursor)
              err t
              js2-ts-string (js2-collect-string js2-ts-string-buffer))
        (js2-report-error "msg.unterminated.re.lit"))
       (t (cond
           ((= c ?\\)
            (js2-add-to-string c)
            (setq c (js2-get-char)))
           ((= c ?\[)
            (setq in-class t))
           ((= c ?\])
            (setq in-class nil)))
          (js2-add-to-string c))))
    (unless err
      (while continue
        (cond
         ((js2-match-char ?g)
          (push ?g flags))
         ((js2-match-char ?i)
          (push ?i flags))
         ((js2-match-char ?m)
          (push ?m flags))
         (t
          (setq continue nil))))
      (if (js2-alpha-p (js2-peek-char))
          (js2-report-scan-error "msg.invalid.re.flag" t
                                 js2-ts-cursor 1))
      (setq js2-ts-string (js2-collect-string js2-ts-string-buffer)
            js2-ts-regexp-flags (js2-collect-string flags)
            js2-token-end js2-ts-cursor)
      ;; tell `parse-partial-sexp' to ignore this range of chars
      (js2-record-text-property js2-token-beg js2-token-end 'syntax-class '(2)))))

(defun js2-get-first-xml-token ()
  (setq js2-ts-xml-open-tags-count 0
        js2-ts-is-xml-attribute nil
        js2-ts-xml-is-tag-content nil)
  (js2-unget-char)
  (js2-get-next-xml-token))

(defun js2-xml-discard-string ()
  "Throw away the string in progress and flag an XML parse error."
  (setq js2-ts-string-buffer nil
        js2-ts-string nil)
  (js2-report-scan-error "msg.XML.bad.form" t))

(defun js2-get-next-xml-token ()
  (setq js2-ts-string-buffer nil  ; for recording the XML
        js2-token-beg js2-ts-cursor)
  (let (c result)
    (setq result
          (catch 'return
            (while t
              (setq c (js2-get-char))
              (cond
               ((= c js2-EOF_CHAR)
                (throw 'return js2-ERROR))
               (js2-ts-xml-is-tag-content
                (case c
                  (?>
                   (js2-add-to-string c)
                   (setq js2-ts-xml-is-tag-content nil
                         js2-ts-is-xml-attribute nil))
                  (?/
                   (js2-add-to-string c)
                   (when (eq ?> (js2-peek-char))
                     (setq c (js2-get-char))
                     (js2-add-to-string c)
                     (setq js2-ts-xml-is-tag-content nil)
                     (decf js2-ts-xml-open-tags-count)))
                  (?{
                   (js2-unget-char)
                   (setq js2-ts-string (js2-get-string-from-buffer))
                   (throw 'return js2-XML))
                  ((?\' ?\")
                   (js2-add-to-string c)
                   (unless (js2-read-quoted-string c)
                     (throw 'return js2-ERROR)))
                  (?=
                   (js2-add-to-string c)
                   (setq js2-ts-is-xml-attribute t))
                  ((? ?\t ?\r ?\n)
                   (js2-add-to-string c))
                  (t
                   (js2-add-to-string c)
                   (setq js2-ts-is-xml-attribute nil)))
                (when (and (not js2-ts-xml-is-tag-content)
                           (zerop js2-ts-xml-open-tags-count))
                  (setq js2-ts-string (js2-get-string-from-buffer))
                  (throw 'return js2-XMLEND)))
               (t
                ;; else not tag content
                (case c
                  (?<
                   (js2-add-to-string c)
                   (setq c (js2-peek-char))
                   (case c
                     (?!
                      (setq c (js2-get-char)) ;; skip !
                      (js2-add-to-string c)
                      (setq c (js2-peek-char))
                      (case c
                        (?-
                         (setq c (js2-get-char)) ;; skip -
                         (js2-add-to-string c)
                         (if (eq c ?-)
                             (progn
                               (js2-add-to-string c)
                               (unless (js2-read-xml-comment)
                                 (throw 'return js2-ERROR)))
                           (js2-xml-discard-string)
                           (throw 'return js2-ERROR)))
                        (?\[
                         (setq c (js2-get-char)) ;; skip [
                         (js2-add-to-string c)
                         (if (and (= (js2-get-char) ?C)
                                  (= (js2-get-char) ?D)
                                  (= (js2-get-char) ?A)
                                  (= (js2-get-char) ?T)
                                  (= (js2-get-char) ?A)
                                  (= (js2-get-char) ?\[))
                             (progn
                               (js2-add-to-string ?C)
                               (js2-add-to-string ?D)
                               (js2-add-to-string ?A)
                               (js2-add-to-string ?T)
                               (js2-add-to-string ?A)
                               (js2-add-to-string ?\[)
                               (unless (js2-read-cdata)
                                 (throw 'return js2-ERROR)))
                           (js2-xml-discard-string)
                           (throw 'return js2-ERROR)))
                        (t
                         (unless (js2-read-entity)
                           (throw 'return js2-ERROR))))
                      ;; Allow bare CDATA section, e.g.:
                      ;;   let xml = <![CDATA[ foo bar baz ]]>;
                      (when (zerop js2-ts-xml-open-tags-count)
                        (throw 'return js2-XMLEND)))
                     (??
                      (setq c (js2-get-char)) ;; skip ?
                      (js2-add-to-string c)
                      (unless (js2-read-PI)
                        (throw 'return js2-ERROR)))
                     (?/
                      ;; end tag
                      (setq c (js2-get-char)) ;; skip /
                      (js2-add-to-string c)
                      (when (zerop js2-ts-xml-open-tags-count)
                        (js2-xml-discard-string)
                        (throw 'return js2-ERROR))
                      (setq js2-ts-xml-is-tag-content t)
                      (decf js2-ts-xml-open-tags-count))
                     (t
                      ;; start tag
                      (setq js2-ts-xml-is-tag-content t)
                      (incf js2-ts-xml-open-tags-count))))
                  (?{
                   (js2-unget-char)
                   (setq js2-ts-string (js2-get-string-from-buffer))
                   (throw 'return js2-XML))
                  (t
                   (js2-add-to-string c))))))))
    (setq js2-token-end js2-ts-cursor)
    result))

(defun js2-read-quoted-string (quote)
  (let (c)
    (catch 'return
      (while (/= (setq c (js2-get-char)) js2-EOF_CHAR)
        (js2-add-to-string c)
        (if (eq c quote)
            (throw 'return t)))
      (js2-xml-discard-string)  ;; throw away string in progress
      nil)))

(defun js2-read-xml-comment ()
  (let ((c (js2-get-char)))
    (catch 'return
      (while (/= c js2-EOF_CHAR)
        (catch 'continue
          (js2-add-to-string c)
          (when (and (eq c ?-) (eq ?- (js2-peek-char)))
            (setq c (js2-get-char))
            (js2-add-to-string c)
            (if (eq (js2-peek-char) ?>)
                (progn
                  (setq c (js2-get-char)) ;; skip >
                  (js2-add-to-string c)
                  (throw 'return t))
              (throw 'continue nil)))
          (setq c (js2-get-char))))
      (js2-xml-discard-string)
      nil)))

(defun js2-read-cdata ()
  (let ((c (js2-get-char)))
    (catch 'return
      (while (/= c js2-EOF_CHAR)
        (catch 'continue
          (js2-add-to-string c)
          (when (and (eq c ?\]) (eq (js2-peek-char) ?\]))
            (setq c (js2-get-char))
            (js2-add-to-string c)
            (if (eq (js2-peek-char) ?>)
                (progn
                  (setq c (js2-get-char)) ;; Skip >
                  (js2-add-to-string c)
                  (throw 'return t))
              (throw 'continue nil)))
          (setq c (js2-get-char))))
      (js2-xml-discard-string)
      nil)))

(defun js2-read-entity ()
  (let ((decl-tags 1)
        c)
    (catch 'return
      (while (/= js2-EOF_CHAR (setq c (js2-get-char)))
        (js2-add-to-string c)
        (case c
          (?<
           (incf decl-tags))
          (?>
           (decf decl-tags)
           (if (zerop decl-tags)
               (throw 'return t)))))
      (js2-xml-discard-string)
      nil)))

(defun js2-read-PI ()
  "Scan an XML processing instruction."
  (let (c)
    (catch 'return
      (while (/= js2-EOF_CHAR (setq c (js2-get-char)))
        (js2-add-to-string c)
        (when (and (eq c ??) (eq (js2-peek-char) ?>))
          (setq c (js2-get-char))  ;; Skip >
          (js2-add-to-string c)
          (throw 'return t)))
      (js2-xml-discard-string)
      nil)))

(defun js2-scanner-get-line ()
  "Return the text of the current scan line."
  (buffer-substring (point-at-bol) (point-at-eol)))

;;; Highlighting

(defun js2-set-face (beg end face &optional record)
  "Fontify a region.  If RECORD is non-nil, record for later."
  (when (plusp js2-highlight-level)
    (setq beg (min (point-max) beg)
          beg (max (point-min) beg)
          end (min (point-max) end)
          end (max (point-min) end))
    (if record
        (push (list beg end face) js2-mode-fontifications)
      (put-text-property beg end 'font-lock-face face))))

(defun js2-set-kid-face (pos kid len face)
  "Set-face on a child node.
POS is absolute buffer position of parent.
KID is the child node.
LEN is the length to fontify.
FACE is the face to fontify with."
  (js2-set-face (+ pos (js2-node-pos kid))
                (+ pos (js2-node-pos kid) (js2-node-len kid))
                face))

(defsubst js2-fontify-kwd (start length)
  (js2-set-face start (+ start length) 'font-lock-keyword-face))

(defsubst js2-clear-face (beg end)
  (remove-text-properties beg end '(font-lock-face nil
                                    help-echo nil
                                    point-entered nil
                                    c-in-sws nil)))

(defconst js2-ecma-global-props
  (concat "^"
          (regexp-opt
           '("Infinity" "NaN" "undefined" "arguments") t)
          "$")
  "Value properties of the Ecma-262 Global Object.
Shown at or above `js2-highlight-level' 2.")

;; might want to add the name "arguments" to this list?
(defconst js2-ecma-object-props
  (concat "^"
          (regexp-opt
           '("prototype" "__proto__" "__parent__") t)
          "$")
  "Value properties of the Ecma-262 Object constructor.
Shown at or above `js2-highlight-level' 2.")

(defconst js2-ecma-global-funcs
  (concat
   "^"
   (regexp-opt
    '("decodeURI" "decodeURIComponent" "encodeURI" "encodeURIComponent"
      "eval" "isFinite" "isNaN" "parseFloat" "parseInt") t)
   "$")
  "Function properties of the Ecma-262 Global object.
Shown at or above `js2-highlight-level' 2.")

(defconst js2-ecma-number-props
  (concat "^"
          (regexp-opt '("MAX_VALUE" "MIN_VALUE" "NaN"
                        "NEGATIVE_INFINITY"
                        "POSITIVE_INFINITY") t)
          "$")
  "Properties of the Ecma-262 Number constructor.
Shown at or above `js2-highlight-level' 2.")

(defconst js2-ecma-date-props "^\\(parse\\|UTC\\)$"
  "Properties of the Ecma-262 Date constructor.
Shown at or above `js2-highlight-level' 2.")

(defconst js2-ecma-math-props
  (concat "^"
          (regexp-opt
           '("E" "LN10" "LN2" "LOG2E" "LOG10E" "PI" "SQRT1_2" "SQRT2")
           t)
          "$")
  "Properties of the Ecma-262 Math object.
Shown at or above `js2-highlight-level' 2.")

(defconst js2-ecma-math-funcs
  (concat "^"
          (regexp-opt
           '("abs" "acos" "asin" "atan" "atan2" "ceil" "cos" "exp" "floor"
             "log" "max" "min" "pow" "random" "round" "sin" "sqrt" "tan") t)
          "$")
  "Function properties of the Ecma-262 Math object.
Shown at or above `js2-highlight-level' 2.")

(defconst js2-ecma-function-props
  (concat
   "^"
   (regexp-opt
    '(;; properties of the Object prototype object
      "hasOwnProperty" "isPrototypeOf" "propertyIsEnumerable"
      "toLocaleString" "toString" "valueOf"
      ;; properties of the Function prototype object
      "apply" "call"
      ;; properties of the Array prototype object
      "concat" "join" "pop" "push" "reverse" "shift" "slice" "sort"
      "splice" "unshift"
      ;; properties of the String prototype object
      "charAt" "charCodeAt" "fromCharCode" "indexOf" "lastIndexOf"
      "localeCompare" "match" "replace" "search" "split" "substring"
      "toLocaleLowerCase" "toLocaleUpperCase" "toLowerCase"
      "toUpperCase"
      ;; properties of the Number prototype object
      "toExponential" "toFixed" "toPrecision"
      ;; properties of the Date prototype object
      "getDate" "getDay" "getFullYear" "getHours" "getMilliseconds"
      "getMinutes" "getMonth" "getSeconds" "getTime"
      "getTimezoneOffset" "getUTCDate" "getUTCDay" "getUTCFullYear"
      "getUTCHours" "getUTCMilliseconds" "getUTCMinutes" "getUTCMonth"
      "getUTCSeconds" "setDate" "setFullYear" "setHours"
      "setMilliseconds" "setMinutes" "setMonth" "setSeconds" "setTime"
      "setUTCDate" "setUTCFullYear" "setUTCHours" "setUTCMilliseconds"
      "setUTCMinutes" "setUTCMonth" "setUTCSeconds" "toDateString"
      "toLocaleDateString" "toLocaleString" "toLocaleTimeString"
      "toTimeString" "toUTCString"
      ;; properties of the RegExp prototype object
      "exec" "test"
      ;; properties of the JSON prototype object
      "parse" "stringify"
      ;; SpiderMonkey/Rhino extensions, versions 1.5+
      "toSource" "__defineGetter__" "__defineSetter__"
      "__lookupGetter__" "__lookupSetter__" "__noSuchMethod__"
      "every" "filter" "forEach" "lastIndexOf" "map" "some")
    t)
   "$")
  "Built-in functions defined by Ecma-262 and SpiderMonkey extensions.
Shown at or above `js2-highlight-level' 3.")

(defun js2-parse-highlight-prop-get (parent target prop call-p)
  (let ((target-name (and target
                          (js2-name-node-p target)
                          (js2-name-node-name target)))
        (prop-name (if prop (js2-name-node-name prop)))
        (level1 (>= js2-highlight-level 1))
        (level2 (>= js2-highlight-level 2))
        (level3 (>= js2-highlight-level 3))
        pos face)
    (when level2
      (if call-p
          (cond
           ((and target prop)
            (cond
             ((and level3 (string-match js2-ecma-function-props prop-name))
              (setq face 'font-lock-builtin-face))
             ((and target-name prop)
              (cond
               ((string= target-name "Date")
                (if (string-match js2-ecma-date-props prop-name)
                    (setq face 'font-lock-builtin-face)))
               ((string= target-name "Math")
                (if (string-match js2-ecma-math-funcs prop-name)
                    (setq face 'font-lock-builtin-face)))))))
           (prop
            (if (string-match js2-ecma-global-funcs prop-name)
                (setq face 'font-lock-builtin-face))))
        (cond
         ((and target prop)
          (cond
           ((string= target-name "Number")
            (if (string-match js2-ecma-number-props prop-name)
                (setq face 'font-lock-constant-face)))
           ((string= target-name "Math")
            (if (string-match js2-ecma-math-props prop-name)
                (setq face 'font-lock-constant-face)))))
         (prop
          (if (string-match js2-ecma-object-props prop-name)
              (setq face 'font-lock-constant-face)))))
      (when face
        (js2-set-face (setq pos (+ (js2-node-pos parent) ; absolute
                                   (js2-node-pos prop))) ; relative
                      (+ pos (js2-node-len prop))
                      face 'record)))))

(defun js2-parse-highlight-member-expr-node (node)
  "Perform syntax highlighting of EcmaScript built-in properties.
The variable `js2-highlight-level' governs this highighting."
  (let (face target prop name pos end parent call-p callee)
    (cond
     ;; case 1:  simple name, e.g. foo
     ((js2-name-node-p node)
      (setq name (js2-name-node-name node))
      ;; possible for name to be nil in rare cases - saw it when
      ;; running js2-mode on an elisp buffer.  Might as well try to
      ;; make it so js2-mode never barfs.
      (when name
        (setq face (if (string-match js2-ecma-global-props name)
                       'font-lock-constant-face))
        (when face
          (setq pos (js2-node-pos node)
                end (+ pos (js2-node-len node)))
          (js2-set-face pos end face 'record))))
     ;; case 2:  property access or function call
     ((or (js2-prop-get-node-p node)
          ;; highlight function call if expr is a prop-get node
          ;; or a plain name (i.e. unqualified function call)
          (and (setq call-p (js2-call-node-p node))
               (setq callee (js2-call-node-target node)) ; separate setq!
               (or (js2-prop-get-node-p callee)
                   (js2-name-node-p callee))))
      (setq parent node
            node (if call-p callee node))
      (if (and call-p (js2-name-node-p callee))
          (setq prop callee)
        (setq target (js2-prop-get-node-left node)
              prop (js2-prop-get-node-right node)))
      (cond
       ((js2-name-node-p target)
        (if (js2-name-node-p prop)
            ;; case 2a:  simple target, simple prop name, e.g. foo.bar
            (js2-parse-highlight-prop-get parent target prop call-p)
          ;; case 2b:  simple target, complex name, e.g. foo.x[y]
          (js2-parse-highlight-prop-get parent target nil call-p)))
       ((js2-name-node-p prop)
        ;; case 2c:  complex target, simple name, e.g. x[y].bar
        (js2-parse-highlight-prop-get parent target prop call-p)))))))

(defun js2-parse-highlight-member-expr-fn-name (expr)
  "Highlight the `baz' in function foo.bar.baz(args) {...}.
This is experimental Rhino syntax.  EXPR is the foo.bar.baz member expr.
We currently only handle the case where the last component is a prop-get
of a simple name.  Called before EXPR has a parent node."
  (let (pos
        (name (and (js2-prop-get-node-p expr)
                   (js2-prop-get-node-right expr))))
    (when (js2-name-node-p name)
      (js2-set-face (setq pos (+ (js2-node-pos expr)  ; parent is absolute
                                 (js2-node-pos name)))
                    (+ pos (js2-node-len name))
                    'font-lock-function-name-face
                    'record))))

;; source:  http://jsdoc.sourceforge.net/
;; Note - this syntax is for Google's enhanced jsdoc parser that
;; allows type specifications, and needs work before entering the wild.

(defconst js2-jsdoc-param-tag-regexp
  (concat "^\\s-*\\*+\\s-*\\(@"
          "\\(?:param\\|argument\\)"
          "\\)"
          "\\s-*\\({[^}]+}\\)?"         ; optional type
          "\\s-*\\[?\\([a-zA-Z0-9_$\.]+\\)?\\]?"  ; name
          "\\>")
  "Matches jsdoc tags with optional type and optional param name.")

(defconst js2-jsdoc-typed-tag-regexp
  (concat "^\\s-*\\*+\\s-*\\(@\\(?:"
          (regexp-opt
           '("enum"
             "extends"
             "field"
             "id"
             "implements"
             "lends"
             "mods"
             "requires"
             "return"
             "returns"
             "throw"
             "throws"))
          "\\)\\)\\s-*\\({[^}]+}\\)?")
  "Matches jsdoc tags with optional type.")

(defconst js2-jsdoc-arg-tag-regexp
  (concat "^\\s-*\\*+\\s-*\\(@\\(?:"
          (regexp-opt
           '("alias"
             "augments"
             "borrows"
             "bug"
             "base"
             "config"
             "default"
             "define"
             "exception"
             "function"
             "member"
             "memberOf"
             "name"
             "namespace"
             "property"
             "since"
             "suppress"
             "this"
             "throws"
             "type"
             "version"))
          "\\)\\)\\s-+\\([^ \t]+\\)")
  "Matches jsdoc tags with a single argument.")

(defconst js2-jsdoc-empty-tag-regexp
  (concat "^\\s-*\\*+\\s-*\\(@\\(?:"
          (regexp-opt
           '("addon"
             "author"
             "class"
             "const"
             "constant"
             "constructor"
             "constructs"
             "deprecated"
             "desc"
             "description"
             "event"
             "example"
             "exec"
             "export"
             "fileoverview"
             "final"
             "function"
             "hidden"
             "ignore"
             "implicitCast"
             "inheritDoc"
             "inner"
             "interface"
             "license"
             "noalias"
             "noshadow"
             "notypecheck"
             "override"
             "owner"
             "preserve"
             "preserveTry"
             "private"
             "protected"
             "public"
             "static"
             "supported"
             ))
          "\\)\\)\\s-*")
  "Matches empty jsdoc tags.")

(defconst js2-jsdoc-link-tag-regexp
  "{\\(@\\(?:link\\|code\\)\\)\\s-+\\([^#}\n]+\\)\\(#.+\\)?}"
  "Matches a jsdoc link or code tag.")

(defconst js2-jsdoc-see-tag-regexp
  "^\\s-*\\*+\\s-*\\(@see\\)\\s-+\\([^#}\n]+\\)\\(#.+\\)?"
  "Matches a jsdoc @see tag.")

(defconst js2-jsdoc-html-tag-regexp
  "\\(</?\\)\\([a-zA-Z]+\\)\\s-*\\(/?>\\)"
  "Matches a simple (no attributes) html start- or end-tag.")

(defun js2-jsdoc-highlight-helper ()
  (js2-set-face (match-beginning 1)
                (match-end 1)
                'js2-jsdoc-tag)
  (if (match-beginning 2)
      (if (save-excursion
            (goto-char (match-beginning 2))
            (= (char-after) ?{))
          (js2-set-face (1+ (match-beginning 2))
                        (1- (match-end 2))
                        'js2-jsdoc-type)
        (js2-set-face (match-beginning 2)
                      (match-end 2)
                      'js2-jsdoc-value)))
  (if (match-beginning 3)
      (js2-set-face (match-beginning 3)
                    (match-end 3)
                    'js2-jsdoc-value)))

(defun js2-highlight-jsdoc (ast)
  "Highlight doc comment tags."
  (let ((comments (js2-ast-root-comments ast))
        beg end)
    (save-excursion
      (dolist (node comments)
        (when (eq (js2-comment-node-format node) 'jsdoc)
          (setq beg (js2-node-abs-pos node)
                end (+ beg (js2-node-len node)))
          (save-restriction
            (narrow-to-region beg end)
            (dolist (re (list js2-jsdoc-param-tag-regexp
                              js2-jsdoc-typed-tag-regexp
                              js2-jsdoc-arg-tag-regexp
                              js2-jsdoc-link-tag-regexp
                              js2-jsdoc-see-tag-regexp
                              js2-jsdoc-empty-tag-regexp))
              (goto-char beg)
              (while (re-search-forward re nil t)
                (js2-jsdoc-highlight-helper)))
            ;; simple highlighting for html tags
            (goto-char beg)
            (while (re-search-forward js2-jsdoc-html-tag-regexp nil t)
              (js2-set-face (match-beginning 1)
                            (match-end 1)
                            'js2-jsdoc-html-tag-delimiter)
              (js2-set-face (match-beginning 2)
                            (match-end 2)
                            'js2-jsdoc-html-tag-name)
              (js2-set-face (match-beginning 3)
                            (match-end 3)
                            'js2-jsdoc-html-tag-delimiter))))))))

(defun js2-highlight-assign-targets (node left right)
  "Highlight function properties and external variables."
  (let (leftpos end name)
    ;; highlight vars and props assigned function values
    (when (js2-function-node-p right)
      (cond
       ;; var foo = function() {...}
       ((js2-name-node-p left)
        (setq name left))
       ;; foo.bar.baz = function() {...}
       ((and (js2-prop-get-node-p left)
             (js2-name-node-p (js2-prop-get-node-right left)))
        (setq name (js2-prop-get-node-right left))))
      (when name
        (js2-set-face (setq leftpos (js2-node-abs-pos name))
                      (+ leftpos (js2-node-len name))
                      'font-lock-function-name-face
                      'record)))))

(defun js2-record-name-node (node)
  "Saves NODE to `js2-recorded-identifiers' to check for undeclared variables
later. NODE must be a name node."
  (let (leftpos end)
    (push (list node js2-current-scope
                (setq leftpos (js2-node-abs-pos node))
                (setq end (+ leftpos (js2-node-len node))))
          js2-recorded-identifiers)))

(defun js2-highlight-undeclared-vars ()
  "After entire parse is finished, look for undeclared variable references.
We have to wait until entire buffer is parsed, since JavaScript permits var
decls to occur after they're used.

If any undeclared var name is in `js2-externs' or `js2-additional-externs',
it is considered declared."
  (let (name)
    (dolist (entry js2-recorded-identifiers)
      (destructuring-bind (name-node scope pos end) entry
        (setq name (js2-name-node-name name-node))
        (unless (or (member name js2-global-externs)
                    (member name js2-default-externs)
                    (member name js2-additional-externs)
                    (js2-get-defining-scope scope name))
          (js2-report-warning "msg.undeclared.variable" name pos (- end pos)
                              'js2-external-variable))))
    (setq js2-recorded-identifiers nil)))

;;; IMenu support

;; We currently only support imenu, but eventually should support speedbar and
;; possibly other browsing mechanisms.

;; The basic strategy is to identify function assignment targets of the form
;; `foo.bar.baz', convert them to (list fn foo bar baz <position>), and push the
;; list into `js2-imenu-recorder'.  The lists are merged into a trie-like tree
;; for imenu after parsing is finished.

;; A `foo.bar.baz' assignment target may be expressed in many ways in
;; JavaScript, and the general problem is undecidable.  However, several forms
;; are readily recognizable at parse-time; the forms we attempt to recognize
;; include:

;;  function foo()  -- function declaration
;;  foo = function()  -- function expression assigned to variable
;;  foo.bar.baz = function()  -- function expr assigned to nested property-get
;;  foo = {bar: function()}  -- fun prop in object literal assigned to var
;;  foo = {bar: {baz: function()}} -- inside nested object literal
;;  foo.bar = {baz: function()}} -- obj lit assigned to nested prop get
;;  a.b = {c: {d: function()}} -- nested obj lit assigned to nested prop get
;;  foo = {get bar() {...}}  -- getter/setter in obj literal
;;  function foo() {function bar() {...}}  -- nested function
;;  foo['a'] = function()  -- fun expr assigned to deterministic element-get

;; This list boils down to a few forms that can be combined recursively.
;; Top-level named function declarations include both the left-hand (name)
;; and the right-hand (function value) expressions needed to produce an imenu
;; entry.  The other "right-hand" forms we need to look for are:
;;  - functions declared as props/getters/setters in object literals
;;  - nested named function declarations
;; The "left-hand" expressions that functions can be assigned to include:
;;  - local/global variables
;;  - nested property-get expressions like a.b.c.d
;;  - element gets like foo[10] or foo['bar'] where the index
;;    expression can be trivially converted to a property name.  They
;;    effectively then become property gets.

;; All the different definition types are canonicalized into the form
;; foo.bar.baz = position-of-function-keyword

;; We need to build a trie-like structure for imenu.  As an example,
;; consider the following JavaScript code:

;; a = function() {...}  // function at position 5
;; b = function() {...}  // function at position 25
;; foo = function() {...} // function at position 100
;; foo.bar = function() {...} // function at position 200
;; foo.bar.baz = function() {...} // function at position 300
;; foo.bar.zab = function() {...} // function at position 400

;; During parsing we accumulate an entry for each definition in
;; the variable `js2-imenu-recorder', like so:

;; '((fn a 5)
;;   (fn b 25)
;;   (fn foo 100)
;;   (fn foo bar 200)
;;   (fn foo bar baz 300)
;;   (fn foo bar zab 400))

;; Where 'fn' is the respective function node.
;; After parsing these entries are merged into this alist-trie:

;; '((a . 1)
;;   (b . 2)
;;   (foo (<definition> . 3)
;;        (bar (<definition> . 6)
;;             (baz . 100)
;;             (zab . 200))))

;; Note the wacky need for a <definition> name.  The token can be anything
;; that isn't a valid JavaScript identifier, because you might make foo
;; a function and then start setting properties on it that are also functions.

(defun js2-prop-node-name (node)
  "Return the name of a node that may be a property-get/property-name.
If NODE is not a valid name-node, string-node or integral number-node,
returns nil.  Otherwise returns the string name/value of the node."
  (cond
   ((js2-name-node-p node)
    (js2-name-node-name node))
   ((js2-string-node-p node)
    (js2-string-node-value node))
   ((and (js2-number-node-p node)
         (string-match "^[0-9]+$" (js2-number-node-value node)))
    (js2-number-node-value node))
   ((js2-this-node-p node)
    "this")))

(defun js2-node-qname-component (node)
  "Return the name of this node, if it contributes to a qname.
Returns nil if the node doesn't contribute."
  (copy-sequence
   (or (js2-prop-node-name node)
       (if (and (js2-function-node-p node)
                (js2-function-node-name node))
           (js2-name-node-name (js2-function-node-name node))))))

(defun js2-record-imenu-entry (fn-node qname pos)
  "Add an entry to `js2-imenu-recorder'.
FN-NODE should be the current item's function node.

Associate FN-NODE with its QNAME for later lookup.
This is used in postprocessing the chain list.  For each chain, we find
the parent function, look up its qname, then prepend a copy of it to the chain."
  (push (cons fn-node (append qname (list pos))) js2-imenu-recorder)
  (unless js2-imenu-function-map
    (setq js2-imenu-function-map (make-hash-table :test 'eq)))
  (puthash fn-node qname js2-imenu-function-map))

(defun js2-record-imenu-functions (node &optional var)
  "Record function definitions for imenu.
NODE is a function node or an object literal.
VAR, if non-nil, is the expression that NODE is being assigned to.
When passed arguments of wrong type, does nothing."
  (when js2-parse-ide-mode
    (let ((fun-p (js2-function-node-p node))
          qname left fname-node pos)
      (cond
       ;; non-anonymous function declaration?
       ((and fun-p
             (not var)
             (setq fname-node (js2-function-node-name node)))
        (js2-record-imenu-entry node (list fname-node) (js2-node-pos node)))
       ;; for remaining forms, compute left-side tree branch first
       ((and var (setq qname (js2-compute-nested-prop-get var)))
        (cond
         ;; foo.bar.baz = function
         (fun-p
          (js2-record-imenu-entry node qname (js2-node-pos node)))
         ;; foo.bar.baz = object-literal
         ;; look for nested functions:  {a: {b: function() {...} }}
         ((js2-object-node-p node)
          ;; Node position here is still absolute, since the parser
          ;; passes the assignment target and value expressions
          ;; to us before they are added as children of the assignment node.
          (js2-record-object-literal node qname (js2-node-pos node)))))))))

(defun js2-compute-nested-prop-get (node)
  "If NODE is of form foo.bar, foo['bar'], or any nested combination, return
component nodes as a list.  Otherwise return nil.  Element-gets are treated
as property-gets if the index expression is a string, or a positive integer."
  (let (left right head)
    (cond
     ((or (js2-name-node-p node)
          (js2-this-node-p node))
      (list node))
     ;; foo.bar.baz is parenthesized as (foo.bar).baz => right operand is a leaf
     ((js2-prop-get-node-p node)        ; foo.bar
      (setq left (js2-prop-get-node-left node)
            right (js2-prop-get-node-right node))
      (if (setq head (js2-compute-nested-prop-get left))
          (nconc head (list right))))
     ((js2-elem-get-node-p node)        ; foo['bar'] or foo[101]
      (setq left (js2-elem-get-node-target node)
            right (js2-elem-get-node-element node))
      (if (or (js2-string-node-p right)      ; ['bar']
              (and (js2-number-node-p right) ; [10]
                   (string-match "^[0-9]+$"
                                 (js2-number-node-value right))))
          (if (setq head (js2-compute-nested-prop-get left))
              (nconc head (list right))))))))

(defun js2-record-object-literal (node qname pos)
  "Recursively process an object literal looking for functions.
NODE is an object literal that is the right-hand child of an assignment
expression.  QNAME is a list of nodes representing the assignment target,
e.g. for foo.bar.baz = {...}, QNAME is (foo-node bar-node baz-node).
POS is the absolute position of the node.
We do a depth-first traversal of NODE.  For any functions we find,
we append the property name to QNAME, then call `js2-record-imenu-entry'."
  (let (left right prop-qname)
    (dolist (e (js2-object-node-elems node))  ; e is a `js2-object-prop-node'
      (let ((left (js2-infix-node-left e))
            ;; Element positions are relative to the parent position.
            (pos (+ pos (js2-node-pos e))))
        (cond
         ;; foo: function() {...}
         ((js2-function-node-p (setq right (js2-infix-node-right e)))
          (when (js2-prop-node-name left)
            ;; As a policy decision, we record the position of the property,
            ;; not the position of the `function' keyword, since the property
            ;; is effectively the name of the function.
            (js2-record-imenu-entry right (append qname (list left)) pos)))
         ;; foo: {object-literal} -- add foo to qname, offset position, and recurse
         ((js2-object-node-p right)
          (js2-record-object-literal right
                                     (append qname (list (js2-infix-node-left e)))
                                     (+ pos (js2-node-pos right)))))))))

(defun js2-node-top-level-decl-p (node)
  "Return t if NODE's name is defined in the top-level scope.
Also returns t if NODE's name is not defined in any scope, since it implies
that it's an external variable, which must also be in the top-level scope."
  (let* ((name (js2-prop-node-name node))
         (this-scope (js2-node-get-enclosing-scope node))
         defining-scope)
    (cond
     ((js2-this-node-p node)
      nil)
     ((null this-scope)
      t)
     ((setq defining-scope (js2-get-defining-scope this-scope name))
      (js2-ast-root-p defining-scope))
     (t t))))

(defun js2-wrapper-function-p (node)
  "Returns t if NODE is a function expression that's immediately invoked.
NODE must be `js2-function-node'."
  (let ((parent (js2-node-parent node)))
    (or
     ;; function(){...}();
     (js2-call-node-p parent)
     (and (js2-paren-node-p parent)
          ;; (function(){...})();
          (or (js2-call-node-p (setq parent (js2-node-parent parent)))
              ;; (function(){...}).call(this);
              (and (js2-prop-get-node-p parent)
                   (member (js2-name-node-name (js2-prop-get-node-right parent))
                           '("call" "apply"))
                   (js2-call-node-p (js2-node-parent parent))))))))

(defun js2-browse-postprocess-chains (entries)
  "Modify function-declaration name chains after parsing finishes.
Some of the information is only available after the parse tree is complete.
For instance, processing a nested scope requires a parent function node."
  (let (result head fn current-fn parent-qname qname p elem)
    (dolist (entry entries)
      ;; function node goes first
      (destructuring-bind (current-fn &rest (&whole chain head &rest)) entry
        ;; Examine head's defining scope:
        ;; Pre-processed chain, or top-level/external, keep as-is.
        (if (or (stringp head) (js2-node-top-level-decl-p head))
            (push chain result)
          (when (js2-this-node-p head)
            (setq chain (cdr chain))) ; discard this-node
          (when (setq fn (js2-node-parent-script-or-fn current-fn))
            (setq parent-qname (gethash fn js2-imenu-function-map 'not-found))
            (when (eq parent-qname 'not-found)
              ;; anonymous function expressions are not recorded
              ;; during the parse, so we need to handle this case here
              (setq parent-qname
                    (if (js2-wrapper-function-p fn)
                        (let ((grandparent (js2-node-parent-script-or-fn fn)))
                          (if (js2-ast-root-p grandparent)
                              nil
                            (gethash grandparent js2-imenu-function-map 'skip)))
                      'skip))
              (puthash fn parent-qname js2-imenu-function-map))
            (unless (eq parent-qname 'skip)
              ;; prefix parent fn qname to this chain.
              (let ((qname (append parent-qname chain)))
                (puthash current-fn (butlast qname) js2-imenu-function-map)
                (push qname result)))))))
    ;; finally replace each node in each chain with its name.
    (dolist (chain result)
      (setq p chain)
      (while p
        (if (js2-node-p (setq elem (car p)))
            (setcar p (js2-node-qname-component elem)))
        (setq p (cdr p))))
    result))

;; Merge name chains into a trie-like tree structure of nested lists.
;; To simplify construction of the trie, we first build it out using the rule
;; that the trie consists of lists of pairs.  Each pair is a 2-element array:
;; [key, num-or-list].  The second element can be a number; if so, this key
;; is a leaf-node with only one value.  (I.e. there is only one declaration
;; associated with the key at this level.)  Otherwise the second element is
;; a list of pairs, with the rule applied recursively.  This symmetry permits
;; a simple recursive formulation.
;;
;; js2-mode is building the data structure for imenu.  The imenu documentation
;; claims that it's the structure above, but in practice it wants the children
;; at the same list level as the key for that level, which is how I've drawn
;; the "Expected final result" above.  We'll postprocess the trie to remove the
;; list wrapper around the children at each level.
;;
;; A completed nested imenu-alist entry looks like this:
;;       '(("foo"
;;          ("<definition>" . 7)
;;          ("bar"
;;           ("a" . 40)
;;           ("b" . 60))))
;;
;; In particular, the documentation for `imenu--index-alist' says that
;; a nested sub-alist element looks like (INDEX-NAME SUB-ALIST).
;; The sub-alist entries immediately follow INDEX-NAME, the head of the list.

(defun js2-treeify (lst)
  "Convert (a b c d) to (a ((b ((c d)))))."
  (if (null (cddr lst))  ; list length <= 2
      lst
    (list (car lst) (list (js2-treeify (cdr lst))))))

(defun js2-build-alist-trie (chains trie)
  "Merge declaration name chains into a trie-like alist structure for imenu.
CHAINS is the qname chain list produced during parsing. TRIE is a
list of elements built up so far."
  (let (head tail pos branch kids)
    (dolist (chain chains)
      (setq head (car chain)
            tail (cdr chain)
            pos (if (numberp (car tail)) (car tail))
            branch (js2-find-if (lambda (n)
                                  (string= (car n) head))
                                trie)
            kids (second branch))
      (cond
       ;; case 1:  this key isn't in the trie yet
       ((null branch)
        (if trie
            (setcdr (last trie) (list (js2-treeify chain)))
          (setq trie (list (js2-treeify chain)))))
       ;; case 2:  key is present with a single number entry:  replace w/ list
       ;;  ("a1" 10)  +  ("a1" 20) => ("a1" (("<definition>" 10)
       ;;                                    ("<definition>" 20)))
       ((numberp kids)
        (setcar (cdr branch)
                (list (list "<definition-1>" kids)
                      (if pos
                          (list "<definition-2>" pos)
                        (js2-treeify tail)))))
       ;; case 3:  key is there (with kids), and we're a number entry
       (pos
        (setcdr (last kids)
                (list
                 (list (format "<definition-%d>"
                               (1+ (loop for kid in kids
                                         count (eq ?< (aref (car kid) 0)))))
                       pos))))
       ;; case 4:  key is there with kids, need to merge in our chain
       (t
        (js2-build-alist-trie (list tail) kids))))
    trie))

(defun js2-flatten-trie (trie)
  "Convert TRIE to imenu-format.
Recurses through nodes, and for each one whose second element is a list,
appends the list's flattened elements to the current element.  Also
changes the tails into conses.  For instance, this pre-flattened trie

'(a ((b 20)
     (c ((d 30)
         (e 40)))))

becomes

'(a (b . 20)
    (c (d . 30)
       (e . 40)))

Note that the root of the trie has no key, just a list of chains.
This is also true for the value of any key with multiple children,
e.g. key 'c' in the example above."
  (cond
   ((listp (car trie))
    (mapcar #'js2-flatten-trie trie))
   (t
    (if (numberp (second trie))
        (cons (car trie) (second trie))
      ;; else pop list and append its kids
      (apply #'append (list (car trie)) (js2-flatten-trie (cdr trie)))))))

(defun js2-build-imenu-index ()
  "Turn `js2-imenu-recorder' into an imenu data structure."
  (unless (eq js2-imenu-recorder 'empty)
    (let* ((chains (js2-browse-postprocess-chains js2-imenu-recorder))
           (result (js2-build-alist-trie chains nil)))
      (js2-flatten-trie result))))

(defun js2-test-print-chains (chains)
  "Print a list of qname chains.
Each element of CHAINS is a list of the form (NODE [NODE *] pos);
i.e. one or more nodes, and an integer position as the list tail."
  (mapconcat (lambda (chain)
               (concat "("
                       (mapconcat (lambda (elem)
                                    (if (js2-node-p elem)
                                        (or (js2-node-qname-component elem)
                                            "nil")
                                      (number-to-string elem)))
                                  chain
                                  " ")
                       ")"))
             chains
             "\n"))

;;; Parser

(defconst js2-version "1.8.0"
  "Version of JavaScript supported, plus minor js2 version.")

(defmacro js2-record-face (face)
  "Record a style run of FACE for the current token."
  `(js2-set-face js2-token-beg js2-token-end ,face 'record))

(defsubst js2-node-end (n)
  "Computes the absolute end of node N.
Use with caution!  Assumes `js2-node-pos' is -absolute-, which
is only true until the node is added to its parent; i.e., while parsing."
  (+ (js2-node-pos n)
     (js2-node-len n)))

(defun js2-record-comment ()
  "Record a comment in `js2-scanned-comments'."
  (push (make-js2-comment-node :len (- js2-token-end js2-token-beg)
                               :format js2-ts-comment-type)
        js2-scanned-comments)
  (when js2-parse-ide-mode
    (js2-record-face (if (eq js2-ts-comment-type 'jsdoc)
                         'font-lock-doc-face
                       'font-lock-comment-face))
    (when (memq js2-ts-comment-type '(html preprocessor))
      ;; Tell cc-engine the bounds of the comment.
      (js2-record-text-property js2-token-beg (1- js2-token-end) 'c-in-sws t))))

;; This function is called depressingly often, so it should be fast.
;; Most of the time it's looking at the same token it peeked before.
(defun js2-peek-token ()
  "Return the next token without consuming it.
If previous token was consumed, calls scanner to get new token.
If previous token was -not- consumed, returns it (idempotent).

This function will not return a newline (js2-EOL) - instead, it
gobbles newlines until it finds a non-newline token, and flags
that token as appearing just after a newline.

This function will also not return a js2-COMMENT.  Instead, it
records comments found in `js2-scanned-comments'.  If the token
returned by this function immediately follows a jsdoc comment,
the token is flagged as such.

Note that this function always returned the un-flagged token!
The flags, if any, are saved in `js2-current-flagged-token'."
  (if (/= js2-current-flagged-token js2-EOF) ; last token not consumed
      js2-current-token  ; most common case - return already-peeked token
    (let ((tt (js2-get-token))          ; call scanner
          saw-eol
          face)
      ;; process comments and whitespace
      (while (or (= tt js2-EOL)
                 (= tt js2-COMMENT))
        (if (= tt js2-EOL)
            (setq saw-eol t)
          (setq saw-eol nil)
          (if js2-record-comments
              (js2-record-comment)))
        (setq tt (js2-get-token)))  ; call scanner
      (setq js2-current-token tt
            js2-current-flagged-token (if saw-eol
                                          (logior tt js2-ti-after-eol)
                                        tt))
      ;; perform lexical fontification as soon as token is scanned
      (when js2-parse-ide-mode
        (cond
         ((minusp tt)
          (js2-record-face 'js2-error))
         ((setq face (aref js2-kwd-tokens tt))
          (js2-record-face face))
         ((and (= tt js2-NAME)
               (equal js2-ts-string "undefined"))
          (js2-record-face 'font-lock-constant-face))))
      tt)))  ; return unflagged token

(defun js2-peek-flagged-token ()
  "Returns the current token along with any flags set for it."
  (js2-peek-token)
  js2-current-flagged-token)

(defsubst js2-consume-token ()
  (setq js2-current-flagged-token js2-EOF))

(defun js2-next-token ()
  (prog1
      (js2-peek-token)
    (js2-consume-token)))

(defun js2-next-flagged-token ()
  (js2-peek-token)
  (prog1 js2-current-flagged-token
    (js2-consume-token)))

(defun js2-match-token (match)
  "Consume and return t if next token matches MATCH, a bytecode.
Returns nil and consumes nothing if MATCH is not the next token."
  (if (/= (js2-peek-token) match)
      nil
    (js2-consume-token)
    t))

(defun js2-match-contextual-kwd (name)
  "Consume and return t if next token is `js2-NAME', and its
string is NAME.  Returns nil and does nothing otherwise."
  (if (or (/= (js2-peek-token) js2-NAME)
          (not (string= js2-ts-string name)))
      nil
    (js2-consume-token)
    (js2-record-face 'font-lock-keyword-face)
    t))

(defun js2-valid-prop-name-token (tt)
  (or (= tt js2-NAME)
      (when (and js2-allow-keywords-as-property-names
                 (plusp tt)
                 (aref js2-kwd-tokens tt))
        (js2-save-name-token-data js2-token-beg (js2-token-name tt))
        t)))

(defun js2-match-prop-name ()
  "Consume token and return t if next token is a valid property name.
It's valid if it's a js2-NAME, or `js2-allow-keywords-as-property-names'
is non-nil and it's a keyword token."
  (if (js2-valid-prop-name-token (js2-peek-token))
      (progn
        (js2-consume-token)
        t)
    nil))

(defun js2-must-match-prop-name (msg-id &optional pos len)
  (if (js2-match-prop-name)
      t
    (js2-report-error msg-id nil pos len)
    nil))

(defun js2-peek-token-or-eol ()
  "Return js2-EOL if the current token immediately follows a newline.
Else returns the current token.  Used in situations where we don't
consider certain token types valid if they are preceded by a newline.
One example is the postfix ++ or -- operator, which has to be on the
same line as its operand."
  (let ((tt (js2-peek-token)))
    ;; Check for last peeked token flags
    (if (js2-flag-set-p js2-current-flagged-token js2-ti-after-eol)
        js2-EOL
      tt)))

(defun js2-set-check-for-label ()
  (assert (= (logand js2-current-flagged-token js2-clear-ti-mask) js2-NAME))
  (js2-set-flag js2-current-flagged-token js2-ti-check-label))

(defun js2-must-match (token msg-id &optional pos len)
  "Match next token to token code TOKEN, or record a syntax error.
MSG-ID is the error message to report if the match fails.
Returns t on match, nil if no match."
  (if (js2-match-token token)
      t
    (js2-report-error msg-id nil pos len)
    nil))

(defsubst js2-inside-function ()
  (plusp js2-nesting-of-function))

(defun js2-set-requires-activation ()
  (if (js2-function-node-p js2-current-script-or-fn)
      (setf (js2-function-node-needs-activation js2-current-script-or-fn) t)))

(defun js2-check-activation-name (name token)
  (when (js2-inside-function)
    ;; skip language-version 1.2 check from Rhino
    (if (or (string= "arguments" name)
            (and js2-compiler-activation-names  ; only used in codegen
                 (gethash name js2-compiler-activation-names)))
        (js2-set-requires-activation))))

(defun js2-set-is-generator ()
  (if (js2-function-node-p js2-current-script-or-fn)
      (setf (js2-function-node-is-generator js2-current-script-or-fn) t)))

(defun js2-must-have-xml ()
  (unless js2-compiler-xml-available
    (js2-report-error "msg.XML.not.available")))

(defun js2-push-scope (scope)
  "Push SCOPE, a `js2-scope', onto the lexical scope chain."
  (assert (js2-scope-p scope))
  (assert (null (js2-scope-parent-scope scope)))
  (assert (not (eq js2-current-scope scope)))
  (setf (js2-scope-parent-scope scope) js2-current-scope
        js2-current-scope scope))

(defsubst js2-pop-scope ()
  (setq js2-current-scope
        (js2-scope-parent-scope js2-current-scope)))

(defun js2-enter-loop (loop-node)
  (push loop-node js2-loop-set)
  (push loop-node js2-loop-and-switch-set)
  (js2-push-scope loop-node)
  ;; Tell the current labeled statement (if any) its statement,
  ;; and set the jump target of the first label to the loop.
  ;; These are used in `js2-parse-continue' to verify that the
  ;; continue target is an actual labeled loop.  (And for codegen.)
  (when js2-labeled-stmt
    (setf (js2-labeled-stmt-node-stmt js2-labeled-stmt) loop-node
          (js2-label-node-loop (car (js2-labeled-stmt-node-labels
                                     js2-labeled-stmt))) loop-node)))

(defun js2-exit-loop ()
  (pop js2-loop-set)
  (pop js2-loop-and-switch-set)
  (js2-pop-scope))

(defsubst js2-enter-switch (switch-node)
  (push switch-node js2-loop-and-switch-set))

(defsubst js2-exit-switch ()
  (pop js2-loop-and-switch-set))

(defun js2-parse (&optional buf cb)
  "Tell the js2 parser to parse a region of JavaScript.

BUF is a buffer or buffer name containing the code to parse.
Call `narrow-to-region' first to parse only part of the buffer.

The returned AST root node is given some additional properties:
  `node-count' - total number of nodes in the AST
  `buffer' - BUF.  The buffer it refers to may change or be killed,
             so the value is not necessarily reliable.

An optional callback CB can be specified to report parsing
progress.  If `(functionp CB)' returns t, it will be called with
the current line number once before parsing begins, then again
each time the lexer reaches a new line number.

CB can also be a list of the form `(symbol cb ...)' to specify
multiple callbacks with different criteria.  Each symbol is a
criterion keyword, and the following element is the callback to
call

  :line  - called whenever the line number changes
  :token - called for each new token consumed

The list of criteria could be extended to include entering or
leaving a statement, an expression, or a function definition."
  (if (and cb (not (functionp cb)))
      (error "criteria callbacks not yet implemented"))
  (let ((inhibit-point-motion-hooks t)
        (js2-compiler-xml-available (>= js2-language-version 160))
        ;; This is a recursive-descent parser, so give it a big stack.
        (max-lisp-eval-depth (max max-lisp-eval-depth 3000))
        (max-specpdl-size (max max-specpdl-size 3000))
        (case-fold-search nil)
        ast)
    (message nil)  ; clear any error message from previous parse
    (with-current-buffer (or buf (current-buffer))
      (setq js2-scanned-comments nil
            js2-parsed-errors nil
            js2-parsed-warnings nil
            js2-imenu-recorder nil
            js2-imenu-function-map nil
            js2-label-set nil)
      (js2-init-scanner)
      (setq ast (with-silent-modifications
                  (js2-do-parse)))
      (unless js2-ts-hit-eof
        (js2-report-error "msg.got.syntax.errors" (length js2-parsed-errors)))
      (setf (js2-ast-root-errors ast) js2-parsed-errors
            (js2-ast-root-warnings ast) js2-parsed-warnings)
      ;; if we didn't find any declarations, put a dummy in this list so we
      ;; don't end up re-parsing the buffer in `js2-mode-create-imenu-index'
      (unless js2-imenu-recorder
        (setq js2-imenu-recorder 'empty))
      (run-hooks 'js2-parse-finished-hook)
      ast)))

;; Corresponds to Rhino's Parser.parse() method.
(defun js2-do-parse ()
  "Parse current buffer starting from current point.
Scanner should be initialized."
  (let ((pos js2-ts-cursor)
        (end js2-ts-cursor)  ; in case file is empty
        root n tt)
    ;; initialize buffer-local parsing vars
    (setf root (make-js2-ast-root :buffer (buffer-name) :pos pos)
          js2-current-script-or-fn root
          js2-current-scope root
          js2-current-flagged-token js2-EOF
          js2-nesting-of-function 0
          js2-labeled-stmt nil
          js2-recorded-identifiers nil)  ; for js2-highlight
    (while (/= (setq tt (js2-peek-token)) js2-EOF)
      (if (= tt js2-FUNCTION)
          (progn
            (js2-consume-token)
            (setq n (js2-parse-function (if js2-called-by-compile-function
                                            'FUNCTION_EXPRESSION
                                          'FUNCTION_STATEMENT))))
        ;; not a function - parse a statement
        (setq n (js2-parse-statement)))
      ;; add function or statement to script
      (setq end (js2-node-end n))
      (js2-block-node-push root n))
    ;; add comments to root in lexical order
    (when js2-scanned-comments
      ;; if we find a comment beyond end of normal kids, use its end
      (setq end (max end (js2-node-end (first js2-scanned-comments))))
      (dolist (comment js2-scanned-comments)
        (push comment (js2-ast-root-comments root))
        (js2-node-add-children root comment)))
    (setf (js2-node-len root) (- end pos))
    ;; Give extensions a chance to muck with things before highlighting starts.
    (let ((js2-additional-externs js2-additional-externs))
      (save-excursion
        (dolist (callback js2-post-parse-callbacks)
          (funcall callback)))
      (js2-highlight-undeclared-vars))
    root))

(defun js2-function-parser ()
  (js2-consume-token)
  (js2-parse-function 'FUNCTION_EXPRESSION_STATEMENT))

(defun js2-parse-function-closure-body (fn-node)
  "Parse a JavaScript 1.8 function closure body."
  (let ((js2-nesting-of-function (1+ js2-nesting-of-function)))
    (if js2-ts-hit-eof
        (js2-report-error "msg.no.brace.body" nil
                          (js2-node-pos fn-node)
                          (- js2-ts-cursor (js2-node-pos fn-node)))
      (js2-node-add-children fn-node
                             (setf (js2-function-node-body fn-node)
                                   (js2-parse-expr t))))))

(defun js2-parse-function-body (fn-node)
  (js2-must-match js2-LC "msg.no.brace.body"
                  (js2-node-pos fn-node)
                  (- js2-ts-cursor (js2-node-pos fn-node)))
  (let ((pos js2-token-beg)         ; LC position
        (pn (make-js2-block-node))  ; starts at LC position
        tt
        end)
    (incf js2-nesting-of-function)
    (unwind-protect
        (while (not (or (= (setq tt (js2-peek-token)) js2-ERROR)
                        (= tt js2-EOF)
                        (= tt js2-RC)))
          (js2-block-node-push pn (if (/= tt js2-FUNCTION)
                                      (js2-parse-statement)
                                    (js2-consume-token)
                                    (js2-parse-function 'FUNCTION_STATEMENT))))
      (decf js2-nesting-of-function))
    (setq end js2-token-end)  ; assume no curly and leave at current token
    (if (js2-must-match js2-RC "msg.no.brace.after.body" pos)
        (setq end js2-token-end))
    (setf (js2-node-pos pn) pos
          (js2-node-len pn) (- end pos))
    (setf (js2-function-node-body fn-node) pn)
    (js2-node-add-children fn-node pn)
    pn))

(defun js2-define-destruct-symbols (node decl-type face &optional ignore-not-in-block)
  "Declare and fontify destructuring parameters inside NODE.
NODE is either `js2-array-node', `js2-object-node', or `js2-name-node'."
  (cond
   ((js2-name-node-p node)
    (let (leftpos)
      (js2-define-symbol decl-type (js2-name-node-name node)
                         node ignore-not-in-block)
      (when face
        (js2-set-face (setq leftpos (js2-node-abs-pos node))
                      (+ leftpos (js2-node-len node))
                      face 'record))))
   ((js2-object-node-p node)
    (dolist (elem (js2-object-node-elems node))
      (js2-define-destruct-symbols
       (if (js2-object-prop-node-p elem)
           (js2-object-prop-node-right elem)
         ;; abbreviated destructuring {a, b}
         elem)
       decl-type face ignore-not-in-block)))
   ((js2-array-node-p node)
    (dolist (elem (js2-array-node-elems node))
      (when elem
        (js2-define-destruct-symbols elem decl-type face ignore-not-in-block))))
   (t (js2-report-error "msg.no.parm" nil (js2-node-abs-pos node)
                        (js2-node-len node)))))

(defun js2-parse-function-params (fn-node pos)
  (if (js2-match-token js2-RP)
      (setf (js2-function-node-rp fn-node) (- js2-token-beg pos))
    (let (params len param default-found rest-param-at)
      (loop for tt = (js2-peek-token)
            do
            (cond
             ;; destructuring param
             ((or (= tt js2-LB) (= tt js2-LC))
              (when default-found
                (js2-report-error "msg.no.default.after.default.param"))
              (setq param (js2-parse-destruct-primary-expr))
              (js2-define-destruct-symbols param
                                           js2-LP
                                           'js2-function-param)
              (push param params))
             ;; variable name
             (t
              (when (and (>= js2-language-version 200)
                         (js2-match-token js2-TRIPLEDOT)
                         (not rest-param-at))
                ;; to report errors if there are more parameters
                (setq rest-param-at (length params)))
              (js2-must-match js2-NAME "msg.no.parm")
              (js2-record-face 'js2-function-param)
              (setq param (js2-create-name-node))
              (js2-define-symbol js2-LP js2-ts-string param)
              ;; default parameter value
              (when (or (and default-found
                             (not rest-param-at)
                             (js2-must-match js2-ASSIGN
                                             "msg.no.default.after.default.param"
                                             (js2-node-pos param)
                                             (js2-node-len param)))
                        (and (>= js2-language-version 200)
                             (js2-match-token js2-ASSIGN)))
                (let* ((pos (js2-node-pos param))
                       (tt js2-current-token)
                       (op-pos (- js2-token-beg pos))
                       (left param)
                       (right (js2-parse-assign-expr))
                       (len (- (js2-node-end right) pos)))
                  (setq param (make-js2-assign-node
                               :type tt :pos pos :len len :op-pos op-pos
                               :left left :right right)
                        default-found t)
                  (js2-node-add-children param left right)))
              (push param params)))
            (when (and rest-param-at (> (length params) (1+ rest-param-at)))
              (js2-report-error "msg.param.after.rest" nil
                                (js2-node-pos param) (js2-node-len param)))
            while
            (js2-match-token js2-COMMA))
      (when (js2-must-match js2-RP "msg.no.paren.after.parms")
        (setf (js2-function-node-rp fn-node) (- js2-token-beg pos)))
      (when rest-param-at
        (setf (js2-function-node-rest-p fn-node) t))
      (dolist (p params)
        (js2-node-add-children fn-node p)
        (push p (js2-function-node-params fn-node))))))

(defun js2-check-inconsistent-return-warning (fn-node name)
  "Possibly show inconsistent-return warning.
Last token scanned is the close-curly for the function body."
  (when (and js2-mode-show-strict-warnings
             js2-strict-inconsistent-return-warning
             (not (js2-has-consistent-return-usage
                   (js2-function-node-body fn-node))))
    ;; Have it extend from close-curly to bol or beginning of block.
    (let ((pos (save-excursion
                 (goto-char js2-token-end)
                 (max (js2-node-abs-pos (js2-function-node-body fn-node))
                      (point-at-bol))))
          (end js2-token-end))
      (if (plusp (js2-name-node-length name))
          (js2-add-strict-warning "msg.no.return.value"
                                  (js2-name-node-name name) pos end)
        (js2-add-strict-warning "msg.anon.no.return.value" nil pos end)))))

(defun js2-parse-function (function-type)
  "Function parser.  FUNCTION-TYPE is a symbol."
  (let ((pos js2-token-beg)  ; start of 'function' keyword
        name name-beg name-end fn-node lp
        (synthetic-type function-type)
        member-expr-node)
    ;; parse function name, expression, or non-name (anonymous)
    (cond
     ;; function foo(...)
     ((js2-match-token js2-NAME)
      (setq name (js2-create-name-node t)
            name-beg js2-token-beg
            name-end js2-token-end)
      (unless (js2-match-token js2-LP)
        (when js2-allow-member-expr-as-function-name
          ;; function foo.bar(...)
          (setq member-expr-node name
                name nil
                member-expr-node (js2-parse-member-expr-tail
                                  nil member-expr-node)))
        (js2-must-match js2-LP "msg.no.paren.parms")))
     ((js2-match-token js2-LP)
      nil)  ; anonymous function:  leave name as null
     (t
      ;; function random-member-expr(...)
      (when js2-allow-member-expr-as-function-name
        ;; Note that memberExpr can not start with '(' like
        ;; in function (1+2).toString(), because 'function (' already
        ;; processed as anonymous function
        (setq member-expr-node (js2-parse-member-expr)))
      (js2-must-match js2-LP "msg.no.paren.parms")))
    (if (= js2-current-token js2-LP)  ; eventually matched LP?
        (setq lp js2-token-beg))
    (if member-expr-node
        (progn
          (setq synthetic-type 'FUNCTION_EXPRESSION)
          (js2-parse-highlight-member-expr-fn-name member-expr-node))
      (if name
          (js2-set-face name-beg name-end
                        'font-lock-function-name-face 'record)))
    (if (and (not (eq synthetic-type 'FUNCTION_EXPRESSION))
             (plusp (js2-name-node-length name)))
        ;; Function statements define a symbol in the enclosing scope
        (js2-define-symbol js2-FUNCTION (js2-name-node-name name) fn-node))
    (setf fn-node (make-js2-function-node :pos pos
                                          :name name
                                          :form function-type
                                          :lp (if lp (- lp pos))))
    (if (or (js2-inside-function) (plusp js2-nesting-of-with))
        ;; 1. Nested functions are not affected by the dynamic scope flag
        ;;    as dynamic scope is already a parent of their scope.
        ;; 2. Functions defined under the with statement also immune to
        ;;    this setup, in which case dynamic scope is ignored in favor
        ;;    of the with object.
        (setf (js2-function-node-ignore-dynamic fn-node) t))
    ;; dynamically bind all the per-function variables
    (let ((js2-current-script-or-fn fn-node)
          (js2-current-scope fn-node)
          (js2-nesting-of-with 0)
          (js2-end-flags 0)
          js2-label-set
          js2-loop-set
          js2-loop-and-switch-set)
      (js2-parse-function-params fn-node pos)
      (if (and (>= js2-language-version 180)
               (/= (js2-peek-token) js2-LC))
          (js2-parse-function-closure-body fn-node)
        (js2-parse-function-body fn-node))
      (if name
          (js2-node-add-children fn-node name))
      (js2-check-inconsistent-return-warning fn-node name)
      ;; Function expressions define a name only in the body of the
      ;; function, and only if not hidden by a parameter name
      (if (and name
               (eq synthetic-type 'FUNCTION_EXPRESSION)
               (null (js2-scope-get-symbol js2-current-scope
                                           (js2-name-node-name name))))
          (js2-define-symbol js2-FUNCTION
                             (js2-name-node-name name)
                             fn-node))
      (if (and name
               (not (eq function-type 'FUNCTION_EXPRESSION)))
          (js2-record-imenu-functions fn-node)))
    (setf (js2-node-len fn-node) (- js2-ts-cursor pos)
          (js2-function-node-member-expr fn-node) member-expr-node)  ; may be nil
    ;; Rhino doesn't do this, but we need it for finding undeclared vars.
    ;; We wait until after parsing the function to set its parent scope,
    ;; since `js2-define-symbol' needs the defining-scope check to stop
    ;; at the function boundary when checking for redeclarations.
    (setf (js2-scope-parent-scope fn-node) js2-current-scope)
    fn-node))

(defun js2-parse-statements (&optional parent)
  "Parse a statement list.  Last token consumed must be js2-LC.

PARENT can be a `js2-block-node', in which case the statements are
appended to PARENT.  Otherwise a new `js2-block-node' is created
and returned.

This function does not match the closing js2-RC: the caller
matches the RC so it can provide a suitable error message if not
matched.  This means it's up to the caller to set the length of
the node to include the closing RC.  The node start pos is set to
the absolute buffer start position, and the caller should fix it
up to be relative to the parent node.  All children of this block
node are given relative start positions and correct lengths."
  (let ((pn (or parent (make-js2-block-node)))
        tt)
    (setf (js2-node-pos pn) js2-token-beg)
    (while (and (> (setq tt (js2-peek-token)) js2-EOF)
                (/= tt js2-RC))
      (js2-block-node-push pn (js2-parse-statement)))
    pn))

(defun js2-parse-statement ()
  (let (tt pn beg end)
    ;; coarse-grained user-interrupt check - needs work
    (and js2-parse-interruptable-p
         (zerop (% (incf js2-parse-stmt-count)
                   js2-statements-per-pause))
         (input-pending-p)
         (throw 'interrupted t))
    (setq pn (js2-statement-helper))
    ;; no-side-effects warning check
    (unless (js2-node-has-side-effects pn)
      (setq end (js2-node-end pn))
      (save-excursion
        (goto-char end)
        (setq beg (max (js2-node-pos pn) (point-at-bol))))
      (js2-add-strict-warning "msg.no.side.effects" nil beg end))
    pn))

;; These correspond to the switch cases in Parser.statementHelper
(defconst js2-parsers
  (let ((parsers (make-vector js2-num-tokens
                                #'js2-parse-expr-stmt)))
    (aset parsers js2-BREAK     #'js2-parse-break)
    (aset parsers js2-CONST     #'js2-parse-const-var)
    (aset parsers js2-CONTINUE  #'js2-parse-continue)
    (aset parsers js2-DEBUGGER  #'js2-parse-debugger)
    (aset parsers js2-DEFAULT   #'js2-parse-default-xml-namespace)
    (aset parsers js2-DO        #'js2-parse-do)
    (aset parsers js2-FOR       #'js2-parse-for)
    (aset parsers js2-FUNCTION  #'js2-function-parser)
    (aset parsers js2-IF        #'js2-parse-if)
    (aset parsers js2-LC        #'js2-parse-block)
    (aset parsers js2-LET       #'js2-parse-let-stmt)
    (aset parsers js2-NAME      #'js2-parse-name-or-label)
    (aset parsers js2-RETURN    #'js2-parse-ret-yield)
    (aset parsers js2-SEMI      #'js2-parse-semi)
    (aset parsers js2-SWITCH    #'js2-parse-switch)
    (aset parsers js2-THROW     #'js2-parse-throw)
    (aset parsers js2-TRY       #'js2-parse-try)
    (aset parsers js2-VAR       #'js2-parse-const-var)
    (aset parsers js2-WHILE     #'js2-parse-while)
    (aset parsers js2-WITH      #'js2-parse-with)
    (aset parsers js2-YIELD     #'js2-parse-ret-yield)
    parsers)
  "A vector mapping token types to parser functions.")

(defun js2-parse-warn-missing-semi (beg end)
  (and js2-mode-show-strict-warnings
       js2-strict-missing-semi-warning
       (js2-add-strict-warning
        "msg.missing.semi" nil
        ;; back up to beginning of statement or line
        (max beg (save-excursion
                   (goto-char end)
                   (point-at-bol)))
        end)))

(defconst js2-no-semi-insertion
  (list js2-IF
        js2-SWITCH
        js2-WHILE
        js2-DO
        js2-FOR
        js2-TRY
        js2-WITH
        js2-LC
        js2-ERROR
        js2-SEMI
        js2-FUNCTION)
  "List of tokens that don't do automatic semicolon insertion.")

(defconst js2-autoinsert-semi-and-warn
  (list js2-ERROR js2-EOF js2-RC))

(defun js2-statement-helper ()
  (let* ((tt (js2-peek-token))
         (first-tt tt)
         (beg js2-token-beg)
         (parser (if (= tt js2-ERROR)
                     #'js2-parse-semi
                   (aref js2-parsers tt)))
         pn
         tt-flagged)
    ;; If the statement is set, then it's been told its label by now.
    (and js2-labeled-stmt
         (js2-labeled-stmt-node-stmt js2-labeled-stmt)
         (setq js2-labeled-stmt nil))
    (setq pn (funcall parser))
    ;; Don't do auto semi insertion for certain statement types.
    (unless (or (memq first-tt js2-no-semi-insertion)
                (js2-labeled-stmt-node-p pn))
      (js2-auto-insert-semicolon pn))
    pn))

(defun js2-auto-insert-semicolon (pn)
  (let* ((tt-flagged (js2-peek-flagged-token))
         (tt (logand tt-flagged js2-clear-ti-mask))
         (pos (js2-node-pos pn)))
      (cond
       ((= tt js2-SEMI)
        ;; Consume ';' as a part of expression
        (js2-consume-token)
        ;; extend the node bounds to include the semicolon.
        (setf (js2-node-len pn) (- js2-token-end pos)))
       ((memq tt js2-autoinsert-semi-and-warn)
        ;; Autoinsert ;
        (js2-parse-warn-missing-semi pos (js2-node-end pn)))
       (t
        (if (js2-flag-not-set-p tt-flagged js2-ti-after-eol)
            ;; Report error if no EOL or autoinsert ';' otherwise
            (js2-report-error "msg.no.semi.stmt")
          (js2-parse-warn-missing-semi pos (js2-node-end pn)))))))

(defun js2-parse-condition ()
  "Parse a parenthesized boolean expression, e.g. in an if- or while-stmt.
The parens are discarded and the expression node is returned.
The `pos' field of the return value is set to an absolute position
that must be fixed up by the caller.
Return value is a list (EXPR LP RP), with absolute paren positions."
  (let (pn lp rp)
    (if (js2-must-match js2-LP "msg.no.paren.cond")
        (setq lp js2-token-beg))
    (setq pn (js2-parse-expr))
    (if (js2-must-match js2-RP "msg.no.paren.after.cond")
        (setq rp js2-token-beg))
    ;; Report strict warning on code like "if (a = 7) ..."
    (if (and js2-strict-cond-assign-warning
             (js2-assign-node-p pn))
        (js2-add-strict-warning "msg.equal.as.assign" nil
                                (js2-node-pos pn)
                                (+ (js2-node-pos pn)
                                   (js2-node-len pn))))
    (list pn lp rp)))

(defun js2-parse-if ()
  "Parser for if-statement.  Last matched token must be js2-IF."
  (let ((pos js2-token-beg)
        cond if-true if-false else-pos end pn)
    (js2-consume-token)
    (setq cond (js2-parse-condition)
          if-true (js2-parse-statement)
          if-false (if (js2-match-token js2-ELSE)
                       (progn
                         (setq else-pos (- js2-token-beg pos))
                         (js2-parse-statement)))
          end (js2-node-end (or if-false if-true))
          pn (make-js2-if-node :pos pos
                               :len (- end pos)
                               :condition (car cond)
                               :then-part if-true
                               :else-part if-false
                               :else-pos else-pos
                               :lp (js2-relpos (second cond) pos)
                               :rp (js2-relpos (third cond) pos)))
    (js2-node-add-children pn (car cond) if-true if-false)
    pn))

(defun js2-parse-switch ()
  "Parser for if-statement.  Last matched token must be js2-SWITCH."
  (let ((pos js2-token-beg)
        tt pn discriminant has-default case-expr case-node
        case-pos cases stmt lp rp)
    (js2-consume-token)
    (if (js2-must-match js2-LP "msg.no.paren.switch")
        (setq lp js2-token-beg))
    (setq discriminant (js2-parse-expr)
          pn (make-js2-switch-node :discriminant discriminant
                                   :pos pos
                                   :lp (js2-relpos lp pos)))
    (js2-node-add-children pn discriminant)
    (js2-enter-switch pn)
    (unwind-protect
        (progn
          (if (js2-must-match js2-RP "msg.no.paren.after.switch")
              (setf (js2-switch-node-rp pn) (- js2-token-beg pos)))
          (js2-must-match js2-LC "msg.no.brace.switch")
          (catch 'break
            (while t
              (setq tt (js2-next-token)
                    case-pos js2-token-beg)
              (cond
               ((= tt js2-RC)
                (setf (js2-node-len pn) (- js2-token-end pos))
                (throw 'break nil))  ; done
               ((= tt js2-CASE)
                (setq case-expr (js2-parse-expr))
                (js2-must-match js2-COLON "msg.no.colon.case"))
               ((= tt js2-DEFAULT)
                (if has-default
                    (js2-report-error "msg.double.switch.default"))
                (setq has-default t
                      case-expr nil)
                (js2-must-match js2-COLON "msg.no.colon.case"))
               (t
                (js2-report-error "msg.bad.switch")
                (throw 'break nil)))
              (setq case-node (make-js2-case-node :pos case-pos
                                                  :len (- js2-token-end case-pos)
                                                  :expr case-expr))
              (js2-node-add-children case-node case-expr)
              (while (and (/= (setq tt (js2-peek-token)) js2-RC)
                          (/= tt js2-CASE)
                          (/= tt js2-DEFAULT)
                          (/= tt js2-EOF))
                (setf stmt (js2-parse-statement)
                      (js2-node-len case-node) (- (js2-node-end stmt) case-pos))
                (js2-block-node-push case-node stmt))
              (push case-node cases)))
          ;; add cases last, as pushing reverses the order to be correct
          (dolist (kid cases)
            (js2-node-add-children pn kid)
            (push kid (js2-switch-node-cases pn)))
          pn)  ; return value
      (js2-exit-switch))))

(defun js2-parse-while ()
  "Parser for while-statement.  Last matched token must be js2-WHILE."
  (let ((pos js2-token-beg)
        (pn (make-js2-while-node))
        cond body)
    (js2-consume-token)
    (js2-enter-loop pn)
    (unwind-protect
        (progn
          (setf cond (js2-parse-condition)
                (js2-while-node-condition pn) (car cond)
                body (js2-parse-statement)
                (js2-while-node-body pn) body
                (js2-node-len pn) (- (js2-node-end body) pos)
                (js2-while-node-lp pn) (js2-relpos (second cond) pos)
                (js2-while-node-rp pn) (js2-relpos (third cond) pos))
          (js2-node-add-children pn body (car cond)))
      (js2-exit-loop))
    pn))

(defun js2-parse-do ()
  "Parser for do-statement.  Last matched token must be js2-DO."
  (let ((pos js2-token-beg)
        (pn (make-js2-do-node))
        cond body end)
    (js2-consume-token)
    (js2-enter-loop pn)
    (unwind-protect
        (progn
          (setq body (js2-parse-statement))
          (js2-must-match js2-WHILE "msg.no.while.do")
          (setf (js2-do-node-while-pos pn) (- js2-token-beg pos)
                cond (js2-parse-condition)
                (js2-do-node-condition pn) (car cond)
                (js2-do-node-body pn) body
                end js2-ts-cursor
                (js2-do-node-lp pn) (js2-relpos (second cond) pos)
                (js2-do-node-rp pn) (js2-relpos (third cond) pos))
          (js2-node-add-children pn (car cond) body))
      (js2-exit-loop))
    ;; Always auto-insert semicolon to follow SpiderMonkey:
    ;; It is required by ECMAScript but is ignored by the rest of
    ;; world; see bug 238945
    (if (js2-match-token js2-SEMI)
        (setq end js2-ts-cursor))
    (setf (js2-node-len pn) (- end pos))
    pn))

(defun js2-parse-for ()
  "Parser for for-statement.  Last matched token must be js2-FOR.
Parses for, for-in, and for each-in statements."
  (let ((for-pos js2-token-beg)
        pn is-for-each is-for-in-or-of is-for-of
        in-pos each-pos tmp-pos
        init  ; Node init is also foo in 'foo in object'
        cond  ; Node cond is also object in 'foo in object'
        incr  ; 3rd section of for-loop initializer
        body tt lp rp)
    (js2-consume-token)
    ;; See if this is a for each () instead of just a for ()
    (when (js2-match-token js2-NAME)
      (if (string= "each" js2-ts-string)
          (progn
            (setq is-for-each t
                  each-pos (- js2-token-beg for-pos)) ; relative
            (js2-record-face 'font-lock-keyword-face))
        (js2-report-error "msg.no.paren.for")))
    (if (js2-must-match js2-LP "msg.no.paren.for")
        (setq lp (- js2-token-beg for-pos)))
    (setq tt (js2-peek-token))
    ;; 'for' makes local scope
    (js2-push-scope (make-js2-scope))
    (unwind-protect
        ;; parse init clause
        (let ((js2-in-for-init t))  ; set as dynamic variable
          (cond
           ((= tt js2-SEMI)
            (setq init (make-js2-empty-expr-node)))
           ((or (= tt js2-VAR) (= tt js2-LET))
            (js2-consume-token)
            (setq init (js2-parse-variables tt js2-token-beg)))
           (t
            (setq init (js2-parse-expr)))))
      (if (or (js2-match-token js2-IN)
              (and (>= js2-language-version 200)
                   (js2-match-contextual-kwd "of")
                   (setq is-for-of t)))
          (setq is-for-in-or-of t
                in-pos (- js2-token-beg for-pos)
                ;; scope of iteration target object is not the scope we've created above.
                ;; stash current scope temporary.
                cond (let ((js2-current-scope (js2-scope-parent-scope js2-current-scope)))
                       (js2-parse-expr)))  ; object over which we're iterating
        ;; else ordinary for loop - parse cond and incr
        (js2-must-match js2-SEMI "msg.no.semi.for")
        (setq cond (if (= (js2-peek-token) js2-SEMI)
                       (make-js2-empty-expr-node) ; no loop condition
                     (js2-parse-expr)))
        (js2-must-match js2-SEMI "msg.no.semi.for.cond")
        (setq tmp-pos js2-token-end
              incr (if (= (js2-peek-token) js2-RP)
                       (make-js2-empty-expr-node :pos tmp-pos)
                     (js2-parse-expr))))
      (if (js2-must-match js2-RP "msg.no.paren.for.ctrl")
          (setq rp (- js2-token-beg for-pos)))
      (if (not is-for-in-or-of)
          (setq pn (make-js2-for-node :init init
                                      :condition cond
                                      :update incr
                                      :lp lp
                                      :rp rp))
        ;; cond could be null if 'in obj' got eaten by the init node.
        (if (js2-infix-node-p init)
            ;; it was (foo in bar) instead of (var foo in bar)
            (setq cond (js2-infix-node-right init)
                  init (js2-infix-node-left init))
          (if (and (js2-var-decl-node-p init)
                   (> (length (js2-var-decl-node-kids init)) 1))
              (js2-report-error "msg.mult.index")))
        (setq pn (make-js2-for-in-node :iterator init
                                       :object cond
                                       :in-pos in-pos
                                       :foreach-p is-for-each
                                       :each-pos each-pos
                                       :forof-p is-for-of
                                       :lp lp
                                       :rp rp)))
      (unwind-protect
          (progn
            (js2-enter-loop pn)
            ;; We have to parse the body -after- creating the loop node,
            ;; so that the loop node appears in the js2-loop-set, allowing
            ;; break/continue statements to find the enclosing loop.
            (setf body (js2-parse-statement)
                  (js2-loop-node-body pn) body
                  (js2-node-pos pn) for-pos
                  (js2-node-len pn) (- (js2-node-end body) for-pos))
            (js2-node-add-children pn init cond incr body))
        ;; finally
        (js2-exit-loop))
      (js2-pop-scope))
    pn))

(defun js2-parse-try ()
  "Parser for try-statement.  Last matched token must be js2-TRY."
  (let ((try-pos js2-token-beg)
        try-end
        try-block
        catch-blocks
        finally-block
        saw-default-catch
        peek
        param
        catch-cond
        catch-node
        guard-kwd
        catch-pos
        finally-pos
        pn
        block
        lp
        rp)
    (js2-consume-token)
    (if (/= (js2-peek-token) js2-LC)
        (js2-report-error "msg.no.brace.try"))
    (setq try-block (js2-parse-statement)
          try-end (js2-node-end try-block)
          peek (js2-peek-token))
    (cond
     ((= peek js2-CATCH)
      (while (js2-match-token js2-CATCH)
        (setq catch-pos js2-token-beg
              guard-kwd nil
              catch-cond nil
              lp nil
              rp nil)
        (if saw-default-catch
            (js2-report-error "msg.catch.unreachable"))
        (if (js2-must-match js2-LP "msg.no.paren.catch")
            (setq lp (- js2-token-beg catch-pos)))
        (js2-push-scope (make-js2-scope))
        (let ((tt (js2-peek-token)))
          (cond
           ;; destructuring pattern
           ;;     catch ({ message, file }) { ... }
           ((or (= tt js2-LB) (= tt js2-LC))
            (setq param (js2-parse-destruct-primary-expr))
            (js2-define-destruct-symbols param js2-LET nil))
           ;; simple name
           (t
            (js2-must-match js2-NAME "msg.bad.catchcond")
            (setq param (js2-create-name-node))
            (js2-define-symbol js2-LET js2-ts-string param))))
        ;; pattern guard
        (if (js2-match-token js2-IF)
            (setq guard-kwd (- js2-token-beg catch-pos)
                  catch-cond (js2-parse-expr))
          (setq saw-default-catch t))
        (if (js2-must-match js2-RP "msg.bad.catchcond")
            (setq rp (- js2-token-beg catch-pos)))
        (js2-must-match js2-LC "msg.no.brace.catchblock")
        (setq block (js2-parse-statements)
              try-end (js2-node-end block)
              catch-node (make-js2-catch-node :pos catch-pos
                                              :param param
                                              :guard-expr catch-cond
                                              :guard-kwd guard-kwd
                                              :block block
                                              :lp lp
                                              :rp rp))
        (js2-pop-scope)
        (if (js2-must-match js2-RC "msg.no.brace.after.body")
            (setq try-end js2-token-beg))
        (setf (js2-node-len block) (- try-end (js2-node-pos block))
              (js2-node-len catch-node) (- try-end catch-pos))
        (js2-node-add-children catch-node param catch-cond block)
        (push catch-node catch-blocks)))
     ((/= peek js2-FINALLY)
      (js2-must-match js2-FINALLY "msg.try.no.catchfinally"
                      (js2-node-pos try-block)
                      (- (setq try-end (js2-node-end try-block))
                         (js2-node-pos try-block)))))
    (when (js2-match-token js2-FINALLY)
      (setq finally-pos js2-token-beg
            block (js2-parse-statement)
            try-end (js2-node-end block)
            finally-block (make-js2-finally-node :pos finally-pos
                                                 :len (- try-end finally-pos)
                                                 :body block))
      (js2-node-add-children finally-block block))
    (setq pn (make-js2-try-node :pos try-pos
                                :len (- try-end try-pos)
                                :try-block try-block
                                :finally-block finally-block))
    (js2-node-add-children pn try-block finally-block)
    ;; push them onto the try-node, which reverses and corrects their order
    (dolist (cb catch-blocks)
      (js2-node-add-children pn cb)
      (push cb (js2-try-node-catch-clauses pn)))
    pn))

(defun js2-parse-throw ()
  "Parser for throw-statement.  Last matched token must be js2-THROW."
  (let ((pos js2-token-beg)
        expr pn)
    (js2-consume-token)
    (if (= (js2-peek-token-or-eol) js2-EOL)
        ;; ECMAScript does not allow new lines before throw expression,
        ;; see bug 256617
        (js2-report-error "msg.bad.throw.eol"))
    (setq expr (js2-parse-expr)
          pn (make-js2-throw-node :pos pos
                                  :len (- (js2-node-end expr) pos)
                                  :expr expr))
    (js2-node-add-children pn expr)
    pn))

(defun js2-match-jump-label-name (label-name)
  "If break/continue specified a label, return that label's labeled stmt.
Returns the corresponding `js2-labeled-stmt-node', or if LABEL-NAME
does not match an existing label, reports an error and returns nil."
  (let ((bundle (cdr (assoc label-name js2-label-set))))
    (if (null bundle)
        (js2-report-error "msg.undef.label"))
    bundle))

(defun js2-parse-break ()
  "Parser for break-statement.  Last matched token must be js2-BREAK."
  (let ((pos js2-token-beg)
        (end js2-token-end)
        break-target ; statement to break from
        break-label  ; in "break foo", name-node representing the foo
        labels       ; matching labeled statement to break to
        pn)
    (js2-consume-token)  ; `break'
    (when (eq (js2-peek-token-or-eol) js2-NAME)
      (js2-consume-token)
      (setq break-label (js2-create-name-node)
            end (js2-node-end break-label)
            ;; matchJumpLabelName only matches if there is one
            labels (js2-match-jump-label-name js2-ts-string)
            break-target (if labels (car (js2-labeled-stmt-node-labels labels)))))
    (unless (or break-target break-label)
      ;; no break target specified - try for innermost enclosing loop/switch
      (if (null js2-loop-and-switch-set)
          (unless break-label
            (js2-report-error "msg.bad.break" nil pos (length "break")))
        (setq break-target (car js2-loop-and-switch-set))))
    (setq pn (make-js2-break-node :pos pos
                                  :len (- end pos)
                                  :label break-label
                                  :target break-target))
    (js2-node-add-children pn break-label)  ; but not break-target
    pn))

(defun js2-parse-continue ()
  "Parser for continue-statement.  Last matched token must be js2-CONTINUE."
  (let ((pos js2-token-beg)
        (end js2-token-end)
        label   ; optional user-specified label, a `js2-name-node'
        labels  ; current matching labeled stmt, if any
        target  ; the `js2-loop-node' target of this continue stmt
        pn)
    (js2-consume-token)  ; `continue'
    (when (= (js2-peek-token-or-eol) js2-NAME)
      (js2-consume-token)
      (setq label (js2-create-name-node)
            end (js2-node-end label)
            ;; matchJumpLabelName only matches if there is one
            labels (js2-match-jump-label-name js2-ts-string)))
    (cond
     ((null labels)  ; no current label to go to
      (if (null js2-loop-set)  ; no loop to continue to
          (js2-report-error "msg.continue.outside" nil pos
                            (length "continue"))
        (setq target (car js2-loop-set))))  ; innermost enclosing loop
     (t
      (if (js2-loop-node-p (js2-labeled-stmt-node-stmt labels))
          (setq target (js2-labeled-stmt-node-stmt labels))
        (js2-report-error "msg.continue.nonloop" nil pos (- end pos)))))
    (setq pn (make-js2-continue-node :pos pos
                                     :len (- end pos)
                                     :label label
                                     :target target))
    (js2-node-add-children pn label)  ; but not target - it's not our child
    pn))

(defun js2-parse-with ()
  "Parser for with-statement.  Last matched token must be js2-WITH."
  (js2-consume-token)
  (let ((pos js2-token-beg)
        obj body pn lp rp)
    (if (js2-must-match js2-LP "msg.no.paren.with")
        (setq lp js2-token-beg))
    (setq obj (js2-parse-expr))
    (if (js2-must-match js2-RP "msg.no.paren.after.with")
        (setq rp js2-token-beg))
    (let ((js2-nesting-of-with (1+ js2-nesting-of-with)))
        (setq body (js2-parse-statement)))
    (setq pn (make-js2-with-node :pos pos
                                 :len (- (js2-node-end body) pos)
                                 :object obj
                                 :body body
                                 :lp (js2-relpos lp pos)
                                 :rp (js2-relpos rp pos)))
    (js2-node-add-children pn obj body)
    pn))

(defun js2-parse-const-var ()
  "Parser for var- or const-statement.
Last matched token must be js2-CONST or js2-VAR."
  (let ((tt (js2-peek-token))
        (pos js2-token-beg)
        expr pn)
    (js2-consume-token)
    (setq expr (js2-parse-variables tt js2-token-beg)
          pn (make-js2-expr-stmt-node :pos pos
                                      :len (- (js2-node-end expr) pos)
                                      :expr expr))
    (js2-node-add-children pn expr)
    pn))

(defun js2-wrap-with-expr-stmt (pos expr &optional add-child)
  (let ((pn (make-js2-expr-stmt-node :pos pos
                                     :len (js2-node-len expr)
                                     :type (if (js2-inside-function)
                                               js2-EXPR_VOID
                                             js2-EXPR_RESULT)
                                     :expr expr)))
    (if add-child
        (js2-node-add-children pn expr))
    pn))

(defun js2-parse-let-stmt ()
  "Parser for let-statement.  Last matched token must be js2-LET."
  (js2-consume-token)
  (let ((pos js2-token-beg)
        expr pn)
    (if (= (js2-peek-token) js2-LP)
        ;; let expression in statement context
        (setq expr (js2-parse-let pos 'statement)
              pn (js2-wrap-with-expr-stmt pos expr t))
      ;; else we're looking at a statement like let x=6, y=7;
      (setf expr (js2-parse-variables js2-LET pos)
            pn (js2-wrap-with-expr-stmt pos expr t)
            (js2-node-type pn) js2-EXPR_RESULT))
    pn))

(defun js2-parse-ret-yield ()
  (js2-parse-return-or-yield (js2-peek-token) nil))

(defconst js2-parse-return-stmt-enders
  (list js2-SEMI js2-RC js2-EOF js2-EOL js2-ERROR js2-RB js2-RP js2-YIELD))

(defsubst js2-now-all-set (before after mask)
  "Return whether or not the bits in the mask have changed to all set.
BEFORE is bits before change, AFTER is bits after change, and MASK is
the mask for bits.  Returns t if all the bits in the mask are set in AFTER
but not BEFORE."
  (and (/= (logand before mask) mask)
       (= (logand after mask) mask)))

(defun js2-parse-return-or-yield (tt expr-context)
  (let ((pos js2-token-beg)
        (end js2-token-end)
        (before js2-end-flags)
        (inside-function (js2-inside-function))
        e ret name)
    (unless inside-function
      (js2-report-error (if (eq tt js2-RETURN)
                            "msg.bad.return"
                          "msg.bad.yield")))
    (js2-consume-token)
    ;; This is ugly, but we don't want to require a semicolon.
    (unless (memq (js2-peek-token-or-eol) js2-parse-return-stmt-enders)
      (setq e (js2-parse-expr)
            end (js2-node-end e)))
    (cond
     ((eq tt js2-RETURN)
      (js2-set-flag js2-end-flags (if (null e)
                                      js2-end-returns
                                    js2-end-returns-value))
      (setq ret (make-js2-return-node :pos pos
                                      :len (- end pos)
                                      :retval e))
      (js2-node-add-children ret e)
      ;; See if we need a strict mode warning.
      ;; TODO:  The analysis done by `js2-has-consistent-return-usage' is
      ;; more thorough and accurate than this before/after flag check.
      ;; E.g. if there's a finally-block that always returns, we shouldn't
      ;; show a warning generated by inconsistent returns in the catch blocks.
      ;; Basically `js2-has-consistent-return-usage' needs to keep more state,
      ;; so we know which returns/yields to highlight, and we should get rid of
      ;; all the checking in `js2-parse-return-or-yield'.
      (if (and js2-strict-inconsistent-return-warning
               (js2-now-all-set before js2-end-flags
                                (logior js2-end-returns js2-end-returns-value)))
          (js2-add-strict-warning "msg.return.inconsistent" nil pos end)))
     (t
      (unless (js2-inside-function)
        (js2-report-error "msg.bad.yield"))
      (js2-set-flag js2-end-flags js2-end-yields)
      (setq ret (make-js2-yield-node :pos pos
                                     :len (- end pos)
                                     :value e))
      (js2-node-add-children ret e)
      (unless expr-context
        (setq e ret
              ret (js2-wrap-with-expr-stmt pos e t))
      (js2-set-requires-activation)
      (js2-set-is-generator))))
    ;; see if we are mixing yields and value returns.
    (when (and inside-function
               (js2-now-all-set before js2-end-flags
                                (logior js2-end-yields js2-end-returns-value)))
      (setq name (js2-function-name js2-current-script-or-fn))
      (if (zerop (length name))
          (js2-report-error "msg.anon.generator.returns" nil pos (- end pos))
        (js2-report-error "msg.generator.returns" name pos (- end pos))))
    ret))

(defun js2-parse-debugger ()
  (js2-consume-token)
  (make-js2-keyword-node :type js2-DEBUGGER))

(defun js2-parse-block ()
  "Parser for a curly-delimited statement block.
Last token matched must be `js2-LC'."
  (let ((pos js2-token-beg)
        (pn (make-js2-scope)))
    (js2-consume-token)
    (js2-push-scope pn)
    (unwind-protect
        (progn
          (js2-parse-statements pn)
          (js2-must-match js2-RC "msg.no.brace.block")
          (setf (js2-node-len pn) (- js2-token-end pos)))
      (js2-pop-scope))
    pn))

;; For `js2-ERROR' too, to have a node for error recovery to work on.
(defun js2-parse-semi ()
  "Parse a statement or handle an error.
Last matched token is `js2-SEMI' or `js2-ERROR'."
  (let ((tt (js2-peek-token)) pos len)
    (js2-consume-token)
    (if (eq tt js2-SEMI)
        (make-js2-empty-expr-node :len 1)
      (setq pos js2-token-beg
            len (- js2-token-beg pos))
      (js2-report-error "msg.syntax" nil pos len)
      (make-js2-error-node :pos pos :len len))))

(defun js2-parse-default-xml-namespace ()
  "Parse a `default xml namespace = <expr>' e4x statement."
  (let ((pos js2-token-beg)
        end len expr unary es)
    (js2-consume-token)
    (js2-must-have-xml)
    (js2-set-requires-activation)
    (setq len (- js2-ts-cursor pos))
    (unless (and (js2-match-token js2-NAME)
                 (string= js2-ts-string "xml"))
      (js2-report-error "msg.bad.namespace" nil pos len))
    (unless (and (js2-match-token js2-NAME)
                 (string= js2-ts-string "namespace"))
      (js2-report-error "msg.bad.namespace" nil pos len))
    (unless (js2-match-token js2-ASSIGN)
      (js2-report-error "msg.bad.namespace" nil pos len))
    (setq expr (js2-parse-expr)
          end (js2-node-end expr)
          unary (make-js2-unary-node :type js2-DEFAULTNAMESPACE
                                     :pos pos
                                     :len (- end pos)
                                     :operand expr))
    (js2-node-add-children unary expr)
    (make-js2-expr-stmt-node :pos pos
                             :len (- end pos)
                             :expr unary)))

(defun js2-record-label (label bundle)
  ;; current token should be colon that `js2-parse-primary-expr' left untouched
  (js2-consume-token)
  (let ((name (js2-label-node-name label))
        labeled-stmt
        dup)
    (when (setq labeled-stmt (cdr (assoc name js2-label-set)))
      ;; flag both labels if possible when used in editing mode
      (if (and js2-parse-ide-mode
               (setq dup (js2-get-label-by-name labeled-stmt name)))
          (js2-report-error "msg.dup.label" nil
                            (js2-node-abs-pos dup) (js2-node-len dup)))
      (js2-report-error "msg.dup.label" nil
                        (js2-node-pos label) (js2-node-len label)))
    (js2-labeled-stmt-node-add-label bundle label)
    (js2-node-add-children bundle label)
    ;; Add one reference to the bundle per label in `js2-label-set'
    (push (cons name bundle) js2-label-set)))

(defun js2-parse-name-or-label ()
  "Parser for identifier or label.  Last token matched must be js2-NAME.
Called when we found a name in a statement context.  If it's a label, we gather
up any following labels and the next non-label statement into a
`js2-labeled-stmt-node' bundle and return that.  Otherwise we parse an
expression and return it wrapped in a `js2-expr-stmt-node'."
  (let ((pos js2-token-beg)
        (end js2-token-end)
        expr stmt pn bundle
        (continue t))
    ;; set check for label and call down to `js2-parse-primary-expr'
    (js2-set-check-for-label)
    (setq expr (js2-parse-expr))
    (if (/= (js2-node-type expr) js2-LABEL)
        ;; Parsed non-label expression - wrap with expression stmt.
        (setq pn (js2-wrap-with-expr-stmt pos expr t))
      ;; else parsed a label
      (setq bundle (make-js2-labeled-stmt-node :pos pos))
      (js2-record-label expr bundle)
      ;; look for more labels
      (while (and continue (= (js2-peek-token) js2-NAME))
        (js2-set-check-for-label)
        (setq expr (js2-parse-expr))
        (if (/= (js2-node-type expr) js2-LABEL)
            (progn
              (setq stmt (js2-wrap-with-expr-stmt (js2-node-pos expr) expr t)
                    continue nil)
              (js2-auto-insert-semicolon stmt))
          (js2-record-label expr bundle)))
      ;; no more labels; now parse the labeled statement
      (unwind-protect
            (unless stmt
              (let ((js2-labeled-stmt bundle))  ; bind dynamically
                (setq stmt (js2-statement-helper))))
        ;; remove the labels for this statement from the global set
        (dolist (label (js2-labeled-stmt-node-labels bundle))
          (setq js2-label-set (remove label js2-label-set))))
      (setf (js2-labeled-stmt-node-stmt bundle) stmt
            (js2-node-len bundle) (- (js2-node-end stmt) pos))
      (js2-node-add-children bundle stmt)
      bundle)))

(defun js2-parse-expr-stmt ()
  "Default parser in statement context, if no recognized statement found."
  (js2-wrap-with-expr-stmt js2-token-beg (js2-parse-expr) t))

(defun js2-parse-variables (decl-type pos)
  "Parse a comma-separated list of variable declarations.
Could be a 'var', 'const' or 'let' expression, possibly in a for-loop initializer.

DECL-TYPE is a token value: either VAR, CONST, or LET depending on context.
For 'var' or 'const', the keyword should be the token last scanned.

POS is the position where the node should start. It's sometimes the
var/const/let keyword, and other times the beginning of the first token
in the first variable declaration.

Returns the parsed `js2-var-decl-node' expression node."
  (let* ((result (make-js2-var-decl-node :decl-type decl-type
                                         :pos pos))
         destructuring kid-pos tt init name end nbeg nend vi
         (continue t))
    ;; Example:
    ;; var foo = {a: 1, b: 2}, bar = [3, 4];
    ;; var {b: s2, a: s1} = foo, x = 6, y, [s3, s4] = bar;
    ;; var {a, b} = baz;
    (while continue
      (setq destructuring nil
            name nil
            tt (js2-peek-token)
            kid-pos js2-token-beg
            end js2-token-end
            init nil)
      (if (or (= tt js2-LB) (= tt js2-LC))
          ;; Destructuring assignment, e.g., var [a, b] = ...
          (setq destructuring (js2-parse-destruct-primary-expr)
                end (js2-node-end destructuring))
        ;; Simple variable name
        (when (js2-must-match js2-NAME "msg.bad.var")
          (setq name (js2-create-name-node)
                nbeg js2-token-beg
                nend js2-token-end
                end nend)
          (js2-define-symbol decl-type js2-ts-string name js2-in-for-init)))
      (when (js2-match-token js2-ASSIGN)
        (setq init (js2-parse-assign-expr)
              end (js2-node-end init))
        (js2-record-imenu-functions init name))
      (when name
        (js2-set-face nbeg nend (if (js2-function-node-p init)
                                    'font-lock-function-name-face
                                  'font-lock-variable-name-face)
                      'record))
      (setq vi (make-js2-var-init-node :pos kid-pos
                                       :len (- end kid-pos)
                                       :type decl-type))
      (if destructuring
          (progn
            (if (and (null init) (not js2-in-for-init))
                (js2-report-error "msg.destruct.assign.no.init"))
            (js2-define-destruct-symbols destructuring
                                         decl-type
                                         'font-lock-variable-name-face)
            (setf (js2-var-init-node-target vi) destructuring))
        (setf (js2-var-init-node-target vi) name))
      (setf (js2-var-init-node-initializer vi) init)
      (js2-node-add-children vi name destructuring init)
      (js2-block-node-push result vi)
      (unless (js2-match-token js2-COMMA)
        (setq continue nil)))
    (setf (js2-node-len result) (- end pos))
    result))

(defun js2-parse-let (pos &optional stmt-p)
  "Parse a let expression or statement.
A let-expression is of the form `let (vars) expr'.
A let-statment is of the form `let (vars) {statements}'.
The third form of let is a variable declaration list, handled
by `js2-parse-variables'."
  (let ((pn (make-js2-let-node :pos pos))
        beg vars body)
    (if (js2-must-match js2-LP "msg.no.paren.after.let")
        (setf (js2-let-node-lp pn) (- js2-token-beg pos)))
    (js2-push-scope pn)
    (unwind-protect
        (progn
          (setq vars (js2-parse-variables js2-LET js2-token-beg))
          (if (js2-must-match js2-RP "msg.no.paren.let")
              (setf (js2-let-node-rp pn) (- js2-token-beg pos)))
          (if (and stmt-p (eq (js2-peek-token) js2-LC))
              ;; let statement
              (progn
                (js2-consume-token)
                (setf beg js2-token-beg  ; position stmt at LC
                      body (js2-parse-statements))
                (js2-must-match js2-RC "msg.no.curly.let")
                (setf (js2-node-len body) (- js2-token-end beg)
                      (js2-node-len pn) (- js2-token-end pos)
                      (js2-let-node-body pn) body
                      (js2-node-type pn) js2-LET))
            ;; let expression
            (setf body (js2-parse-expr)
                  (js2-node-len pn) (- (js2-node-end body) pos)
                  (js2-let-node-body pn) body))
          (js2-node-add-children pn vars body))
      (js2-pop-scope))
    pn))

(defun js2-define-new-symbol (decl-type name node &optional scope)
  (js2-scope-put-symbol (or scope js2-current-scope)
                        name
                        (make-js2-symbol decl-type name node)))

(defun js2-define-symbol (decl-type name &optional node ignore-not-in-block)
  "Define a symbol in the current scope.
If NODE is non-nil, it is the AST node associated with the symbol."
  (let* ((defining-scope (js2-get-defining-scope js2-current-scope name))
         (symbol (if defining-scope
                     (js2-scope-get-symbol defining-scope name)))
         (sdt (if symbol (js2-symbol-decl-type symbol) -1)))
    (cond
     ((and symbol ; already defined
           (or (= sdt js2-CONST) ; old version is const
               (= decl-type js2-CONST) ; new version is const
               ;; two let-bound vars in this block have same name
               (and (= sdt js2-LET)
                    (eq defining-scope js2-current-scope))))
      (js2-report-error
       (cond
        ((= sdt js2-CONST) "msg.const.redecl")
        ((= sdt js2-LET) "msg.let.redecl")
        ((= sdt js2-VAR) "msg.var.redecl")
        ((= sdt js2-FUNCTION) "msg.function.redecl")
        (t "msg.parm.redecl"))
       name))
     ((= decl-type js2-LET)
      (if (and (not ignore-not-in-block)
               (or (= (js2-node-type js2-current-scope) js2-IF)
                   (js2-loop-node-p js2-current-scope)))
          (js2-report-error "msg.let.decl.not.in.block")
        (js2-define-new-symbol decl-type name node)))
     ((or (= decl-type js2-VAR)
          (= decl-type js2-CONST)
          (= decl-type js2-FUNCTION))
      (if symbol
          (if (and js2-strict-var-redeclaration-warning (= sdt js2-VAR))
              (js2-add-strict-warning "msg.var.redecl" name)
            (if (and js2-strict-var-hides-function-arg-warning (= sdt js2-LP))
                (js2-add-strict-warning "msg.var.hides.arg" name)))
        (js2-define-new-symbol decl-type name node
                               js2-current-script-or-fn)))
     ((= decl-type js2-LP)
      (if symbol
          ;; must be duplicate parameter. Second parameter hides the
          ;; first, so go ahead and add the second pararameter
          (js2-report-warning "msg.dup.parms" name))
      (js2-define-new-symbol decl-type name node))
     (t (js2-code-bug)))))

(defun js2-parse-expr (&optional oneshot)
  (let* ((pn (js2-parse-assign-expr))
         (pos (js2-node-pos pn))
         left
         right
         op-pos)
    (while (and (not oneshot)
                (js2-match-token js2-COMMA))
      (setq op-pos (- js2-token-beg pos))  ; relative
      (if (= (js2-peek-token) js2-YIELD)
          (js2-report-error "msg.yield.parenthesized"))
      (setq right (js2-parse-assign-expr)
            left pn
            pn (make-js2-infix-node :type js2-COMMA
                                    :pos pos
                                    :len (- js2-ts-cursor pos)
                                    :op-pos op-pos
                                    :left left
                                    :right right))
      (js2-node-add-children pn left right))
    pn))

(defun js2-parse-assign-expr ()
  (let ((tt (js2-peek-token))
        (pos js2-token-beg)
        pn left right op-pos)
    (if (= tt js2-YIELD)
        (js2-parse-return-or-yield tt t)
      ;; not yield - parse assignment expression
      (setq pn (js2-parse-cond-expr)
            tt (js2-peek-token))
      (when (and (<= js2-first-assign tt)
                 (<= tt js2-last-assign))
        ;; tt express assignment (=, |=, ^=, ..., %=)
        (js2-consume-token)
        (setq op-pos (- js2-token-beg pos)  ; relative
              left pn
              right (js2-parse-assign-expr)
              pn (make-js2-assign-node :type tt
                                       :pos pos
                                       :len (- (js2-node-end right) pos)
                                       :op-pos op-pos
                                       :left left
                                       :right right))
        (when js2-parse-ide-mode
          (js2-highlight-assign-targets pn left right)
          (js2-record-imenu-functions right left))
        ;; do this last so ide checks above can use absolute positions
        (js2-node-add-children pn left right))
      pn)))

(defun js2-parse-cond-expr ()
  (let ((pos js2-token-beg)
        (pn (js2-parse-or-expr))
        test-expr
        if-true
        if-false
        q-pos
        c-pos)
    (when (js2-match-token js2-HOOK)
      (setq q-pos (- js2-token-beg pos)
            if-true (js2-parse-assign-expr))
      (js2-must-match js2-COLON "msg.no.colon.cond")
      (setq c-pos (- js2-token-beg pos)
            if-false (js2-parse-assign-expr)
            test-expr pn
            pn (make-js2-cond-node :pos pos
                                   :len (- (js2-node-end if-false) pos)
                                   :test-expr test-expr
                                   :true-expr if-true
                                   :false-expr if-false
                                   :q-pos q-pos
                                   :c-pos c-pos))
      (js2-node-add-children pn test-expr if-true if-false))
    pn))

(defun js2-make-binary (type left parser)
  "Helper for constructing a binary-operator AST node.
LEFT is the left-side-expression, already parsed, and the
binary operator should have just been matched.
PARSER is a function to call to parse the right operand,
or a `js2-node' struct if it has already been parsed."
  (let* ((pos (js2-node-pos left))
         (op-pos (- js2-token-beg pos))
         (right (if (js2-node-p parser)
                    parser
                  (funcall parser)))
         (pn (make-js2-infix-node :type type
                                  :pos pos
                                  :len (- (js2-node-end right) pos)
                                  :op-pos op-pos
                                  :left left
                                  :right right)))
    (js2-node-add-children pn left right)
    pn))

(defun js2-parse-or-expr ()
  (let ((pn (js2-parse-and-expr)))
    (when (js2-match-token js2-OR)
      (setq pn (js2-make-binary js2-OR
                                pn
                                'js2-parse-or-expr)))
    pn))

(defun js2-parse-and-expr ()
  (let ((pn (js2-parse-bit-or-expr)))
    (when (js2-match-token js2-AND)
      (setq pn (js2-make-binary js2-AND
                                pn
                                'js2-parse-and-expr)))
    pn))

(defun js2-parse-bit-or-expr ()
  (let ((pn (js2-parse-bit-xor-expr)))
    (while (js2-match-token js2-BITOR)
      (setq pn (js2-make-binary js2-BITOR
                                pn
                                'js2-parse-bit-xor-expr)))
    pn))

(defun js2-parse-bit-xor-expr ()
  (let ((pn (js2-parse-bit-and-expr)))
    (while (js2-match-token js2-BITXOR)
      (setq pn (js2-make-binary js2-BITXOR
                                pn
                                'js2-parse-bit-and-expr)))
    pn))

(defun js2-parse-bit-and-expr ()
  (let ((pn (js2-parse-eq-expr)))
    (while (js2-match-token js2-BITAND)
      (setq pn (js2-make-binary js2-BITAND
                                pn
                                'js2-parse-eq-expr)))
    pn))

(defconst js2-parse-eq-ops
  (list js2-EQ js2-NE js2-SHEQ js2-SHNE))

(defun js2-parse-eq-expr ()
  (let ((pn (js2-parse-rel-expr))
        tt)
    (while (memq (setq tt (js2-peek-token)) js2-parse-eq-ops)
      (js2-consume-token)
      (setq pn (js2-make-binary tt
                                pn
                                'js2-parse-rel-expr)))
    pn))

(defconst js2-parse-rel-ops
  (list js2-IN js2-INSTANCEOF js2-LE js2-LT js2-GE js2-GT))

(defun js2-parse-rel-expr ()
  (let ((pn (js2-parse-shift-expr))
        (continue t)
        tt)
    (while continue
      (setq tt (js2-peek-token))
      (cond
       ((and js2-in-for-init (= tt js2-IN))
        (setq continue nil))
       ((memq tt js2-parse-rel-ops)
        (js2-consume-token)
        (setq pn (js2-make-binary tt pn 'js2-parse-shift-expr)))
       (t
        (setq continue nil))))
    pn))

(defconst js2-parse-shift-ops
  (list js2-LSH js2-URSH js2-RSH))

(defun js2-parse-shift-expr ()
  (let ((pn (js2-parse-add-expr))
        tt
        (continue t))
    (while continue
      (setq tt (js2-peek-token))
      (if (memq tt js2-parse-shift-ops)
          (progn
            (js2-consume-token)
            (setq pn (js2-make-binary tt pn 'js2-parse-add-expr)))
        (setq continue nil)))
    pn))

(defun js2-parse-add-expr ()
  (let ((pn (js2-parse-mul-expr))
        tt
        (continue t))
    (while continue
      (setq tt (js2-peek-token))
      (if (or (= tt js2-ADD) (= tt js2-SUB))
          (progn
            (js2-consume-token)
            (setq pn (js2-make-binary tt pn 'js2-parse-mul-expr)))
        (setq continue nil)))
    pn))

(defconst js2-parse-mul-ops
  (list js2-MUL js2-DIV js2-MOD))

(defun js2-parse-mul-expr ()
  (let ((pn (js2-parse-unary-expr))
        tt
        (continue t))
    (while continue
      (setq tt (js2-peek-token))
      (if (memq tt js2-parse-mul-ops)
          (progn
            (js2-consume-token)
            (setq pn (js2-make-binary tt pn 'js2-parse-unary-expr)))
        (setq continue nil)))
    pn))

(defun js2-make-unary (type parser &rest args)
  "Make a unary node of type TYPE.
PARSER is either a node (for postfix operators) or a function to call
to parse the operand (for prefix operators)."
  (let* ((pos js2-token-beg)
         (postfix (js2-node-p parser))
         (expr (if postfix
                   parser
                 (apply parser args)))
         end
         pn)
    (if postfix  ; e.g. i++
        (setq pos (js2-node-pos expr)
              end js2-token-end)
      (setq end (js2-node-end expr)))
    (setq pn (make-js2-unary-node :type type
                                  :pos pos
                                  :len (- end pos)
                                  :operand expr))
    (js2-node-add-children pn expr)
    pn))

(defconst js2-incrementable-node-types
  (list js2-NAME js2-GETPROP js2-GETELEM js2-GET_REF js2-CALL)
  "Node types that can be the operand of a ++ or -- operator.")

(defun js2-check-bad-inc-dec (tt beg end unary)
  (unless (memq (js2-node-type (js2-unary-node-operand unary))
                js2-incrementable-node-types)
    (js2-report-error (if (= tt js2-INC)
                          "msg.bad.incr"
                        "msg.bad.decr")
                      nil beg (- end beg))))

(defun js2-parse-unary-expr ()
  (let ((tt (js2-peek-token))
        pn expr beg end)
    (cond
     ((or (= tt js2-VOID)
          (= tt js2-NOT)
          (= tt js2-BITNOT)
          (= tt js2-TYPEOF))
      (js2-consume-token)
      (js2-make-unary tt 'js2-parse-unary-expr))
     ((= tt js2-ADD)
      (js2-consume-token)
      ;; Convert to special POS token in decompiler and parse tree
      (js2-make-unary js2-POS 'js2-parse-unary-expr))
     ((= tt js2-SUB)
      (js2-consume-token)
      ;; Convert to special NEG token in decompiler and parse tree
      (js2-make-unary js2-NEG 'js2-parse-unary-expr))
     ((or (= tt js2-INC)
          (= tt js2-DEC))
      (js2-consume-token)
      (prog1
          (setq beg js2-token-beg
                end js2-token-end
                expr (js2-make-unary tt 'js2-parse-member-expr t))
        (js2-check-bad-inc-dec tt beg end expr)))
     ((= tt js2-DELPROP)
      (js2-consume-token)
      (js2-make-unary js2-DELPROP 'js2-parse-unary-expr))
     ((= tt js2-ERROR)
      (js2-consume-token)
      (make-js2-error-node))  ; try to continue
     ((and (= tt js2-LT)
           js2-compiler-xml-available)
      ;; XML stream encountered in expression.
      (js2-consume-token)
      (js2-parse-member-expr-tail t (js2-parse-xml-initializer)))
     (t
      (setq pn (js2-parse-member-expr t)
            ;; Don't look across a newline boundary for a postfix incop.
            tt (js2-peek-token-or-eol))
      (when (or (= tt js2-INC) (= tt js2-DEC))
        (js2-consume-token)
        (setf expr pn
              pn (js2-make-unary tt expr))
        (js2-node-set-prop pn 'postfix t)
        (js2-check-bad-inc-dec tt js2-token-beg js2-token-end pn))
      pn))))

(defun js2-parse-xml-initializer ()
  "Parse an E4X XML initializer.
I'm parsing it the way Rhino parses it, but without the tree-rewriting.
Then I'll postprocess the result, depending on whether we're in IDE
mode or codegen mode, and generate the appropriate rewritten AST.
IDE mode uses a rich AST that models the XML structure.  Codegen mode
just concatenates everything and makes a new XML or XMLList out of it."
  (let ((tt (js2-get-first-xml-token))
        pn-xml pn expr kids expr-pos
        (continue t)
        (first-token t))
    (when (not (or (= tt js2-XML) (= tt js2-XMLEND)))
      (js2-report-error "msg.syntax"))
    (setq pn-xml (make-js2-xml-node))
    (while continue
      (if first-token
          (setq first-token nil)
        (setq tt (js2-get-next-xml-token)))
      (cond
       ;; js2-XML means we found a {expr} in the XML stream.
       ;; The js2-ts-string is the XML up to the left-curly.
       ((= tt js2-XML)
        (push (make-js2-string-node :pos js2-token-beg
                                    :len (- js2-ts-cursor js2-token-beg))
              kids)
        (js2-must-match js2-LC "msg.syntax")
        (setq expr-pos js2-ts-cursor
              expr (if (eq (js2-peek-token) js2-RC)
                       (make-js2-empty-expr-node :pos expr-pos)
                     (js2-parse-expr)))
        (js2-must-match js2-RC "msg.syntax")
        (setq pn (make-js2-xml-js-expr-node :pos (js2-node-pos expr)
                                            :len (js2-node-len expr)
                                            :expr expr))
        (js2-node-add-children pn expr)
        (push pn kids))
       ;; a js2-XMLEND token means we hit the final close-tag.
       ((= tt js2-XMLEND)
        (push (make-js2-string-node :pos js2-token-beg
                                    :len (- js2-ts-cursor js2-token-beg))
              kids)
        (dolist (kid (nreverse kids))
          (js2-block-node-push pn-xml kid))
        (setf (js2-node-len pn-xml) (- js2-ts-cursor
                                       (js2-node-pos pn-xml))
              continue nil))
       (t
        (js2-report-error "msg.syntax")
        (setq continue nil))))
    pn-xml))


(defun js2-parse-argument-list ()
  "Parse an argument list and return it as a Lisp list of nodes.
Returns the list in reverse order.  Consumes the right-paren token."
  (let (result)
    (unless (js2-match-token js2-RP)
      (loop do
            (if (= (js2-peek-token) js2-YIELD)
                (js2-report-error "msg.yield.parenthesized"))
            (push (js2-parse-assign-expr) result)
            while
            (js2-match-token js2-COMMA))
      (js2-must-match js2-RP "msg.no.paren.arg")
      result)))

(defun js2-parse-member-expr (&optional allow-call-syntax)
  (let ((tt (js2-peek-token))
        pn pos target args beg end init tail)
    (if (/= tt js2-NEW)
        (setq pn (js2-parse-primary-expr))
      ;; parse a 'new' expression
      (js2-consume-token)
      (setq pos js2-token-beg
            beg pos
            target (js2-parse-member-expr)
            end (js2-node-end target)
            pn (make-js2-new-node :pos pos
                                  :target target
                                  :len (- end pos)))
      (js2-node-add-children pn target)
      (when (js2-match-token js2-LP)
        ;; Add the arguments to pn, if any are supplied.
        (setf beg pos  ; start of "new" keyword
              pos js2-token-beg
              args (nreverse (js2-parse-argument-list))
              (js2-new-node-args pn) args
              end js2-token-end
              (js2-new-node-lp pn) (- pos beg)
              (js2-new-node-rp pn) (- end 1 beg))
        (apply #'js2-node-add-children pn args))
      (when (and js2-allow-rhino-new-expr-initializer
                 (js2-match-token js2-LC))
        (setf init (js2-parse-object-literal)
              end (js2-node-end init)
              (js2-new-node-initializer pn) init)
        (js2-node-add-children pn init))
        (setf (js2-node-len pn) (- end beg)))  ; end outer if
    (js2-parse-member-expr-tail allow-call-syntax pn)))

(defun js2-parse-member-expr-tail (allow-call-syntax pn)
  "Parse a chain of property/array accesses or function calls.
Includes parsing for E4X operators like `..' and `.@'.
If ALLOW-CALL-SYNTAX is nil, stops when we encounter a left-paren.
Returns an expression tree that includes PN, the parent node."
  (let ((beg (js2-node-pos pn))
        tt
        (continue t))
    (while continue
      (setq tt (js2-peek-token))
      (cond
       ((or (= tt js2-DOT) (= tt js2-DOTDOT))
        (setq pn (js2-parse-property-access tt pn)))
       ((= tt js2-DOTQUERY)
        (setq pn (js2-parse-dot-query pn)))
       ((= tt js2-LB)
        (setq pn (js2-parse-element-get pn)))
       ((= tt js2-LP)
        (if allow-call-syntax
            (setq pn (js2-parse-function-call pn))
          (setq continue nil)))
       (t
        (setq continue nil))))
    (if (>= js2-highlight-level 2)
        (js2-parse-highlight-member-expr-node pn))
    pn))

(defun js2-parse-dot-query (pn)
  "Parse a dot-query expression, e.g. foo.bar.(@name == 2)
Last token parsed must be `js2-DOTQUERY'."
  (let ((pos (js2-node-pos pn))
        op-pos expr end)
    (js2-consume-token)
    (js2-must-have-xml)
    (js2-set-requires-activation)
    (setq op-pos js2-token-beg
          expr (js2-parse-expr)
          end (js2-node-end expr)
          pn (make-js2-xml-dot-query-node :left pn
                                          :pos pos
                                          :op-pos op-pos
                                          :right expr))
    (js2-node-add-children pn
                           (js2-xml-dot-query-node-left pn)
                           (js2-xml-dot-query-node-right pn))
    (if (js2-must-match js2-RP "msg.no.paren")
        (setf (js2-xml-dot-query-node-rp pn) js2-token-beg
              end js2-token-end))
    (setf (js2-node-len pn) (- end pos))
    pn))

(defun js2-parse-element-get (pn)
  "Parse an element-get expression, e.g. foo[bar].
Last token parsed must be `js2-RB'."
  (let ((lb js2-token-beg)
        (pos (js2-node-pos pn))
        rb expr)
    (js2-consume-token)
    (setq expr (js2-parse-expr))
    (if (js2-must-match js2-RB "msg.no.bracket.index")
        (setq rb js2-token-beg))
    (setq pn (make-js2-elem-get-node :target pn
                                     :pos pos
                                     :element expr
                                     :lb (js2-relpos lb pos)
                                     :rb (js2-relpos rb pos)
                                     :len (- js2-token-end pos)))
    (js2-node-add-children pn
                           (js2-elem-get-node-target pn)
                           (js2-elem-get-node-element pn))
    pn))

(defun js2-parse-function-call (pn)
  (let (args
        (pos (js2-node-pos pn)))
    (js2-consume-token)
    (setq pn (make-js2-call-node :pos pos
                                 :target pn
                                 :lp (- js2-token-beg pos)))
    (js2-node-add-children pn (js2-call-node-target pn))
    ;; Add the arguments to pn, if any are supplied.
    (setf args (nreverse (js2-parse-argument-list))
          (js2-call-node-rp pn) (- js2-token-beg pos)
          (js2-call-node-args pn) args)
    (apply #'js2-node-add-children pn args)
    (setf (js2-node-len pn) (- js2-ts-cursor pos))
    pn))

(defun js2-parse-property-access (tt pn)
  "Parse a property access, XML descendants access, or XML attr access."
  (let ((member-type-flags 0)
        (dot-pos js2-token-beg)
        (dot-len (if (= tt js2-DOTDOT) 2 1))
        name
        ref  ; right side of . or .. operator
        result)
    (js2-consume-token)
    (when (= tt js2-DOTDOT)
      (js2-must-have-xml)
      (setq member-type-flags js2-descendants-flag))
    (if (not js2-compiler-xml-available)
        (progn
          (js2-must-match-prop-name "msg.no.name.after.dot")
          (setq name (js2-create-name-node t js2-GETPROP)
                result (make-js2-prop-get-node :left pn
                                               :pos js2-token-beg
                                               :right name
                                               :len (- js2-token-end
                                                       js2-token-beg)))
          (js2-node-add-children result pn name)
          result)
      ;; otherwise look for XML operators
      (setf result (if (= tt js2-DOT)
                       (make-js2-prop-get-node)
                     (make-js2-infix-node :type js2-DOTDOT))
            (js2-node-pos result) (js2-node-pos pn)
            (js2-infix-node-op-pos result) dot-pos
            (js2-infix-node-left result) pn  ; do this after setting position
            tt (js2-next-token))
      (cond
       ;; needed for generator.throw()
       ((= tt js2-THROW)
        (js2-save-name-token-data js2-token-beg "throw")
        (setq ref (js2-parse-property-name nil js2-ts-string member-type-flags)))
       ;; handles: name, ns::name, ns::*, ns::[expr]
       ((js2-valid-prop-name-token tt)
        (setq ref (js2-parse-property-name -1 js2-ts-string member-type-flags)))
       ;; handles: *, *::name, *::*, *::[expr]
       ((= tt js2-MUL)
        (js2-save-name-token-data js2-token-beg "*")
        (setq ref (js2-parse-property-name nil "*" member-type-flags)))
       ;; handles: '@attr', '@ns::attr', '@ns::*', '@ns::[expr]', etc.
       ((= tt js2-XMLATTR)
        (setq result (js2-parse-attribute-access)))
       (t
        (js2-report-error "msg.no.name.after.dot" nil dot-pos dot-len)))
      (if ref
          (setf (js2-node-len result) (- (js2-node-end ref)
                                         (js2-node-pos result))
                (js2-infix-node-right result) ref))
      (if (js2-infix-node-p result)
          (js2-node-add-children result
                                 (js2-infix-node-left result)
                                 (js2-infix-node-right result)))
      result)))

(defun js2-parse-attribute-access ()
  "Parse an E4X XML attribute expression.
This includes expressions of the forms:

  @attr      @ns::attr     @ns::*
  @*         @*::attr      @*::*
  @[expr]    @*::[expr]    @ns::[expr]

Called if we peeked an '@' token."
  (let ((tt (js2-next-token))
        (at-pos js2-token-beg))
    (cond
     ;; handles: @name, @ns::name, @ns::*, @ns::[expr]
     ((js2-valid-prop-name-token tt)
      (js2-parse-property-name at-pos js2-ts-string 0))
     ;; handles: @*, @*::name, @*::*, @*::[expr]
     ((= tt js2-MUL)
      (js2-save-name-token-data js2-token-beg "*")
      (js2-parse-property-name js2-token-beg "*" 0))
     ;; handles @[expr]
     ((= tt js2-LB)
      (js2-parse-xml-elem-ref at-pos))
     (t
      (js2-report-error "msg.no.name.after.xmlAttr")
      ;; Avoid cascaded errors that happen if we make an error node here.
      (js2-save-name-token-data js2-token-beg "")
      (js2-parse-property-name js2-token-beg "" 0)))))

(defun js2-parse-property-name (at-pos s member-type-flags)
  "Check if :: follows name in which case it becomes qualified name.

AT-POS is a natural number if we just read an '@' token, else nil.
S is the name or string that was matched:  an identifier, 'throw' or '*'.
MEMBER-TYPE-FLAGS is a bit set tracking whether we're a '.' or '..' child.

Returns a `js2-xml-ref-node' if it's an attribute access, a child of a '..'
operator, or the name is followed by ::.  For a plain name, returns a
`js2-name-node'.  Returns a `js2-error-node' for malformed XML expressions."
  (let ((pos (or at-pos js2-token-beg))
        colon-pos
        (name (js2-create-name-node t js2-current-token))
        ns tt ref pn)
    (catch 'return
      (when (js2-match-token js2-COLONCOLON)
        (setq ns name
              colon-pos js2-token-beg
              tt (js2-next-token))
        (cond
         ;; handles name::name
         ((js2-valid-prop-name-token tt)
          (setq name (js2-create-name-node)))
         ;; handles name::*
         ((= tt js2-MUL)
          (js2-save-name-token-data js2-token-beg "*")
          (setq name (js2-create-name-node)))
         ;; handles name::[expr]
         ((= tt js2-LB)
          (throw 'return (js2-parse-xml-elem-ref at-pos ns colon-pos)))
         (t
          (js2-report-error "msg.no.name.after.coloncolon"))))
      (if (and (null ns) (zerop member-type-flags))
          name
        (prog1
            (setq pn
                  (make-js2-xml-prop-ref-node :pos pos
                                              :len (- (js2-node-end name) pos)
                                              :at-pos at-pos
                                              :colon-pos colon-pos
                                              :propname name))
          (js2-node-add-children pn name))))))

(defun js2-parse-xml-elem-ref (at-pos &optional namespace colon-pos)
  "Parse the [expr] portion of an xml element reference.
For instance, @[expr], @*::[expr], or ns::[expr]."
  (let* ((lb js2-token-beg)
         (pos (or at-pos lb))
         rb
         (expr (js2-parse-expr))
         (end (js2-node-end expr))
         pn)
    (if (js2-must-match js2-RB "msg.no.bracket.index")
        (setq rb js2-token-beg
              end js2-token-end))
    (prog1
        (setq pn
              (make-js2-xml-elem-ref-node :pos pos
                                          :len (- end pos)
                                          :namespace namespace
                                          :colon-pos colon-pos
                                          :at-pos at-pos
                                          :expr expr
                                          :lb (js2-relpos lb pos)
                                          :rb (js2-relpos rb pos)))
      (js2-node-add-children pn namespace expr))))

(defun js2-parse-destruct-primary-expr ()
  (let ((js2-is-in-destructuring t))
    (js2-parse-primary-expr)))

(defun js2-parse-primary-expr ()
  "Parse a literal (leaf) expression of some sort.
Includes complex literals such as functions, object-literals,
array-literals, array comprehensions and regular expressions."
  (let ((tt-flagged (js2-next-flagged-token))
        pn      ; parent node  (usually return value)
        tt
        px-pos  ; paren-expr pos
        len
        flags   ; regexp flags
        expr)
    (setq tt js2-current-token)
    (cond
     ((= tt js2-FUNCTION)
      (js2-parse-function 'FUNCTION_EXPRESSION))
     ((= tt js2-LB)
      (js2-parse-array-literal))
     ((= tt js2-LC)
      (js2-parse-object-literal))
     ((= tt js2-LET)
      (js2-parse-let js2-token-beg))
     ((= tt js2-LP)
      (setq px-pos js2-token-beg
            expr (js2-parse-expr))
      (js2-must-match js2-RP "msg.no.paren")
      (setq pn (make-js2-paren-node :pos px-pos
                                    :expr expr
                                    :len (- js2-token-end px-pos)))
      (js2-node-add-children pn (js2-paren-node-expr pn))
      pn)
     ((= tt js2-XMLATTR)
      (js2-must-have-xml)
      (js2-parse-attribute-access))
     ((= tt js2-NAME)
      (js2-parse-name tt-flagged tt))
     ((= tt js2-NUMBER)
      (make-js2-number-node))
     ((= tt js2-STRING)
      (prog1
          (make-js2-string-node)
        (js2-record-face 'font-lock-string-face)))
     ((or (= tt js2-DIV) (= tt js2-ASSIGN_DIV))
      ;; Got / or /= which in this context means a regexp literal
      (setq px-pos js2-token-beg)
      (js2-read-regexp tt)
      (setq flags js2-ts-regexp-flags
            js2-ts-regexp-flags nil)
      (prog1
          (make-js2-regexp-node :pos px-pos
                                :len (- js2-ts-cursor px-pos)
                                :value js2-ts-string
                                :flags flags)
        (js2-set-face px-pos js2-ts-cursor 'font-lock-string-face 'record)
        (js2-record-text-property px-pos js2-ts-cursor 'syntax-table '(2))))
     ((or (= tt js2-NULL)
          (= tt js2-THIS)
          (= tt js2-FALSE)
          (= tt js2-TRUE))
      (make-js2-keyword-node :type tt))
     ((= tt js2-RESERVED)
      (js2-report-error "msg.reserved.id")
      (make-js2-name-node))
     ((= tt js2-ERROR)
      ;; the scanner or one of its subroutines reported the error.
      (make-js2-error-node))
     ((= tt js2-EOF)
      (setq px-pos (point-at-bol)
            len (- js2-ts-cursor px-pos))
      (js2-report-error "msg.unexpected.eof" nil px-pos len)
      (make-js2-error-node :pos px-pos :len len))
     (t
      (js2-report-error "msg.syntax")
      (make-js2-error-node)))))

(defun js2-parse-name (tt-flagged tt)
  (let ((name js2-ts-string)
        (name-pos js2-token-beg)
        node)
    (if (and (js2-flag-set-p tt-flagged js2-ti-check-label)
             (= (js2-peek-token) js2-COLON))
        (prog1
            ;; Do not consume colon, it is used as unwind indicator
            ;; to return to statementHelper.
            (make-js2-label-node :pos name-pos
                                 :len (- js2-token-end name-pos)
                                 :name name)
          (js2-set-face name-pos
                        js2-token-end
                        'font-lock-variable-name-face 'record))
      ;; Otherwise not a label, just a name.  Unfortunately peeking
      ;; the next token to check for a colon has biffed js2-token-beg
      ;; and js2-token-end.  We store the name's bounds in buffer vars
      ;; and `js2-create-name-node' uses them.
      (js2-save-name-token-data name-pos name)
      (setq node (if js2-compiler-xml-available
                     (js2-parse-property-name nil name 0)
                   (js2-create-name-node 'check-activation)))
      (if js2-highlight-external-variables
          (js2-record-name-node node))
      node)))

(defun js2-parse-warn-trailing-comma (msg pos elems comma-pos)
  (js2-add-strict-warning
   msg nil
   ;; back up from comma to beginning of line or array/objlit
   (max (if elems
            (js2-node-pos (car elems))
          pos)
        (save-excursion
          (goto-char comma-pos)
          (back-to-indentation)
          (point)))
   comma-pos))

(defun js2-parse-array-literal ()
  (let ((pos js2-token-beg)
        (end js2-token-end)
        (after-lb-or-comma t)
        after-comma tt elems pn
        (continue t))
    (unless js2-is-in-destructuring
        (js2-push-scope (make-js2-scope))) ; for array comp
    (while continue
      (setq tt (js2-peek-token))
      (cond
       ;; comma
       ((= tt js2-COMMA)
        (js2-consume-token)
        (setq after-comma js2-token-end)
        (if (not after-lb-or-comma)
            (setq after-lb-or-comma t)
          (push nil elems)))
       ;; end of array
       ((or (= tt js2-RB)
            (= tt js2-EOF))  ; prevent infinite loop
        (if (= tt js2-EOF)
            (js2-report-error "msg.no.bracket.arg" nil pos)
          (js2-consume-token))
        (setq continue nil
              end js2-token-end
              pn (make-js2-array-node :pos pos
                                      :len (- js2-ts-cursor pos)
                                      :elems (nreverse elems)))
        (apply #'js2-node-add-children pn (js2-array-node-elems pn))
        (when (and after-comma (not js2-is-in-destructuring))
          (js2-parse-warn-trailing-comma "msg.array.trailing.comma"
                                         pos elems after-comma)))
       ;; destructuring binding
       (js2-is-in-destructuring
        (push (if (or (= tt js2-LC)
                      (= tt js2-LB)
                      (= tt js2-NAME))
                  ;; [a, b, c] | {a, b, c} | {a:x, b:y, c:z} | a
                  (js2-parse-destruct-primary-expr)
                ;; invalid pattern
                (js2-consume-token)
                (js2-report-error "msg.bad.var")
                (make-js2-error-node))
              elems)
        (setq after-lb-or-comma nil
              after-comma nil))
       ;; array comp
       ((and (>= js2-language-version 170)
             (= tt js2-FOR)          ; check for array comprehension
             (not after-lb-or-comma) ; "for" can't follow a comma
             elems                   ; must have at least 1 element
             (not (cdr elems)))      ; but no 2nd element
        (setf continue nil
              pn (js2-parse-array-comprehension (car elems) pos)))

       ;; another element
       (t
        (unless after-lb-or-comma
          (js2-report-error "msg.no.bracket.arg"))
        (push (js2-parse-assign-expr) elems)
        (setq after-lb-or-comma nil
              after-comma nil))))
    (unless js2-is-in-destructuring
      (js2-pop-scope))
    pn))

(defun js2-parse-array-comprehension (expr pos)
  "Parse a JavaScript 1.7 Array Comprehension.
EXPR is the first expression after the opening left-bracket.
POS is the beginning of the LB token preceding EXPR.
We should have just parsed the 'for' keyword before calling this function."
  (let (loops loop first prev filter if-pos result)
    (while (= (js2-peek-token) js2-FOR)
      (let ((prev (car loops))) ; rearrange scope chain
        (push (setq loop (js2-parse-array-comp-loop)) loops)
        (if prev ; each loop is parent scope to the next one
            (setf (js2-scope-parent-scope loop) prev)
          ; first loop takes expr scope's parent
          (setf (js2-scope-parent-scope (setq first loop))
                (js2-scope-parent-scope js2-current-scope)))))
    ;; set expr scope's parent to the last loop
    (setf (js2-scope-parent-scope js2-current-scope) (car loops))
    (when (= (js2-peek-token) js2-IF)
      (js2-consume-token)
      (setq if-pos (- js2-token-beg pos)  ; relative
            filter (js2-parse-condition)))
    (js2-must-match js2-RB "msg.no.bracket.arg" pos)
    (setq result (make-js2-array-comp-node :pos pos
                                           :len (- js2-ts-cursor pos)
                                           :result expr
                                           :loops (nreverse loops)
                                           :filter (car filter)
                                           :lp (js2-relpos (second filter) pos)
                                           :rp (js2-relpos (third filter) pos)
                                           :if-pos if-pos))
    (apply #'js2-node-add-children result expr (car filter)
           (js2-array-comp-node-loops result))
    (setq js2-current-scope first) ; pop to the first loop
    result))

(defun js2-parse-array-comp-loop ()
  "Parse a 'for [each] (foo [in|of] bar)' expression in an Array comprehension.
Last token peeked should be the initial FOR."
  (let ((pos js2-token-beg)
        (pn (make-js2-array-comp-loop-node))
        tt iter obj foreach-p forof-p in-pos each-pos lp rp)
    (assert (= (js2-next-token) js2-FOR))  ; consumes token
    (js2-push-scope pn)
    (unwind-protect
        (progn
          (when (js2-match-token js2-NAME)
            (if (string= js2-ts-string "each")
                (progn
                  (setq foreach-p t
                        each-pos (- js2-token-beg pos)) ; relative
                  (js2-record-face 'font-lock-keyword-face))
              (js2-report-error "msg.no.paren.for")))
          (if (js2-must-match js2-LP "msg.no.paren.for")
              (setq lp (- js2-token-beg pos)))
          (setq tt (js2-peek-token))
          (cond
           ((or (= tt js2-LB)
                (= tt js2-LC))
            (setq iter (js2-parse-destruct-primary-expr))
            (js2-define-destruct-symbols iter js2-LET
                                         'font-lock-variable-name-face t))
           ((js2-match-token js2-NAME)
            (setq iter (js2-create-name-node)))
           (t
            (js2-report-error "msg.bad.var")))
          ;; Define as a let since we want the scope of the variable to
          ;; be restricted to the array comprehension
          (if (js2-name-node-p iter)
              (js2-define-symbol js2-LET (js2-name-node-name iter) pn t))
          (if (or (js2-match-token js2-IN)
                  (and (>= js2-language-version 200)
                       (js2-match-contextual-kwd "of")
                       (setq forof-p t)))
              (setq in-pos (- js2-token-beg pos))
            (js2-report-error "msg.in.after.for.name"))
          (setq obj (js2-parse-expr))
          (if (js2-must-match js2-RP "msg.no.paren.for.ctrl")
              (setq rp (- js2-token-beg pos)))
          (setf (js2-node-pos pn) pos
                (js2-node-len pn) (- js2-ts-cursor pos)
                (js2-array-comp-loop-node-iterator pn) iter
                (js2-array-comp-loop-node-object pn) obj
                (js2-array-comp-loop-node-in-pos pn) in-pos
                (js2-array-comp-loop-node-each-pos pn) each-pos
                (js2-array-comp-loop-node-foreach-p pn) foreach-p
                (js2-array-comp-loop-node-forof-p pn) forof-p
                (js2-array-comp-loop-node-lp pn) lp
                (js2-array-comp-loop-node-rp pn) rp)
          (js2-node-add-children pn iter obj))
      (js2-pop-scope))
    pn))

(defun js2-parse-object-literal ()
  (let ((pos js2-token-beg)
        tt elems result after-comma
        (continue t))
    (while continue
      (setq tt (js2-peek-token))
      (cond
       ;; {foo: ...}, {'foo': ...}, {foo, bar, ...},
       ;; {get foo() {...}}, or {set foo(x) {...}}
       ((or (js2-valid-prop-name-token tt)
            (= tt js2-STRING))
        (setq after-comma nil
              result (js2-parse-named-prop tt))
        (if (and (null result)
                 (not js2-recover-from-parse-errors))
            (setq continue nil)
          (push result elems)))
       ;; {12: x} or {10.7: x}
       ((= tt js2-NUMBER)
        (js2-consume-token)
        (setq after-comma nil)
        (push (js2-parse-plain-property (make-js2-number-node)) elems))
       ;; trailing comma
       ((= tt js2-RC)
        (setq continue nil)
        (if after-comma
            (js2-parse-warn-trailing-comma "msg.extra.trailing.comma"
                                           pos elems after-comma)))
       (t
        (js2-report-error "msg.bad.prop")
        (unless js2-recover-from-parse-errors
          (setq continue nil))))         ; end switch
      (if (js2-match-token js2-COMMA)
          (setq after-comma js2-token-end)
        (setq continue nil)))           ; end loop
    (js2-must-match js2-RC "msg.no.brace.prop")
    (setq result (make-js2-object-node :pos pos
                                       :len (- js2-ts-cursor pos)
                                       :elems (nreverse elems)))
    (apply #'js2-node-add-children result (js2-object-node-elems result))
    result))

(defun js2-parse-named-prop (tt)
  "Parse a name, string, or getter/setter object property.
When `js2-is-in-destructuring' is t, forms like {a, b, c} will be permitted."
  (js2-consume-token)
  (let ((string-prop (and (= tt js2-STRING)
                          (make-js2-string-node)))
        expr
        (ppos js2-token-beg)
        (pend js2-token-end)
        (name (js2-create-name-node))
        (prop js2-ts-string))
    (cond
     ;; getter/setter prop
     ((and (= tt js2-NAME)
           (= (js2-peek-token) js2-NAME)
           (or (string= prop "get")
               (string= prop "set")))
      (js2-consume-token)
      (js2-set-face ppos pend 'font-lock-keyword-face 'record)  ; get/set
      (js2-record-face 'font-lock-function-name-face)      ; for peeked name
      (setq name (js2-create-name-node)) ; discard get/set & use peeked name
      (js2-parse-getter-setter-prop ppos name (string= prop "get")))
     ;; Abbreviated destructuring binding, e.g. {a, b} = c;
     ;; XXX: To be honest, the value of `js2-is-in-destructuring' becomes t only
     ;; when patterns are used in variable declarations, function parameters,
     ;; catch-clause, and iterators.
     ;; We have to set `js2-is-in-destructuring' to t when the current
     ;; expressions are on the left side of any assignment, but it's difficult
     ;; because it requires looking ahead of expression.
     ((and js2-is-in-destructuring
           (= tt js2-NAME)
           (let ((ctk (js2-peek-token)))
             (or (= ctk js2-COMMA)
                 (= ctk js2-RC)
                 (js2-valid-prop-name-token ctk))))
      name)
     ;; regular prop
     (t
      (prog1
          (setq expr (js2-parse-plain-property (or string-prop name)))
        (js2-set-face ppos pend
                      (if (js2-function-node-p
                           (js2-object-prop-node-right expr))
                          'font-lock-function-name-face
                        'font-lock-variable-name-face)
                      'record))))))

(defun js2-parse-plain-property (prop)
  "Parse a non-getter/setter property in an object literal.
PROP is the node representing the property:  a number, name or string."
  (js2-must-match js2-COLON "msg.no.colon.prop")
  (let* ((pos (js2-node-pos prop))
        (colon (- js2-token-beg pos))
        (expr (js2-parse-assign-expr))
        (result (make-js2-object-prop-node
                 :pos pos
                 ;; don't include last consumed token in length
                 :len (- (+ (js2-node-pos expr)
                            (js2-node-len expr))
                         pos)
                 :left prop
                 :right expr
                 :op-pos colon)))
    (js2-node-add-children result prop expr)
    result))

(defun js2-parse-getter-setter-prop (pos prop get-p)
  "Parse getter or setter property in an object literal.
JavaScript syntax is:

  { get foo() {...}, set foo(x) {...} }

and expression closure style is also supported

  { get foo() x, set foo(x) _x = x }

POS is the start position of the `get' or `set' keyword.
PROP is the `js2-name-node' representing the property name.
GET-P is non-nil if the keyword was `get'."
  (let ((type (if get-p js2-GET js2-SET))
        result end
        (fn (js2-parse-function 'FUNCTION_EXPRESSION)))
    ;; it has to be an anonymous function, as we already parsed the name
    (if (/= (js2-node-type fn) js2-FUNCTION)
        (js2-report-error "msg.bad.prop")
      (if (plusp (length (js2-function-name fn)))
          (js2-report-error "msg.bad.prop")))
    (js2-node-set-prop fn 'GETTER_SETTER type)  ; for codegen
    (setq end (js2-node-end fn)
          result (make-js2-getter-setter-node :type type
                                              :pos pos
                                              :len (- end pos)
                                              :left prop
                                              :right fn))
    (js2-node-add-children result prop fn)
    result))

(defun js2-create-name-node (&optional check-activation-p token)
  "Create a name node using the token info from last scanned name.
In some cases we need to either synthesize a name node, or we lost
the name token information by peeking.  If the TOKEN parameter is
not `js2-NAME', then we use the token info saved in instance vars."
  (let ((beg js2-token-beg)
        (s js2-ts-string)
        name)
    (when (/= js2-current-token js2-NAME)
      (setq beg (or js2-prev-name-token-start js2-ts-cursor)
            s js2-prev-name-token-string
            js2-prev-name-token-start nil
            js2-prev-name-token-string nil))
    (setq name (make-js2-name-node :pos beg
                                   :name s
                                   :len (length s)))
    (if check-activation-p
        (js2-check-activation-name s (or token js2-NAME)))
    name))

;;; Indentation support

;; This indenter is based on Karl Landström's "javascript.el" indenter.
;; Karl cleverly deduces that the desired indentation level is often a
;; function of paren/bracket/brace nesting depth, which can be determined
;; quickly via the built-in `parse-partial-sexp' function.  His indenter
;; then does some equally clever checks to see if we're in the context of a
;; substatement of a possibly braceless statement keyword such as if, while,
;; or finally.  This approach yields pretty good results.

;; The indenter is often "wrong", however, and needs to be overridden.
;; The right long-term solution is probably to emulate (or integrate
;; with) cc-engine, but it's a nontrivial amount of coding.  Even when a
;; parse tree from `js2-parse' is present, which is not true at the
;; moment the user is typing, computing indentation is still thousands
;; of lines of code to handle every possible syntactic edge case.

;; In the meantime, the compromise solution is that we offer a "bounce
;; indenter", configured with `js2-bounce-indent-p', which cycles the
;; current line indent among various likely guess points.  This approach
;; is far from perfect, but should at least make it slightly easier to
;; move the line towards its desired indentation when manually
;; overriding Karl's heuristic nesting guesser.

;; I've made miscellaneous tweaks to Karl's code to handle some Ecma
;; extensions such as `let' and Array comprehensions.  Major kudos to
;; Karl for coming up with the initial approach, which packs a lot of
;; punch for so little code.

(defconst js2-possibly-braceless-keywords-re
  (concat "else[ \t]+if\\|for[ \t]+each\\|"
          (regexp-opt '("catch" "do" "else" "finally" "for" "if"
                        "try" "while" "with" "let")))
  "Regular expression matching keywords that are optionally
followed by an opening brace.")

(defconst js2-indent-operator-re
  (concat "[-+*/%<>=&^|?:.]\\([^-+*/]\\|$\\)\\|"
          (regexp-opt '("in" "instanceof") 'words))
  "Regular expression matching operators that affect indentation
of continued expressions.")

(defconst js2-declaration-keyword-re
  (regexp-opt '("var" "let" "const") 'words)
  "Regular expression matching variable declaration keywords.")

;; This function has horrible results if you're typing an array
;; such as [[1, 2], [3, 4], [5, 6]].  Bounce indenting -really- sucks
;; in conjunction with electric-indent, so just disabling it.
(defsubst js2-code-at-bol-p ()
  "Return t if the first character on line is non-whitespace."
  nil)

(defun js2-insert-and-indent (key)
  "Run command bound to KEY and indent current line.
Runs the command bound to KEY in the global keymap and indents
the current line."
  (interactive (list (this-command-keys)))
  (let ((cmd (lookup-key (current-global-map) key)))
    (if (commandp cmd)
        (call-interactively cmd)))
  ;; don't do the electric keys inside comments or strings,
  ;; and don't do bounce-indent with them.
  (let ((parse-state (syntax-ppss (point)))
        (js2-bounce-indent-p (js2-code-at-bol-p)))
    (unless (or (nth 3 parse-state)
                (nth 4 parse-state))
      (indent-according-to-mode))))

(defun js2-re-search-forward-inner (regexp &optional bound count)
  "Auxiliary function for `js2-re-search-forward'."
  (let (parse saved-point)
    (while (> count 0)
      (re-search-forward regexp bound)
      (setq parse (if saved-point
                      (parse-partial-sexp saved-point (point))
                    (syntax-ppss (point))))
      (cond ((nth 3 parse)
             (re-search-forward
              (concat "\\([^\\]\\|^\\)" (string (nth 3 parse)))
              (save-excursion (end-of-line) (point)) t))
            ((nth 7 parse)
             (forward-line))
            ((or (nth 4 parse)
                 (and (eq (char-before) ?\/) (eq (char-after) ?\*)))
             (re-search-forward "\\*/"))
            (t
             (setq count (1- count))))
      (setq saved-point (point))))
  (point))

(defun js2-re-search-forward (regexp &optional bound noerror count)
  "Search forward but ignore strings and comments.
Invokes `re-search-forward' but treats the buffer as if strings
and comments have been removed."
  (let ((saved-point (point))
        (search-expr
         (cond ((null count)
                '(js2-re-search-forward-inner regexp bound 1))
               ((< count 0)
                '(js2-re-search-backward-inner regexp bound (- count)))
               ((> count 0)
                '(js2-re-search-forward-inner regexp bound count)))))
    (condition-case err
        (eval search-expr)
      (search-failed
       (goto-char saved-point)
       (unless noerror
         (error (error-message-string err)))))))

(defun js2-re-search-backward-inner (regexp &optional bound count)
  "Auxiliary function for `js2-re-search-backward'."
  (let (parse)
    (while (> count 0)
      (re-search-backward regexp bound)
      (setq parse (syntax-ppss (point)))
      (cond ((nth 3 parse)
             (re-search-backward
              (concat "\\([^\\]\\|^\\)" (string (nth 3 parse)))
              (line-beginning-position) t))
            ((nth 7 parse)
             (goto-char (nth 8 parse)))
            ((or (nth 4 parse)
                 (and (eq (char-before) ?/) (eq (char-after) ?*)))
             (re-search-backward "/\\*"))
            (t
             (setq count (1- count))))))
  (point))

(defun js2-re-search-backward (regexp &optional bound noerror count)
  "Search backward but ignore strings and comments.
Invokes `re-search-backward' but treats the buffer as if strings
and comments have been removed."
  (let ((saved-point (point))
        (search-expr
         (cond ((null count)
                '(js2-re-search-backward-inner regexp bound 1))
               ((< count 0)
                '(js2-re-search-forward-inner regexp bound (- count)))
               ((> count 0)
                '(js2-re-search-backward-inner regexp bound count)))))
    (condition-case err
        (eval search-expr)
      (search-failed
       (goto-char saved-point)
       (unless noerror
         (error (error-message-string err)))))))

(defun js2-looking-at-operator-p ()
  "Return non-nil if text after point is a non-comma operator."
  (and (looking-at js2-indent-operator-re)
       (or (not (looking-at ":"))
           (save-excursion
             (and (js2-re-search-backward "[?:{]\\|\\<case\\>" nil t)
                  (looking-at "?"))))))

(defun js2-continued-expression-p ()
  "Return non-nil if the current line continues an expression."
  (save-excursion
    (back-to-indentation)
    (or (js2-looking-at-operator-p)
        (when (js2-re-search-backward "\n" nil t)  ;; skip comments
          (skip-chars-backward " \t")
          (unless (bolp) ;; previous line is empty
            (backward-char)
            (when (js2-looking-at-operator-p)
              (backward-char)
              (not (looking-at "\\*\\|++\\|--\\|/[/*]"))))))))

(defun js2-end-of-do-while-loop-p ()
  "Return non-nil if word after point is `while' of a do-while
statement, else returns nil. A braceless do-while statement
spanning several lines requires that the start of the loop is
indented to the same column as the current line."
  (interactive)
  (save-excursion
    (when (looking-at "\\s-*\\<while\\>")
      (if (save-excursion
            (skip-chars-backward "[ \t\n]*}")
            (looking-at "[ \t\n]*}"))
          (save-excursion
            (backward-list) (backward-word 1) (looking-at "\\<do\\>"))
        (js2-re-search-backward "\\<do\\>" (point-at-bol) t)
        (or (looking-at "\\<do\\>")
            (let ((saved-indent (current-indentation)))
              (while (and (js2-re-search-backward "^[ \t]*\\<" nil t)
                          (/= (current-indentation) saved-indent)))
              (and (looking-at "[ \t]*\\<do\\>")
                   (not (js2-re-search-forward
                         "\\<while\\>" (point-at-eol) t))
                   (= (current-indentation) saved-indent))))))))

(defun js2-multiline-decl-indentation ()
  "Returns the declaration indentation column if the current line belongs
to a multiline declaration statement.  See `js2-pretty-multiline-declarations'."
  (let (forward-sexp-function ; use Lisp version
        at-opening-bracket)
    (save-excursion
      (back-to-indentation)
      (when (not (looking-at js2-declaration-keyword-re))
        (when (looking-at js2-indent-operator-re)
          (goto-char (match-end 0))) ; continued expressions are ok
        (while (and (not at-opening-bracket)
                    (not (bobp))
                    (let ((pos (point)))
                      (save-excursion
                        (js2-backward-sws)
                        (or (eq (char-before) ?,)
                            (and (not (eq (char-before) ?\;))
                                 (and
                                  (prog2 (skip-chars-backward "[[:punct:]]")
                                      (looking-at js2-indent-operator-re)
                                    (js2-backward-sws))
                                  (not (eq (char-before) ?\;))))
                            (js2-same-line pos)))))
          (condition-case err
              (backward-sexp)
            (scan-error (setq at-opening-bracket t))))
        (when (looking-at js2-declaration-keyword-re)
          (goto-char (match-end 0))
          (1+ (current-column)))))))

(defun js2-ctrl-statement-indentation ()
  "Return the proper indentation of current line if it is a control statement.
Returns an indentation if this line starts the body of a control
statement without braces, else returns nil."
  (let (forward-sexp-function)
    (save-excursion
      (back-to-indentation)
      (when (and (not (js2-same-line (point-min)))
                 (not (looking-at "{"))
                 (js2-re-search-backward "[[:graph:]]" nil t)
                 (not (looking-at "[{([]"))
                 (progn
                   (forward-char)
                   (when (= (char-before) ?\))
                     ;; scan-sexps sometimes throws an error
                     (ignore-errors (backward-sexp))
                     (skip-chars-backward " \t" (point-at-bol)))
                   (let ((pt (point)))
                     (back-to-indentation)
                     (and (looking-at js2-possibly-braceless-keywords-re)
                          (= (match-end 0) pt)
                          (not (js2-end-of-do-while-loop-p))))))
        (+ (current-indentation) js2-basic-offset)))))

(defun js2-indent-in-array-comp (parse-status)
  "Return non-nil if we think we're in an array comprehension.
In particular, return the buffer position of the first `for' kwd."
  (let ((bracket (nth 1 parse-status))
        (end (point)))
    (when bracket
      (save-excursion
        (goto-char bracket)
        (when (looking-at "\\[")
          (forward-char 1)
          (js2-forward-sws)
          (if (looking-at "[[{]")
              (let (forward-sexp-function) ; use Lisp version
                (forward-sexp)             ; skip destructuring form
                (js2-forward-sws)
                (if (and (/= (char-after) ?,) ; regular array
                         (looking-at "for"))
                    (match-beginning 0)))
            ;; to skip arbitrary expressions we need the parser,
            ;; so we'll just guess at it.
            (if (and (> end (point)) ; not empty literal
                     (re-search-forward "[^,]]* \\(for\\) " end t)
                     ;; not inside comment or string literal
                     (let ((state (parse-partial-sexp bracket (point))))
                       (not (or (nth 3 state) (nth 4 state)))))
                (match-beginning 1))))))))

(defun js2-array-comp-indentation (parse-status for-kwd)
  (if (js2-same-line for-kwd)
      ;; first continuation line
      (save-excursion
        (goto-char (nth 1 parse-status))
        (forward-char 1)
        (skip-chars-forward " \t")
        (current-column))
    (save-excursion
      (goto-char for-kwd)
      (current-column))))

(defun js2-proper-indentation (parse-status)
  "Return the proper indentation for the current line."
  (save-excursion
    (back-to-indentation)
    (let ((ctrl-stmt-indent (js2-ctrl-statement-indentation))
          (same-indent-p (looking-at "[]})]\\|\\<case\\>\\|\\<default\\>"))
          (continued-expr-p (js2-continued-expression-p))
          (declaration-indent (and js2-pretty-multiline-declarations
                                   (js2-multiline-decl-indentation)))
          (bracket (nth 1 parse-status))
          beg)
      (cond
       ;; indent array comprehension continuation lines specially
       ((and bracket
             (>= js2-language-version 170)
             (not (js2-same-line bracket))
             (setq beg (js2-indent-in-array-comp parse-status))
             (>= (point) (save-excursion
                           (goto-char beg)
                           (point-at-bol)))) ; at or after first loop?
        (js2-array-comp-indentation parse-status beg))

       (ctrl-stmt-indent)

       ((and declaration-indent continued-expr-p)
        (+ declaration-indent js2-basic-offset))

       (declaration-indent)

       (bracket
        (goto-char bracket)
        (cond
         ((looking-at "[({[][ \t]*\\(/[/*]\\|$\\)")
          (when (save-excursion (skip-chars-backward " \t)")
                                (looking-at ")"))
            (backward-list))
          (back-to-indentation)
          (and (eq js2-pretty-multiline-declarations 'all)
               (looking-at js2-declaration-keyword-re)
               (goto-char (1+ (match-end 0))))
          (cond (same-indent-p
                 (current-column))
                (continued-expr-p
                 (+ (current-column) (* 2 js2-basic-offset)))
                (t
                 (+ (current-column) js2-basic-offset))))
         (t
          (unless same-indent-p
            (forward-char)
            (skip-chars-forward " \t"))
          (current-column))))

       (continued-expr-p js2-basic-offset)

       (t 0)))))

(defun js2-lineup-comment (parse-status)
  "Indent a multi-line block comment continuation line."
  (let* ((beg (nth 8 parse-status))
         (first-line (js2-same-line beg))
         (offset (save-excursion
                   (goto-char beg)
                   (if (looking-at "/\\*")
                       (+ 1 (current-column))
                     0))))
    (unless first-line
      (indent-line-to offset))))

(defun js2-backward-sws ()
  "Move backward through whitespace and comments."
  (interactive)
  (while (forward-comment -1)))

(defun js2-forward-sws ()
  "Move forward through whitespace and comments."
  (interactive)
  (while (forward-comment 1)))

(defun js2-current-indent (&optional pos)
  "Return column of indentation on current line.
If POS is non-nil, go to that point and return indentation for that line."
  (save-excursion
    (if pos
        (goto-char pos))
    (back-to-indentation)
    (current-column)))

(defun js2-arglist-close ()
  "Return non-nil if we're on a line beginning with a close-paren/brace."
  (save-excursion
    (goto-char (point-at-bol))
    (js2-forward-sws)
    (looking-at "[])}]")))

(defun js2-indent-looks-like-label-p ()
  (goto-char (point-at-bol))
  (js2-forward-sws)
  (looking-at (concat js2-mode-identifier-re ":")))

(defun js2-indent-in-objlit-p (parse-status)
  "Return non-nil if this looks like an object-literal entry."
  (let ((start (nth 1 parse-status)))
    (and
     start
     (save-excursion
       (and (zerop (forward-line -1))
            (not (< (point) start))     ; crossed a {} boundary
            (js2-indent-looks-like-label-p)))
     (save-excursion
       (js2-indent-looks-like-label-p)))))

;; If prev line looks like foobar({ then we're passing an object
;; literal to a function call, and people pretty much always want to
;; de-dent back to the previous line, so move the 'basic-offset'
;; position to the front.
(defun js2-indent-objlit-arg-p (parse-status)
  (save-excursion
    (back-to-indentation)
    (js2-backward-sws)
    (and (eq (1- (point)) (nth 1 parse-status))
         (eq (char-before) ?{)
         (progn
           (forward-char -1)
           (skip-chars-backward " \t")
           (eq (char-before) ?\()))))

(defun js2-indent-case-block-p ()
  (save-excursion
    (back-to-indentation)
    (js2-backward-sws)
    (goto-char (point-at-bol))
    (skip-chars-forward " \t")
    (looking-at "case\\s-.+:")))

(defun js2-syntax-bol ()
  "Return the point at the first non-whitespace char on the line.
Returns `point-at-bol' if the line is empty."
  (save-excursion
    (beginning-of-line)
    (skip-chars-forward " \t")
    (point)))

(defun js2-bounce-indent (normal-col parse-status &optional backwards)
  "Cycle among alternate computed indentation positions.
PARSE-STATUS is the result of `parse-partial-sexp' from the beginning
of the buffer to the current point.  NORMAL-COL is the indentation
column computed by the heuristic guesser based on current paren,
bracket, brace and statement nesting.  If BACKWARDS, cycle positions
in reverse."
  (let ((cur-indent (js2-current-indent))
        (old-buffer-undo-list buffer-undo-list)
        ;; Emacs 21 only has `count-lines', not `line-number-at-pos'
        (current-line (save-excursion
                        (forward-line 0)  ; move to bol
                        (1+ (count-lines (point-min) (point)))))
        positions pos main-pos anchor arglist-cont same-indent
        prev-line-col basic-offset computed-pos)
    ;; temporarily don't record undo info, if user requested this
    (when js2-mode-indent-inhibit-undo
      (setq buffer-undo-list t))
    (unwind-protect
        (progn
          ;; First likely point:  indent from beginning of previous code line
          (push (setq basic-offset
                      (+ (save-excursion
                           (back-to-indentation)
                           (js2-backward-sws)
                           (back-to-indentation)
                           (setq prev-line-col (current-column)))
                         js2-basic-offset))
                positions)

          ;; (First + epsilon) likely point:  indent 2x from beginning of
          ;; previous code line.  Google does it this way.
          (push (setq basic-offset
                      (+ (save-excursion
                           (back-to-indentation)
                           (js2-backward-sws)
                           (back-to-indentation)
                           (setq prev-line-col (current-column)))
                         (* 2 js2-basic-offset)))
                positions)

          ;; Second likely point:  indent from assign-expr RHS.  This
          ;; is just a crude guess based on finding " = " on the previous
          ;; line containing actual code.
          (setq pos (save-excursion
                      (forward-line -1)
                      (goto-char (point-at-bol))
                      (when (re-search-forward "\\s-+\\(=\\)\\s-+"
                                               (point-at-eol) t)
                        (goto-char (match-end 1))
                        (skip-chars-forward " \t\r\n")
                        (current-column))))
          (when pos
            (incf pos js2-basic-offset)
            (push pos positions))

          ;; Third likely point:  same indent as previous line of code.
          ;; Make it the first likely point if we're not on an
          ;; arglist-close line and previous line ends in a comma, or
          ;; both this line and prev line look like object-literal
          ;; elements.
          (setq pos (save-excursion
                      (goto-char (point-at-bol))
                      (js2-backward-sws)
                      (back-to-indentation)
                      (prog1
                          (current-column)
                        ;; while we're here, look for trailing comma
                        (if (save-excursion
                              (goto-char (point-at-eol))
                              (js2-backward-sws)
                              (eq (char-before) ?,))
                            (setq arglist-cont (1- (point)))))))
          (when pos
            (if (and (or arglist-cont
                         (js2-indent-in-objlit-p parse-status))
                     (not (js2-arglist-close)))
                (setq same-indent pos))
            (push pos positions))

          ;; Fourth likely point:  first preceding code with less indentation.
          ;; than the immediately preceding code line.
          (setq pos (save-excursion
                      (back-to-indentation)
                      (js2-backward-sws)
                      (back-to-indentation)
                      (setq anchor (current-column))
                      (while (and (zerop (forward-line -1))
                                  (>= (progn
                                        (back-to-indentation)
                                        (current-column))
                                      anchor)))
                      (setq pos (current-column))))
          (push pos positions)

          ;; nesting-heuristic position, main by default
          (push (setq main-pos normal-col) positions)

          ;; delete duplicates and sort positions list
          (setq positions (sort (delete-dups positions) '<))

          ;; comma-list continuation lines:  prev line indent takes precedence
          (if same-indent
              (setq main-pos same-indent))

          ;; common special cases where we want to indent in from previous line
          (if (or (js2-indent-case-block-p)
                  (js2-indent-objlit-arg-p parse-status))
              (setq main-pos basic-offset))

          ;; if bouncing backwards, reverse positions list
          (if backwards
              (setq positions (reverse positions)))

          ;; record whether we're already sitting on one of the alternatives
          (setq pos (member cur-indent positions))

          (cond
           ;; case 0:  we're one one of the alternatives and this is the
           ;; first time they've pressed TAB on this line (best-guess).
           ((and js2-mode-indent-ignore-first-tab
                 pos
                 ;; first time pressing TAB on this line?
                 (not (eq js2-mode-last-indented-line current-line)))
            ;; do nothing
            (setq computed-pos nil))
           ;; case 1:  only one computed position => use it
           ((null (cdr positions))
            (setq computed-pos 0))
           ;; case 2:  not on any of the computed spots => use main spot
           ((not pos)
            (setq computed-pos (js2-position main-pos positions)))
           ;; case 3:  on last position:  cycle to first position
           ((null (cdr pos))
            (setq computed-pos 0))
           ;; case 4:  on intermediate position:  cycle to next position
           (t
            (setq computed-pos (js2-position (second pos) positions))))

          ;; see if any hooks want to indent; otherwise we do it
          (loop with result = nil
                for hook in js2-indent-hook
                while (null result)
                do
                (setq result (funcall hook positions computed-pos))
                finally do
                (unless (or result (null computed-pos))
                  (indent-line-to (nth computed-pos positions)))))

      ;; finally
      (if js2-mode-indent-inhibit-undo
          (setq buffer-undo-list old-buffer-undo-list))
      ;; see commentary for `js2-mode-last-indented-line'
      (setq js2-mode-last-indented-line current-line))))

(defun js2-indent-bounce-backwards ()
  "Calls `js2-indent-line'.  When `js2-bounce-indent-p',
cycles between the computed indentation positions in reverse order."
  (interactive)
  (js2-indent-line t))

(defun js2-1-line-comment-continuation-p ()
  "Return t if we're in a 1-line comment continuation.
If so, we don't ever want to use bounce-indent."
  (save-excursion
    (and (progn
           (forward-line 0)
           (looking-at "\\s-*//"))
         (progn
           (forward-line -1)
           (forward-line 0)
           (when (looking-at "\\s-*$")
             (js2-backward-sws)
             (forward-line 0))
           (looking-at "\\s-*//")))))

(defun js2-indent-line (&optional bounce-backwards)
  "Indent the current line as JavaScript source text."
  (interactive)
  (let (parse-status current-indent offset indent-col moved
        ;; Don't whine about errors/warnings when we're indenting.
        ;; This has to be set before calling parse-partial-sexp below.
        (inhibit-point-motion-hooks t))
    (setq parse-status (save-excursion
                          (syntax-ppss (point-at-bol)))
          offset (- (point) (save-excursion
                               (back-to-indentation)
                               (point))))
    (js2-with-underscore-as-word-syntax
     (if (nth 4 parse-status)
         (js2-lineup-comment parse-status)
       (setq indent-col (js2-proper-indentation parse-status))
       ;; See comments below about `js2-mode-last-indented-line'.
       (cond
        ;; bounce-indenting is disabled during electric-key indent.
        ;; It doesn't work well on first line of buffer.
        ((and js2-bounce-indent-p
              (not (js2-same-line (point-min)))
              (not (js2-1-line-comment-continuation-p)))
         (js2-bounce-indent indent-col parse-status bounce-backwards))
        ;; just indent to the guesser's likely spot
        (t (indent-line-to indent-col)))
       (when (plusp offset)
         (forward-char offset))))))

(defun js2-indent-region (start end)
  "Indent the region, but don't use bounce indenting."
  (let ((js2-bounce-indent-p nil)
        (indent-region-function nil)
        (after-change-functions (remq 'js2-mode-edit
                                      after-change-functions)))
    (indent-region start end nil) ; nil for byte-compiler
    (js2-mode-edit start end (- end start))))

(defvar js2-minor-mode-map
  (let ((map (make-sparse-keymap)))
    (define-key map (kbd "C-c C-`") #'js2-next-error)
    (define-key map [mouse-1] #'js2-mode-show-node)
    map)
  "Keymap used when `js2-minor-mode' is active.")

;;;###autoload
(define-minor-mode js2-minor-mode
  "Minor mode for running js2 as a background linter.
This allows you to use a different major mode for JavaScript editing,
such as `espresso-mode', while retaining the asynchronous error/warning
highlighting features of `js2-mode'."
  :group 'js2-mode
  :lighter " js-lint"
  (if js2-minor-mode
      (js2-minor-mode-enter)
    (js2-minor-mode-exit)))

(defun js2-minor-mode-enter ()
  "Initialization for `js2-minor-mode'."
  (set (make-local-variable 'max-lisp-eval-depth)
       (max max-lisp-eval-depth 3000))
  (setq next-error-function #'js2-next-error)
  (setq js2-default-externs
        (append js2-ecma-262-externs
                (if js2-include-browser-externs js2-browser-externs)
                (if js2-include-gears-externs js2-gears-externs)
                (if js2-include-rhino-externs js2-rhino-externs)))
  ;; Experiment:  make reparse-delay longer for longer files.
  (if (plusp js2-dynamic-idle-timer-adjust)
      (setq js2-idle-timer-delay
            (* js2-idle-timer-delay
               (/ (point-max) js2-dynamic-idle-timer-adjust))))
  (setq js2-mode-buffer-dirty-p t
        js2-mode-parsing nil)
  (set (make-local-variable 'js2-highlight-level) 0) ; no syntax highlighting
  (add-hook 'after-change-functions #'js2-minor-mode-edit nil t)
  (add-hook 'change-major-mode-hook #'js2-minor-mode-exit nil t)
  (js2-reparse))

(defun js2-minor-mode-exit ()
  "Turn off `js2-minor-mode'."
  (setq next-error-function nil)
  (remove-hook 'after-change-functions #'js2-mode-edit t)
  (remove-hook 'change-major-mode-hook #'js2-minor-mode-exit t)
  (when js2-mode-node-overlay
    (delete-overlay js2-mode-node-overlay)
    (setq js2-mode-node-overlay nil))
  (js2-remove-overlays)
  (setq js2-mode-ast nil))

(defvar js2-source-buffer nil "Linked source buffer for diagnostics view")
(make-variable-buffer-local 'js2-source-buffer)

(defun* js2-display-error-list ()
  "Display a navigable buffer listing parse errors/warnings."
  (interactive)
  (unless (js2-have-errors-p)
    (message "No errors")
    (return-from js2-display-error-list))
  (labels ((annotate-list
            (lst type)
            "Add diagnostic TYPE and line number to errs list"
            (mapcar (lambda (err)
                      (append err (list type
                                        (line-number-at-pos (nth 1 err)))))
                    lst)))
    (let* ((srcbuf (current-buffer))
           (errbuf (get-buffer-create "*js-lint*"))
           (errors (annotate-list
                    (when js2-mode-ast (js2-ast-root-errors js2-mode-ast))
                    'js2-error))  ; must be a valid face name
           (warnings (annotate-list
                      (when js2-mode-ast (js2-ast-root-warnings js2-mode-ast))
                      'js2-warning))  ; must be a valid face name
           (all-errs (sort (append errors warnings)
                           (lambda (e1 e2)
                             (funcall '< (nth 1 e1) (nth 1 e2))))))
      (with-current-buffer errbuf
        (let ((inhibit-read-only t))
          (erase-buffer)
          (dolist (err all-errs)
            (destructuring-bind (msg-key beg end type line) err
              (insert-text-button
               (format "line %d: %s" line (js2-get-msg msg-key))
               'face type
               'follow-link "\C-m"
               'action 'js2-error-buffer-jump
               'js2-msg (js2-get-msg msg-key)
               'js2-pos beg)
              (insert "\n"))))
        (js2-error-buffer-mode)
        (setq js2-source-buffer srcbuf)
        (pop-to-buffer errbuf)
        (goto-char (point-min))
        (unless (eobp)
          (js2-error-buffer-view))))))

(defvar js2-error-buffer-mode-map
  (let ((map (make-sparse-keymap)))
    (define-key map "n" #'js2-error-buffer-next)
    (define-key map "p" #'js2-error-buffer-prev)
    (define-key map (kbd "RET") #'js2-error-buffer-jump)
    (define-key map "o" #'js2-error-buffer-view)
    (define-key map "q" #'js2-error-buffer-quit)
    map)
  "Keymap used for js2 diagnostics buffers.")

(defun js2-error-buffer-mode ()
  "Major mode for js2 diagnostics buffers.
Selecting an error will jump it to the corresponding source-buffer error.
\\{js2-error-buffer-mode-map}"
  (interactive)
  (setq major-mode 'js2-error-buffer-mode
        mode-name "JS Lint Diagnostics")
  (use-local-map js2-error-buffer-mode-map)
  (setq truncate-lines t)
  (set-buffer-modified-p nil)
  (setq buffer-read-only t)
  (run-hooks 'js2-error-buffer-mode-hook))

(defun js2-error-buffer-next ()
  "Move to next error and view it."
  (interactive)
  (when (zerop (forward-line 1))
    (js2-error-buffer-view)))

(defun js2-error-buffer-prev ()
  "Move to previous error and view it."
  (interactive)
  (when (zerop (forward-line -1))
    (js2-error-buffer-view)))

(defun js2-error-buffer-quit ()
  "Kill the current buffer."
  (interactive)
  (kill-buffer))

(defun js2-error-buffer-jump (&rest ignored)
  "Jump cursor to current error in source buffer."
  (interactive)
  (when (js2-error-buffer-view)
    (pop-to-buffer js2-source-buffer)))

(defun js2-error-buffer-view ()
  "Scroll source buffer to show error at current line."
  (interactive)
  (cond
   ((not (eq major-mode 'js2-error-buffer-mode))
    (message "Not in a js2 errors buffer"))
   ((not (buffer-live-p js2-source-buffer))
    (message "Source buffer has been killed"))
   ((not (wholenump (get-text-property (point) 'js2-pos)))
    (message "There does not seem to be an error here"))
   (t
    (let ((pos (get-text-property (point) 'js2-pos))
          (msg (get-text-property (point) 'js2-msg)))
      (save-selected-window
        (pop-to-buffer js2-source-buffer)
        (goto-char pos)
        (message msg))))))

;;;###autoload
(define-derived-mode js2-mode prog-mode "Javascript-IDE"
  ;; FIXME: Should derive from js-mode.
  "Major mode for editing JavaScript code."
  (setq comment-start "//"  ; used by comment-region; don't change it
        comment-end "")
  (set (make-local-variable 'max-lisp-eval-depth)
       (max max-lisp-eval-depth 3000))
  (set (make-local-variable 'indent-line-function) #'js2-indent-line)
  (set (make-local-variable 'indent-region-function) #'js2-indent-region)
  (set (make-local-variable 'fill-paragraph-function) #'c-fill-paragraph)
  (set (make-local-variable 'comment-line-break-function) #'js2-line-break)
  (set (make-local-variable 'beginning-of-defun-function) #'js2-beginning-of-defun)
  (set (make-local-variable 'end-of-defun-function) #'js2-end-of-defun)
  ;; We un-confuse `parse-partial-sexp' by setting syntax-table properties
  ;; for characters inside regexp literals.
  (set (make-local-variable 'parse-sexp-lookup-properties) t)
  ;; this is necessary to make `show-paren-function' work properly
  (set (make-local-variable 'parse-sexp-ignore-comments) t)
  ;; needed for M-x rgrep, among other things
  (put 'js2-mode 'find-tag-default-function #'js2-mode-find-tag)

  (set (make-local-variable 'electric-indent-chars)
       (append '("{" "}" "(" ")" "[" "]" ":" ";" "," "*")
               electric-indent-chars))
  (set (make-local-variable 'electric-layout-rules)
       '((?\; . after) (?\{ . after) (?\} . before)))

  ;; some variables needed by cc-engine for paragraph-fill, etc.
  (setq c-comment-prefix-regexp js2-comment-prefix-regexp
        c-comment-start-regexp "/[*/]\\|\\s|"
        c-line-comment-starter "//"
        c-paragraph-start js2-paragraph-start
        c-paragraph-separate "$"
        comment-start-skip js2-comment-start-skip
        c-syntactic-ws-start js2-syntactic-ws-start
        c-syntactic-ws-end js2-syntactic-ws-end
        c-syntactic-eol js2-syntactic-eol)

  (let ((c-buffer-is-cc-mode t))
    ;; Copied from `js-mode'.  Also see Bug#6071.
    (make-local-variable 'paragraph-start)
    (make-local-variable 'paragraph-separate)
    (make-local-variable 'paragraph-ignore-fill-prefix)
    (make-local-variable 'adaptive-fill-mode)
    (make-local-variable 'adaptive-fill-regexp)
    (c-setup-paragraph-variables))

  (setq js2-default-externs
        (append js2-ecma-262-externs
                (if js2-include-browser-externs js2-browser-externs)
                (if js2-include-gears-externs js2-gears-externs)
                (if js2-include-rhino-externs js2-rhino-externs)))

  (setq font-lock-defaults '(nil t))

  ;; Experiment:  make reparse-delay longer for longer files.
  (when (plusp js2-dynamic-idle-timer-adjust)
    (setq js2-idle-timer-delay
          (* js2-idle-timer-delay
             (/ (point-max) js2-dynamic-idle-timer-adjust))))

  (add-hook 'change-major-mode-hook #'js2-mode-exit nil t)
  (add-hook 'after-change-functions #'js2-mode-edit nil t)
  (setq imenu-create-index-function #'js2-mode-create-imenu-index)
  (setq next-error-function #'js2-next-error)
  (imenu-add-to-menubar (concat "IM-" mode-name))
  (add-to-invisibility-spec '(js2-outline . t))
  (set (make-local-variable 'line-move-ignore-invisible) t)
  (set (make-local-variable 'forward-sexp-function) #'js2-mode-forward-sexp)

  (if (fboundp 'run-mode-hooks)
      (run-mode-hooks 'js2-mode-hook)
    (run-hooks 'js2-mode-hook))

  (setq js2-mode-functions-hidden nil
        js2-mode-comments-hidden nil
        js2-mode-buffer-dirty-p t
        js2-mode-parsing nil)
  (js2-reparse))

(defun js2-mode-exit ()
  "Exit `js2-mode' and clean up."
  (interactive)
  (when js2-mode-node-overlay
    (delete-overlay js2-mode-node-overlay)
    (setq js2-mode-node-overlay nil))
  (js2-remove-overlays)
  (setq js2-mode-ast nil)
  (remove-hook 'change-major-mode-hook #'js2-mode-exit t)
  (remove-from-invisibility-spec '(js2-outline . t))
  (js2-mode-show-all)
  (with-silent-modifications
    (js2-clear-face (point-min) (point-max))))

(defun js2-mode-reset-timer ()
  "Cancel any existing parse timer and schedule a new one."
  (if js2-mode-parse-timer
      (cancel-timer js2-mode-parse-timer))
  (setq js2-mode-parsing nil)
  (setq js2-mode-parse-timer
        (run-with-idle-timer js2-idle-timer-delay nil
                             #'js2-mode-idle-reparse (current-buffer))))

(defun js2-mode-idle-reparse (buffer)
  "Run `js2-reparse' if BUFFER is the current buffer, or schedule
it to be reparsed when the buffer is selected."
  (if (eq buffer (current-buffer))
      (js2-reparse)
    ;; reparse when the buffer is selected again
    (with-current-buffer buffer
      (add-hook 'window-configuration-change-hook
                #'js2-mode-idle-reparse-inner
                nil t))))

(defun js2-mode-idle-reparse-inner ()
  (remove-hook 'window-configuration-change-hook
               #'js2-mode-idle-reparse-inner
               t)
  (js2-reparse))

(defun js2-mode-edit (beg end len)
  "Schedule a new parse after buffer is edited.
Buffer edit spans from BEG to END and is of length LEN."
  (setq js2-mode-buffer-dirty-p t)
  (js2-mode-hide-overlay)
  (js2-mode-reset-timer))

(defun js2-minor-mode-edit (beg end len)
  "Callback for buffer edits in `js2-mode'.
Schedules a new parse after buffer is edited.
Buffer edit spans from BEG to END and is of length LEN."
  (setq js2-mode-buffer-dirty-p t)
  (js2-mode-hide-overlay)
  (js2-mode-reset-timer))

(defun js2-reparse (&optional force)
  "Re-parse current buffer after user finishes some data entry.
If we get any user input while parsing, including cursor motion,
we discard the parse and reschedule it.  If FORCE is nil, then the
buffer will only rebuild its `js2-mode-ast' if the buffer is dirty."
  (let (time
        interrupted-p
        (js2-compiler-strict-mode js2-mode-show-strict-warnings))
    (unless js2-mode-parsing
      (setq js2-mode-parsing t)
      (unwind-protect
          (when (or js2-mode-buffer-dirty-p force)
            (js2-remove-overlays)
            (with-silent-modifications
              (setq js2-mode-buffer-dirty-p nil
                    js2-mode-fontifications nil
                    js2-mode-deferred-properties nil)
              (if js2-mode-verbose-parse-p
                  (message "parsing..."))
              (setq time
                    (js2-time
                     (setq interrupted-p
                           (catch 'interrupted
                             (setq js2-mode-ast (js2-parse))
                             ;; if parsing is interrupted, comments and regex
                             ;; literals stay ignored by `parse-partial-sexp'
                             (remove-text-properties (point-min) (point-max)
                                                     '(syntax-table))
                             (js2-mode-apply-deferred-properties)
                             (js2-mode-remove-suppressed-warnings)
                             (js2-mode-show-warnings)
                             (js2-mode-show-errors)
                             (if (>= js2-highlight-level 1)
                                 (js2-highlight-jsdoc js2-mode-ast))
                             nil))))
              (if interrupted-p
                  (progn
                    ;; unfinished parse => try again
                    (setq js2-mode-buffer-dirty-p t)
                    (js2-mode-reset-timer))
                (if js2-mode-verbose-parse-p
                    (message "Parse time: %s" time)))))
        (setq js2-mode-parsing nil)
        (unless interrupted-p
          (setq js2-mode-parse-timer nil))))))

(defun js2-mode-show-node (event)
  "Debugging aid:  highlight selected AST node on mouse click."
  (interactive "e")
  (mouse-set-point event)
  (let ((node (js2-node-at-point))
        beg end)
    (when js2-mode-show-overlay
      (if (null node)
          (message "No node found at location %s" (point))
        (setq beg (js2-node-abs-pos node)
              end (+ beg (js2-node-len node)))
        (if js2-mode-node-overlay
            (move-overlay js2-mode-node-overlay beg end)
          (setq js2-mode-node-overlay (make-overlay beg end))
          (overlay-put js2-mode-node-overlay 'font-lock-face 'highlight))
        (with-silent-modifications
          (put-text-property beg end 'point-left #'js2-mode-hide-overlay))
        (message "%s, parent: %s"
                 (js2-node-short-name node)
                 (if (js2-node-parent node)
                     (js2-node-short-name (js2-node-parent node))
                   "nil"))))))

(put 'js2-mode-show-node 'CUA 'move)

(defun js2-mode-hide-overlay (&optional p1 p2)
  "Remove the debugging overlay when the point moves.
P1 and P2 are the old and new values of point, respectively."
  (when js2-mode-node-overlay
    (let ((beg (overlay-start js2-mode-node-overlay))
          (end (overlay-end js2-mode-node-overlay)))
      ;; Sometimes we're called spuriously.
      (unless (and p2
                   (>= p2 beg)
                   (<= p2 end))
        (with-silent-modifications
          (remove-text-properties beg end '(point-left nil)))
        (delete-overlay js2-mode-node-overlay)
        (setq js2-mode-node-overlay nil)))))

(defun js2-mode-reset ()
  "Debugging helper:  reset everything."
  (interactive)
  (js2-mode-exit)
  (js2-mode))

(defun js2-mode-show-warn-or-err (e face)
  "Highlight a warning or error E with FACE.
E is a list of ((MSG-KEY MSG-ARG) BEG LEN OVERRIDE-FACE).
The last element is optional.  When present, use instead of FACE."
  (let* ((key (first e))
         (beg (second e))
         (end (+ beg (third e)))
         ;; Don't inadvertently go out of bounds.
         (beg (max (point-min) (min beg (point-max))))
         (end (max (point-min) (min end (point-max))))
         (js2-highlight-level 3)    ; so js2-set-face is sure to fire
         (ovl (make-overlay beg end)))
    (overlay-put ovl 'font-lock-face (or (fourth e) face))
    (overlay-put ovl 'js2-error t)
    (put-text-property beg end 'help-echo (js2-get-msg key))
    (put-text-property beg end 'point-entered #'js2-echo-error)))

(defun js2-remove-overlays ()
  "Remove overlays from buffer that have a `js2-error' property."
  (let ((beg (point-min))
        (end (point-max)))
    (save-excursion
      (dolist (o (overlays-in beg end))
        (when (overlay-get o 'js2-error)
          (delete-overlay o))))))

(defun js2-error-at-point (&optional pos)
  "Return non-nil if there's an error overlay at POS.
Defaults to point."
  (loop with pos = (or pos (point))
        for o in (overlays-at pos)
        thereis (overlay-get o 'js2-error)))

(defun js2-mode-apply-deferred-properties ()
  "Apply fontifications and other text properties recorded during parsing."
  (when (plusp js2-highlight-level)
    ;; We defer clearing faces as long as possible to eliminate flashing.
    (js2-clear-face (point-min) (point-max))
    ;; Have to reverse the recorded fontifications list so that errors
    ;; and warnings overwrite the normal fontifications.
    (dolist (f (nreverse js2-mode-fontifications))
      (put-text-property (first f) (second f) 'font-lock-face (third f)))
    (setq js2-mode-fontifications nil))
  (dolist (p js2-mode-deferred-properties)
    (apply #'put-text-property p))
  (setq js2-mode-deferred-properties nil))

(defun js2-mode-show-errors ()
  "Highlight syntax errors."
  (when js2-mode-show-parse-errors
    (dolist (e (js2-ast-root-errors js2-mode-ast))
      (js2-mode-show-warn-or-err e 'js2-error))))

(defun js2-mode-remove-suppressed-warnings ()
  "Take suppressed warnings out of the AST warnings list.
This ensures that the counts and `next-error' are correct."
  (setf (js2-ast-root-warnings js2-mode-ast)
        (js2-delete-if
         (lambda (e)
           (let ((key (caar e)))
             (or
              (and (not js2-strict-trailing-comma-warning)
                   (string-match "trailing\\.comma" key))
              (and (not js2-strict-cond-assign-warning)
                   (string= key "msg.equal.as.assign"))
              (and js2-missing-semi-one-line-override
                   (string= key "msg.missing.semi")
                   (let* ((beg (second e))
                          (node (js2-node-at-point beg))
                          (fn (js2-mode-find-parent-fn node))
                          (body (and fn (js2-function-node-body fn)))
                          (lc (and body (js2-node-abs-pos body)))
                          (rc (and lc (+ lc (js2-node-len body)))))
                     (and fn
                          (or (null body)
                              (save-excursion
                                (goto-char beg)
                                (and (js2-same-line lc)
                                     (js2-same-line rc))))))))))
         (js2-ast-root-warnings js2-mode-ast))))

(defun js2-mode-show-warnings ()
  "Highlight strict-mode warnings."
  (when js2-mode-show-strict-warnings
    (dolist (e (js2-ast-root-warnings js2-mode-ast))
      (js2-mode-show-warn-or-err e 'js2-warning))))

(defun js2-echo-error (old-point new-point)
  "Called by point-motion hooks."
  (let ((msg (get-text-property new-point 'help-echo)))
    (when (and (stringp msg) (or (not (current-message))
                                 (string= (current-message) "Quit")))
      (message msg))))

(defalias #'js2-echo-help #'js2-echo-error)

(defun js2-line-break (&optional soft)
  "Break line at point."
  (let ((parse-status (syntax-ppss)))
    (cond
     ;; Check if we're inside a string.
     ((nth 3 parse-status)
      (if js2-concat-multiline-strings
          (js2-mode-split-string parse-status)
        (insert "\n")))
     ;; Check if inside a block comment.
     ((nth 4 parse-status)
      (js2-mode-extend-comment))
     (t
      (newline)))))

(defun js2-mode-split-string (parse-status)
  "Turn a newline in mid-string into a string concatenation.
PARSE-STATUS is as documented in `parse-partial-sexp'."
  (let* ((col (current-column))
         (quote-char (nth 3 parse-status))
         (quote-string (string quote-char))
         (string-beg (nth 8 parse-status))
         (at-eol (eq js2-concat-multiline-strings 'eol))
         (indent (or
                  (save-excursion
                    (back-to-indentation)
                    (if (looking-at "\\+")
                        (current-column)))
                  (save-excursion
                    (goto-char string-beg)
                    (if (looking-back "\\+\\s-+")
                        (goto-char (match-beginning 0)))
                    (current-column)))))
    (insert quote-char)
    (if at-eol
        (insert " +\n")
      (insert "\n"))
    ;; FIXME: This does not match the behavior of `js2-indent-line'.
    (indent-to indent)
    (unless at-eol
      (insert "+ "))
    (insert quote-string)
    (when (eolp)
      (insert quote-string)
      (backward-char 1))))

(defun js2-mode-extend-comment ()
  "Indent the line and, when inside a comment block, add comment prefix."
  (let (star single col first-line needs-close)
    (save-excursion
      (back-to-indentation)
      (cond
       ((looking-at "\\*[^/]")
        (setq star t
              col (current-column)))
       ((looking-at "/\\*")
        (setq star t
              first-line t
              col (1+ (current-column))))
       ((looking-at "//")
        (setq single t
              col (current-column)))))
    ;; Heuristic for whether we need to close the comment:
    ;; if we've got a parse error here, assume it's an unterminated
    ;; comment.
    (setq needs-close
          (or
           (eq (get-text-property (1- (point)) 'point-entered)
               'js2-echo-error)
           ;; The heuristic above doesn't work well when we're
           ;; creating a comment and there's another one downstream,
           ;; as our parser thinks this one ends at the end of the
           ;; next one.  (You can have a /* inside a js block comment.)
           ;; So just close it if the next non-ws char isn't a *.
           (and first-line
                (eolp)
                (save-excursion
                  (skip-chars-forward " \t\r\n")
                  (not (eq (char-after) ?*))))))
    (insert "\n")
    (cond
     (star
      (indent-to col)
      (insert "* ")
      (if (and first-line needs-close)
          (save-excursion
            (insert "\n")
            (indent-to col)
            (insert "*/"))))
     ((and single
           (save-excursion
              (and (zerop (forward-line 1))
                   (looking-at "\\s-*//"))))
      (indent-to col)
      (insert "// "))
     ;; don't need to extend the comment after all
     (js2-enter-indents-newline
      (js2-indent-line)))))

(defun js2-beginning-of-line ()
  "Toggles point between bol and first non-whitespace char in line.
Also moves past comment delimiters when inside comments."
  (interactive)
  (let (node beg)
    (cond
     ((bolp)
      (back-to-indentation))
     ((looking-at "//")
      (skip-chars-forward "/ \t"))
     ((and (eq (char-after) ?*)
           (setq node (js2-comment-at-point))
           (memq (js2-comment-node-format node) '(jsdoc block))
           (save-excursion
             (skip-chars-backward " \t")
             (bolp)))
      (skip-chars-forward "\* \t"))
     (t
      (goto-char (point-at-bol))))))

(defun js2-end-of-line ()
  "Toggles point between eol and last non-whitespace char in line."
  (interactive)
  (if (eolp)
      (skip-chars-backward " \t")
    (goto-char (point-at-eol))))

(defsubst js2-mode-inside-string ()
  "Return non-nil if inside a string.
Actually returns the quote character that begins the string."
  (nth 3 (syntax-ppss)))

(defun js2-mode-inside-comment-or-string ()
  "Return non-nil if inside a comment or string."
  (or
   (let ((comment-start
          (save-excursion
            (goto-char (point-at-bol))
            (if (re-search-forward "//" (point-at-eol) t)
                (match-beginning 0)))))
     (and comment-start
          (<= comment-start (point))))
   (let ((parse-state (syntax-ppss)))
     (or (nth 3 parse-state)
         (nth 4 parse-state)))))


(defun js2-insert-catch-skel (try-pos)
  "Complete a try/catch block after inserting a { following a try keyword.
Rationale is that a try always needs a catch or a finally, and the catch is
the more likely of the two.

TRY-POS is the buffer position of the try keyword.  The open-curly should
already have been inserted."
  (insert "{")
  (let ((try-col (save-excursion
                   (goto-char try-pos)
                   (current-column))))
    (insert "\n")
    (undo-boundary)
    (js2-indent-line) ;; indent the blank line where cursor will end up
    (save-excursion
      (insert "\n")
      (indent-to try-col)
      (insert "} catch (x) {\n\n")
      (indent-to try-col)
      (insert "}"))))


(defun js2-mode-wait-for-parse (callback)
  "Invoke CALLBACK when parsing is finished.
If parsing is already finished, calls CALLBACK immediately."
  (if (not js2-mode-buffer-dirty-p)
      (funcall callback)
    (push callback js2-mode-pending-parse-callbacks)
    (add-hook 'js2-parse-finished-hook #'js2-mode-parse-finished)))

(defun js2-mode-parse-finished ()
  "Invoke callbacks in `js2-mode-pending-parse-callbacks'."
  ;; We can't let errors propagate up, since it prevents the
  ;; `js2-parse' method from completing normally and returning
  ;; the ast, which makes things mysteriously not work right.
  (unwind-protect
      (dolist (cb js2-mode-pending-parse-callbacks)
        (condition-case err
            (funcall cb)
          (error (message "%s" err))))
    (setq js2-mode-pending-parse-callbacks nil)))

(defun js2-mode-flag-region (from to flag)
  "Hide or show text from FROM to TO, according to FLAG.
If FLAG is nil then text is shown, while if FLAG is t the text is hidden.
Returns the created overlay if FLAG is non-nil."
  (remove-overlays from to 'invisible 'js2-outline)
  (when flag
    (let ((o (make-overlay from to)))
      (overlay-put o 'invisible 'js2-outline)
      (overlay-put o 'isearch-open-invisible
                   'js2-isearch-open-invisible)
      o)))

;; Function to be set as an outline-isearch-open-invisible' property
;; to the overlay that makes the outline invisible (see
;; `js2-mode-flag-region').
(defun js2-isearch-open-invisible (overlay)
  ;; We rely on the fact that isearch places point on the matched text.
  (js2-mode-show-element))

(defun js2-mode-invisible-overlay-bounds (&optional pos)
  "Return cons cell of bounds of folding overlay at POS.
Returns nil if not found."
  (let ((overlays (overlays-at (or pos (point))))
        o)
    (while (and overlays
                (not o))
      (if (overlay-get (car overlays) 'invisible)
          (setq o (car overlays))
        (setq overlays (cdr overlays))))
    (if o
        (cons (overlay-start o) (overlay-end o)))))

(defun js2-mode-function-at-point (&optional pos)
  "Return the innermost function node enclosing current point.
Returns nil if point is not in a function."
  (let ((node (js2-node-at-point pos)))
    (while (and node (not (js2-function-node-p node)))
      (setq node (js2-node-parent node)))
    (if (js2-function-node-p node)
        node)))

(defun js2-mode-toggle-element ()
  "Hide or show the foldable element at the point."
  (interactive)
  (let (comment fn pos)
    (save-excursion
      (cond
       ;; /* ... */ comment?
       ((js2-block-comment-p (setq comment (js2-comment-at-point)))
        (if (js2-mode-invisible-overlay-bounds
             (setq pos (+ 3 (js2-node-abs-pos comment))))
            (progn
              (goto-char pos)
              (js2-mode-show-element))
          (js2-mode-hide-element)))
       ;; //-comment?
       ((save-excursion
          (back-to-indentation)
          (looking-at js2-mode-//-comment-re))
        (js2-mode-toggle-//-comment))
       ;; function?
       ((setq fn (js2-mode-function-at-point))
        (setq pos (and (js2-function-node-body fn)
                       (js2-node-abs-pos (js2-function-node-body fn))))
        (goto-char (1+ pos))
        (if (js2-mode-invisible-overlay-bounds)
            (js2-mode-show-element)
          (js2-mode-hide-element)))
       (t
        (message "Nothing at point to hide or show"))))))

(defun js2-mode-hide-element ()
  "Fold/hide contents of a block, showing ellipses.
Show the hidden text with \\[js2-mode-show-element]."
  (interactive)
  (if js2-mode-buffer-dirty-p
      (js2-mode-wait-for-parse #'js2-mode-hide-element))
  (let (node body beg end)
    (cond
     ((js2-mode-invisible-overlay-bounds)
      (message "already hidden"))
     (t
      (setq node (js2-node-at-point))
      (cond
       ((js2-block-comment-p node)
        (js2-mode-hide-comment node))
       (t
        (while (and node (not (js2-function-node-p node)))
          (setq node (js2-node-parent node)))
        (if (and node
                 (setq body (js2-function-node-body node)))
            (progn
              (setq beg (js2-node-abs-pos body)
                    end (+ beg (js2-node-len body)))
              (js2-mode-flag-region (1+ beg) (1- end) 'hide))
          (message "No collapsable element found at point"))))))))

(defun js2-mode-show-element ()
  "Show the hidden element at current point."
  (interactive)
  (let ((bounds (js2-mode-invisible-overlay-bounds)))
    (if bounds
        (js2-mode-flag-region (car bounds) (cdr bounds) nil)
      (message "Nothing to un-hide"))))

(defun js2-mode-show-all ()
  "Show all of the text in the buffer."
  (interactive)
  (js2-mode-flag-region (point-min) (point-max) nil))

(defun js2-mode-toggle-hide-functions ()
  (interactive)
  (if js2-mode-functions-hidden
      (js2-mode-show-functions)
    (js2-mode-hide-functions)))

(defun js2-mode-hide-functions ()
  "Hides all non-nested function bodies in the buffer.
Use \\[js2-mode-show-all] to reveal them, or \\[js2-mode-show-element]
to open an individual entry."
  (interactive)
  (if js2-mode-buffer-dirty-p
      (js2-mode-wait-for-parse #'js2-mode-hide-functions))
  (if (null js2-mode-ast)
      (message "Oops - parsing failed")
    (setq js2-mode-functions-hidden t)
    (js2-visit-ast js2-mode-ast #'js2-mode-function-hider)))

(defun js2-mode-function-hider (n endp)
  (when (not endp)
    (let ((tt (js2-node-type n))
          body beg end)
      (cond
       ((and (= tt js2-FUNCTION)
             (setq body (js2-function-node-body n)))
        (setq beg (js2-node-abs-pos body)
              end (+ beg (js2-node-len body)))
        (js2-mode-flag-region (1+ beg) (1- end) 'hide)
        nil)   ; don't process children of function
       (t
        t))))) ; keep processing other AST nodes

(defun js2-mode-show-functions ()
  "Un-hide any folded function bodies in the buffer."
  (interactive)
  (setq js2-mode-functions-hidden nil)
  (save-excursion
    (goto-char (point-min))
    (while (/= (goto-char (next-overlay-change (point)))
               (point-max))
      (dolist (o (overlays-at (point)))
        (when (and (overlay-get o 'invisible)
                   (not (overlay-get o 'comment)))
          (js2-mode-flag-region (overlay-start o) (overlay-end o) nil))))))

(defun js2-mode-hide-comment (n)
  (let* ((head (if (eq (js2-comment-node-format n) 'jsdoc)
                   3  ; /**
                 2))  ; /*
         (beg (+ (js2-node-abs-pos n) head))
         (end (- (+ beg (js2-node-len n)) head 2))
         (o (js2-mode-flag-region beg end 'hide)))
    (overlay-put o 'comment t)))

(defun js2-mode-toggle-hide-comments ()
  "Folds all block comments in the buffer.
Use \\[js2-mode-show-all] to reveal them, or \\[js2-mode-show-element]
to open an individual entry."
  (interactive)
  (if js2-mode-comments-hidden
      (js2-mode-show-comments)
    (js2-mode-hide-comments)))

(defun js2-mode-hide-comments ()
  (interactive)
  (if js2-mode-buffer-dirty-p
      (js2-mode-wait-for-parse #'js2-mode-hide-comments))
  (if (null js2-mode-ast)
      (message "Oops - parsing failed")
    (setq js2-mode-comments-hidden t)
    (dolist (n (js2-ast-root-comments js2-mode-ast))
      (let ((format (js2-comment-node-format n)))
        (when (js2-block-comment-p n)
          (js2-mode-hide-comment n))))
    (js2-mode-hide-//-comments)))

(defun js2-mode-extend-//-comment (direction)
  "Find start or end of a block of similar //-comment lines.
DIRECTION is -1 to look back, 1 to look forward.
INDENT is the indentation level to match.
Returns the end-of-line position of the furthest adjacent
//-comment line with the same indentation as the current line.
If there is no such matching line, returns current end of line."
  (let ((pos (point-at-eol))
        (indent (current-indentation)))
    (save-excursion
      (while (and (zerop (forward-line direction))
                  (looking-at js2-mode-//-comment-re)
                  (eq indent (length (match-string 1))))
        (setq pos (point-at-eol))
      pos))))

(defun js2-mode-hide-//-comments ()
  "Fold adjacent 1-line comments, showing only snippet of first one."
  (let (beg end)
    (save-excursion
      (goto-char (point-min))
      (while (re-search-forward js2-mode-//-comment-re nil t)
        (setq beg (point)
              end (js2-mode-extend-//-comment 1))
        (unless (eq beg end)
          (overlay-put (js2-mode-flag-region beg end 'hide)
                       'comment t))
        (goto-char end)
        (forward-char 1)))))

(defun js2-mode-toggle-//-comment ()
  "Fold or un-fold any multi-line //-comment at point.
Caller should have determined that this line starts with a //-comment."
  (let* ((beg (point-at-eol))
         (end beg))
    (save-excursion
      (goto-char end)
      (if (js2-mode-invisible-overlay-bounds)
          (js2-mode-show-element)
        ;; else hide the comment
        (setq beg (js2-mode-extend-//-comment -1)
              end (js2-mode-extend-//-comment 1))
        (unless (eq beg end)
          (overlay-put (js2-mode-flag-region beg end 'hide)
                       'comment t))))))

(defun js2-mode-show-comments ()
  "Un-hide any hidden comments, leaving other hidden elements alone."
  (interactive)
  (setq js2-mode-comments-hidden nil)
  (save-excursion
    (goto-char (point-min))
    (while (/= (goto-char (next-overlay-change (point)))
               (point-max))
      (dolist (o (overlays-at (point)))
        (when (overlay-get o 'comment)
          (js2-mode-flag-region (overlay-start o) (overlay-end o) nil))))))

(defun js2-mode-display-warnings-and-errors ()
  "Turn on display of warnings and errors."
  (interactive)
  (setq js2-mode-show-parse-errors t
        js2-mode-show-strict-warnings t)
  (js2-reparse 'force))

(defun js2-mode-hide-warnings-and-errors ()
  "Turn off display of warnings and errors."
  (interactive)
  (setq js2-mode-show-parse-errors nil
        js2-mode-show-strict-warnings nil)
  (js2-reparse 'force))

(defun js2-mode-toggle-warnings-and-errors ()
  "Toggle the display of warnings and errors.
Some users don't like having warnings/errors reported while they type."
  (interactive)
  (setq js2-mode-show-parse-errors (not js2-mode-show-parse-errors)
        js2-mode-show-strict-warnings (not js2-mode-show-strict-warnings))
  (if (called-interactively-p 'any)
      (message "warnings and errors %s"
               (if js2-mode-show-parse-errors
                   "enabled"
                 "disabled")))
  (js2-reparse 'force))

(defun js2-mode-customize ()
  (interactive)
  (customize-group 'js2-mode))

(defun js2-mode-forward-sexp (&optional arg)
  "Move forward across one statement or balanced expression.
With ARG, do it that many times.  Negative arg -N means
move backward across N balanced expressions."
  (interactive "p")
  (setq arg (or arg 1))
<<<<<<< HEAD
  (let (node end (start (point)))
=======
  (when js2-mode-buffer-dirty-p
    (js2-reparse))
  (let ((scan-msg "Containing expression ends prematurely")
        node (start (point)) pos lp rp)
>>>>>>> 7ea106e7
    (cond
     ;; backward-sexp
     ;; could probably make this better for some cases:
     ;;  - if in statement block (e.g. function body), go to parent
     ;;  - infix exprs like (foo in bar) - maybe go to beginning
     ;;    of infix expr if in the right-side expression?
     ((and arg (minusp arg))
      (dotimes (i (- arg))
        (js2-backward-sws)
        (forward-char -1)  ; enter the node we backed up to
        (when (setq node (js2-node-at-point (point) t))
          (setq pos (js2-node-abs-pos node))
          (let ((parens (js2-mode-forward-sexp-parens node pos)))
            (setq lp (car parens)
                  rp (cdr parens))))
        (goto-char (or (when (and lp (> start lp))
                         (when (and rp (<= start rp))
                           (goto-char start)
                           (signal 'scan-error (list scan-msg lp lp)))
                         lp)
                       pos
                       (point-min)))))
     (t
      ;; forward-sexp
      (js2-forward-sws)
      (dotimes (i arg)
        (js2-forward-sws)
        (when (setq node (js2-node-at-point (point) t))
          (setq pos (js2-node-abs-pos node))
          (let ((parens (js2-mode-forward-sexp-parens node pos)))
            (setq lp (car parens)
                  rp (cdr parens))))
        (goto-char (or (when (and rp (<= start rp))
                         (when (> start lp)
                           (goto-char start)
                           (signal 'scan-error (list scan-msg rp (1+ rp))))
                         (1+ rp))
                       (+ pos
                          (js2-node-len
                           (if (js2-expr-stmt-node-p (js2-node-parent node))
                               ;; stop after the semicolon
                               (js2-node-parent node)
                             node)))
                       (point-max))))))))

(defun js2-mode-forward-sexp-parens (node abs-pos)
  (cond
   ((or (js2-array-node-p node)
        (js2-object-node-p node)
        (js2-array-comp-node-p node)
        (eq 'cl-struct-js2-block-node (aref node 0)))
    (cons abs-pos (+ abs-pos (js2-node-len node) -1)))
   ((js2-paren-expr-node-p node)
    (let ((lp (js2-node-lp node))
          (rp (js2-node-rp node)))
      (cons (when lp (+ abs-pos lp))
            (when rp (+ abs-pos rp)))))))

(defun js2-errors ()
  "Return a list of errors found."
  (and js2-mode-ast
       (js2-ast-root-errors js2-mode-ast)))

(defun js2-warnings ()
  "Return a list of warnings found."
  (and js2-mode-ast
       (js2-ast-root-warnings js2-mode-ast)))

(defun js2-have-errors-p ()
  "Return non-nil if any parse errors or warnings were found."
  (or (js2-errors) (js2-warnings)))

(defun js2-errors-and-warnings ()
  "Return a copy of the concatenated errors and warnings lists.
They are appended:  first the errors, then the warnings.
Entries are of the form (MSG BEG END)."
  (when js2-mode-ast
    (append (js2-ast-root-errors js2-mode-ast)
            (copy-sequence (js2-ast-root-warnings js2-mode-ast)))))

(defun js2-next-error (&optional arg reset)
  "Move to next parse error.
Typically invoked via \\[next-error].
ARG is the number of errors, forward or backward, to move.
RESET means start over from the beginning."
  (interactive "p")
  (if (not (or (js2-errors) (js2-warnings)))
      (message "No errors")
    (when reset
      (goto-char (point-min)))
    (let* ((errs (js2-errors-and-warnings))
           (continue t)
           (start (point))
           (count (or arg 1))
           (backward (minusp count))
           (sorter (if backward '> '<))
           (stopper (if backward '< '>))
           (count (abs count))
           all-errs err)
      ;; Sort by start position.
      (setq errs (sort errs (lambda (e1 e2)
                              (funcall sorter (second e1) (second e2))))
            all-errs errs)
      ;; Find nth error with pos > start.
      (while (and errs continue)
        (when (funcall stopper (cadar errs) start)
          (setq err (car errs))
          (if (zerop (decf count))
              (setq continue nil)))
        (setq errs (cdr errs)))
      (if err
          (goto-char (second err))
        ;; Wrap around to first error.
        (goto-char (second (car all-errs)))
        ;; If we were already on it, echo msg again.
        (if (= (point) start)
            (js2-echo-error (point) (point)))))))

(defun js2-down-mouse-3 ()
  "Make right-click move the point to the click location.
This makes right-click context menu operations a bit more intuitive.
The point will not move if the region is active, however, to avoid
destroying the region selection."
  (interactive)
  (when (and js2-move-point-on-right-click
             (not mark-active))
    (let ((e last-input-event))
      (ignore-errors
        (goto-char (cadadr e))))))

(defun js2-mode-create-imenu-index ()
  "Return an alist for `imenu--index-alist'."
  ;; This is built up in `js2-parse-record-imenu' during parsing.
  (when js2-mode-ast
    ;; if we have an ast but no recorder, they're requesting a rescan
    (unless js2-imenu-recorder
      (js2-reparse 'force))
    (prog1
        (js2-build-imenu-index)
      (setq js2-imenu-recorder nil
            js2-imenu-function-map nil))))

(defun js2-mode-find-tag ()
  "Replacement for `find-tag-default'.
`find-tag-default' returns a ridiculous answer inside comments."
  (let (beg end)
    (js2-with-underscore-as-word-syntax
      (save-excursion
        (if (and (not (looking-at "[A-Za-z0-9_$]"))
                 (looking-back "[A-Za-z0-9_$]"))
            (setq beg (progn (forward-word -1) (point))
                  end (progn (forward-word 1) (point)))
          (setq beg (progn (forward-word 1) (point))
                end (progn (forward-word -1) (point))))
        (replace-regexp-in-string
         "[\"']" ""
         (buffer-substring-no-properties beg end))))))

(defun js2-mode-forward-sibling ()
  "Move to the end of the sibling following point in parent.
Returns non-nil if successful, or nil if there was no following sibling."
  (let* ((node (js2-node-at-point))
         (parent (js2-mode-find-enclosing-fn node))
         sib)
    (when (setq sib (js2-node-find-child-after (point) parent))
      (goto-char (+ (js2-node-abs-pos sib)
                    (js2-node-len sib))))))

(defun js2-mode-backward-sibling ()
  "Move to the beginning of the sibling node preceding point in parent.
Parent is defined as the enclosing script or function."
  (let* ((node (js2-node-at-point))
         (parent (js2-mode-find-enclosing-fn node))
         sib)
    (when (setq sib (js2-node-find-child-before (point) parent))
      (goto-char (js2-node-abs-pos sib)))))

(defun js2-beginning-of-defun (&optional arg)
  "Go to line on which current function starts, and return t on success.
If we're not in a function or already at the beginning of one, go
to beginning of previous script-level element.
With ARG N, do that N times. If N is negative, move forward."
  (setq arg (or arg 1))
  (if (plusp arg)
      (let ((parent (js2-node-parent-script-or-fn (js2-node-at-point))))
        (when (cond
               ((js2-function-node-p parent)
                (goto-char (js2-node-abs-pos parent)))
               (t
                (js2-mode-backward-sibling)))
          (if (> arg 1)
              (js2-beginning-of-defun (1- arg))
            t)))
    (when (js2-end-of-defun)
      (if (>= arg -1)
          (js2-beginning-of-defun 1)
        (js2-beginning-of-defun (1+ arg))))))

(defun js2-end-of-defun ()
  "Go to the char after the last position of the current function
or script-level element."
  (let* ((node (js2-node-at-point))
         (parent (or (and (js2-function-node-p node) node)
                     (js2-node-parent-script-or-fn node)))
         script)
    (unless (js2-function-node-p parent)
      ;; Use current script-level node, or, if none, the next one.
      (setq script (or parent node)
            parent (js2-node-find-child-before (point) script))
      (when (or (null parent)
                (>= (point) (+ (js2-node-abs-pos parent)
                               (js2-node-len parent))))
        (setq parent (js2-node-find-child-after (point) script))))
    (when parent
      (goto-char (+ (js2-node-abs-pos parent)
                    (js2-node-len parent))))))

(defun js2-mark-defun (&optional allow-extend)
  "Put mark at end of this function, point at beginning.
The function marked is the one that contains point.

Interactively, if this command is repeated,
or (in Transient Mark mode) if the mark is active,
it marks the next defun after the ones already marked."
  (interactive "p")
  (let (extended)
    (when (and allow-extend
               (or (and (eq last-command this-command) (mark t))
                   (and transient-mark-mode mark-active)))
      (let ((sib (save-excursion
                   (goto-char (mark))
                   (if (js2-mode-forward-sibling)
                       (point))))
            node)
        (if sib
            (progn
              (set-mark sib)
              (setq extended t))
          ;; no more siblings - try extending to enclosing node
          (goto-char (mark t)))))
   (when (not extended)
     (let ((node (js2-node-at-point (point) t)) ; skip comments
           ast fn stmt parent beg end)
       (when (js2-ast-root-p node)
         (setq ast node
               node (or (js2-node-find-child-after (point) node)
                        (js2-node-find-child-before (point) node))))
       ;; only mark whole buffer if we can't find any children
       (if (null node)
           (setq node ast))
       (if (js2-function-node-p node)
           (setq parent node)
         (setq fn (js2-mode-find-enclosing-fn node)
               stmt (if (or (null fn)
                            (js2-ast-root-p fn))
                        (js2-mode-find-first-stmt node))
               parent (or stmt fn)))
       (setq beg (js2-node-abs-pos parent)
             end (+ beg (js2-node-len parent)))
       (push-mark beg)
       (goto-char end)
       (exchange-point-and-mark)))))

(defun js2-narrow-to-defun ()
  "Narrow to the function enclosing point."
  (interactive)
  (let* ((node (js2-node-at-point (point) t))  ; skip comments
         (fn (if (js2-script-node-p node)
                 node
               (js2-mode-find-enclosing-fn node)))
         (beg (js2-node-abs-pos fn)))
    (unless (js2-ast-root-p fn)
      (narrow-to-region beg (+ beg (js2-node-len fn))))))

(provide 'js2-mode)

;;; js2-mode.el ends here<|MERGE_RESOLUTION|>--- conflicted
+++ resolved
@@ -11105,14 +11105,10 @@
 move backward across N balanced expressions."
   (interactive "p")
   (setq arg (or arg 1))
-<<<<<<< HEAD
-  (let (node end (start (point)))
-=======
   (when js2-mode-buffer-dirty-p
     (js2-reparse))
   (let ((scan-msg "Containing expression ends prematurely")
         node (start (point)) pos lp rp)
->>>>>>> 7ea106e7
     (cond
      ;; backward-sexp
      ;; could probably make this better for some cases:
