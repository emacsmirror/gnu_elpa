--- conflicted
+++ resolved
@@ -3,11 +3,7 @@
 ;; Author:       Bob Weiner
 ;;
 ;; Orig-Date:    18-Sep-91 at 02:57:09
-<<<<<<< HEAD
-;; Last-Mod:     29-Apr-23 at 14:01:52 by Bob Weiner
-=======
-;; Last-Mod:     23-Apr-23 at 20:12:05 by Mats Lidell
->>>>>>> 944e7636
+;; Last-Mod:     29-Apr-23 at 14:18:09 by Bob Weiner
 ;;
 ;; SPDX-License-Identifier: GPL-3.0-or-later
 ;;
