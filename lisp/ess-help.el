;;; ess-help.el --- Support for viewing ESS help files

;; Copyright (C) 1989-1994 Bates, Kademan, Ritter and Smith
;; Copyright (C) 1997, A.J. Rossini <rossini@stat.sc.edu>
;; Copyright (C) 1998--2001 A.J. Rossini, Martin Maechler, Kurt Hornik and
;;	Richard M. Heiberger <rmh@temple.edu>.
;; Copyright (C) 2001--2010 A.J. Rossini, Rich M. Heiberger, Martin
;;	Maechler, Kurt Hornik, Rodney Sparapani, and Stephen Eglen.
;; Copyright (C) 2011--2012 A.J. Rossini, Richard M. Heiberger, Martin Maechler,
;;	Kurt Hornik, Rodney Sparapani, Stephen Eglen and Vitalie Spinu.


;; Original Author: David Smith <dsmith@stats.adelaide.edu.au>
;; Created: 7 Jan 1994
;; Maintainers: ESS-core <ESS-core@r-project.org>

;; This file is part of ESS

;; This file is free software; you can redistribute it and/or modify
;; it under the terms of the GNU General Public License as published by
;; the Free Software Foundation; either version 2, or (at your option)
;; any later version.

;; This file is distributed in the hope that it will be useful,
;; but WITHOUT ANY WARRANTY; without even the implied warranty of
;; MERCHANTABILITY or FITNESS FOR A PARTICULAR PURPOSE.	 See the
;; GNU General Public License for more details.

;; You should have received a copy of the GNU General Public License
;; along with GNU Emacs; see the file COPYING.	If not, write to
;; the Free Software Foundation, 675 Mass Ave, Cambridge, MA 02139, USA.

;;; Commentary:

;; Code for dealing with ESS help files.  See README.<LANGUAGE> where
;; <LANGUAGE> is one of `S', `SAS', `Stata'or `XLispStat'.

;;; Code:

 ; Requires and autoloads

(eval-when-compile
  (require 'reporter)
  (require 'ess-inf)
  (require 'info))

(require 'ess)

(autoload 'ess-eval-region		"ess-inf" "[autoload]" t)
(autoload 'ess-eval-region-and-go	"ess-inf" "[autoload]" t)
(autoload 'ess-eval-function		"ess-inf" "[autoload]" t)
(autoload 'ess-eval-function-and-go	"ess-inf" "[autoload]" t)
(autoload 'ess-eval-line		"ess-inf" "[autoload]" t)
(autoload 'ess-eval-line-and-go		"ess-inf" "[autoload]" t)
(autoload 'ess-eval-line-and-step	"ess-inf" "[autoload]" t)

(autoload 'ess-beginning-of-function	"ess-mode" "[autoload]" t)
(autoload 'ess-end-of-function		"ess-mode" "[autoload]" t)

(autoload 'ess-load-file		"ess-inf" "[autoload]" t)
(autoload 'ess-command			"ess-inf" "(autoload)" nil)
(autoload 'ess-display-temp-buffer	"ess-inf" "(autoload)" nil)
(autoload 'ess-switch-to-ESS		"ess-inf" "(autoload)" nil)
(autoload 'ess-read-object-name-default "ess-inf" "(autoload)" nil)
(autoload 'ess-make-buffer-current	"ess-inf" "(autoload)" nil)
(autoload 'ess-search-list		"ess-inf" "(autoload)" nil)
(autoload 'ess-get-object-list		"ess-inf" "(autoload)" nil)

(autoload 'ess-ddeclient-p		"ess-inf" "(autoload)" nil)

(autoload 'ess-display-help-on-object-ddeclient "ess-dde" "(autoload)" nil)


 ; ess-help-mode
;;;;;;;;;;;;;;;;;;;;;;;;;;;;;;;;;;;;;;;;;;;;;;;;;;;;;;;;;;;;;;;;
;;;; In this section:
;;;;
;;;; * The function ess-display-help-on-object
;;;; * The major mode ess-help-mode
;;;;;;;;;;;;;;;;;;;;;;;;;;;;;;;;;;;;;;;;;;;;;;;;;;;;;;;;;;;;;;;;

(defun ess-help-bogus-buffer-p (buffer &optional nr-first return-match debug)
  "Return non-nil if  BUFFER  looks like a bogus ESS help buffer.
NR-FIRST is the number of characters at the start of the buffer
to examine when deciding if the buffer if bogus.  If nil, the
first 120 characters of the buffer are searched.  Return pair
of (match-beg. match-end) when optional RETURN-MATCH is non-nil.
Utility used in \\[ess-display-help-on-object]."

  ;; search in first nr-first (default 120) chars only
  (if (not nr-first) (setq nr-first 120))

  (let* ((searching nil)
	 (buffer-ok (bufferp buffer))
	 (res
	  (or (not buffer-ok)
	      (save-excursion;; ask for new buffer if old one looks bogus ..
		(set-buffer buffer)
		(if debug
		    (ess-write-to-dribble-buffer
		     (format "(ess-help-bogus-buffer-p %s)" (buffer-name))))

		(let
		    ((PM (point-min))
		     (case-fold-search t) )
		  (or  ;; evaluate up to first non-nil (or end):
		   (< (- (point-max) PM) 80); buffer less than 80 chars
		   (not (setq searching t))
		   (progn (goto-char PM) ;; R:
			  (re-search-forward "Error in help"	nr-first t))
		   (progn (goto-char PM) ;; S-plus 5.1 :
			  (re-search-forward "^cat: .*--"	nr-first t))
		   (progn (goto-char PM) ;; S version 3 ; R :
			  (re-search-forward "no documentation for [^ \t\n]+" nr-first t))
		   )))
	      )))
    (if debug
	(ess-write-to-dribble-buffer
	 (format " |--> %s [searching %s]\n" res searching)))

    (if (and res return-match searching)
	(list (match-beginning 0) (match-end 0))
      ;; else
      res)))

(defvar ess-help-type nil
  "Type of help file, help, index, vingettes etc.
Local in ess-help buffers.")
(make-variable-buffer-local 'ess-help-type)

(defvar ess-help-object nil
  "Name of the object the help is displayed for.
Is name of the package for package index.
Local in ess-help buffers.")
(make-variable-buffer-local 'ess-help-object)


(defun ess-display-help-on-object (object)
  "Display documentation for OBJECT in another window.
If prefix arg is given, force an update of the cached help topics
and query the ESS process for the help file instead of reusing an
existing buffer if it exists.  Uses the variable
`inferior-ess-help-command' for the actual help command.  Prompts
for the object name based on the cursor location for all cases
except the S-Plus GUI.  With S-Plus on Windows (both GUI and in
an inferior emacs buffer) the GUI help window is used."
  (interactive
   (progn
<<<<<<< HEAD
     (ess-force-buffer-current)
=======
     (ess-force-buffer-current nil nil nil)
>>>>>>> 2b6fc219
     (when current-prefix-arg ;update cache if prefix
       (with-current-buffer (process-buffer (get-ess-process ess-current-process-name))
         (setq ess-sp-change t)))
     (if (ess-ddeclient-p)
         (list (read-string "Help on: "))
       (list (ess-find-help-file "Help on")))))

  (if (or (ess-ddeclient-p)
	  (equal inferior-ess-help-filetype "chm"))
      (if (ess-ddeclient-p)
	  (ess-display-help-on-object-ddeclient object) ;; ddeclient version
	(ess-eval-linewise (concat "help(" object ")"))) ;; "chm" version

    ;; else: "normal", non-DDE behavior:
    (let* ((hb-name (concat "*help["
			    ess-current-process-name
			    "](" object ")*"))
	   (old-hb-p	(get-buffer hb-name))
	   (tbuffer	(get-buffer-create hb-name))
           ;;VS: this curr-* kludge is not needed here,
           ;;everything should be set by ess-setq-vars-local latter
           ;; (curr-help-sec-regex              ess-help-sec-regex)
           ;; (curr-help-sec-keys-alist ess-help-sec-keys-alist)
           ;; ....
	   (alist		ess-local-customize-alist))
      (with-current-buffer tbuffer
        (ess-setq-vars-local (eval alist))
        (set-syntax-table ess-mode-syntax-table)
        (setq ess-help-object object
              ess-help-type 'help)

        (if (or (not old-hb-p)
                current-prefix-arg
                (ess-help-bogus-buffer-p old-hb-p nil nil 'debug)
                )

            ;; Ask the corresponding ESS process for the help file:
            (progn
              (if buffer-read-only (setq buffer-read-only nil))
              (delete-region (point-min) (point-max))
              (ess-help-mode)
              (setq ess-local-process-name ess-current-process-name)
              (ess-command (format inferior-ess-help-command object) tbuffer)
              (ess-help-underline)
              ;; Stata is clean, so we get a big BARF from this.
              (if (not (string= ess-language "STA"))
                  (ess-nuke-help-bs))

              (goto-char (point-min))))

	(when (featurep 'emacs)
	  (visual-line-mode t))
	(let ((PM (point-min))
	      (nodocs
	       (ess-help-bogus-buffer-p (current-buffer) nil 'give-match )))
	  (goto-char PM)
	  (if (and nodocs
		   ess-help-kill-bogus-buffers)
	      (progn
		(if (not (listp nodocs))
		    (setq nodocs (list PM (point-max))))
		(ess-write-to-dribble-buffer
		 (format "(ess-help: error-buffer '%s' nodocs (%d %d)\n"
			 (buffer-name) (car nodocs) (cadr nodocs)))
		;; Avoid using 'message here -- may be %'s in string
		;;(princ (buffer-substring (car nodocs) (cadr nodocs)) t)
		;; MM [3/2000]: why avoid?  Yes, I *do* want message:
		(message "%s" (buffer-substring (car nodocs) (cadr nodocs)))
		;; ^^^ fixme : remove new lines from the above {and abbrev.}
		(ding)
		(kill-buffer tbuffer))

	    ;; else : show the help buffer.

	    ;; Check if this buffer describes where help can be found in
	    ;; various packages. (R only).  This is a kind of bogus help
	    ;; buffer, but it should not be killed immediately even if
	    ;; ess-help-kill-bogus-buffers is t.

	    ;; e.g. if within R, the user does:

	    ;; > options("help.try.all.packages" = TRUE)

	    ;; > ?rlm

	    ;; then a list of packages for where ?rlm is defined is
	    ;; shown.  (In this case, rlm is in package MASS).  This
	    ;; help buffer is then renamed *help[R](rlm in packages)* so
	    ;; that after MASS is loaded, ?rlm will then show
	    ;; *help[R](rlm)*

	    (if (equal inferior-ess-program inferior-R-program-name)
		;; this code should be used only for R processes.
		(save-excursion
		  (goto-char (point-min))
		  (if (looking-at "Help for topic")
		      (let
			  ( (newbuf
			     (concat "*help[" ess-current-process-name
				     "](" object " in packages)*")))
			;; if NEWBUF already exists, remove it.
			(if (get-buffer newbuf)
			    (kill-buffer newbuf))
			(rename-buffer  newbuf)))))

	    ;;dbg (ess-write-to-dribble-buffer
	    ;;dbg	 (format "(ess-help '%s' before switch-to..\n" hb-name)
	    (set-buffer-modified-p 'nil)
	    (toggle-read-only t))))
      (when (buffer-live-p tbuffer)
	(ess--switch-to-help-buffer tbuffer))
      )))


(defun ess-display-help-in-browser ()
  (interactive)
  ;; Three ways to find html help, 1) ask sub-process 2) get url/file from subproces
  ;; 3) call elisp function to get the file path
  ;; For 2 and 3 call browse-url on the output
  (let (com-html-help                   ;1) command for sub-process to trigger
                                        ;help, must contain %s for help obj
        com-get-file-path               ;2) command for sub-process to return a
                                        ; location for the help page, must
                                        ; contain %s for help obj
        fun-get-file-path               ;3) elisp function to return the
                                        ;location, gets one argument, help topic
        not-implemented
        )
    (cond
     ((string-match "^R" ess-dialect)
      (setq com-html-help "help('%s', help_type='html')\n"))
     (t (setq not-implemented t))
     )
    (if not-implemented
        (message "Sorry, not implemented for %s " ess-dialect)
      (if (or (not ess-help-object)
              (not (eq ess-help-type 'help)))
          (message "No help topic found")
        (if com-html-help
            (ess-command (format com-html-help  ess-help-object))
          (require 'browse-url)
          (if com-get-file-path
              (browse-url (car (ess-get-words-from-vector (format com-get-file-path ess-help-object))))
            (when (functionp fun-get-file-path)
              (browse-url (funcall fun-get-file-path ess-help-object))))))
      )))

(defun ess--action-help-on-object (&optional pos)
  "Provide help on object at the beginning of line.
It's intended to be used in R-index help pages. Load the package
if necessary.  It is bound to RET and C-m in R-index pages."
  (interactive)
  (save-excursion
    (let ((package (buffer-name))
          (link-beg (previous-single-property-change pos 'button))
          (link-end (next-single-property-change pos 'button))
          pre-commands ;command to send to process, %s is replaced by ess-help-object
          obj)
      (cond
       ((string-match "^R" ess-dialect)
        (setq pre-commands "require('%s')\n"))  ;;might not be loaded
       )
      (when (and  pre-commands
                  ess-help-object)
        (ess-command (format pre-commands ess-help-object)))
      (ess-display-help-on-object (get-text-property pos 'help-object))
      ))
  )

(defun ess-display-index ()
  "Prompt for package name and display its index."
  (interactive)
  (let ((object (buffer-name))
        (alist		ess-local-customize-alist)
        pack buff all-packs  not-implemented
        ;; Available customization for ess languages/dialects:
        com-package-for-object ;command to get the package of current help object
        com-packages ;command to get a list of available packages (REQUIRED)
        com-package-index ;command to get the package index (REQUIRED)
        reg-keyword ;regexp used to find keywords for linking in index listing
                                        ; only (1st subexpression is used)
        reg-start ;regexp from where to start searching for keywords in index listing
        )
    (cond
     ((string-match "R" ess-dialect)
      (setq com-package-for-object "sub('package:', '', utils::find('%s'))\n"
            com-packages           ".packages(all.available = TRUE)\n"
            com-package-index      "help(package='%s', help_type = 'text')\n"
            reg-keyword             "^\\([-a-zA-Z0-9._@$]+\\)[^:\n]*$"
            reg-start              "^Index:"))
     (t (setq not-implemented t)))
    (if not-implemented
        (message "Sorry, not implemented for %s " ess-dialect)
      (when (and com-package-for-object
                 ess-help-object
                 (eq ess-help-type 'help))
        (setq pack (car (ess-get-words-from-vector
                         (format com-package-for-object ess-help-object))))
        )
      (setq all-packs (ess-get-words-from-vector com-packages))
      (unless pack ;try symbol at point
        (setq pack  (car (member (ess-read-object-name-default) all-packs))))
      (setq pack (ess-completing-read "Index of"
                                      all-packs nil nil nil nil pack))
      (setq buff  (get-buffer-create (format "*help[%s](index:%s)*"  ess-dialect pack)))
      (with-current-buffer buff
        (ess-setq-vars-local (eval alist))
        (set-syntax-table ess-mode-syntax-table)
        (setq ess-help-sec-regex "\\(^\\s-.*\n\\)\\|\\(^\n\\)"
              ess-help-type 'index
              ess-help-object pack
              ess-local-process-name ess-current-process-name)
        (setq buffer-read-only nil)
        (delete-region (point-min) (point-max))
        (ess-help-mode)
        (ess-command (format com-package-index pack) buff)
        (ess-help-underline)
        (set-buffer-modified-p 'nil)
        (goto-char (point-min))
        (when reg-start  ;; go to the beginning of listing
          (re-search-forward  reg-start  nil t))
        (when (and reg-keyword (featurep 'emacs))
          ;;linkify the buffer
          (save-excursion
            (while (re-search-forward reg-keyword nil t)
              (make-text-button (match-beginning 1) (match-end 1)
                                'mouse-face 'highlight
                                'action #'ess--action-help-on-object
                                'help-object (buffer-substring-no-properties (match-beginning 1) (match-end 1))
                                'follow-link t
                                'help-echo "help on object")))
          )
        (toggle-read-only t))
      (ess--switch-to-help-buffer buff)
      )))


(defun ess-display-vignettes ()
  (interactive)
  (cond
   ((string-match "^R" ess-dialect) (ess-R-display-vignettes))
   (t (message "Sorry, not implemented for %s" ess-dialect))
   ))

(defun ess-R-display-vignettes ()
  "Display R vignettes in ess-help-like buffer."
  (interactive)
  (if (featurep 'xemacs)
      (ess-eval-linewise "browseVignettes()\n") ;VS:cannot make regexp bellow work in xemacs
    (let ((buff (get-buffer-create " *ess-command-output*"))
          (alist		ess-local-customize-alist)
          packs details
          p row)
      (ess-command "local({oo <- options(width = 1000);print.default(browseVignettes());options(oo)})\n" buff)
      (with-current-buffer buff
        (save-excursion
          (goto-char (point-max))
          (while (re-search-backward "\\(?:\\$\\(\\sw+\\)$\\)\\|\\(?:^ ?\\[[0-9]+,\\]\\s-+\"\\(.*\\)\"\\s-*$\\)" nil t)
            (when (setq row (match-string-no-properties 2))
              (setq details
                    (append (list (split-string row  "\"\\s-+\""))
                            details))
              )
            (when (setq p (match-string-no-properties 1))
              (setq packs (append (list (cons p details)) packs))
              (setq details nil)))
          ))
      (setq buff  (get-buffer-create (format "*[%s]vignettes*"  ess-dialect)))
      (with-current-buffer buff
        (setq buffer-read-only nil)
        (delete-region (point-min) (point-max))
        (ess-setq-vars-local (eval alist))
        (set-syntax-table ess-mode-syntax-table)
        (setq ess-help-sec-regex "^\\w+:$"
              ess-help-type 'vignettes
              ess-local-process-name ess-current-process-name)
        (ess-help-mode)
        (set-buffer-modified-p 'nil)
        (goto-char (point-min))
        (dolist (el packs)
          (let ((pack (pop el)) path)
            (insert (format "\n\n%s:\n\n" (propertize pack 'face 'underline)))
            (dolist (el2 el)
              (setq path (nth 0 el2))
              ;; (if xemacs-p
              ;;     (insert (format "Dir: %s \t%s\n" (concat path "/doc/") (nth 2 el2)))
              (insert-text-button "Pdf"
                                  'mouse-face 'highlight
                                  'action #'ess--action-R-open-vignete
                                  'follow-link t
                                  'vignette (file-name-sans-extension (nth 4 el2))
                                  'package pack
                                  'help-echo (concat path "/doc/" (nth 4 el2)))
              (insert " ")
              (insert-text-button "Rnw"
                                  'mouse-face 'highlight
                                  'action #'ess--action-open-in-emacs
                                  'follow-link t
                                  'help-echo (concat path "/doc/" (nth 1 el2)))
              (insert " ")
              (insert-text-button "R"
                                  'mouse-face 'highlight
                                  'action #'ess--action-open-in-emacs
                                  'follow-link t
                                  'help-echo (concat path "/doc/" (nth 3 el2)))
              (insert (format "\t%s\n" (nth 2 el2)))
              )))
        (goto-char (point-min))
        (insert (propertize "\t\t**** Vignettes ****\n" 'face 'bold-italic))
        (delete-char 1)
        (toggle-read-only t))
      (ess--switch-to-help-buffer buff)
      )))

(defun ess--action-open-in-emacs (pos)
  (display-buffer (find-file-noselect (get-text-property pos 'help-echo))))
(defun ess--action-R-open-vignete (pos)
  (ess-command (format "vignette('%s', package='%s')\n"
                       (get-text-property pos 'vignette)
                       (get-text-property pos 'package))))

(defun ess-help-quit (&optional kill)
  "Quit help."
;;VS: `quit-window', doesn't focus previously selected buffer, which is annoying
  (interactive "P")
  (let* ((buffer (window-buffer))
	 (obuffer (other-buffer buffer t)))
    (bury-buffer)
    (pop-to-buffer obuffer)
    (if kill
	(kill-buffer buffer))))

(defun ess-help-kill ()
  "Quit and kill the help buffer"
  (interactive)
  (ess-help-quit t))

(defun ess--switch-to-help-buffer (buff &optional curr-major-mode)
  "Switch to help buffer and take into account `ess-help-own-frame'.
For internal use. Used in `ess-display-help-on-object',
`ess-display-index', and `ess-display-vignettes'.
 CURR-MAJOR-MODE default to current major mode.
"
  (setq curr-major-mode (or curr-major-mode major-mode))
  (let ((special-display-regexps (if ess-help-own-frame '(".") nil))
        (special-display-frame-alist ess-help-frame-alist)
        (special-display-function (if (eq ess-help-own-frame 'one)
                                      'ess-help-own-frame
                                    special-display-function)))
    (if (eq curr-major-mode 'ess-help-mode)
        (if ess-help-own-frame
            (pop-to-buffer buff)
          (switch-to-buffer buff))
      (if ess-help-pop-to-buffer
          (pop-to-buffer buff)
        (ess-display-temp-buffer buff))
      )))



(defvar ess-help-frame nil
  "Stores the frame used for displaying R help buffers.")

(defun	ess-help-own-frame (buffer &rest ignore)
  "Put all ESS help buffers into `ess-help-frame'."
  ;; SJE: Code adapted from Kevin Rodgers.
  (if (frame-live-p ess-help-frame)
      (progn
	(or (frame-visible-p ess-help-frame)
	    (make-frame-visible ess-help-frame))
	(raise-frame ess-help-frame)
	(select-frame ess-help-frame)
	(switch-to-buffer buffer)
	(selected-window))
    ;; else
    (let ((window (special-display-popup-frame buffer)))
      (set-window-dedicated-p window nil)
      (setq ess-help-frame (window-frame window))
      window)))



;;; THIS WORKS!
;;(require 'w3)
;(defun ess-display-w3-help-on-object-other-window (object)
;  "Display R-documentation for OBJECT using W3"
;  (interactive "s Help on :")
;  (let* ((ess-help-url (concat ess-help-w3-url-prefix
;			       ess-help-w3-url-funs
;			       object
;			       ".html")))
    ;;(w3-fetch-other-window ess-help-url)
;    ))


;;*;; Major mode definition


(defvar ess-help-sec-map nil "Sub-keymap for ESS help mode.")
;; this breaks "s ?" rather than to fix any (unbroken !) thing:
;; (make-variable-buffer-local 'ess-help-sec-map)

(defvar ess-help-mode-map nil "Keymap for ESS help mode.")
(unless ess-help-mode-map
  (setq ess-help-mode-map (make-keymap)); Full keymap, in order to
  (suppress-keymap ess-help-mode-map)	; suppress all usual "printing" characters
  (when (boundp 'special-mode-map)
    (set-keymap-parent ess-help-mode-map special-mode-map))
  (define-key ess-help-mode-map "q" 'ess-help-quit)  ;was 'ess-switch-to-end-of-ESS)
  (define-key ess-help-mode-map "\C-m" 'next-line)
  ;; (define-key ess-help-mode-map "s" ess-help-sec-map)
  (define-key ess-help-mode-map "h" 'ess-display-help-on-object)
  (define-key ess-help-mode-map "w" 'ess-display-help-in-browser)
  (define-key ess-help-mode-map "i" 'ess-display-index)
  (define-key ess-help-mode-map "v" 'ess-display-vignettes)
  ;; TODO: `electric mouse-2'
  ;; (define-key ess-help-mode-map [mouse-2] 'ess-display-help-on-object)
  (define-key ess-help-mode-map "l" 'ess-eval-line-and-step)
  (define-key ess-help-mode-map "r" 'ess-eval-region-and-go)
  (define-key ess-help-mode-map "f" 'ess-eval-function-or-paragraph-and-step)
  (define-key ess-help-mode-map "n" 'ess-skip-to-next-section)
  (define-key ess-help-mode-map "p" 'ess-skip-to-previous-section)
  (define-key ess-help-mode-map "/" 'isearch-forward)
  (define-key ess-help-mode-map "x" 'ess-kill-buffer-and-go)
  (define-key ess-help-mode-map "k" 'ess-help-kill)
  (define-key ess-help-mode-map "?" 'ess-describe-help-mode)
  ;;-- those should be "inherited" from ess-mode-map ( ./ess-mode.el )
  (define-key ess-help-mode-map "\C-c\C-s" 'ess-switch-process)
  (define-key ess-help-mode-map "\C-c\C-r" 'ess-eval-region)
  (define-key ess-help-mode-map "\C-c\M-r" 'ess-eval-region-and-go)
  (define-key ess-help-mode-map "\C-c\C-f" 'ess-eval-function)
  (define-key ess-help-mode-map "\M-\C-x"  'ess-eval-function)
  (define-key ess-help-mode-map "\C-c\M-f" 'ess-eval-function-and-go)
  (define-key ess-help-mode-map "\C-c\C-j" 'ess-eval-line)
  (define-key ess-help-mode-map "\C-c\M-j" 'ess-eval-line-and-go)
  (define-key ess-help-mode-map "\M-\C-a"  'ess-beginning-of-function)
  (define-key ess-help-mode-map "\M-\C-e"  'ess-end-of-function)
  (define-key ess-help-mode-map "\C-c\C-y" 'ess-switch-to-ESS)
  (define-key ess-help-mode-map "\C-c\C-z" 'ess-switch-to-end-of-ESS)
  (define-key ess-help-mode-map "\C-c\C-l" 'ess-load-file)
  (define-key ess-help-mode-map "\C-c\C-v" 'ess-display-help-on-object)
  (define-key ess-help-mode-map "\C-c\C-k" 'ess-request-a-process)
  )

;; One reason for the following menu is to <TEACH> the user about key strokes
(defvar ess-help-mode-menu
  (list "ESS-help"
	["Search Forward"		isearch-forward t]
	["Next Section"			ess-skip-to-next-section t]
	["Previous Section"		ess-skip-to-previous-section t]
	["Help on Section Skipping"	ess-describe-sec-map t]
	["Beginning of Buffer"		beginning-of-buffer t]
	["End of Buffer"		end-of-buffer t]
	"-"
	["Help on ..."			ess-display-help-on-object t]
        ["Index of ..."                 ess-display-index t]
        ["Vignettes"                    ess-display-vignettes t]
        ["Open in Browser"              ess-display-help-in-browser t]
	"-"
	["Eval Line"			ess-eval-line-and-step t]
	["Eval Paragraph & step" 	ess-eval-paragraph-and-step t]
	["Eval Region & Go"		ess-eval-region-and-go t]
	["Switch to ESS Process"	ess-switch-to-ESS t]
	["Switch to End of ESS Proc."	ess-switch-to-end-of-ESS t]
	["Switch _the_ Process"		ess-switch-process t]
	"-"
	["Describe ESS-help Mode"	ess-describe-help-mode t]
	"-"
	["Kill Buffer"			kill-this-buffer t]
	["Kill Buffer & Go"		ess-kill-buffer-and-go t]
	)
  "Menu used in ess-help mode.")


(defun ess-help-mode ()
;;; Largely ripped from more-mode.el,
;;; originally by Wolfgang Rupprecht wolfgang@mgm.mit.edu
  "Mode for viewing ESS help files.
Use SPC and DEL to page back and forth through the file.
Use `n'	 and `p' to move to next and previous section,
    `s' to jump to a particular section;   `s ?' for help.
Use `q' to return to your ESS session; `x' to kill this buffer first.
The usual commands for evaluating ESS source are available.
Other keybindings are as follows:
\\{ess-help-mode-map}"
  (interactive)
  (setq major-mode 'ess-help-mode)
  (setq mode-name "ESS Help")
  (use-local-map ess-help-mode-map)

  ;;; Keep <tabs> out of the code.
  (make-local-variable 'indent-tabs-mode)
  (setq indent-tabs-mode nil)

  (require 'easymenu)
  (easy-menu-define ess-help-mode-menu-map ess-help-mode-map
		    "Menu keymap for ess-help mode." ess-help-mode-menu)
  (easy-menu-add ess-help-mode-menu-map ess-help-mode-map)

  ;; Add the keys for navigating among sections; this is done
  ;; dynamically since different languages (e.g. S vs R) have different
  ;; section headings.

  (setq ess-help-sec-map (make-sparse-keymap))
  (dolist (pair ess-help-sec-keys-alist)
    (define-key ess-help-sec-map (char-to-string (car pair))
      'ess-skip-to-help-section))
  (define-key ess-help-sec-map "?" 'ess-describe-sec-map)
  (define-key ess-help-sec-map ">" 'end-of-buffer)
  (define-key ess-help-sec-map "<" 'beginning-of-buffer)
  (define-key ess-help-mode-map "s" ess-help-sec-map)

  (run-hooks 'ess-help-mode-hook))

;;*;; User commands defined in ESS help mode

(defun ess-skip-to-help-section nil
  "Jump to a section heading of a help buffer.	The section selected
is determined by the command letter used to invoke the command, as
indicated by `ess-help-sec-keys-alist'.	 Use \\[ess-describe-sec-map]
to see which keystrokes find which sections."
  (interactive)
  (let ((old-point (point))
	(case-fold-search nil))
    (goto-char (point-min))
    (let ((the-sec (cdr (assoc (if (featurep 'xemacs) last-command-char last-command-event)
			       ess-help-sec-keys-alist))))
      (if (not the-sec) (error "Invalid section key: %c"
			       last-command-event)
	(if (re-search-forward (concat "^" the-sec) nil t) nil
	    (message "No %s section in this help. Sorry." the-sec)
	    (goto-char old-point))))))

(defun ess-skip-to-next-section nil
  "Jump to next section in ESS help buffer."
  (interactive)
  (let ((case-fold-search nil))
    (if (re-search-forward ess-help-sec-regex nil 'no-error) nil
      (message "No more sections."))))

(defun ess-skip-to-previous-section nil
  "Jump to previous section in ESS help buffer."
  (interactive)
  (let ((case-fold-search nil))
    (if (re-search-backward ess-help-sec-regex nil 'no-error) nil
      (message "No previous section."))))

(defun ess-describe-help-mode nil
  "Display help for `ess-mode'."
  (interactive)
  (describe-function 'ess-help-mode))

(defun ess-kill-buffer-and-go nil
  "Kill the current buffer and switch back to the ESS process."
  (interactive)
  (kill-buffer (current-buffer))
  (ess-switch-to-ESS nil))

(defun ess-describe-sec-map nil
  "Display help for the `s' key."
  (interactive)
  (let ((keys-alist ess-help-sec-keys-alist))
    (describe-function 'ess-skip-to-help-section)

    (with-current-buffer "*Help*"
      (toggle-read-only nil)
      (goto-char (point-max))
      (insert "\n\nCurrently defined keys are:

Keystroke    Section
---------    -------\n")
      (dolist (cs keys-alist)
        (insert "    "
                (car cs)
                "      "
                (cdr cs) "\n"))
      (insert "\nFull list of key definitions:\n"
	      (substitute-command-keys
	       "\\{ess-help-sec-map}")))))

(defun ess-helpobjs-at-point (&optional slist)
  ;;; Return a list (def obj fun) where OBJ is a name at point, FUN - name of
  ;;; the function call point is in. DEF is either OBJ or FUN (in that order)
  ;;; which has a a help file, i.e. it is a member of slist (string-list). nil
  ;;; otherwise
  (unless slist
    (setq slist (ess-get-help-topics-list ess-current-process-name)))
  (let ((obj (ess-read-object-name-default))
	(fun (condition-case ()
		 (save-excursion
		   (save-restriction
		     (narrow-to-region (max (point-min) (- (point) 1000))
				       (point-max))
		     (backward-up-list 1)
		     (backward-char 1)
		     (ess-read-object-name-default)))
	       (error nil))))
    (unless (string-match "[[:alpha:]]" obj) ;;exclude numbers
      (setq obj nil))
    (list (or (car (member obj slist))
	      (car (member fun slist)))
	  obj fun)))

;; defunct old name:
(defun ess-read-helpobj-name-default (slist)
  (car (delq nil (ess-helpobjs-at-point slist))))

(defun ess-find-help-file (p-string)
  "Find help, prompting for P-STRING.  Note that we can't search SAS,
Stata or XLispStat for additional information."
  (ess-make-buffer-current)
  (if (string-match "\\(XLS\\)\\|\\(STA\\)\\|\\(SAS\\)" ess-language)
      (list (read-string p-string))
    (let* ((help-files-list (ess-get-help-topics-list ess-current-process-name))
           (hlpobjs (ess-helpobjs-at-point help-files-list)))
      (ess-completing-read p-string (append (delq nil hlpobjs) help-files-list)
			   nil nil nil nil (car hlpobjs)))
    ))

;;*;; Utility functions
(defvar ess-get-help-topics-list-function nil)
(make-variable-buffer-local 'ess-get-help-topics-list-function)

(defun ess-get-help-topics-list (name)
  "Return a list of current S help topics associated with process NAME.
If `ess-sp-change' is non-nil or `ess-help-topics-list' is nil, (re)-populate
the latter and return it.  Otherwise, return `ess-help-topics-list'."
  (save-excursion
    (set-buffer (process-buffer (get-ess-process name)))
    (ess-make-buffer-current)
    (ess-write-to-dribble-buffer
     (format "(ess-get-help-topics-list %s) .." name))
    (if (fboundp (buffer-local-value 'ess-get-help-topics-list-function (current-buffer)))
	(funcall ess-get-help-topics-list-function)
      (if (or (not ess-help-topics-list) ess-sp-change)
	  (setq ess-help-topics-list
		(ess-uniq-list
		 (append (ess-get-object-list name 'exclude-1st)
			 (ess-get-help-files-list)
			 (ess-get-help-aliases-list)
			 )))
	;; else return the existing list
	ess-help-topics-list))))

(defun ess-get-help-files-list ()
  "Return a list of files which have help available."
  (apply 'nconc
	 (mapcar (lambda (str)
                   (let ((dirname (concat str "/.Help")))
                     (and (file-directory-p dirname)
                          (directory-files dirname))))
                 (ess-search-list))))

(defun ess-get-help-aliases-list ()
  "Return a list of aliases which have help available."
  (let ((readrds (if (ess-current-R-at-least "2.13.0")
		     "readRDS"
		   ".readRDS")))
    (apply 'nconc
	   (mapcar (lambda (str)
                     (let ((a-file (concat str "/help/aliases.rds")))
                       (and (file-exists-p a-file)
                            (ess-get-words-from-vector
                             (format "names(%s(\"%s\"))\n" readrds a-file)))))
                   (ess-get-words-from-vector "searchpaths()\n")))))

(defun ess-nuke-help-bs ()
  "Remove ASCII underlining and overstriking performed by ^H codes."
  ;; This function is a modification of nuke-nroff-bs in man.el from the
  ;; standard emacs 18 lisp library.
  ;; Nuke underlining and overstriking (only by the same letter)
  (goto-char (point-min))
  (while (search-forward "\b" nil t)
    (let* ((preceding (char-after (- (point) 2)))
	   (following (following-char)))
      (cond ((= preceding following)
	     ;; x\bx
	     (delete-char -2))
	    ((= preceding ?\_)
	     ;; _\b
	     (delete-char -2))
	    ((= following ?\_)
	     ;; \b_
	     (delete-region (1- (point)) (1+ (point)))))))
  ;; Crunch blank lines
  (goto-char (point-min))
  (while (re-search-forward "\n\n\n\n*" nil t)
    (replace-match "\n\n"))
  ;; Nuke blanks lines at start.
  (goto-char (point-min))
  (skip-chars-forward "\n")
  (delete-region (point-min) (point)))

(defun ess-help-underline ()
  "Replace _^H codes with underline face."
  (save-excursion
    (goto-char (point-min))
    (while (search-forward "_" nil t)
      (backward-delete-char 2)
      (put-text-property (point) (1+ (point)) 'face 'underline))))

;;*;; Link to Info

(defun ess-goto-info (node)
  "Display node NODE from ess-mode info."
  (require 'info)
  (split-window)
  ;;(other-window 1)
  (Info-goto-node (concat "(ess)" node)))

 ; Bug Reporting

(defun ess-submit-bug-report ()
  "Submit a bug report on the ess-mode package."
  (interactive)
  (require 'ess-mode)
  (require 'reporter)
  (let ((reporter-prompt-for-summary-p 't))
    (reporter-submit-bug-report
     "ess-bugs@r-project.org"
     (concat "ess-mode " ess-version)
     (list 'ess-language
	   'ess-dialect
	   'ess-ask-for-ess-directory
	   'ess-ask-about-transfile
	   'ess-directory
	   'ess-keep-dump-files
	   'ess-source-directory)
     nil
     (lambda ()
       ;;(goto-char (point-max))
       (rfc822-goto-eoh)
       (forward-line 1)
       (insert "\nThis bug report will be sent to the ESS bugs email list\n")
       (insert "Press C-c C-c when you are ready to send your message.\n\n")
       (insert "\n\n\n")
       (insert-buffer-substring "*ESS*")))))


;;; Provide

(provide 'ess-help)

 ; Local variables section

;;; This file is automatically placed in Outline minor mode.
;;; The file is structured as follows:
;;; Chapters:	  ^L ;
;;; Sections:	 ;;*;;
;;; Subsections: ;;;*;;;
;;; Components:	 defuns, defvars, defconsts
;;;		 Random code beginning with a ;;;;* comment

;;; Local variables:
;;; mode: emacs-lisp
;;; mode: outline-minor
;;; outline-regexp: "\^L\\|\\`;\\|;;\\*\\|;;;\\*\\|(def[cvu]\\|(setq\\|;;;;\\*"
;;; End:

;;; ess-help.el ends here<|MERGE_RESOLUTION|>--- conflicted
+++ resolved
@@ -148,11 +148,7 @@
 an inferior emacs buffer) the GUI help window is used."
   (interactive
    (progn
-<<<<<<< HEAD
-     (ess-force-buffer-current)
-=======
      (ess-force-buffer-current nil nil nil)
->>>>>>> 2b6fc219
      (when current-prefix-arg ;update cache if prefix
        (with-current-buffer (process-buffer (get-ess-process ess-current-process-name))
          (setq ess-sp-change t)))
