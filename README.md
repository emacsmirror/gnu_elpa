--- conflicted
+++ resolved
@@ -53,18 +53,15 @@
 * `loccur-highlight-matching-regexp` variable whenever `loccur` should highlight matching words. Default `t`.
 * `loccur-face` face to be used while highlighting. Default points to `isearch` face.
 
-<<<<<<< HEAD
-### Tips and tricks
-To combine **Loccur** and **isearch** functionality (narrowing-search) one can use the following hooks:
-```lisp
-(add-hook 'isearch-update-post-hook
-          (lambda ()
-            (let ((loccur-mode nil))
-              (loccur (regexp-quote isearch-string)))))
+### Isearch integration
+The `loccur-isearch` command filters buffer lines incrementally as you
+type a search string.  It can also be called when Isearch is already
+active to turn filtering on or off.  For the latter functionality, you
+should bind the command in `isearch-mode-map`, for example as follows:
 
-(add-hook 'isearch-mode-end-hook
-          (lambda ()
-            (loccur nil)))
+``` elisp
+(define-key global-map (kbd "M-s C-o") 'loccur-isearch)
+(define-key isearch-mode-map (kbd "C-o") 'loccur-isearch)
 ```
 
 
@@ -83,15 +80,3 @@
 
 As soon as the paperwork is done one can contribute to **loccur** with bigger pull requests.
 Note what pull requests without paperwork done will not be accepted, so please notify the [maintainer](mailto:alexey.veretennikov@gmail.com) if everything is in place.
-=======
-### Isearch integration
-The `loccur-isearch` command filters buffer lines incrementally as you
-type a search string.  It can also be called when Isearch is already
-active to turn filtering on or off.  For the latter functionality, you
-should bind the command in `isearch-mode-map`, for example as follows:
-
-``` elisp
-(define-key global-map (kbd "M-s C-o") 'loccur-isearch)
-(define-key isearch-mode-map (kbd "C-o") 'loccur-isearch)
-```
->>>>>>> 75bbd853
