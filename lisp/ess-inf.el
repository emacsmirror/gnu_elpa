;;; ess-inf.el --- Support for running S as an inferior Emacs process

;; Copyright (C) 1989-1994 Bates, Kademan, Ritter and Smith
;; Copyright (C) 1997-1999 A.J. Rossini <rossini@u.washington.edu>,
;;      Martin Maechler <maechler@stat.math.ethz.ch>.
;; Copyright (C) 2000--2010 A.J. Rossini, Richard M. Heiberger, Martin
;;      Maechler, Kurt Hornik, Rodney Sparapani, and Stephen Eglen.
;; Copyright (C) 2011--2012 A.J. Rossini, Richard M. Heiberger, Martin Maechler,
;;      Kurt Hornik, Rodney Sparapani, Stephen Eglen and Vitalie Spinu.

;; Author: David Smith <dsmith@stats.adelaide.edu.au>
;; Created: 7 Jan 1994
;; Maintainer: ESS-core <ESS-core@r-project.org>

;; This file is part of ESS

;; This file is free software; you can redistribute it and/or modify
;; it under the terms of the GNU General Public License as published by
;; the Free Software Foundation; either version 2, or (at your option)
;; any later version.

;; This file is distributed in the hope that it will be useful,
;; but WITHOUT ANY WARRANTY; without even the implied warranty of
;; MERCHANTABILITY or FITNESS FOR A PARTICULAR PURPOSE.  See the
;; GNU General Public License for more details.

;; You should have received a copy of the GNU General Public License
;; along with GNU Emacs; see the file COPYING.  If not, write to
;; the Free Software Foundation, 675 Mass Ave, Cambridge, MA 02139, USA.

;;; Commentary:

;; Code for handling running ESS processes.

;;; Code:

 ; Requires and autoloads

;;*;; Requires
;; (require 'ess-site)

;; Byte-compiler, SHUT-UP!
(eval-and-compile
  (require 'ess-utils))
(unless (featurep 'xemacs)
  (require 'newcomment nil t))
(require 'comint)
(require 'overlay)

;;; VS: These autoloads are not needed. See coments in ess-mode.el.
;;*;; Autoloads
;; (autoload 'ess-parse-errors                 "ess-mode"  "(autoload).")
;; (autoload 'ess-dump-object-into-edit-buffer "ess-mode"  "(autoload).")
;; (autoload 'ess-beginning-of-function        "ess-mode"  "(autoload).")
;; (autoload 'ess-end-of-function              "ess-mode"  "(autoload).")
;; (autoload 'ess-display-help-on-object       "ess-help"  "(autoload).")

;; (autoload 'ess-extract-word-name            "ess-utils" "(autoload).")
;; (autoload 'ess-uniq-list                    "ess-utils" "(autoload).")

;; (autoload 'ess-transcript-send-command-and-move "ess-trns" "(autoload).")

;; (autoload 'ess-R-complete-object-name       "ess-r-d"   "(autoload).")

(autoload 'ess-eval-region-ddeclient        "ess-dde"   "(autoload).")
(autoload 'ess-eval-linewise-ddeclient      "ess-dde"   "(autoload).")
(autoload 'ess-load-file-ddeclient          "ess-dde"   "(autoload).")
(autoload 'ess-command-ddeclient            "ess-dde"   "(autoload).")

(autoload 'tramp-tramp-file-p           "tramp" "(autoload).")
(autoload 'tramp-file-name-localname    "tramp" "(autoload).")
(autoload 'tramp-dissect-file-name      "tramp" "(autoload).")

;; not really needed as tracebug and developer are loaded in r-d.el
(autoload 'ess-tracebug-send-region       "ess-tracebug"      "(autoload).")
(autoload 'ess-developer-send-function      "ess-developer"     "(autoload).")

 ;;*;; Process handling

;;;;;;;;;;;;;;;;;;;;;;;;;;;;;;;;;;;;;;;;;;;;;;;;;;;;;;;;;;;;;;;;
;;; In this section:
;;;
;;; * User commands for starting an ESS process
;;; * Functions called at startup
;;; * Process handling code
;;; * Multiple process implementation
;;;;;;;;;;;;;;;;;;;;;;;;;;;;;;;;;;;;;;;;;;;;;;;;;;;;;;;;;;;;;;;;

;;*;; Starting a process

(defun ess-proc-name (n name)
  "Return name of process N, as a string, with NAME prepended.
If ess-plain-first-buffername, then initial process is number-free."
  (concat name
          (if (not (and ess-plain-first-buffername
                        (= n 1))) ; if not both first and plain-first add number
              (concat ":" (number-to-string n)))))

(defun inferior-ess (&optional ess-start-args)
  "Start inferior ESS process.

Without a prefix argument, starts a new ESS process, or switches
  to the ESS process associated with the current buffer.
With a prefix, starts the process with those args.
The current buffer is used if it is an `inferior-ess-mode'
or `ess-transcript-mode' buffer.

If `ess-ask-about-transfile' is non-nil, you will be asked for a
transcript file to use. If there is no transcript file, the buffer
name will be like *S* or *S2*.

Takes the program name from the variable `inferior-ess-program'.
An initialization file (dumped into the process) is specified by
`inferior-ess-start-file', and `inferior-ess-start-args' is used to
accompany the call for `inferior-ess-program'.

When creating a new process, the process buffer replaces the
current window if `inferior-ess-same-window' is non-nil.
Alternatively, it can appear in its own frame if
`inferior-ess-own-frame' is non-nil.

\(Type \\[describe-mode] in the process buffer for a list of commands.)"

  ;; Use the current buffer if it is in inferior-ess-mode or ess-trans-mode
  ;; If not, maybe ask about starting directory and/or transcript file.
  ;; If no transfile, use buffer *S*
  ;;
  ;; This function is primarily used to figure out the Process and
  ;; buffer names to use for inferior-ess.

  ;; Once, long ago, it was used for switching buffers, but we don't
  ;; do that any more (at least not from here).

  (interactive)

  (ess-write-to-dribble-buffer
   (format "(inferior-ess 0): ess-start-args=%s \n" ess-start-args))

  ;; set up for current language (need here, to get ess-language, etc).

  ;; Couldn't we rather set all the default values or Local values now ?
  ;;>>> (ess-setq-vars-default ess-customize-alist (current-buffer))
  ;;>>> (ess-setq-vars-local   ess-customize-alist (current-buffer))
  ;;; AJR sez: I think we should set them later; don't want to nuke if
  ;;; I don't have to.
  ;;- MM: We shouldn't have to use  ess-setq-vars-default _at all_ ;
  ;;      only do the buffer local ...-vars-local ones
  (let ((temp-ess-dialect (eval (cdr (assoc 'ess-dialect
                                            ess-customize-alist))))
        (temp-ess-lang (eval (cdr (assoc 'ess-language
                                         ess-customize-alist)))))
    ;; (with-current-buffer ess-dribble-buffer
    ;;   ;;- Is this needed? (no, but it's useful to see them there [MM])
    ;;   ;; Hack to work around the following "default" (global) setting of vars:
    ;;   ;; make sure our comint-... hack doesn't affect anything else
    ;;   ;;(make-variable-buffer-local 'comint-use-prompt-regexp)
    ;;   (make-local-variable 'comint-use-prompt-regexp)
    ;;   ;; now the abomination:
    ;;   ;; (ess-setq-vars-default ess-customize-alist)

    ;;   (setq-default comint-use-prompt-regexp nil) ; re set HACK!
    ;;   ;;>> Doesn't set ess-language,
    ;;   ;;>> => comint-input-sender is not set to 'ess-input-  ==> no input echo!
    ;;   ;;>> => that's why things fail:
    ;;   ;;>> (ess-setq-vars-local ess-customize-alist (current-buffer))
    ;;   ;;                 ======
    ;;   )

    (run-hooks 'ess-pre-run-hook)
    (ess-write-to-dribble-buffer
     (format "(inf-ess 1): lang=%s, dialect=%s, tmp-dialect=%s, buf=%s\n"
             ess-language ess-dialect temp-ess-dialect (current-buffer)))
    (let* ((process-environment process-environment)
           (defdir (or (and ess-directory-function (funcall ess-directory-function))
                       ess-directory default-directory))

           (temp-dialect (if ess-use-inferior-program-name-in-buffer-name ;VS[23-02-2013]: fixme: this should not be here
                             (if (string-equal temp-ess-dialect "R")
                                 inferior-R-program-name
                               temp-ess-dialect) ; use temp-ess-dialect
                                        ; if not R, R program name
                                        ; otherwise.
                           temp-ess-dialect))
           (temp-lang temp-ess-lang)
           (procname (let ((ntry 0) ;; find the next non-existent process N (*R:N*)
                           (done nil))
                       (while (not done)
                         (setq ntry (1+ ntry)
                               done (not
                                     (get-process (ess-proc-name
                                                   ntry
                                                   temp-dialect)))))
                       (ess-proc-name ntry temp-dialect)))
           (buf-name-str  (concat "*" procname "*"))
           startdir buf method)

      (ess-write-to-dribble-buffer
       (format "(inf-ess 1.1): procname=%s temp-dialect=%s, buf-name=%s \n"
               procname temp-dialect buf-name-str))

      (cond
       ;; 1) try to use current buffer, if inferior-ess-mode but no process
       ((and (not (comint-check-proc (current-buffer)))
             (memq major-mode '(inferior-ess-mode)))
        (setq startdir  (if ess-ask-for-ess-directory
                            (ess-get-directory defdir temp-dialect procname)
                          defdir)
              buf       (current-buffer)
              method    1))

       ;; 2)  Take the *R:N* buffer if already exists (and contains dead proc!)
       ((get-buffer buf-name-str)
        (setq buf       (get-buffer buf-name-str)
              method    2))

       ;; 3)  Pick up a transcript file or create a new buffer
       (t
        (setq startdir  (if ess-ask-for-ess-directory
                            (ess-get-directory defdir temp-dialect procname)
                          defdir)
              buf       (if ess-ask-about-transfile
                            (let ((transfilename (read-file-name "Use transcript file (default none):"
                                                                 startdir "")))
                              (if (string= transfilename "")
                                  (get-buffer-create buf-name-str)
                                (find-file-noselect (expand-file-name  transfilename))))
                          (get-buffer-create buf-name-str))
              method    3)))

      (ess-write-to-dribble-buffer
       (format "(inferior-ess) Method #%d start=%s buf=%s\n" method startdir buf))

      (set-buffer buf)
      ;; Now that we have the buffer, set buffer-local variables.
      (ess-setq-vars-local ess-customize-alist) ; buf)
      (if ess-start-args (setq inferior-ess-start-args ess-start-args))

      ;; Write out debug info
      (ess-write-to-dribble-buffer
       (format "(inf-ess 2.1): ess-language=%s, ess-dialect=%s buf=%s \n"
               ess-language  ess-dialect (current-buffer)))
      ;; (ess-write-to-dribble-buffer
      ;;  (format "(inf-ess 2.2): start args = %s, inf-ess-start-args=%s \n"
      ;;          ess-start-args inferior-ess-start-args))
      ;; (ess-write-to-dribble-buffer
      ;;  (format "(inf-ess finish [%s(%s), %s(%s)]\n"
      ;;          ess-language ess-dialect inferior-ess-program ess-local-process-name))

      ;; Set up history file
      (if ess-history-file
          (if (eq t ess-history-file)
              (setq ess-history-file (concat "." ess-dialect "history"))
            ;; otherwise must be a string "..."
            (unless (stringp ess-history-file)
              (error "`ess-history-file' must be nil, t, or a string"))))

      ;; initialize.
      (if startdir (setq default-directory startdir))
      (let ((ess-directory (or startdir
                               ess-directory)))
        (ess-multi procname buf inferior-ess-start-args)))))


(defvar inferior-ess-objects-command nil
  "The language/dialect specific command for listing objects.
It is initialized from the corresponding inferior-<lang>-objects-command
and then made buffer local."); and the *-<lang>-* ones are customized!
(make-variable-buffer-local 'inferior-ess-objects-command)

(defvar ess-save-lastvalue-command nil
  "The command to save the last value.  See S section for more details.
Default depends on the ESS language/dialect and hence made buffer local")
(make-variable-buffer-local 'ess-save-lastvalue-command)

(defvar ess-retr-lastvalue-command nil
  "The command to retrieve the last value.  See S section for more details.
Default depends on the ESS language/dialect and hence made buffer local")
(make-variable-buffer-local 'ess-retr-lastvalue-command)

;;; A note on multiple processes: the following variables
;;;     ess-local-process-name
;;;     ess-sl-modtime-alist
;;;     ess-prev-load-dir/file
;;;     ess-directory
;;;     ess-object-list
;;; are specific to each ess-process and are buffer-local variables
;;; local to the ESS process buffer. If required, these variables should
;;; be accessed with the function ess-get-process-variable

(defun ess-multi (name &optional buffer inf-ess-start-args)
  "Start or switch to ESS process named NAME in the buffer BUFFER.
BUFFER is only needed if process NAME is not running. BUFFER must
exist.  Default-directory is the ESS starting directory. BUFFER may be
visiting a file.

If ess-process NAME is running, switch to it.  If not, use COMINT to
start up a new process, using NAME and BUFFER (which is needed if
there is no process NAME)."

  (let* ((proc-name name)
         (special-display-regexps nil)
         (special-display-frame-alist inferior-ess-frame-alist)
         (proc (get-process proc-name)))
    (if inferior-ess-own-frame
        (setq special-display-regexps '(".")))
    ;; If ESS process NAME is running, switch to it
    (if (and proc (comint-check-proc (process-buffer proc)))
        (pop-to-buffer (process-buffer proc))
      ;; Otherwise, crank up a new process
      (let* ((symbol-string
              (concat "inferior-" inferior-ess-program "-args"))
             (switches-symbol (intern-soft symbol-string))
             (switches
              (if (and switches-symbol (boundp switches-symbol))
                  (symbol-value switches-symbol)))
             (buf-name-str (buffer-name buffer)))
        (ess-write-to-dribble-buffer
         (format "(ess-multi 0):  inf-ess-start-args=%s, comint-..echoes=%s\n"
                 inf-ess-start-args comint-process-echoes))
        (set-buffer buffer)
        (inferior-ess-mode)
        (ess-write-to-dribble-buffer
         (format "(ess-multi post inf-ess: start-args=%s, comint-echoes=%s\n"
                 inf-ess-start-args comint-process-echoes))
        (setq ess-local-process-name proc-name)
        (goto-char (point-max))
        ;; load past history
        (when ess-history-file
          (setq comint-input-ring-file-name
                (expand-file-name ess-history-file
                                  (or ess-history-directory ess-directory)))
          (comint-read-input-ring))
        ;; create and run process.
        (ess-write-to-dribble-buffer
         (format "(ess-multi 1):  start-args=%s \n"
                 inf-ess-start-args))
        (set-buffer
         (if switches
             (inferior-ess-make-comint buf-name-str
                                       proc-name
                                       inf-ess-start-args
                                       switches)
           (inferior-ess-make-comint buf-name-str
                                     proc-name
                                     inf-ess-start-args)))
        ;; Set the process sentinel to save the history
        (set-process-sentinel (get-process proc-name) 'ess-process-sentinel)
        ;; Add this process to ess-process-name-list, if needed
        (let ((conselt (assoc proc-name ess-process-name-list)))
          (if conselt nil
            (setq ess-process-name-list
                  (cons (cons proc-name nil) ess-process-name-list))))
        (ess-make-buffer-current)
        (goto-char (point-max))
        (setq ess-sl-modtime-alist nil)

        ;; Add the process filter to catch certain output.
        (set-process-filter (get-process proc-name)
                            'inferior-ess-output-filter)
        ;; (inferior-ess-wait-for-prompt)
        (inferior-ess-mark-as-busy (get-process proc-name))
        (process-send-string (get-process proc-name) "\n") ;; to be sure we catch the prompt if user comp is super-duper fast.
        (ess-write-to-dribble-buffer "(ess-multi 2): waiting for process to start (before hook)\n")
        (ess-wait-for-process (get-process proc-name) nil 0.01)

        ;; arguments cache
        (ess-process-put 'funargs-cache (make-hash-table :test 'equal))
        (ess-process-put 'funargs-pre-cache nil)

        (run-hooks 'ess-post-run-hook)

        ;; EXTRAS
        (ess-load-extras t)
        ;; user initialization can take some time ...
        (ess-write-to-dribble-buffer "(ess-multi 3): waiting for process after hook")
        (ess-wait-for-process (get-process proc-name) nil 0.01)
        )

      (let ((buff (process-buffer (get-process proc-name))))
        (with-current-buffer buff
          (rename-buffer (funcall ess-gen-proc-buffer-name-function proc-name) t))
        (if (and inferior-ess-same-window (not inferior-ess-own-frame))
            (switch-to-buffer buff)
          (pop-to-buffer buff))))))

(defun ess-gen-proc-buffer-name:simple (proc-name)
  "Function to generate buffer name by wrapping PROC-NAME in *proc-name*"
  (format "*%s*" proc-name))

(defun ess-gen-proc-buffer-name:directory (proc-name)
  "Function to generate buffer name by wrapping PROC-NAME in
*proc-name:dir-name* where dir-name is a short directory name."
  (format "*%s:%s*" proc-name (file-name-nondirectory
                               (directory-file-name default-directory))))

(defun ess-gen-proc-buffer-name:abbr-long-directory (proc-name)
  "Function to generate buffer name by wrapping PROC-NAME in
*proc-name:abbreviated-long-dir-name*, where
abbreviated-long-dir-name is an abbreviated full directory name.
Abbreviation performed by `abbreviate-file-name'.
"
  (format "*%s:%s*" proc-name (abbreviate-file-name default-directory)))

(defun inferior-ess-set-status (proc string &optional no-timestamp)
  "Internal function to set the satus of the PROC
If no-timestamp, don't set the last-eval timestamp.
Return the 'busy state."
  ;; todo: do it in one search, use starting position, use prog1
  (let ((busy (not (string-match (concat "\\(" inferior-ess-primary-prompt "\\)\\'") string))))
    (process-put proc 'busy-end? (and (not busy)
                                      (process-get proc 'busy)))
    (if (not busy) (process-put proc 'running-async? nil))
    (process-put proc 'busy busy)
    (process-put proc 'sec-prompt
                 (when inferior-ess-secondary-prompt
                   (string-match (concat "\\(" inferior-ess-secondary-prompt "\\)\\'") string)))
    (unless no-timestamp
      (process-put proc 'last-eval (current-time)))
    busy
    ))

(defun inferior-ess-mark-as-busy (proc)
  (process-put proc 'busy t)
  (process-put proc 'sec-prompt nil))

(defun inferior-ess-run-callback (proc)
  (when (process-get proc 'busy-end?)
    (let ((cb (car (process-get proc 'callbacks))))
      (when cb
        (if ess-verbose
            (ess-write-to-dribble-buffer "executing callback ...\n")
          (process-put proc 'suppress-next-output? t))
        (process-put proc 'callbacks nil)
        (condition-case err
            (funcall cb proc)
          (error (message "%s" (error-message-string err))))
        ))))

(defun ess--if-verbose-write-process-state (proc string &optional filter)
  (ess-if-verbose-write
   (format "\n%s:
    --> busy:%s busy-end:%s sec-prompt:%s interruptable:%s <--
    --> running-async:%s callback:%s suppress-next-output:%s <--
    --> dbg-active:%s is-recover:%s <--
    --> string:%s\n"
           (or filter "NORMAL-FILTER")
           (process-get proc 'busy)
           (process-get proc 'busy-end?)
           (process-get proc 'sec-prompt)
           (process-get proc 'interruptable?)
           (process-get proc 'running-async?)
           (if (process-get proc 'callbacks) "yes")
           (process-get proc 'suppress-next-output?)
           (process-get proc 'dbg-active)
           (process-get proc 'is-recover)
           (if (> (length string) 150)
               (format "%s .... %s" (substring string 0 50) (substring string -50))
             string))))

(defun inferior-ess-output-filter (proc string)
  "Standard output filter for the inferior ESS process.
Ring Emacs bell if process output starts with an ASCII bell, and pass
the rest to `comint-output-filter'.
Taken from octave-mod.el."
  (inferior-ess-set-status proc string)
  (ess--if-verbose-write-process-state proc string)
  (inferior-ess-run-callback proc) ;; protected
  (if (process-get proc 'suppress-next-output?)
      ;; works only for surpressing short output, for time being is enough (for callbacks)
      (process-put proc 'suppress-next-output? nil)
    (comint-output-filter proc (inferior-ess-strip-ctrl-g string))
    (ess--show-process-buffer-on-error string proc)
    ))


(defun ess--show-process-buffer-on-error (string proc)
  (when (string-match "Error\\(:\\| +in\\)" string)
    (ess-show-buffer (process-buffer proc))))

(defun inferior-ess-strip-ctrl-g (string)
  "Strip leading `^G' character.
If STRING starts with a `^G', ring the Emacs bell and strip it.
Depending on the value of `visible-bell', either the frame will
flash or you'll hear a beep.  Taken from octave-mod.el."
  (if (string-match "^\a" string)
      (progn
        (ding)
        (setq string (substring string 1))))
  string)


(defun ess-process-sentinel (proc message)
  "Sentinel for use with ESS processes.
This marks the process with a message, at a particular time point."
  (save-excursion
    (setq message (substring message 0 -1)) ; strip newline
    (set-buffer (process-buffer proc))
    (comint-write-input-ring)
    (goto-char (point-max))
    (insert-before-markers
     (format "\nProcess %s %s at %s\n"
             (process-name proc) message (current-time-string)))))

(defun inferior-ess-make-comint (bufname
                                 procname
                                 inferior-ess-start-args
                                 &rest switches)
  "Make an S comint process in buffer BUFNAME with process PROCNAME.
This was rewritten by KH in April 1996."
;;; This function is a modification of make-comint from the comint.el
;;; code of Olin Shivers.
  (let*  ((buffer (get-buffer-create bufname))
          (proc (get-process procname)))
    ;; If no process, or nuked process, crank up a new one and put buffer in
    ;; comint mode. Otherwise, leave buffer and existing process alone.
    (cond ((or (not proc) (not (memq (process-status proc) '(run stop))))
           (with-current-buffer  buffer
             (if ess-directory (setq default-directory ess-directory))
             (if (eq (buffer-size) 0) nil
               (goto-char (point-max))
               (insert "\^L\n")))    ; page boundaries = Interactive sessions
           (let ((process-environment
                  (nconc
                   (list "STATATERM=emacs"
                         (format "PAGER=%s" inferior-ess-pager))
                   process-environment)))
             (ess-write-to-dribble-buffer "Making Process...")
             (ess-write-to-dribble-buffer
              (format "Buf %s, :Proc %s, :Prog %s\n :Args= %s\nStart File=%s\n"
                      buffer
                      procname
                      inferior-ess-program
                      inferior-ess-start-args
                      inferior-ess-start-file))
             (comint-exec buffer
                          procname
                          inferior-ess-program
                          inferior-ess-start-file
                          (ess-line-to-list-of-words
                           inferior-ess-start-args)))))
    buffer))


;;*;; Requester functions called at startup

(defun ess-get-directory (default dialect procname)
  (let ((prog-version (cond ((string= dialect "R")
                             (concat ", " inferior-R-version)) ; notably for the R-X.Y versions
                            (inferior-ess-program
                             (concat ", " inferior-ess-program ))
                            (t ""))))
    (ess-prompt-for-directory
     (directory-file-name default)
     (format "ESS (*%s*%s) starting data directory? "
             procname prog-version)
     ;; (format "ESS [%s {%s(%s)}: '%s'] starting data directory? "
     ;;         ;;FIXME: maybe rather tmp-dialect (+ evt drop ess-language?)?
     ;;         procname ess-language ess-dialect prog-version)
     )))


(defun ess-prompt-for-directory (default prompt)
  "`prompt' for a directory, using `default' as the usual."
  (let* ((def-dir (file-name-as-directory default))
         (the-dir (expand-file-name
                   (file-name-as-directory
                    (if (fboundp 'read-directory-name)
                        ;; use XEmacs' read-directory-name if exists.
                        (read-directory-name prompt def-dir def-dir t nil)
                      (read-file-name prompt def-dir def-dir t nil))))))
    (if (file-directory-p the-dir) nil
      (error "%s is not a valid directory" the-dir))
    the-dir))


;;*;; General process handling code
(defmacro with-ess-process-buffer (no-error &rest body)
  "Execute BODY with current-buffer set to the process buffer of ess-current-process-name.
If NO-ERROR is t don't trigger an error when there is not current process.

Symbol *proc* is bound to the current process during the evaluation of BODY."
  (declare (indent 1))
  `(let ((*proc* (and ess-local-process-name (get-process ess-local-process-name))))
     (if *proc*
         (with-current-buffer (process-buffer *proc*)
           ,@body)
       (unless ,no-error
         (error "No current ESS process")))))

(defmacro ess-with-current-buffer (buffer &rest body)
  "Like `with-current-buffer' but with transfer of some essential
local ESS vars like `ess-local-process-name'"
  (declare (indent 1))
  (let ((lpn (make-symbol "lpn"))
        (alist (make-symbol "alist")))
    `(let ((,lpn ess-local-process-name)
            (,alist ess-local-customize-alist))
       (with-current-buffer ,buffer
         (ess-setq-vars-local (eval ,alist))
         (setq ess-local-process-name ,lpn)
         ,@body))))

(dolist (mode '(emacs-lisp-mode lisp-interaction-mode))
  (font-lock-add-keywords
   mode
   '(("(\\(ess-with-current-buffer\\)\\s +\\(\\(\\w\\|\\s_\\)+\\)"
      (1 font-lock-keyword-face)
      (2 font-lock-variable-name-face)))))

(defun get-ess-process (&optional name use-another)
  "Return the ESS process named by NAME.  If USE-ANOTHER is non-nil,
and the process NAME is not running (anymore), try to connect to another if
there is one.  By default (USE-ANOTHER is nil), the connection to another
process happens interactively (when possible)."
  (setq name (or name ess-local-process-name))
  (if (null name)           ; should almost never happen at this point
      (error "No ESS process is associated with this buffer now"))
  (update-ess-process-name-list)
  (if (assoc name ess-process-name-list)
      (get-process name)
    ;; else :
    ;; was (error "Process %s is not running" name)
    (ess-write-to-dribble-buffer
     (format "get-ess-process: process '%s' not running" name))
    (if (= 0 (length ess-process-name-list))
        (save-current-buffer
          (ess-write-to-dribble-buffer
           (format " .. restart proc %s for language %s (buf %s)\n"
                   name ess-language (current-buffer)))
          (message "trying to (re)start process %s for language %s ..."
                   name ess-language)
          (ess-start-process-specific ess-language ess-dialect)
          ;; and return the process: "call me again"
          (get-ess-process name))

      ;; else: there are other running processes
      (if use-another ; connect to another running process : the first one
          (let ((other-name (car (elt ess-process-name-list 0))))
            ;; "FIXME": try to find the process name that matches *closest*
            (message "associating with *other* process '%s'" other-name)
            (get-ess-process other-name))
        ;; else
        (ding)
        (if (yes-or-no-p
             (format "Process %s is not running, but others are. Switch? " name))
            (progn
              (ess-force-buffer-current
               (concat ess-dialect " process to use: ") 'force)
              (get-ess-process ess-current-process-name))
          (error "Process %s is not running" name))))))


;; (defun inferior-ess-wait-for-prompt ()
;;   "Wait until the ESS process is ready for input."
;;   (let* ((cbuffer (current-buffer))
;;       (sprocess (get-ess-process ess-current-process-name))
;;       (sbuffer (process-buffer sprocess))
;;       (r nil)
;;       (timeout 0))
;;     (set-buffer sbuffer)
;;     (while (progn
;;           (if (not (eq (process-status sprocess) 'run))
;;               (ess-error "ESS process has died unexpectedly.")
;;             (if (> (setq timeout (1+ timeout)) ess-loop-timeout)
;;                 (ess-error "Timeout waiting for prompt. Check inferior-ess-prompt or ess-loop-timeout."))
;;             (accept-process-output)
;;             (goto-char (point-max))
;;             (beginning-of-line); bol ==> no need for "^" in *-prompt! (MM?)
;;             ;; above, except for Stata, which has "broken" i/o,
;;             ;; sigh... (AJR)
;;             (setq r (looking-at inferior-ess-prompt))
;;             (not (or r (looking-at ".*\\?\\s *"))))))
;;     (goto-char (point-max))
;;     (set-buffer cbuffer)
;;     (symbol-value r)))

;;--- Unfinished idea (ESS-help / R-help ) -- probably not worth it...
;;- (defun ess-set-inferior-program-name (filename)
;;-   "Allows to set or change `inferior-ess-program', the program (file)name."
;;-   (interactive "fR executable (script) file: ")
;;-   ;; "f" : existing file {file name completion} !
;;-   (setq inferior-ess-program filename))
;; the inferior-ess-program is initialized in the customize..alist,
;; e.g. from  inferior-R-program-name ... --> should change rather these.
;; However these really depend on the current ess-language!
;; Plan: 1) must know and use ess-language
;;       2) change the appropriate  inferior-<ESSlang>-program-name
;; (how?) in R/S : assign(paste("inferior-",ESSlang,"-p...."),  filename))

;;*;; Multiple process handling code

(defun ess-make-buffer-current nil
  "Make the process associated with the current buffer the current ESS process.
Returns the name of the process, or nil if the current buffer has none."
  (update-ess-process-name-list)
  ;; (if ess-local-process-name
  ;;     (setq ess-current-process-name ess-local-process-name))
  ess-local-process-name)

(defun ess-get-process-variable (name var)
  "Return the variable VAR (symbol) local to ESS process called NAME (string)."
  (with-current-buffer (process-buffer (get-ess-process name))
    (if (boundp var)
        (symbol-value var))))

(defun ess-set-process-variable (name var val)
  "Set variable VAR (symbol) local to ESS process called NAME (string) to VAL."
  (with-current-buffer (process-buffer (get-ess-process name))
    (set var val)))

(defun ess-process-get (propname)
  "Return the variable PROPNAME (symbol) from the plist of the
current ESS process."
  (process-get (get-process ess-local-process-name) propname))

(defun ess-process-put (propname value)
  "Set the variable PROPNAME (symbol) to VALUE in the plist of
the current ESS process."
  (process-put (get-process ess-local-process-name) propname value))

(defun ess-start-process-specific (language dialect)
  "Start an ESS process typically from a language-specific buffer, using
LANGUAGE (and DIALECT)."

  (unless dialect
    (error "The value of `dialect' is nil"))

  (save-current-buffer
    (let ((dsymb (intern dialect)))
      (ess-write-to-dribble-buffer
       (format " ..start-process-specific: lang:dialect= %s:%s, current-buf=%s\n"
               language dialect (current-buffer)))
      (cond ;; ((string= dialect "R") (R))
            ;; ((string= language "S") ;
            ;;  (message "ESS process not running, trying to start R, since language = 'S")
            ;;  (R))
            ;; ((string= dialect STA-dialect-name) (stata))
            ;;general case
            ((fboundp dsymb)
             (funcall dsymb))
            (t ;; else: ess-dialect is not a function

             ;; Typically triggered from
             ;; ess-force-buffer-current("Process to load into: ")
             ;;  \-->  ess-request-a-process("Process to load into: " no-switch)
             (error "No ESS processes running; not yet implemented to start (%s,%s)"
                    language dialect)))
      ;; save excursion is not working here !!! bad bad bad !!
      )))

(defun ess-request-a-process (message &optional noswitch ask-if-1)
  "Ask for a process, and make it the current ESS process.
If there is exactly one process, only ask if ASK-IF-1 is non-nil.
Also switches to the process buffer unless NOSWITCH is non-nil.  Interactively,
NOSWITCH can be set by giving a prefix argument.
Returns the name of the selected process."
  (interactive
   (list "Switch to which ESS process? " current-prefix-arg))
                                        ; prefix sets 'noswitch
  (ess-write-to-dribble-buffer "ess-request-a-process: {beginning}\n")
  (update-ess-process-name-list)

  (setq ess-dialect
    (or ess-dialect (ess-completing-read
                     "Set `ess-dialect'"
                     (delete-dups (list "R" "S+" S+-dialect-name
                                        "stata" STA-dialect-name
                                        "julia" "SAS" "XLS"  "ViSta")))))

  (let* ((pname-list (delq nil ;; keep only those mathing dialect
                           (mapcar (lambda (lproc)
                                     (and (equal ess-dialect
                                                 (buffer-local-value
                                                  'ess-dialect
                                                  (process-buffer (get-process (car lproc)))))
                                          lproc))
                                   ess-process-name-list)))
         (num-processes (length pname-list))
         (inferior-ess-same-window nil) ;; this should produce the inferior process in other window
         (auto-started?))
    (if (or (= 0 num-processes)
            (and (= 1 num-processes)
                 (not (equal ess-dialect ;; don't auto connect if from different dialect
                             (buffer-local-value
                              'ess-dialect
                              (process-buffer (get-process
                                               (caar pname-list))))))))
        ;; try to start "the appropriate" process
        (progn
          (ess-write-to-dribble-buffer
           (concat " ... request-a-process:\n  "
                   (format
                    "major mode %s; current buff: %s; ess-language: %s, ess-dialect: %s\n"
                    major-mode (current-buffer) ess-language ess-dialect)))
          (ess-start-process-specific ess-language ess-dialect)
          (ess-write-to-dribble-buffer
           (format "  ... request-a-process: buf=%s\n" (current-buffer)))
          (setq num-processes 1
                pname-list (list (car ess-process-name-list))
                auto-started? t)))
    ;; now num-processes >= 1 :
    (let* ((proc-buffers (mapcar (lambda (lproc)
                                   (buffer-name (process-buffer (get-process (car lproc)))))
                                 pname-list))
           (proc
            (if (or auto-started?
                    (and (not ask-if-1) (= 1 num-processes)))
                (progn
                  (message "using process '%s'" (car proc-buffers))
                  (caar pname-list))
              ;; else
              (unless (and ess-current-process-name
                           (get-process ess-current-process-name))
                (setq ess-current-process-name nil))
              (when message
                (setq message (replace-regexp-in-string ": +\\'" "" message))) ;; <- why is this here??
              ;; ask for buffer name not the *real* process name:
              (let ((buf (ess-completing-read message (append proc-buffers (list "*new*")) nil t nil nil
                                              (and ess-current-process-name
                                                   (buffer-name (process-buffer
                                                                 (get-process ess-current-process-name)))))))
                (if (equal buf "*new*")
                    (progn
                      (ess-start-process-specific ess-language ess-dialect) ;; switches to proc-buff
                      (caar ess-process-name-list))
                  (process-name (get-buffer-process buf))
                  ))
              )))
      (if noswitch
          (pop-to-buffer (current-buffer)) ;; VS: this is weired, but is necessary
        (pop-to-buffer (buffer-name (process-buffer (get-process proc))) t))
      proc)))


(defun ess-force-buffer-current (&optional prompt force no-autostart ask-if-1)
  "Make sure the current buffer is attached to an ESS process.
If not, or FORCE (prefix argument) is non-nil, prompt for a
process name with PROMPT. If NO-AUTOSTART is nil starts the new
process if process associated with current buffer has
died. `ess-local-process-name' is set to the name of the process
selected.  `ess-dialect' is set to the dialect associated with
the process selected. ASK-IF-1 asks user for the process, even if
there is only one process running."
  (interactive
   (list (concat ess-dialect " process to use: ") current-prefix-arg nil))
  ;; fixme: why the above interactive is not working in emacs 24?
  (setq prompt (or prompt "Process to use: "))
  (let ((proc-name (ess-make-buffer-current)))
    (if (and (not force) proc-name (get-process proc-name))
        nil ; do nothing
      ;; Make sure the source buffer is attached to a process
      (if (and ess-local-process-name (not force) no-autostart)
          (error "Process %s has died" ess-local-process-name)
        ;; ess-local-process-name is nil -- which process to attach to
        (let ((proc (ess-request-a-process prompt 'no-switch ask-if-1))
              temp-ess-help-filetype  dialect)
          (with-current-buffer (process-buffer (get-process proc))
            (setq temp-ess-help-filetype inferior-ess-help-filetype))
          (setq ess-local-process-name proc)
          (setq inferior-ess-help-filetype temp-ess-help-filetype)
          )))))

(defun ess-switch-process ()
  "Force a switch to a new underlying process."
  (interactive)
  (ess-force-buffer-current "Process to use: " 'force nil 'ask-if-1))

;;*;;; Commands for switching to the process buffer

(defun ess-switch-to-ESS (eob-p)
  "Switch to the current inferior ESS process buffer.
With (prefix) EOB-P non-nil, positions cursor at end of buffer.
This function should follow the description in `ess-show-buffer'
for showing the iESS buffer, except that the iESS buffer is also
made current."
  (interactive "P")
  (ess-force-buffer-current)
  (if (and ess-current-process-name (get-process ess-current-process-name))
      (progn
        ;; Display the buffer, but don't select it yet.
        (ess-show-buffer
         (buffer-name (process-buffer (get-process ess-current-process-name)))
         t)
        (if eob-p (goto-char (point-max))))
    (message "No inferior ESS process")
    (ding)))

(defun ess-switch-to-ESS-deprecated (eob-p)
  (interactive "P")
  (ess-switch-to-ESS eob-p)
  (message "C-c C-y is deprecated, use C-c C-z instead (ess-switch-to-inferior-or-script-buffer)"))


(defun ess-switch-to-end-of-ESS ()
  "Switch to the end of the inferior ESS process buffer."
  (interactive)
  (ess-switch-to-ESS t))

(defun ess-switch-to-inferior-or-script-buffer (toggle-eob)
  "If in script, switch to the iESS. If in iESS switch to most recent script buffer.

This is a single-key command. Assuming that it is bound to C-c C-z,
you can navigate back and forth between iESS and script buffer
with C-c C-z C-z C-z ...

If variable `ess-switch-to-end-of-proc-buffer' is t (the default)
 this function switches to the end of process buffer.

If TOGGLE-EOB is given, the value of
`ess-switch-to-end-of-proc-buffer' is toggled.
"
  (interactive "P")
  (let ((map (make-sparse-keymap))
        (EOB (if toggle-eob
                 (not ess-switch-to-end-of-proc-buffer)
               ess-switch-to-end-of-proc-buffer)))
    (define-key map (vector last-command-event)
      (lambda (ev eob) (interactive)
        (if (not (eq major-mode 'inferior-ess-mode))
            (ess-switch-to-ESS eob)
          (let ((dialect ess-dialect)
                (loc-proc-name ess-local-process-name)
                (blist (cdr (buffer-list))))
            (while (and blist
                        (with-current-buffer (car blist)
                          (not (or (and (eq major-mode 'ess-mode)
                                        (equal dialect ess-dialect)
                                        (null ess-local-process-name))
                                   (and (eq major-mode 'ess-mode)
                                        (equal loc-proc-name ess-local-process-name))
                                   ))))
              (pop blist))
            (if blist
                (ess-show-buffer (car blist) t)
              (message "Found no buffers for ess-dialect %s associated with process %s"
                       dialect loc-proc-name)))
          )))
    (ess--execute-singlekey-command map nil nil nil EOB)))


(defun get-ess-buffer (name)
  "Return the buffer associated with the ESS process named by NAME."
  (process-buffer (get-ess-process name)))

(defun update-ess-process-name-list ()
  "Remove names with no process."
  (let (defunct)
    (dolist (conselt ess-process-name-list)
      (let ((proc (get-process (car conselt))))
        (unless (and proc (eq (process-status proc) 'run))
          (push conselt defunct))))
    (dolist (pointer defunct)
      (setq ess-process-name-list (delq pointer ess-process-name-list))))
  (if (eq (length ess-process-name-list) 0)
      (setq ess-current-process-name nil)))

;;;;;;;;;;;;;;;;;;;;;;;;;;;;;;;;;;;;;;;;;;;;;;;;;;;;;;;;;;;;;;;;;;;;;;
;; ess-show-buffer
;; Something like this almost works, but problems with XEmacs and Emacs
;; differing implementations of the args to display-buffer make this
;; too tough to pursue.  The longer version below works.
;; (defun ess-show-buffer (buf)
;;   "Display the buffer BUF, a string, but do not select it.
;; Returns the window corresponding to the buffer."
;;   ;; On XEmacs, I get an error if third arg to display-buffer is t and
;;   ;; the BUF is in another frame.  Emacs does not have this problem.
;;   (if (featurep 'xemacs)
;;       (display-buffer buf nil (get-frame-for-buffer buf))
;;     (display-buffer buf nil t)))
;;;;;;;;;;;;;;;;;;;;;;;;;;;;;;;;;;;;;;;;;;;;;;;;;;;;;;;;;;;;;;;;;;;;;;;
(defun ess-show-buffer (buf &optional visit)
  "Ensure the ESS buffer BUF is visible.
The buffer, specified as a string, is typically an iESS (e.g. *R*) buffer.

This handles several cases:

1. If BUF is visible in the current frame, nothing is done.
2. If BUF is visible in another frame, then we ensure that frame is
visible (it may have been iconified).
3. If buffer is not visible in any frame, simply show it in another window
in the current frame.

If VISIT is non-nil, as well as making BUF visible, we also select it
as the current buffer."
  (let ( (frame))
    (if (ess-buffer-visible-this-frame buf)
        ;;1. Nothing to do, BUF visible in this frame; just return window
        ;; where this buffer is.
        t

      ;; 2. Maybe BUF visible in another frame.
      (setq frame (ess-buffer-visible-other-frame buf))
      (if frame
          ;; BUF is visible in frame, so just check frame is raised.
          (if (not (eq (frame-visible-p frame) t))
              ;; frame is not yet visible, so raise it.
              (raise-frame frame))
        ;; 3. else BUF not visible in any frame, so show it (but do
        ;; not select it) in another window in current frame.
        (display-buffer buf)))
    ;; At this stage, the buffer should now be visible on screen,
    ;; although it won't have been made current.
    (when visit
      ;; Need to select the buffer.
      ;;
      ;; First of all, check case 2 if buffer is in another frame
      ;; but that frame may not be selected.
      (if frame
          (ess-select-frame-set-input-focus frame))
      (select-window (get-buffer-window buf 0)))))


(defvar ess-bufs-in-frame nil)          ;silence the compiler.
;; The next few functions are copied from my (SJE) iswitchb library.
(defun ess-get-bufname (win)
  "Used by `ess-get-buffers-in-frames' to walk through all windows."
  (let ((buf (buffer-name (window-buffer win))))
    (if (not (member buf ess-bufs-in-frame))
        ;; Only add buf if it is not already in list.
        ;; This prevents same buf in two different windows being
        ;; put into the list twice.
        (setq ess-bufs-in-frame
              (cons buf ess-bufs-in-frame)))))

(defun ess-get-buffers-in-frames (&optional current)
  "Return the list of buffers that are visible in the current frame.
If optional argument CURRENT is given, restrict searching to the
current frame, rather than all frames."
  (let ((ess-bufs-in-frame nil))
    (walk-windows 'ess-get-bufname nil (if current nil 0))
    ess-bufs-in-frame))

(defun ess-buffer-visible-this-frame (buf)
  "Return t if BUF is visible in current frame."
  (member buf (ess-get-buffers-in-frames t)))

(defun ess-buffer-visible-other-frame (buf)
  "Return t if BUF is visible in another frame.
Assumes that buffer has not already been in found in current frame."
  (if (member (buffer-name (get-buffer buf)) (ess-get-buffers-in-frames))
      (window-frame (get-buffer-window buf 0))
    nil))


 ; Functions for evaluating code

(defun ess-ddeclient-p ()
  "Returns t iff `ess-local-process-name' is associated with an
inferior-ess-ddeclient, and nil if the ess-process is running as an
ordinary inferior process.  Alway nil on Unix machines."
  (interactive)
  (if ess-microsoft-p
      (progn
        ;; Debug: C-c C-l fails (to start R or give good message) in Windows
        (ess-write-to-dribble-buffer
         (format "*ddeclient-p: ess-loc-proc-name is '%s'" ess-local-process-name))
        (ess-force-buffer-current "Process to load into: ")
        (not (equal (ess-get-process-variable
                     ess-local-process-name 'inferior-ess-ddeclient)
                    (default-value 'inferior-ess-ddeclient))))))

;; (defun ess-prompt-wait (proc prompt-reg &optional sleep )
;;   "Wait for a prompt to appear at the end of current buffer.
;; PROC is the ESS process. PROMPT-REG is a regexp of the process
;; prompt to look for. Does not change point. Not to be used in
;; inferior-process buffer. Use `inferior-ess-wait-for-prompt'
;; instead. "
;;   (if sleep (sleep-for sleep)); we sleep here, *and* wait below
;;   (save-excursion
;;       (while (or (accept-process-output proc 0 100)
;;               (progn ;; if no more output, check for prompt
;;                 (goto-char (marker-position (process-mark proc)))
;;                 (beginning-of-line)
;;                 (not (re-search-forward prompt-reg nil t))
;;                 )))))

(defun ess-wait-for-process (proc &optional sec-prompt wait force-redisplay)
  "Wait for 'busy property of the process to become nil.
If SEC-PROMPT is non-nil return if secondary prompt is detected
regardless of whether primary prompt was detected or not.  If
WAIT is non-nil wait for WAIT seconds for process output before
the prompt check, default 0.001s. When FORCE-REDISPLAY is non-nil
force redisplay. You better use WAIT >= 0.1 if you need
FORCE-REDISPLAY to avoid excesive redisplay."
  (unless (eq (process-status proc) 'run)
    (ess-error "ESS process has died unexpectedly."))
  (setq wait (or wait 0.001)) ;;xemacs is stuck if it's 0 here
  (let ((start-time (float-time)))
    (save-excursion
      (while (or (accept-process-output proc wait)
                 (if (and sec-prompt (process-get proc 'sec-prompt))
                     nil
                   (if force-redisplay (redisplay 'force))
                   (process-get proc 'busy)))
        (if (> (- (float-time) start-time) .5)
            (setq wait .5))))))

;; (defun inferior-ess-ordinary-filter (proc string)
;;   (let ((old-buffer (current-buffer)))
;;     (unwind-protect
;;      (let (moving)
;;        (set-buffer (process-buffer proc))
;;        (setq moving (= (point) (process-mark proc)))
;;        (save-excursion
;;          ;; Insert the text, moving the process-marker.
;;          (goto-char (process-mark proc))
;;          (insert string)
;;          (set-marker (process-mark proc) (point)))
;;        (if moving (goto-char (process-mark proc))))
;;       (set-buffer old-buffer))))

(defun inferior-ess-ordinary-filter (proc string)
  (inferior-ess-set-status proc string t)
  (ess--if-verbose-write-process-state proc string "ordinary-filter")
  (inferior-ess-run-callback proc)
  (with-current-buffer (process-buffer proc)
    ;; (princ (format "%s:" string))
    (insert string)))


(defvar ess-presend-filter-functions nil
  "List of functions to call before sending the input string to the process.
Each function gets one argument, a string containing the text to
be send to the subprocess.  It should return the string sent,
perhaps the same string that was received, or perhaps a modified
or transformed string.

The functions on the list are called sequentially, and each one is
given the string returned by the previous one.  The string returned by
the last function is the text that is actually sent to the process.

You can use `add-hook' to add functions to this list either
globally or locally.

The hook is executed in current buffer. Before execution, the
local value of this hook in the process buffer is appended to the
hook from the current buffer.
")

(defun ess-send-region (process start end &optional visibly message)
  "Low level ESS version of `process-send-region'.
If VISIBLY call `ess-eval-linewise', else call `ess-send-string'.
If MESSAGE is supplied, display it at the end.

Run `comint-input-filter-functions' and curent buffer's and
associated with PROCESS `ess-presend-filter-functions'  hooks.
"
  (if (ess-ddeclient-p)
      (ess-eval-region-ddeclient start end 'even-empty)
    ;; else: "normal", non-DDE behavior:
    (ess-send-string process (buffer-substring start end) visibly message)
    ))

(defvar ess-send-string-function  nil)
(make-variable-buffer-local 'ess-send-string-function)

(defun ess-send-string (process string &optional visibly message)
  "ESS wrapper for `process-send-string'.
STRING  need not end with \\n.

Run `comint-input-filter-functions' and current buffer's and
PROCESS' `ess-presend-filter-functions' hooks on the input
STRING.

VISIBLY can be nil, t, 'nowait or a string. If string the
behavior is as with 'nowait with the differences that inserted
string is VISIBLY instead of STRING (evaluated command is still
STRING). In all other cases the behavior is as described in
`ess-eval-visibly'.
"
  (setq string (ess--run-presend-hooks process string))
  (inferior-ess--interrupt-subjob-maybe process)
  (inferior-ess-mark-as-busy process)
  (if (fboundp (buffer-local-value 'ess-send-string-function
                                   (current-buffer)))
<<<<<<< HEAD
      ;; sending function is overloaded
=======
      ;; overloading
>>>>>>> 2194ec73
      (funcall ess-send-string-function process string visibly)
    (when (and (eq visibly t)
               (null inferior-ess-secondary-prompt)) ; cannot evaluate visibly
      (setq visibly 'nowait))
    (cond ((eq visibly t) ;; wait after each line
           (let ((ess--inhibit-presend-hooks t))
             (ess-eval-linewise string)))
          ((or (stringp visibly)
               (eq visibly 'nowait)) ;; insert command and eval invisibly .
           (with-current-buffer (process-buffer process)
             (save-excursion
               (goto-char (process-mark process))
               (insert-before-markers
                (propertize (format "%s\n"
                                    (replace-regexp-in-string
                                     "\n[ \t]" "\n+ "
                                     (if (stringp visibly) visibly string)))
                            'font-lock-face 'comint-highlight-input)))
             (process-send-string process (ess--concat-new-line-maybe string))))
          (t
           (process-send-string process (ess--concat-new-line-maybe string)))))
  (if message (message message)))

(defvar ess--inhibit-presend-hooks nil
  "If non-nil don't run presend hooks.")


(defun ess--run-presend-hooks (process string)
  ;; run ess-presend-filter-functions and comint-input-filter-functions
  (if ess--inhibit-presend-hooks
      string
    ;;return modified string
    (let* ((pbuf (process-buffer process))
           ;; also run proc buffer local hooks
           (functions (unless (eq pbuf (current-buffer))
                        (buffer-local-value 'ess-presend-filter-functions pbuf))))
      (setq functions (append  (delq t (copy-sequence functions)) ;; even in let, delq distructs
                               ess-presend-filter-functions))
      (while (and functions string)
        ;; cannot use run-hook-with-args here because string must be passed from one
        ;; function to another
        (if (eq (car functions) t)
            (let ((functions
                   (default-value 'ess-presend-filter-functions)))
              (while (and functions string)
                (setq string (funcall (car functions) string))
                (setq functions (cdr functions))))
          (setq string (funcall (car functions) string)))
        (setq functions (cdr functions)))

      (with-current-buffer pbuf
        (run-hook-with-args 'comint-input-filter-functions string))

      string)))

(defun ess--concat-new-line-maybe (string)
  "Append \\n at the end of STRING if missing."
  (if (string-match "\n\\'" string (max (- (length string) 2) 0))
      string
    (concat string "\n")))


(defvar ess--dbg-del-empty-p t
  "Internal variable to control removal of empty lines during the
debugging.  Let-bind it to nil before calling
`ess-send-string' or `ess-send-region' if no
removal is necessary.")

(defun inferior-ess--interrupt-subjob-maybe (proc)
  "Internal. Interrupt the process if interruptable? process variable is non-nil.
Hide all the junk output in temporary buffer."
  (when (process-get proc 'interruptable?)
    (let ((cb (cadr (process-get proc 'callbacks)))
          (buf (get-buffer-create " *ess-temp-buff*"))
          (old-filter (process-filter proc))
          (old-buff (process-buffer proc)))
      (unwind-protect
          (progn
            (ess-if-verbose-write "interrupting subjob ... start")
            (process-put proc 'interruptable? nil)
            (process-put proc 'callbacks nil)
            (process-put proc 'running-async? nil)
            ;; this is to avoid putting junk in user's buffer on process
            ;; interruption
            (set-process-buffer proc buf)
            (set-process-filter proc 'inferior-ess-ordinary-filter)
            (interrupt-process proc)
            (when cb
              (ess-if-verbose-write "executing interruption callback ... ")
              (funcall cb proc))
            ;; should be very fast as it inputs only the prompt
            (ess-wait-for-process proc)
            (ess-if-verbose-write "interrupting subjob ... finished")
            )
        (set-process-buffer proc old-buff)
        (set-process-filter proc old-filter)
        ))))

(defun ess-async-command-delayed (com &optional buf proc callback delay)
  "Delayed asynchronous ess-command.
COM and BUF are as in `ess-command'. DELAY is a number of idle
seconds to wait before starting the execution of the COM. On
interruption (by user's evaluation) ESS tries to rerun the job
after next DELAY seconds, and the whole process repeats itself
until the command manages to run completely.

DELAY defaults to `ess-idle-timer-interval' + 3 seconds

You should always provide PROC for delayed evaluation, as the
current process might change, leading to unpredictable
consequences.

This function is a wrapper of `ess-async-command' with an
explicit interrupt-callback.
"
  (unless proc
    (error "You must provide PROC argument to ess-async-command-delayed"))
  (let* ((timer (make-symbol "timer"))
         (delay (or delay
                    (+ ess-idle-timer-interval 3)))
         (int-cb  `(lambda (proc)
                     (ess-async-command-delayed ,com ,buf proc ,callback ,delay)))
         (com-fun `(lambda ()
                     (when (eq (process-status ,proc)  'run) ; do nothing if not running
                       (if (or (process-get ,proc 'busy) ; if busy, try later
                               (process-get ,proc 'running-async?))
                           ;; idle timer doesn't work here
                           (run-with-timer ,delay nil 'ess-async-command-delayed
                                           ,com ,buf ,proc ,callback ,delay))
                         (ess-async-command ,com ,buf ,proc ,callback ',int-cb)))))
    (run-with-idle-timer delay nil com-fun)))

;; ;;; VS[03-09-2012]: Test Cases:
;; (ess-command "a<-0\n" nil nil nil nil (get-process "R"))
;; (ess-async-command-delayed "Sys.sleep(5);a<-a+1;cat(1:10)\n" nil
;;                            (get-process "R") (lambda (proc) (message "done")))

;; (ess-async-command-delayed "Sys.sleep(5)\n" nil (get-process "R")
;;                            (lambda (proc) (message "done")))

;; (process-get (get-process "R") 'running-async?)

;; (ess-async-command "{cat(1:5);Sys.sleep(5);cat(2:6)}\n" nil (get-process "R")
;;                    (lambda (proc) (message "done")))
;; (ess-async-command "{cat(1:5);Sys.sleep(5);cat(2:6)}\n" nil (get-process "R")
;;                    (lambda (proc) (message "done"))
;;                    t)
;; (ess-async-command "{cat(1:5);Sys.sleep(5);cat(2:6)}\n" nil (get-process "R")
;;                    (lambda (proc) (message "done"))
;;                    (lambda (proc2) (message "name: %s" (process-name proc2))))


(defun ess-async-command (com &optional buf proc callback interrupt-callback)
  "Asynchronous version of ess-command.
COM, BUF, WAIT and PROC are as in `ess-command'.

CALLBACK is a function of one argument (PROC) to run after the
successful execution. When INTERRUPT-CALLBACK is non-nil, user
evaluation can interrupt the job. INTERRUPT-CALLBACK should be
either t or a function of one argument (PROC) to be called on
interruption.

NOTE: Currently this function should be used only for background
jobs like caching. ESS tries to suppress any output from the
asynchronous command, but long output of COM will most likely end
up in user's main buffer.
"
  (let ((proc (or proc (get-process ess-local-process-name))))
    (if (not (and proc
                  (eq (process-status proc) 'run)))
        (error "Process %s is dead" ess-local-process-name)
      (if (or (process-get proc 'busy)
              (process-get proc 'running-async?))
          (error "Process %s is busy or already running an async command." ess-local-process-name)
        (when (eq interrupt-callback t)
          (setq interrupt-callback (lambda (proc))))
        (process-put proc 'callbacks (list callback interrupt-callback))
        (process-put proc 'interruptable? (and interrupt-callback t))
        (process-put proc 'running-async? t)
        (ess-command com buf nil 'no-prompt-check .02 proc)
        ))))


(defun ess-command (com &optional buf sleep no-prompt-check wait proc force-redisplay)
  "Send the ESS process command COM and delete the output from
the ESS process buffer.  If an optional second argument BUF
exists save the output in that buffer. BUF is erased before
use. COM should have a terminating newline.  Guarantees that the
value of .Last.value will be preserved.  When optional third arg
SLEEP is non-nil, `(sleep-for (* a SLEEP))' will be used in a few
places where `a' is proportional to `ess-cmd-delay'.  WAIT and
FORCE-REDISPLAY are as in `ess-wait-for-process' and are passed
to `ess-wait-for-process'.

PROC should be a process, if nil the process name is taken from
`ess-local-process-name'. This command doesn't set 'last-eval
process variable.

Note: for critical, or error prone code you should consider
wrapping the code into:

local({
    olderr <- options(error=NULL)
    on.exit(options(olderr))
    ...
})
"
  ;; Use this function when you need to evaluate some S code, and the
  ;; result is needed immediately. Waits until the output is ready

  ;; the ddeclient-p checks needs to use the local-process-name
  (unless buf
    (setq buf (get-buffer-create " *ess-command-output*")))

  (if (ess-ddeclient-p)
      (ess-command-ddeclient com buf sleep)

    ;; else: "normal", non-DDE behavior:

    (let* ((sprocess (or proc (get-ess-process ess-local-process-name)))
           sbuffer primary-prompt end-of-output oldpb oldpf oldpm
           )

      (unless sprocess
        ;; should hardly happen, since (get-ess-process *)  already checked:
        (error "Process %s is not running!" ess-current-process-name))
      (setq sbuffer (process-buffer sprocess))
      (with-current-buffer sbuffer
        (unless ess-local-process-name
          (setq ess-local-process-name (process-name sprocess))) ; let it be here (calling functions need not set it explicitly)
        (setq primary-prompt  inferior-ess-primary-prompt)
        (ess-if-verbose-write (format "n(ess-command %s ..)" com))
        (unless no-prompt-check
          (when (process-get sprocess 'busy) ;;(looking-at inferior-ess-primary-prompt)
            (ess-error
             "ESS process not ready. Finish your command before trying again.")))
        (setq oldpf (process-filter sprocess))
        (setq oldpb (process-buffer sprocess))
        (setq oldpm (marker-position (process-mark sprocess)))
        ;; need the buffer-local values in result buffer "buf":
        (unwind-protect
            (progn
              (set-process-buffer sprocess buf)
              (set-process-filter sprocess 'inferior-ess-ordinary-filter)
              ;; Output is now going to BUF:
              (with-current-buffer buf
                (setq inferior-ess-primary-prompt primary-prompt) ;; set local value
                (setq buffer-read-only nil)
                (erase-buffer)
                (set-marker (process-mark sprocess) (point-min))
                (inferior-ess-mark-as-busy sprocess)
                (process-send-string sprocess com)
                ;; need time for ess-create-object-name-db on PC
                (if no-prompt-check
                    (sleep-for 0.020); 0.1 is noticeable!
                  ;; else: default
                  (ess-wait-for-process sprocess nil wait force-redisplay)
                  (goto-char (point-max))
                  ;; remove prompt
                  (delete-region (point-at-bol) (point-max)))
              (ess-if-verbose-write " .. ok{ess-command}")
              ))

          (ess-if-verbose-write " .. exiting{ess-command}\n")
          ;; Restore old values for process filter
          (set-process-buffer sprocess oldpb)
          (set-process-filter sprocess oldpf)
          (set-marker (process-mark sprocess) oldpm))))
    buf))


(defun ess-replace-in-string (str regexp newtext &optional literal)
  "Replace all matches in STR for REGEXP with NEWTEXT string.
Optional LITERAL non-nil means do a literal replacement.
Otherwise treat \\ in NEWTEXT string as special:
  \\& means substitute original matched text,
  \\N means substitute match for \(...\) number N,
  \\\\ means insert one \\."
  (if (not (stringp str))
      (error "(replace-in-string): First argument must be a string: %s" str))
  (if (stringp newtext)
      nil
    (error "(replace-in-string): 3rd arg must be a string: %s"
           newtext))
  (let ((rtn-str "")
        (start 0)
        (special)
        match prev-start)
    (while (setq match (string-match regexp str start))
      (setq prev-start start
            start (match-end 0)
            rtn-str
            (concat
             rtn-str
             (substring str prev-start match)
             (cond (literal newtext)
                   (t (mapconcat
                       (function
                        (lambda (c)
                          (if special
                              (progn
                                (setq special nil)
                                (cond ((eq c ?\\) "\\")
                                      ((eq c ?&)
                                       (substring str
                                                  (match-beginning 0)
                                                  (match-end 0)))
                                      ((and (>= c ?0) (<= c ?9))
                                       (if (> c (+ ?0 (length
                                                       (match-data))))
                                           ;; Invalid match num
                                           (error "(replace-in-string) Invalid match num: %c" c)
                                         (setq c (- c ?0))
                                         (substring str
                                                    (match-beginning c)
                                                    (match-end c))))
                                      (t (char-to-string c))))
                            (if (eq c ?\\) (progn (setq special t) nil)
                              (char-to-string c)))))
                       newtext ""))))))
    (concat rtn-str (substring str start))))



;;*;;  Evaluating lines, paragraphs, regions, and buffers.

;;--- The two basic building blocks [called by all other ess-eval..] are
;;      (ess-eval-linewise ....)
;; and
;;      (ess-eval-region   ....)

(defun ess-eval-linewise (text &optional invisibly eob even-empty
                               wait-last-prompt sleep-sec wait-sec)
  ;; RDB 28/8/92 added optional arg eob
  ;; MM 2006-08-23: added 'timeout-ms' -- but the effect seems "nil"
  ;; VS 2012-01-18 it was actually nil, replaced with wait-sec - 0.001 default
  ;; MM 2007-01-05: added 'sleep-sec' VS:? this one seems redundant to wait-last-prompt
  "Evaluate TEXT in the ESS process buffer as if typed in w/o tabs.
Waits for prompt after each line of input, so won't break on large texts.

If optional second arg INVISIBLY is non-nil, don't echo commands.
If it is a string, just include that string. If optional third
arg EOB is non-nil go to end of ESS process buffer after
evaluation.  If optional 4th arg EVEN-EMPTY is non-nil, also send
empty text (e.g. an empty line).  If 5th arg WAIT-LAST-PROMPT is
non-nil, also wait for the prompt after the last line; if 6th arg
SLEEP-SEC is a number, ESS will call '(\\[sleep-for] SLEEP-SEC)
at the end of this function.  If the 7th arg WAIT-SEC is set, it
will be used instead of the default .001s and be passed to
\\[ess-wait-for-process].

Run `comint-input-filter-functions' and
`ess-presend-filter-functions' of the associated PROCESS on the
TEXT.
"

  (if (ess-ddeclient-p)
      (ess-eval-linewise-ddeclient text
                                   invisibly eob even-empty
                                   (if wait-last-prompt
                                       ess-eval-ddeclient-sleep))

    ;; else: "normal", non-DDE behavior:
    (unless (numberp wait-sec)
      (setq wait-sec 0.001))  ;;don't make it lower (0.); xemacs is stuck

    (ess-force-buffer-current "Process to use: ")

    ;; Use this to evaluate some code, but don't wait for output.
    (let* ((deactivate-mark); keep local {do *not* deactivate wrongly}
           (cbuffer (current-buffer))
           (sprocess (get-ess-process ess-current-process-name))
           (sbuffer (process-buffer sprocess))
           (win (get-buffer-window sbuffer t))
           ;; (text (ess-replace-in-string text "\t" " "))
           com pos txt-gt-0)

      (setq text (ess--concat-new-line-maybe
                    (ess--run-presend-hooks sprocess text)))

      (with-current-buffer sbuffer

        ;; (when (and win
        ;;            (null eob)
        ;;            (<= (process-mark sprocess) (point)))
        ;;   (setq eob t))
        ;; (setq wait-last-prompt t)
        ;; (dbg eob)

        ;; the following is required to make sure things work!
        (when (string= ess-language "STA")
          (if ess-sta-delimiter-friendly;; RAS: mindless replacement of semi-colons
              (setq text (ess-replace-in-string text ";" "\n")))
          (setq invisibly t))
        (setq text (propertize text 'field 'input 'front-sticky t))

        (goto-char (marker-position (process-mark sprocess)))
        (if (stringp invisibly)
            (insert-before-markers (concat "*** " invisibly " ***\n")))
        ;; dbg:
        ;; dbg (ess-write-to-dribble-buffer
        ;; dbg  (format "(eval-visibly 2): text[%d]= '%s'\n" (length text) text))
        (while (or (setq txt-gt-0 (> (length text) 0))
                   even-empty)
          (setq even-empty nil)
          (if txt-gt-0
              (progn
                (setq pos (string-match "\n\\|$" text))
                (setq com (concat (substring text 0 pos) "\n"))
                (setq text (substring text (min (length text) (1+ pos)))))
            ;; else 0-length text
            (setq com "\n"))
          (goto-char (marker-position (process-mark sprocess)))
          (if win (set-window-point win (process-mark sprocess)))
          (when (not invisibly)
            (insert (propertize com 'font-lock-face 'comint-highlight-input)) ;; for consistency with comint :(
            (set-marker (process-mark sprocess) (point)))
          (inferior-ess-mark-as-busy sprocess)
          (process-send-string sprocess com)
          (when (or wait-last-prompt
                    (> (length text) 0))
            (ess-wait-for-process sprocess t wait-sec))
          )
        (if eob (ess-show-buffer (buffer-name sbuffer) nil))
        (goto-char (marker-position (process-mark sprocess)))
        (when win
          (with-selected-window win
            (goto-char (point))
            (recenter (- -1 scroll-margin))) ;; this recenter is crucial to avoid reseting window-point
          )))

    (if (numberp sleep-sec)
        (sleep-for sleep-sec)))); in addition to timeout-ms


;; VS[06-01-2013]: this how far I got in investingating the emacs reseting of
;; window-point. It really happens out of the blue :(

;; (defun test ()
;;   (let* ((cbuffer (get-buffer "*R*"))
;;          (proc (get-buffer-process cbuffer))
;;          (win (get-buffer-window cbuffer t)))
;;     (with-current-buffer cbuffer
;;       (proc-send-test proc win "ls()\n")
;;       (ess-wait-for-process proc t 0.005)
;;       ;; (goto-char (marker-position (process-mark proc)))
;;       ;; (set-window-point win (point))
;;       (proc-send-test proc win "NA\n")
;;       ;; (when win
;;       ;;   (dbg (point))
;;       ;;   (set-window-point win (point-max)))
;;       )))


;; (defun proc-send-test (proc win com)
;;   (with-current-buffer (process-buffer proc)
;;     (goto-char (marker-position (process-mark proc)))
;;     (inferior-ess-mark-as-busy proc)
;;     (insert com)
;;     (set-marker (process-mark proc) (point))
;;     (set-window-point win (point))
;;     (process-send-string proc com)
;;     (dbg (window-point win) (window-end win))
;;     ))

;;;*;;; Evaluate only

(defvar  ess-current-region-overlay
  (let ((overlay (make-overlay (point) (point))))
    (overlay-put overlay 'face  'highlight)
    overlay)
  "The overlay for highlighting currently evaluated region or line.")

(defun ess-blink-region (start end)
  (when ess-blink-region
    (move-overlay ess-current-region-overlay start end)
    (run-with-timer ess-blink-delay nil
                    (lambda ()
                      (delete-overlay ess-current-region-overlay)))))


(defun ess-eval-region (start end toggle &optional message)
  "Send the current region to the inferior ESS process.
With prefix argument toggle the meaning of `ess-eval-visibly';
this does not apply when using the S-plus GUI, see `ess-eval-region-ddeclient'."
  (interactive "r\nP")
  ;;(untabify (point-min) (point-max))
  ;;(untabify start end); do we really need to save-excursion?
  (ess-force-buffer-current "Process to use: ")
  (message "Starting evaluation...")
  (setq message (or message "Eval region"))

  (save-excursion
    ;; don't send new lines (avoid screwing the debugger)
    (goto-char start)
    (skip-chars-forward "\n\t ")
    (setq start (point))

    (unless mark-active
      (ess-blink-region start end))

    ;; don't send new lines at the end (avoid screwing the debugger)
    (goto-char end)
    (skip-chars-backward "\n\t ")
    (setq end (point)))

  (let* ((proc (get-process ess-local-process-name))
         (visibly (if toggle (not ess-eval-visibly) ess-eval-visibly))
         (dev-p (process-get proc 'developer))
         (tb-p  (process-get proc 'tracebug)))
    (cond
     (dev-p     (ess-developer-send-region proc start end visibly message tb-p))
     (tb-p      (ess-tracebug-send-region proc start end visibly message))
     (t         (ess-send-region proc start end visibly message))
     ))

  (if (and (fboundp 'deactivate-mark) ess-eval-deactivate-mark)
      (deactivate-mark))
  ;; return value
  (list start end))

(defun ess-eval-buffer (vis)
  "Send the current buffer to the inferior ESS process.
Arg has same meaning as for `ess-eval-region'."
  (interactive "P")
  (ess-eval-region (point-min) (point-max) vis "Eval buffer"))

(defun ess-eval-buffer-from-beg-to-here (vis)
  (interactive "P")
  (ess-eval-region (point-min) (point) vis "Eval buffer from the beginning
of the buffer until here, i.e. 'point'"))

(defun ess-eval-buffer-from-here-to-end (vis)
  (interactive "P")
  (ess-eval-region (point) (point-max) vis "Eval buffer from here ('point') until
the end of the buffer"))


(defun ess-eval-function (vis &optional no-error)
  "Send the current function to the inferior ESS process.
Arg has same meaning as for `ess-eval-region'.

If NO-ERROR is non-nil and the function was successfully
evaluated, return '(beg end) representing the beginning and end
of the current function, otherwise (in case of an error) return
nil."
  (interactive "P")
  (ess-force-buffer-current "Process to use: ")
  (save-excursion
    (ignore-errors
      ;; evaluation is forward oriented
      (forward-line -1)
      (ess-next-code-line 1))
    (let ((beg-end (ess-end-of-function nil no-error)))
      (if beg-end
          (let* ((beg (nth 0 beg-end))
                 (end (nth 1 beg-end))
                 (proc (get-process ess-local-process-name))
                 (tb-p  (process-get proc 'tracebug))
                 (dev-p (process-get proc 'developer))
                 (name (progn (goto-char beg)
                              (forward-word) ;;func names starting with . are not recognized??
                              (ess-read-object-name-default)))
                 (mess (format "Eval function %s"
                               (propertize (or name "???")
                                           'face 'font-lock-function-name-face)))
                 (visibly (if vis (not ess-eval-visibly) ess-eval-visibly)))

            (ess-blink-region beg end)
            (cond
             (dev-p     (ess-developer-send-function proc beg end name visibly mess tb-p))
             (tb-p      (ess-tracebug-send-region    proc beg end      visibly mess 'func))
             (t         (ess-send-region             proc beg end      visibly mess)))
            beg-end)
        nil))))


;; This is from  Mary Lindstrom <lindstro@Biostat.Wisc.Edu>
;; 31 Aug 1995 14:11:43         To: S-mode@stat.math.ethz.ch
(defun ess-eval-paragraph (vis)
  "Send the current paragraph to the inferior ESS process.
Prefix arg VIS toggles visibility of ess-code as for `ess-eval-region'."
  (interactive "P")
  (save-excursion
    (forward-paragraph)
    (let ((end (point)))
      (backward-paragraph)
      (ess-eval-region (point) end vis "Eval paragraph"))))

;; ;; Experimental - after suggestion from Jenny Brian for an 'eval-multiline'
;; ;; 'sentence' is too much : almost like 'paragraph'
;; ;; 'sexp'     is close, but too little [when point is inside function call;
;; ;;         it moves all the way to the end - which is fine]
;; (defun ess-eval-sexp (vis)
;;   "Send the current sexp to the inferior ESS process.
;; Prefix arg VIS toggles visibility of ess-code as for `ess-eval-region'."
;;   (interactive "P")
;;   (save-excursion
;;     (forward-sexp)
;;     (let ((end (point)))
;;       (backward-sexp)
;;       (ess-eval-region (point) end vis "Eval sexp"))))


(defun ess-eval-function-or-paragraph (vis)
  "Send the current function if \\[point] is inside one, otherwise the current
paragraph other to the inferior ESS process.
Prefix arg VIS toggles visibility of ess-code as for `ess-eval-region'."
  (interactive "P")
  (let ((beg-end (ignore-errors (ess-eval-function vis 'no-error)))) ;; ignore-errors is a hack, ess-eval-function gives stupid errors sometimes
    (if (null beg-end) ; not a function
        (ess-eval-paragraph vis)
      )))

(defun ess-eval-function-or-paragraph-and-step (vis)
  "Send the current function if \\[point] is inside one, otherwise the current
paragraph other to the inferior ESS process.
Prefix arg VIS toggles visibility of ess-code as for `ess-eval-region'."
  (interactive "P")
  (let ((beg-end (ignore-errors (ess-eval-function vis 'no-error)))) ;; ignore-errors is a hack, ess-eval-function gives stupid errors sometimes
    (if (null beg-end) ; not a function
        (ess-eval-paragraph-and-step vis)
      (goto-char (cadr beg-end))
      (if ess-eval-empty
          (forward-line 1)
        (ess-next-code-line 1)
      ))))

(defun ess-eval-region-or-function-or-paragraph (vis)
  "Send the current region if mark is active, if not, send
function if \\[point] is inside one, otherwise the current
paragraph.

 Prefix arg VIS toggles visibility of ess-code as for
`ess-eval-region'."
  (interactive "P")
  (if (and transient-mark-mode mark-active ;; xemacs doesn't have use-region-p
           (> (region-end) (region-beginning)))
      (ess-eval-region (region-beginning) (region-end) vis)
    (ess-eval-function-or-paragraph vis)))


(defun ess-eval-region-or-function-or-paragraph-and-step (vis)
  "Send the current region if mark is active, if not, send
function if \\[point] is inside one, otherwise the current
paragraph. After evaluation step to the next code line or to the
end of region if region was active.

 Prefix arg VIS toggles visibility of ess-code as for
`ess-eval-region'."
  (interactive "P")
  (if (and transient-mark-mode mark-active ;; xemacs doesn't have use-region-p
           (> (region-end) (region-beginning)))
      (let ((end (region-end)))
        (ess-eval-region (region-beginning) end vis)
        (goto-char end))
    (ess-eval-function-or-paragraph-and-step vis)))


(defun ess-eval-line (vis)
  "Send the current line to the inferior ESS process.
Arg has same meaning as for `ess-eval-region'."
  (interactive "P")
  (save-excursion
    (end-of-line)
    (let ((end (point)))
      (beginning-of-line)
      (princ (concat "Loading line: " (ess-extract-word-name) " ...") t)
      (ess-eval-region (point) end vis "Eval line"))))



(defun ess-next-code-line (&optional arg skip-to-eob)
  "Move ARG lines of code forward (backward if ARG is negative).
Skips past all empty and comment lines.  Default for ARG is 1.
Don't skip the last empty and comment lines in the buffer unless
SKIP-TO-EOB is non-nil.

On success, return 0.  Otherwise, go as far as possible and return -1."
  (interactive "p")
  (or arg (setq arg 1))
  (beginning-of-line)
  (let ((pos (point))
        (n 0)
        (inc (if (> arg 0) 1 -1)))
    (while (and (/= arg 0) (= n 0))
      (setq n (forward-line inc)); n=0 is success
      (if (not (fboundp 'comment-beginning))
          (while (and (= n 0)
                      (looking-at "\\s-*\\($\\|\\s<\\)"))
            (setq n (forward-line inc)))
        (comment-beginning)
        (beginning-of-line)
        (forward-comment (* inc (buffer-size))) ;; as suggested in info file
        )
      (if (or skip-to-eob
              (not (looking-at ess-no-skip-regexp))) ;; don't go to eob or whatever
          (setq arg (- arg inc))
        (goto-char pos)
        (setq arg 0)
        (forward-line 1));; stop at next empty line
      (setq pos (point)))
    (goto-char pos)
    n))

(defun ess-eval-line-and-step (&optional simple-next even-empty invisibly)
  "Evaluate the current line visibly and step to the \"next\" line.
If SIMPLE-NEXT is non-nil, possibly via prefix arg, first skip
empty and commented lines. If 2nd arg EVEN-EMPTY [prefix as
well], also send empty lines.  When the variable `ess-eval-empty'
is non-nil both SIMPLE-NEXT and EVEN-EMPTY are interpreted as
true."
  ;; From an idea by Rod Ball (rod@marcam.dsir.govt.nz)
  (interactive "P\nP"); prefix sets BOTH !
  (ess-force-buffer-current "Process to load into: ")
  (save-excursion
    (end-of-line)
    (let ((end (point)))
      (beginning-of-line)
      ;; go to end of process buffer so user can see result
      (ess-eval-linewise (buffer-substring (point) end)
                         invisibly 'eob (or even-empty ess-eval-empty))))
  (if (or simple-next ess-eval-empty even-empty)
      (forward-line 1)
    (ess-next-code-line 1)))

(defun ess-eval-region-or-line-and-step (&optional vis)
  "Evaluate region if there is an active one, otherwise the current line.

 Prefix arg VIS toggles visibility of ess-code when evaluating
 the region (as for `ess-eval-region') and has no effect for
 evaluation of the line.
"
  (interactive "P")
  (if (and transient-mark-mode mark-active ;; xemacs doesn't have use-region-p
           (> (region-end) (region-beginning)))
      (ess-eval-region (region-beginning) (region-end) vis)
    (ess-eval-line-and-step)
  ))

(defun ess-eval-line-and-step-invisibly ()
  "Evaluate the current line invisibly and step to the next line.
Evaluate all comments and empty lines."
  (interactive)
  (ess-eval-line-and-step t t t))

;; goes to the real front, in case you do double function definition
;; 29-Jul-92 -FER
;; don't know why David changed it.

;; FER's versions don't work properly with nested functions. Replaced
;; mine. DMS 16 Nov 92

;;;*;;; Evaluate and switch to S

(defun ess-eval-region-and-go (start end vis)
  "Send the current region to the inferior S and switch to the process buffer.
Arg has same meaning as for `ess-eval-region'."
  (interactive "r\nP")
  (ess-eval-region start end vis)
  (ess-switch-to-ESS t))

(defun ess-eval-buffer-and-go (vis)
  "Send the current buffer to the inferior S and switch to the process buffer.
Arg has same meaning as for `ess-eval-region'."
  (interactive "P")
  (ess-eval-buffer vis)
  (ess-switch-to-ESS t))

(defun ess-eval-function-and-go (vis)
  "Send the current function to the inferior ESS process and switch to
the process buffer. Arg has same meaning as for `ess-eval-region'."
  (interactive "P")
  (ess-eval-function vis)
  (ess-switch-to-ESS t))

(defun ess-eval-line-and-go (vis)
  "Send the current line to the inferior ESS process and switch to the
process buffer. Arg has same meaning as for `ess-eval-region'."
  (interactive "P")
  (ess-eval-line vis)
  (ess-switch-to-ESS t))

(defun ess-eval-paragraph-and-go (vis)
  "Send the current paragraph to the inferior ESS process and switch to the
process buffer. Arg has same meaning as for `ess-eval-region'."
  (interactive "P")
  (ess-eval-paragraph vis)
  (ess-switch-to-ESS t))

(defun ess-eval-paragraph-and-step (vis)
  "Send the current paragraph to the inferior ESS process and
move forward to the first line after the paragraph.  If not
inside a paragraph, evaluate next one. Arg has same meaning as
for `ess-eval-region'."
  (interactive "P")
  (let ((beg-end (ess-eval-paragraph vis)))
    (goto-char (cadr beg-end))
    (if ess-eval-empty
        (forward-line 1)
      (ess-next-code-line 1)))
  )

;;; Related to the ess-eval-* commands, there are the ess-load
;;; commands.   Need to add appropriate stuff...


(defun ess-load-file (&optional filename)
  "Load an S source file into an inferior ESS process."
  (interactive (list
                (or
                 (and (eq major-mode 'ess-mode)
                      (buffer-file-name))
                 (expand-file-name
                  (read-file-name "Load S file: " nil nil t)))))
  (ess-force-buffer-current "Process to load into: ")
  (if (ess-process-get  'developer)
      (ess-developer-source-current-file filename)
    (if (fboundp (ess-process-get 'source-file-function))
        (funcall (ess-process-get 'source-file-function))

      (if ess-microsoft-p
          (setq filename (ess-replace-in-string filename "[\\]" "/")))
      (let ((source-buffer (get-file-buffer filename)))
        (if (ess-check-source filename)
            (error "Buffer %s has not been saved" (buffer-name source-buffer)))
        ;; else
        (if (ess-ddeclient-p)
            (ess-load-file-ddeclient filename)

          ;; else: "normal", non-DDE behavior:

          ;; Find the process to load into
          (if source-buffer
              (with-current-buffer source-buffer
                (ess-force-buffer-current "Process to load into: ")
                (ess-check-modifications)))
          (let ((errbuffer (ess-create-temp-buffer ess-error-buffer-name))
                (filename (if (and (fboundp 'tramp-tramp-file-p)
                                   (tramp-tramp-file-p filename))
                              (tramp-file-name-localname (tramp-dissect-file-name filename))
                            filename))
                error-occurred nomessage)
            (ess-command (format inferior-ess-load-command filename) errbuffer) ;sleep ?
            (with-current-buffer errbuffer
              (goto-char (point-max))
              (setq error-occurred (re-search-backward ess-dump-error-re nil t))
              (setq nomessage (= (buffer-size) 0)))
            (if error-occurred
                (message "Errors: Use %s to find error."
                         (substitute-command-keys
                          "\\<inferior-ess-mode-map>\\[ess-parse-errors]"))
              ;; Load did not cause an error
              (if nomessage (message "Load successful.")
                ;; There was a warning message from S
                (ess-display-temp-buffer errbuffer))
              ;; Consider deleting the file
              (let ((skdf (if source-buffer
                              (with-current-buffer source-buffer
                                ess-keep-dump-files)
                            ess-keep-dump-files))) ;; global value
                (cond
                 ((null skdf)
                  (delete-file filename))
                 ((memq skdf '(check ask))
                  (let ((doit (y-or-n-p (format "Delete %s " filename))))
                    (if doit (delete-file filename))
                    (and source-buffer
                         (local-variable-p 'ess-keep-dump-files source-buffer)
                         (with-current-buffer source-buffer
                           (setq ess-keep-dump-files doit)))))))
              (ess-switch-to-ESS t))))))))

;; C-c C-l  *used to* eval code:
(defun ess-msg-and-comint-dynamic-list-input-ring ()
 "Display a list of recent inputs entered into the current buffer."
  (interactive)
  (message "C-c C-l  no longer loads a source file in [iESS], rather use C-c M-l instead")
  (comint-dynamic-list-input-ring))

 ; Inferior S mode
;;;;;;;;;;;;;;;;;;;;;;;;;;;;;;;;;;;;;;;;;;;;;;;;;;;;;;;;;;;;;;;;
;;;; In this section:
;;;;
;;;; * The major mode inferior-ess-mode
;;;; * Process handling code
;;;; * Completion code
;;;;;;;;;;;;;;;;;;;;;;;;;;;;;;;;;;;;;;;;;;;;;;;;;;;;;;;;;;;;;;;;

;;*;; Major mode definition

(defvar inferior-ess-mode-map
  (let ((map (make-sparse-keymap)))
    (set-keymap-parent map comint-mode-map)

    (define-key map "\C-y"              'ess-yank)
    ;; Use syntax valid *both* for GNU emacs and XEmacs :
    (define-key map "\r"       'inferior-ess-send-input)
    (define-key map "\C-a"     'comint-bol)

    ;; 2010-06-03 SJE
    ;; disabled this in favour of ess-dirs.  Martin was not sure why this
    ;; key was defined anyway in this mode.
    ;;(define-key map "\M-\r"    'ess-transcript-send-command-and-move)
    (define-key map "\C-c\M-l" 'ess-load-file);; no longer overwrites C-c C-l;
    ;; but for now the user deserves a message:
    (define-key map "\C-c\C-l" 'ess-msg-and-comint-dynamic-list-input-ring)
    (define-key map "\C-c`"    'ess-parse-errors)
    (define-key map "\C-c\C-d" 'ess-dump-object-into-edit-buffer)
    (define-key map "\C-c\C-v" 'ess-display-help-on-object)
    (define-key map "\C-c\C-q" 'ess-quit)
    (define-key map "\C-c\C-t" 'ess-execute)
    (define-key map "\C-c\C-s" 'ess-execute-search)
    (define-key map "\C-c\C-x" 'ess-execute-objects)
    (define-key map "\C-c\034" 'ess-abort) ; \C-c\C-backslash
    (define-key map "\C-c\C-z" 'ess-switch-to-inferior-or-script-buffer) ; mask comint map
    (define-key map "\C-d"     'delete-char)   ; EOF no good in S
    (if (and (featurep 'emacs) (>= emacs-major-version 24))
        (define-key map "\t"       'completion-at-point)
      (define-key map "\t"       'comint-dynamic-complete)
      (define-key map "\M-\t"    'comint-dynamic-complete))
    (define-key map "\C-c\t"   'ess-complete-object-name-deprecated)
    (define-key map "\M-?"     'ess-list-object-completions)
    (define-key map "\C-c\C-k" 'ess-request-a-process)
    (define-key map ","        'ess-smart-comma)

    (define-key map "\C-c\C-d"   'ess-doc-map)
    (define-key map "\C-c\C-e"   'ess-extra-map)
    (define-key map "\C-c\C-t"   'ess-dev-map)
    map)
  "Keymap for `inferior-ess' mode.")

(easy-menu-define
  inferior-ess-mode-menu inferior-ess-mode-map
  "Menu for use in Inferior S mode"
  '("iESS"
    ["What is this? (beta)"   ess-mouse-me                  t]
    ["Quit"                 ess-quit                        t]
    ;; ["Send and move"  ess-transcript-send-command-and-move  t]
    ["Copy command"   comint-copy-old-input                 t]
    ["Send command"   inferior-ess-send-input               t]
    ["Switch to Script Buffer" ess-switch-to-inferior-or-script-buffer t]
    ["Get help on S object"   ess-display-help-on-object    t]
    "------"
    ("Process"
     ["Process Echoes" (lambda () (interactive)
                         (setq comint-process-echoes (not comint-process-echoes)))
      :active t
      :style toggle
      :selected comint-process-echoes]
     ("Eval visibly "
      :filter ess--generate-eval-visibly-submenu ))
    "------"
    ("Utils"
     ;; need a toggle switch for above, AJR.
     ["Attach directory"       ess-execute-attach            t]
     ["Display object list"    ess-execute-objects           t]
     ["Display search list"    ess-execute-search            t]
     ["Edit S Object"    ess-dump-object-into-edit-buffer   t]
     ["Enter S command"        ess-execute                   t]
     ["Jump to Error"  ess-parse-errors                      t]
     ["Load source file" ess-load-file                      t]
     ["Resynch S completions"  ess-resynch                   t]
     )
    "------"
    ("start-dev" :visible nil)
    ("end-dev" :visible nil)
    "------"
    ("Font Lock"
     :active inferior-ess-font-lock-keywords
     :filter ess-generate-font-lock-submenu)
    "------"
    ["Describe"         describe-mode                       t]
    ["Send bug report"  ess-submit-bug-report               t]
    ["About"            (ess-goto-info "Entering Commands") t]
    ))



(defun inferior-ess-mode-xemacs-menu ()
  "Hook to install `ess-mode' menu for XEmacs (w/ easymenu)."
  (if 'inferior-ess-mode
      (easy-menu-add inferior-ess-mode-menu)
    (easy-menu-remove inferior-ess-mode-menu)))

(if (string-match "XEmacs" emacs-version)
    (add-hook 'inferior-ess-mode-hook 'inferior-ess-mode-xemacs-menu))

(defvar ess-mode-minibuffer-map
  (let ((map (make-sparse-keymap)))
    (set-keymap-parent map minibuffer-local-map)

    (define-key map "\t" 'ess-complete-object-name)
    (define-key map "\C-c\C-s" 'ess-execute-search)
    (define-key map "\C-c\C-x" 'ess-execute-objects)
    map)
  "Keymap used in `ess-execute'"
  )

(defun inferior-ess-mode ()
  "Major mode for interacting with an inferior ESS process.
Runs an S interactive job as a subprocess of Emacs, with I/O through an
Emacs buffer.  Variable `inferior-ess-program' controls which S
is run.

Commands are sent to the ESS process by typing them, and pressing
\\[inferior-ess-send-input].  Pressing \\[complete-dynamic-complete]
completes known object names or filenames, as appropriate.  Other
keybindings for this mode are:

\\{inferior-ess-mode-map}

When editing S objects, the use of \\[ess-load-file] is advocated.
`ess-load-file' keeps source files (if `ess-keep-dump-files' is non-nil) in
the directory specified by `ess-source-directory', with the
filename chosen according to `ess-dump-filename-template'. When a file is
loaded, `ess-mode' parses error messages and jumps to the appropriate file
if errors occur. The ess-eval- commands do not do this.

Customization: Entry to this mode runs the hooks on `comint-mode-hook' and
`inferior-ess-mode-hook' (in that order).

You can send text to the inferior ESS process from other buffers containing
S source. The key bindings of these commands can be found by typing
C-h m (help for mode) in the other buffers.
    `ess-eval-region' sends the current region to the ESS process.
    `ess-eval-buffer' sends the current buffer to the ESS process.
    `ess-eval-function' sends the current function to the ESS process.
    `ess-eval-line' sends the current line to the ESS process.
    `ess-beginning-of-function' and `ess-end-of-function' move the point to
        the beginning and end of the current S function.
    `ess-switch-to-ESS' switches the current buffer to the ESS process buffer.
    `ess-switch-to-end-of-ESS' switches the current buffer to the ESS process
        buffer and puts point at the end of it.

    `ess-eval-region-and-go', `ess-eval-buffer-and-go',
        `ess-eval-function-and-go', and `ess-eval-line-and-go' switch to the S
        process buffer after sending their text.
    `ess-dump-object-into-edit-buffer' moves an S object into a temporary file
        and buffer for editing
    `ess-load-file' sources a file of commands to the ESS process.

Commands:
Return after the end of the process' output sends the text from the
    end of process to point.
Return before the end of the process' output copies the sexp ending at point
    to the end of the process' output, and sends it.
Delete converts tabs to spaces as it moves back.
C-M-q does Tab on each line starting within following expression.
Paragraphs are separated only by blank lines.  Crosshatches start comments.
If you accidentally suspend your process, use \\[comint-continue-subjob]
to continue it."
  (interactive)

  (comint-mode)

  (set (make-local-variable 'comint-input-sender) 'inferior-ess-input-sender)
  (set (make-local-variable 'process-connection-type) t)
  ;; initialize all custom vars:
  (ess-setq-vars-local ess-customize-alist) ; (current-buffer))

  ;; If comint-process-echoes is t  inferior-ess-input-sender
  ;; recopies the input, otherwise not. VS[03-09-2012]: should be in customize-alist
  (set (make-local-variable 'comint-process-echoes)
       (not (member ess-language '("SAS" "XLS" "OMG" "julia")))) ;; these don't echo

  (when (and (member ess-dialect '("R")) ;; S+ echoes!!
             (not (eq ess-eval-visibly t)))
    ;; when 'nowait or nil, don't wait for process
    (setq comint-process-echoes nil))

  (when comint-use-prompt-regexp ;; why comint is not setting this? bug?
    (set (make-local-variable 'inhibit-field-text-motion) t))

  (unless inferior-ess-prompt ;; build when unset
    (setq inferior-ess-prompt
          (concat "\\("
                  inferior-ess-primary-prompt
                  (when inferior-ess-secondary-prompt "\\|")
                  inferior-ess-secondary-prompt
                  "\\)")))
  (setq comint-prompt-regexp (concat "^" inferior-ess-prompt))
  (setq comint-get-old-input 'inferior-ess-get-old-input) ;; todo: this is R specific
  (add-hook 'comint-input-filter-functions 'ess-search-path-tracker nil 'local) ;; R and S specific

  (setq major-mode 'inferior-ess-mode)
  (setq mode-name "iESS")               ;(concat "iESS:" ess-dialect))
  (setq mode-line-process
        '(" [" ess-mode-line-indicator "]: %s"))
  (use-local-map inferior-ess-mode-map)
  (if ess-mode-syntax-table
      (set-syntax-table ess-mode-syntax-table)
    ;; FIXME: need to do something if not set!  Get from the proper place!
    )

  (ess-write-to-dribble-buffer
   (format "(i-ess 1): buf=%s, lang=%s, comint..echo=%s, comint..sender=%s,\n"
           (current-buffer) ess-language
           comint-process-echoes comint-input-sender))

  (when (string= ess-language "S") ;; todo: what is this doing here?
    (local-set-key "\M-\r"    'ess-dirs))

  ;; Font-lock support
  ;; AJR: This (the following local-var is already the case!
  ;; KH sez: only in XEmacs :-(.  (& Emacs 22.1, SJE).
  (when inferior-ess-font-lock-keywords ;; new system
    (setq inferior-ess-font-lock-defaults
          (ess--extract-default-fl-keywords inferior-ess-font-lock-keywords)))

  (set (make-local-variable 'font-lock-defaults)
       '(inferior-ess-font-lock-defaults nil nil ((?\. . "w") (?\_ . "w") (?' . "."))))

  ;; SJE 2007-06-28: Emacs 22.1 has a bug in that comint-mode will set
  ;; this variable to t, when we need it to be nil.  The Emacs 22
  ;; solution to this bug is to use define-derived-mode to derive
  ;; inferior-ess-mode from comint-mode.  Not sure if we can go down
  ;; that route yet.  I've used the when condition so that if the var
  ;; is nil, don't bother setting it -- as setting it will make a new
  ;; local var.
  (when font-lock-keywords-only
    (setq font-lock-keywords-only nil))

  ;;; Completion support ----------------

  ;; SJE: comint-dynamic-complete-functions is regarded as a hook, rather
  ;; than a regular variable.  Note order of completion (thanks David Brahm):

  (if (and (featurep 'emacs ) (>= emacs-major-version 24))
      (progn
        (remove-hook 'completion-at-point-functions 'comint-completion-at-point t) ;; reset the thook
        (add-hook 'completion-at-point-functions 'comint-c-a-p-replace-by-expanded-history nil 'local)
        (add-hook 'completion-at-point-functions 'ess-object-completion nil 'local) ;;only for R, is it ok?
        (add-hook 'completion-at-point-functions 'ess-filename-completion nil 'local)
        )
    (add-hook 'comint-dynamic-complete-functions
              'ess-complete-filename 'append 'local)
    (add-hook 'comint-dynamic-complete-functions ;; only for R, is it ok?
              'ess-complete-object-name 'append 'local)
    (add-hook 'comint-dynamic-complete-functions
              'comint-replace-by-expanded-history 'append 'local)

    ;; When a hook is buffer-local, the dummy function `t' is added to
    ;; indicate that the functions in the global value of the hook
    ;; should also be run.  SJE: I have removed this, as I think it
    ;; interferes with our normal completion.
    (remove-hook 'comint-dynamic-complete-functions 't 'local))

  ;; (setq comint-completion-addsuffix nil) ; To avoid spaces after filenames
  ;; KH: next 2 lines solve.
  (set (make-local-variable 'comint-completion-addsuffix)
       (cons "/" ""))

  (setq comint-input-autoexpand t) ; Only for completion, not on input.

  ;; timers
  (add-hook 'ess-idle-timer-functions 'ess-cache-search-list nil 'local)
  (add-hook 'ess-idle-timer-functions 'ess-synchronize-dirs nil 'local)

  ;;; Keep <tabs> out of the code.
  (set (make-local-variable 'indent-tabs-mode) nil)

  (set (make-local-variable 'paragraph-start)
       (concat inferior-ess-primary-prompt "\\|\^L"))
  (set (make-local-variable 'paragraph-separate) "\^L")

  ;; SJE Tue 28 Dec 2004: do not attempt to load object name db.
  ;; (ess-load-object-name-db-file)
  ;; (sleep-for 0.5)
  (make-local-variable 'kill-buffer-hook)
  (add-hook 'kill-buffer-hook 'ess-kill-buffer-function)
  (run-hooks 'inferior-ess-mode-hook)

  (ess-write-to-dribble-buffer
   (format "(i-ess end): buf=%s, lang=%s, comint..echo=%s, comint..sender=%s,\n"
           (current-buffer) ess-language
           comint-process-echoes comint-input-sender))

  (message
   (concat (substitute-command-keys
            "Type \\[describe-mode] for help on ESS version ")
           ess-version)))

;;*;; Commands used exclusively in inferior-ess-mode

;;;*;;; Main user commands

(defun inferior-ess-input-sender (proc string)
  (inferior-ess--interrupt-subjob-maybe proc)
  (let ((comint-input-filter-functions nil)) ; comint runs them, don't run twise.
    (if comint-process-echoes
        (ess-eval-linewise string nil nil ess-eval-empty)
      (ess-send-string proc string))))


(defvar ess-help-arg-regexp "\\(['\"]?\\)\\([^,=)'\"]*\\)\\1"
  "Reg(ular) Ex(pression) of help(.) arguments.  MUST: 2nd \\(.\\) = arg.")
(defconst inferior-R--input-help (format "^ *help *(%s)" ess-help-arg-regexp))
;; (defconst inferior-R-2-input-help (format "^ *\\? *%s" ess-help-arg-regexp))
(defconst inferior-R--input-?-help-regexp
  "^ *\\(?:\\(?1:[a-zA-Z ]*?\\?\\{1,2\\}\\)\\(?2:.+\\)\\)") ; "\\?\\{1,2\\}\\) *['\"]?\\([^,=)'\"]*\\)['\"]?") ;;catch ??
(defconst inferior-R--page-regexp (format "^ *page *(%s)" ess-help-arg-regexp))

(defun ess-R--sanitize-help-topic (string)
  (if (string-match "\\([^:]*:+\\)\\(.*\\)$" string)
      (format "%s`%s`" (match-string 1 string) (match-string 2 string))
    (format "`%s`" string)))

(defun inferior-R-input-sender (proc string)
  (save-current-buffer
    (let ((help-match (and (string-match inferior-R--input-help string)
                           (match-string 2 string)))
          (help-?-match (and (string-match inferior-R--input-?-help-regexp string)
                             (format "%s%s" (match-string 1 string)
                                     (ess-R--sanitize-help-topic (match-string 2 string)))))
          (page-match   (and (string-match inferior-R--page-regexp string)
                             (match-string 2 string))))
      (cond (help-match
             (ess-display-help-on-object help-match)
             (process-send-string proc "\n"))
            (help-?-match
             (if (string-match "\\?\\?\\(.+\\)" help-?-match)
                 (ess--display-indexed-help-page (concat help-?-match "\n") "^\\([^ \t\n]+::[^ \t\n]+\\)[ \t\n]+"
                                                 (format "*ess-apropos[%s](%s)*"
                                                         ess-current-process-name (match-string 1 help-?-match))
                                                 'appropos)
               (ess-display-help-on-object help-?-match "%s\n"))
             (process-send-string proc "\n"))
            (page-match
             (switch-to-buffer-other-window
              (ess-command (concat page-match "\n")
                           (get-buffer-create (concat page-match ".rt"))))
             (R-transcript-mode)
             (process-send-string proc "\n"))

            (t ;; normal command
             (inferior-ess-input-sender proc string)
             )))))

(defun inferior-ess-send-input ()
  "Sends the command on the current line to the ESS process."
  (interactive)
  (run-hooks 'ess-send-input-hook)
  ;; (let ((proc (get-buffer-process (current-buffer))))
  ;;   (if (not proc)
  ;;       (user-error "Current buffer has no process")
  ;;     (let ((comint-process-echoes (or comint-process-echoes
  ;;                                      (< (point) (marker-position (process-mark proc))))))
  ;;       (comint-send-input))))
  (comint-send-input)
  (setq ess-object-list nil)) ;; Will be reconstructed from cache if needs be

(defun inferior-ess--goto-input-start:field ()
  "Move point to the begining of input skiping all continuation lines.
If in the output field, goes to the begining of previous input
field.
Note: inferior-ess-secondary-prompt should match exactly.
"
  (goto-char (field-beginning))
  ;; move to the begining of non-output field
  (while (and (not (= (point) (point-min)))
              (eq (field-at-pos (point)) 'output))
    (goto-char (field-beginning nil t)))
  ;; skip all secondary prompts
  (let ((pos (field-beginning (point) t))
        (secondary-prompt (concat "^" inferior-ess-secondary-prompt)))
    (while (and pos
                (if (eq (get-text-property pos 'field) 'output)
                    (string-match secondary-prompt (field-string-no-properties pos))
                  t))
      (goto-char pos)
      (setq pos (previous-single-property-change pos 'field))))
  )

(defun inferior-ess--goto-input-end:field ()
  "Move point to the end of input skiping all continuation lines.
If in the output field,  goes to the begining of previous input field.

NOTE: to be used only with fields, see `comint-use-prompt-regexp'.
" ;; this func is not used but might be useful some day
  (goto-char (field-end))
  (let ((pos (point))
        (secondary-prompt (concat "^" inferior-ess-secondary-prompt)))
    (while (and pos
                (if (eq (get-text-property pos 'field) 'output)
                    (string-match secondary-prompt (field-string-no-properties pos))
                  t))
      (goto-char pos)
      (setq pos (next-single-property-change pos 'field)))
    ))

(defun inferior-ess--get-old-input:field ()
  "Return the ESS command surrounding point (use with fields)."
  (save-excursion
    (if (eq (field-at-pos (point)) 'output)
        (if (called-interactively-p 'any)
            (error "No command on this line")
          ;; else, just return ""
          "")
      (inferior-ess--goto-input-start:field)
      (let ((command (field-string-no-properties (point)))
            (pos (next-single-property-change (point) 'field ))
            (secondary-prompt (concat "^" inferior-ess-secondary-prompt)))
        (while (and pos
                    (cond
                     ((eq (get-text-property pos 'field) 'input)
                      (setq command (concat command "\n" (field-string-no-properties pos))))
                     ((eq (get-text-property pos 'field) 'output)
                      (string-match secondary-prompt (field-string-no-properties pos)))
                     (t)));; just skip if unknown
          (setq pos (next-single-property-change pos 'field)))
        command))))

;; todo: error when entering a multiline function
;; check.integer <- function(N){
;;      is.integer(N) | !length(grep("[^[:digit:]]", as.character(N)))
;; }
(defun inferior-ess--goto-input-start:regexp ()
  "Move point to the begining of input skiping all continuation lines.
If in the output field, goes to the begining of previous input.
"
  (beginning-of-line)
  (unless (looking-at inferior-ess-prompt)
    (re-search-backward (concat "^" inferior-ess-prompt)))
  ;; at bol
  (when (and inferior-ess-secondary-prompt
             (looking-at inferior-ess-secondary-prompt))
    (while (and (> (forward-line -1) -1)
                (looking-at inferior-ess-secondary-prompt))))
  (unless (looking-at inferior-ess-prompt)
    (ess-error "Beggining of input not found"))
  (comint-skip-prompt)
  )

(defun inferior-ess--get-old-input:regexp ()
  "Return the ESS command surrounding point (use regexp)."
  ;;VS[03-09-2012]: This should not rise errors!! Troubles comint-interrupt-subjob
  (save-excursion
    (let* ((inhibit-field-text-motion t)
           command)
      (beginning-of-line)
      (when  (and inferior-ess-secondary-prompt
                  (looking-at inferior-ess-secondary-prompt))
        (inferior-ess--goto-input-start:regexp))
      (beginning-of-line)
      (if (looking-at inferior-ess-prompt) ; cust.var, might not include sec-prompt
          (progn
            (comint-skip-prompt)
            (setq command (buffer-substring-no-properties (point) (point-at-eol)))
            (when inferior-ess-secondary-prompt
              (while (progn (forward-line 1)
                            (looking-at inferior-ess-secondary-prompt))
                (re-search-forward inferior-ess-secondary-prompt (point-at-eol))
                (setq command (concat command "\n"
                                      (buffer-substring-no-properties (point) (point-at-eol))))
                ))
            (forward-line -1)
            (setq ess-temp-point (point)) ;; this is ugly, used by transcript
            command)
        (message "No command at this point")
        "")
      )))

(defun inferior-ess-get-old-input ()
  "Return the ESS command surrounding point."
  (if comint-use-prompt-regexp
      (inferior-ess--get-old-input:regexp)
    (inferior-ess--get-old-input:field))
  )

;;;*;;; Hot key commands

(defun ess-execute-objects (posn)
  "Send the objects() command to the ESS process.
By default, gives the objects at position 1.
A prefix argument toggles the meaning of `ess-execute-in-process-buffer'.
A prefix argument of 2 or more means get objects for that position.
A negative prefix argument gets the objects for that position
  and toggles `ess-execute-in-process-buffer' as well."
  (interactive "P")
  (ess-make-buffer-current)
  (let* ((num-arg (if (listp posn)
                      (if posn -1 1)
                    (prefix-numeric-value posn)))
         (the-posn (if (< num-arg 0) (- num-arg) num-arg))
         (invert (< num-arg 0))
         (the-command (format inferior-ess-objects-command the-posn ".*"))
         (the-message (concat ">>> Position "
                              (number-to-string the-posn)
                              " ("
                              (nth (1- the-posn) (ess-search-list))
                              ")\n")))
    (ess-execute the-command invert "S objects" the-message)))

;;;; S4 Version
;;;; soup-up the interactive usage: allow modifications to a default pattern
;;(defun ess-execute-objects (posn)
;;  "Send the `inferior-ess-objects-command' to the ESS process.
;;No prefix argument uses position 1 and pattern inferior-ess-objects-pattern.
;;A nonnegative prefix gets objects for that position and prompts for
;;  the pattern.
;;A negative prefix also toggles ess-execute-in-process-buffer."
;;  (interactive "P")
;;  (ess-make-buffer-current)
;;  (let* ((num-arg (if (listp posn) 1
;;                  (prefix-numeric-value posn)))
;;       (the-posn (if (< num-arg 0) (- num-arg) num-arg))
;;       (invert (< num-arg 0))
;;       (pattern (if current-prefix-arg (read-string "Pattern (.*): ")
;;                  inferior-ess-objects-pattern))
;;       (pattern (if (string= pattern "") ".*" pattern))
;;       (the-command (format inferior-ess-objects-command the-posn pattern))
;;       (the-message (concat ">>> Position "
;;                            the-posn
;;                            " ("
;;                            (nth (1- the-posn) (ess-search-list))
;;                            ") (pattern = "
;;                            pattern
;;                            ")\n")))
;;    (ess-execute the-command invert "S objects" the-message)))

(defun ess-execute-search (invert)
  "Send the `inferior-ess-search-list-command' command to the `ess-language' process.
 [search(..) in S]"
  (interactive "P")
  (ess-execute inferior-ess-search-list-command  invert "S search list"))

;; FIXME --- this *only* works in S / S-plus; not in R
;; -----     ("at least" is not assigned to any key by default)
(defun ess-execute-attach (dir &optional posn)
  "Attach a directory in the `ess-language' process with the attach() command.
When used interactively, user is prompted for DIR to attach and
prefix argument is used for POSN (or 2, if absent.)
Doesn't work for data frames."
  (interactive "Attach directory: \nP")
  (ess-execute (concat "attach(\""
                       (directory-file-name (expand-file-name dir))
                       "\""
                       (if posn (concat "," (number-to-string
                                             (prefix-numeric-value posn))))
                       ")") 'buffer)
  (ess-process-put 'sp-for-help-changed? t))

(defun ess-execute-screen-options ()
  "Cause S to set the \"width\" option to 1 less than the window width.
Also sets the \"length\" option to 99999.
This is a good thing to put in `ess-post-run-hook' --- for the S dialects."
  (interactive)
  (if (string= ess-language "S")
      (ess-eval-linewise (format "options(width=%d, length=99999)"
                                 (1- (window-width)))
                         nil nil nil 'wait-prompt)))

(defun ess-execute (command &optional invert buff message)
  "Send a command to the ESS process.
A newline is automatically added to COMMAND.  Prefix arg (or second arg
INVERT) means invert the meaning of
`ess-execute-in-process-buffer'.  If INVERT is 'buffer, output is
forced to go to the process buffer.  If the output is going to a
buffer, name it *BUFF*.  This buffer is erased before use.  Optional
fourth arg MESSAGE is text to print at the top of the buffer (defaults
to the command if BUFF is not given.)"
  (interactive (list
                (read-from-minibuffer "Execute> "
                                      nil
                                      ess-mode-minibuffer-map)
                current-prefix-arg))
  (ess-make-buffer-current)
  (let ((the-command (concat command "\n"))
        (buff-name (concat "*" (or buff "ess-output") "*"))
        (in-pbuff (if invert (or (eq invert 'buffer)
                                 (not ess-execute-in-process-buffer))
                    ess-execute-in-process-buffer)))
    (if in-pbuff
        (ess-eval-linewise the-command)
      (let ((buff (ess-create-temp-buffer buff-name)))
        (ess-command the-command buff);; sleep?
        (with-current-buffer buff
          (goto-char (point-min))
          (if message (insert message)
            (if buff nil
              ;; Print the command in the buffer if it has not been
              ;; given a special name
              (insert "> " the-command)))
          (setq ess-local-process-name ess-current-process-name))
        (ess-display-temp-buffer buff)))))

;;;*;;; Quitting

(defun ess-quit ()
  "Issue an exiting command to the inferior process, additionally
also running \\[ess-cleanup].  For R, runs \\[ess-quit-r], see there."
  (interactive)
  (if (string-equal ess-dialect "R")
      (ess-quit-r)
    ;; else:  non-R
    (ess-force-buffer-current "Process to quit: " nil 'no-autostart)
    (ess-make-buffer-current)
    (let ((sprocess (get-ess-process ess-current-process-name)))
      (if (not sprocess) (error "No ESS process running"))
      (when (yes-or-no-p (format "Really quit ESS process %s? " sprocess))
        (ess-cleanup)
        (goto-char (marker-position (process-mark sprocess)))
        (insert inferior-ess-exit-command)
        (process-send-string sprocess inferior-ess-exit-command)
        ;;SJE - suggest no need to rename buffer upon exit.
        ;;(rename-buffer (concat (buffer-name) "-exited") t)
        ))))

(defun ess-quit-r ()
  "Issue an exiting command to an inferior R process, and optionally clean up.
This version is for killing *R* processes; it asks the extra question
regarding whether the workspace image should be saved."
  (ess-force-buffer-current "Process to quit: " nil 'no-autostart)
  (ess-make-buffer-current)
  (let (cmd
        ;;Q     response
        (sprocess (get-ess-process ess-current-process-name)))
    (if (not sprocess) (error "No ESS process running"))
    ;;Q (setq response (completing-read "Save workspace image? "
    ;;Q                                 '( ( "yes".1) ("no" . 1) ("cancel" . 1))
    ;;Q                                 nil t))
    ;;Q (if (string-equal response "")
    ;;Q (setq response "default")); which will ask again (in most situations)
    ;;Q (unless (string-equal response "cancel")
    (ess-cleanup)
    ;;Q   (setq cmd (format "q(\"%s\")\n" response))
    (setq cmd "q()\n")
    (goto-char (marker-position (process-mark sprocess)))
    (process-send-string sprocess cmd)
    ;;(rename-buffer (concat (buffer-name) "-exited") t)
    ;;Q      )
    ))

(defun ess-abort ()
  "Kill the ESS process, without executing .Last or terminating devices.
If you want to finish your session, use \\[ess-quit] instead."
;;; Provided as a safety measure over the default binding of C-c C-z in
;;; comint-mode-map.
  (interactive)
  (ding)
  (message "WARNING: \\[inferior-ess-exit-command] will not be executed and graphics devices won't finish properly!")
  (sit-for 2)
  (if (yes-or-no-p "Still abort? ")
      (comint-quit-subjob)
    (message "Good move.")))

(defun ess-cleanup ()
  "Possibly kill or offer to kill, depending on the value of
`ess-S-quit-kill-buffers-p', all buffers associated with this ESS process.
Leaves you in the ESS process buffer.  It's a good idea to run this
before you quit.  It is run automatically by \\[ess-quit]."
  (interactive)
  (let ((the-procname (or (ess-make-buffer-current) ess-local-process-name)))
    (unless the-procname
      (error "I don't know which ESS process to clean up after!"))
    (when
        (or (eq ess-S-quit-kill-buffers-p t)
            (and
             (eq ess-S-quit-kill-buffers-p 'ask)
             (y-or-n-p
              (format
               "Delete all buffers associated with process %s? " the-procname))))
      (dolist (buf (buffer-list))
        (with-current-buffer buf
          ;; Consider buffers for which ess-local-process-name is
          ;; the same as the-procname
          (when (and (not (get-buffer-process buf))
                     ess-local-process-name
                     (equal ess-local-process-name the-procname))
            (kill-buffer buf)))))
    (ess-switch-to-ESS nil)))

(defun ess-kill-buffer-function ()
  "Function run just before an ESS process buffer is killed."
  ;; This simply deletes the buffers process to avoid an Emacs bug
  ;; where the sentinel is run *after* the buffer is deleted
  (let ((proc (get-buffer-process (current-buffer))))
    (if (processp proc) (delete-process proc))))

;;*;; Object name completion

;;;*;;; The user completion command
(defun ess-object-completion ()
  "Return completions at point in a format required by `completion-at-point-functions'. "
  (if (ess-make-buffer-current)
      (let* ((funstart (cdr (ess--funname.start)))
             (completions (ess-R-get-rcompletions funstart))
             (token (pop completions)))
        (when completions
          (list (- (point) (length token)) (point) completions)))
    (when (string-match "complete" (symbol-name last-command))
      (message "No ESS process associated with current buffer")
      nil)
    ))

(defun ess-complete-object-name ()
  "Perform completion on `ess-language' object preceding point.
Uses \\[ess-R-complete-object-name] when `ess-use-R-completion' is non-nil,
or \\[ess-internal-complete-object-name] otherwise."
  (interactive)
  (if (ess-make-buffer-current)
      (if ess-use-R-completion
          (ess-R-complete-object-name)
        (ess-internal-complete-object-name))
    ;; else give a message on second invocation
    (when (string-match "complete" (symbol-name last-command))
      (message "No ESS process associated with current buffer")
      nil)
    ))

(defun ess-complete-object-name-deprecated ()
  "Gives a deprecated message "
  (interactive)
  (ess-complete-object-name)
  (message "C-c TAB is deprecated, completions has been moved to [M-TAB] (aka C-M-i)")
  (sit-for 2 t)
  )

(defun ess-internal-complete-object-name ()
  "Perform completion on `ess-language' object preceding point.
The object is compared against those objects known by
`ess-get-object-list' and any additional characters up to ambiguity are
inserted.  Completion only works on globally-known objects (including
elements of attached data frames), and thus is most suitable for
interactive command-line entry, and not so much for function editing
since local objects (e.g. argument names) aren't known.

Use \\[ess-resynch] to re-read the names of the attached directories.
This is done automatically (and transparently) if a directory is
modified (S only!), so the most up-to-date list of object names is always
available.  However attached dataframes are *not* updated, so this
command may be necessary if you modify an attached dataframe."
  (interactive)
  (ess-make-buffer-current)
  (if (memq (char-syntax (preceding-char)) '(?w ?_))
      (let* ((comint-completion-addsuffix nil)
             (end (point))
             (buffer-syntax (syntax-table))
             (beg (unwind-protect
                      (save-excursion
                        (set-syntax-table ess-mode-syntax-table)
                        (backward-sexp 1)
                        (point))
                    (set-syntax-table buffer-syntax)))
             (full-prefix (buffer-substring beg end))
             (pattern full-prefix)
             ;; See if we're indexing a list with `$'
             (listname (if (string-match "\\(.+\\)\\$\\(\\(\\sw\\|\\s_\\)*\\)$"
                                         full-prefix)
                           (progn
                             (setq pattern
                                   (if (not (match-beginning 2)) ""
                                     (substring full-prefix
                                                (match-beginning 2)
                                                (match-end 2))))
                             (substring full-prefix (match-beginning 1)
                                        (match-end 1)))))
             ;; are we trying to get a slot via `@' ?
             (classname (if (string-match "\\(.+\\)@\\(\\(\\sw\\|\\s_\\)*\\)$"
                                          full-prefix)
                            (progn
                              (setq pattern
                                    (if (not (match-beginning 2)) ""
                                      (substring full-prefix
                                                 (match-beginning 2)
                                                 (match-end 2))))
                              (ess-write-to-dribble-buffer
                               (format "(ess-C-O-Name : slots..) : patt=%s"
                                       pattern))
                              (substring full-prefix (match-beginning 1)
                                         (match-end 1)))))
             (components (if listname
                             (ess-object-names listname)
                           (if classname
                               (ess-slot-names classname)
                             ;; Default case: It hangs here when
                             ;;    options(error=recover) :
                             (ess-get-object-list ess-current-process-name)))))
        ;; always return a non-nil value to prevent history expansions
        (or (comint-dynamic-simple-complete  pattern components) 'none))))

(defun ess-list-object-completions nil
  "List all possible completions of the object name at point."
  (interactive)
  (ess-complete-object-name))

;;;*;;; Support functions
(defun ess-extract-onames-from-alist (alist posn &optional force)
  "Return the object names in position POSN of ALIST.
ALIST is an alist like `ess-sl-modtime-alist'. POSN should be in 1 .. (length
ALIST).  If optional third arg FORCE is t, the corresponding element
of the search list is re-read. Otherwise it is only re-read if it's a
directory and has been modified since it was last read."
  (let* ((entry (nth (1- posn) alist))
         (dir (car entry))
         (timestamp (car (cdr entry)))
         (new-modtime (ess-dir-modtime dir)))
    ;; Refresh the object listing if necessary
    (if (or force (not (equal new-modtime timestamp)))
        (setcdr (cdr entry) (ess-object-names dir posn)))
    (cdr (cdr entry))))

(defun ess-dir-modtime (dir)
  "Return the last modtime if DIR is a directory, and nil otherwise."
  (and ess-filenames-map
       (file-directory-p dir)
       (nth 5 (file-attributes dir))))

(defun ess-object-modtime (object)
  "Return the modtime of the S object OBJECT (a string).
Searches along the search list for a file named OBJECT and returns its modtime
Returns nil if that file cannot be found, i.e., for R or any non-S language!"
  (let ((path (ess-search-list))
        result)
    (while (and (not result) path)
      (setq result (file-attributes
                    (concat (file-name-as-directory (car path))
                            object)))
      (setq path (cdr path)))
    (nth 5 result)))

(defun ess-modtime-gt (mod1 mod2)
  "Return t if MOD1 is later than MOD2."
  (and mod1
       (or (> (car mod1) (car mod2))
           (and (= (car mod1) (car mod2))
                (> (car (cdr mod1)) (car (cdr mod2)))))))

(defun ess-get-object-list (name &optional exclude-first)
  "Return a list of current S object names associated with process NAME,
using `ess-object-list' if that is non-nil.
If exclude-first is non-nil, don't return objects in first positon (.GlobalEnv)."
  (or ess-object-list ;; <<-  MM: this is now always(?) nil; we cache the *-modtime-alist
      (with-current-buffer (process-buffer (get-ess-process name))
        (ess-make-buffer-current)
        (ess-write-to-dribble-buffer (format "(get-object-list %s) .." name))
        (if (or (not ess-sl-modtime-alist)
                (ess-process-get 'sp-for-help-changed?))
            (progn (ess-write-to-dribble-buffer "--> (ess-get-modtime-list)\n")
                   (ess-get-modtime-list))
          ;;else
          (ess-write-to-dribble-buffer " using existing ess-sl-modtime-alist\n")
          )
        (let* ((alist ess-sl-modtime-alist)
               (i 2)
               (n (length alist))
               result)
          (ess-write-to-dribble-buffer (format " (length alist) : %d\n" n))
          (unless exclude-first
            ;; re-read of position 1 :
            (setq result (ess-extract-onames-from-alist alist 1 'force)))
          (ess-write-to-dribble-buffer
           (format " have re-read pos=1: -> length %d\n" (length result)))
          ;; Re-read remaining directories if necessary.
          (while (<= i n)
            (setq result
                  (append result
                          (ess-extract-onames-from-alist alist i)))
            (setq i (1+ i)))
          (setq ess-object-list (ess-uniq-list result))))))

(defun ess-get-words-from-vector (command &optional no-prompt-check wait)
  "Evaluate the S command COMMAND, which returns a character vector.
Return the elements of the result of COMMAND as an alist of
strings.  COMMAND should have a terminating newline. WAIT is
passed to `ess-command'.

To avoid truncation of long vectors, wrap your
command (%s) like this, or a version with explicit options(max.print=1e6):

local({ out <- try({%s}); print(out, max=1e6) })\n
"
  (let ((tbuffer (get-buffer-create
                  " *ess-get-words*")); initial space: disable-undo
        words)
    (ess-if-verbose-write (format "ess-get-words*(%s).. " command))
    (ess-command command tbuffer 'sleep no-prompt-check wait)
    (ess-if-verbose-write " [ok] ..")
    (with-current-buffer tbuffer
      (goto-char (point-min))
      ;; this is bad, only R specific test
      ;; (if (not (looking-at "[+ \t>\n]*\\[1\\]"))
      ;;     (progn (ess-if-verbose-write "not seeing \"[1]\".. ")
      ;;            (setq words nil)
      ;;            )
      (while (re-search-forward "\"\\(\\(\\\\\\\"\\|[^\"]\\)*\\)\"\\( \\|$\\)" nil t);match \"
        (setq words (cons (buffer-substring (match-beginning 1)
                                            (match-end 1)) words))))
    (ess-if-verbose-write
     (if (> (length words) 5)
         (format " |-> (length words)= %d\n" (length words))
       (format " |-> words= '%s'\n" words)))
    (reverse words)))

(defun ess-compiled-dir (dir)
  "Return non-nil if DIR is an S object directory with special files.
I.e. if the filenames in DIR are not representative of the objects in DIR."
  (or (file-exists-p (concat (file-name-as-directory dir) "___nonfile"))
      (file-exists-p (concat (file-name-as-directory dir) "__BIGIN"))
      (file-exists-p (concat (file-name-as-directory dir) "___NONFI"))))

(defun ess-object-names (obj &optional pos)
  "Return alist of S object names in directory (or object) OBJ.
If OBJ is a directory name (begins with `/') returns a listing of that dir.
   This may use the search list position POS if necessary.
If OBJ is an object name, returns result of S command names(OBJ).
If OBJ is nil or not a directory, POS must be supplied, and objects(POS) is returned.
In all cases, the value is an list of object names."

  ;; FIXME: in both cases below, use the same fallback "objects(POS)" -- merge!
  (if (and obj (file-accessible-directory-p obj))
      ;; Check the pre-compiled object list in ess-object-name-db first

      ;; FIXME: If used at all, ess-object-name-db should not only
      ;; -----  be used in the directory case !!
      (or (cdr-safe (assoc obj ess-object-name-db))
          ;; Take a directory listing
          (and ess-filenames-map
               ;; first try .Data subdirectory:
               ;;FIXME: move ".Data" or ``this function'' to ess-sp6-d.el etc:
               (let ((dir (concat (file-name-as-directory obj) ".Data")))
                 (if (not (file-accessible-directory-p dir))
                     (setq dir obj))
                 (and (not (ess-compiled-dir dir))
                      (directory-files dir))))
          ;; Get objects(pos) instead
          (and (or (ess-write-to-dribble-buffer
                    (format "(ess-object-names ..): directory %s not used\n" obj))
                   t)
               pos
               (ess-get-words-from-vector
                (format inferior-ess-objects-command pos))))
    ;; "else" should really give an error!
    ;; would need  pos = which(obj = search())

    ;; else
    (or (and obj  ;; want names(obj)
             (or (ess-write-to-dribble-buffer
                  (format "(ess-object-names obj=%s): no directory - trying names\n"
                          obj))
                 t)
             (ess-get-words-from-vector
              (format inferior-ess-safe-names-command obj)))
        (and (ess-write-to-dribble-buffer
              (format "(ess-object-names obj=%s): no dir.; -> objects()\n" obj))
             nil); must return nil
        ;; get objects(pos)
        (ess-get-words-from-vector
         (format inferior-ess-objects-command pos))))) ; had 2nd arg ".*"
                                        ; s4 needs 2
                                        ; args, rest only need 1 ?
                                        ; changes needed to allow for
                                        ; pattern argument to
                                        ; .SmodeObs

(defun ess-slot-names (obj)
  "Return alist of S4 slot names of S4 object OBJ."
  (ess-get-words-from-vector (format "slotNames(%s)\n" obj)))


;;; SJE: Wed 29 Dec 2004 --- remove this function.
;;; rmh: Wed 5 Jan 2005 --- bring it back for use on Windows
(defun ess-create-object-name-db ()
  "Create a database of object names in standard S directories.  This
database is saved in the file specified by `ess-object-name-db-file',
and is loaded when `ess-mode' is loaded. It defines the variable
`ess-object-name-db', which is used for completions.

Before you call this function, modify the S search list so that it contains
all the non-changing (i.e. system) S directories.  All positions of the search
list except for position 1 are searched and stored in the database.

After running this command, you should move ess-namedb.el to a directory in
the `load-path'."
  (interactive)
  (setq ess-object-name-db nil)
  (let ((search-list (cdr (ess-search-list)))
        (pos 2)
        name
        (buffer (get-buffer-create " *ess-db*"))
        (temp-object-name-db nil)
        (temp-object-name-db-file ess-object-name-db-file))

    (ess-write-to-dribble-buffer
     (format "(object db): search-list=%s \n " search-list))
    (while search-list
      (message "Searching %s" (car search-list))
      (setq temp-object-name-db (cons (cons (car search-list)
                                            (ess-object-names nil pos))
                                      temp-object-name-db))
      (setq search-list (cdr search-list))
      (ess-write-to-dribble-buffer
       (format "(object db): temp-obj-name-db=%s \n pos=%s"
               temp-object-name-db pos))
      (setq pos (1+ pos)))

    (with-current-buffer buffer
      (erase-buffer)
      (insert "(setq ess-object-name-db '")
      (prin1 temp-object-name-db (current-buffer))
      (insert ")\n")
      (setq name (expand-file-name ess-object-name-db-file))
      (write-region (point-min) (point-max) name)
      (message "Wrote %s" name))
    (kill-buffer buffer)
    (setq ess-object-name-db temp-object-name-db)))

(defun ess-resynch nil
  "Reread all directories/objects in variable `ess-search-list' to
form completions."
  (interactive)

  (if (ess-make-buffer-current) nil
    (error "Not an ESS process buffer"))
  (setq ess-sl-modtime-alist nil)
  (setq ess-object-list nil)
  (setq ess-object-name-db nil)         ; perhaps it would be better to reload?
  (ess-process-put 'sp-for-help-changed? t)
  (ess-get-modtime-list))

(defun ess-filename-completion ()
  ;; > emacs 24
  "Return completion only within string or comment."
  (save-restriction ;; explicitely handle inferior-ess
    (ignore-errors
      (when (and (eq major-mode 'inferior-ess-mode)
                 (> (point) (process-mark (get-buffer-process (current-buffer)))))
        (narrow-to-region (process-mark (get-buffer-process (current-buffer)))
                          (point-max))))
    (when (ess-inside-string-or-comment-p (point))
      (append (comint-filename-completion) '(:exclusive no)))))


(defun ess-complete-filename ()
  "Do file completion only within strings."
  (save-restriction ;; explicitely handle inferior-ess
    (ignore-errors
      (when (and (eq major-mode 'inferior-ess-mode)
                 (> (point) (process-mark (get-buffer-process (current-buffer)))))
        (narrow-to-region (process-mark (get-buffer-process (current-buffer)))
                          (point-max))))
    (when (or (ess-inside-string-or-comment-p (point))) ;; usable within ess-mode as well
      (comint-dynamic-complete-filename))))

(defun ess-after-pathname-p nil
  ;; Heuristic: after partial pathname if it looks like we're in a
  ;; string, and that string looks like a pathname. Not the best for
  ;; use with unix() (or it's alias, !). Oh well.
  (save-excursion
    (save-match-data
      (let ((opoint (point)))
        (and (re-search-backward "\\(\"\\|'\\)[~/#$.a-zA-Z0-9][^ \t\n\"']*"
                                 nil t)
             (eq opoint (match-end 0)))))))

;;*;; Functions handling the search list

(defun ess-search-list (&optional force-update)
  "Return the current search list as a list of strings.
Elements which are apparently directories are expanded to full dirnames.
Don't try to use cache if FORCE-UPDATE is non-nil.

Is *NOT* used by \\[ess-execute-search],
but by \\[ess-resynch], \\[ess-get-object-list], \\[ess-get-modtime-list],
\\[ess-execute-objects], \\[ess-object-modtime], \\[ess-create-object-name-db],
and (indirectly) by \\[ess-get-help-files-list]."
  (with-current-buffer
      (get-ess-buffer ess-current-process-name);to get *its* local vars
    (let ((result nil)
          (slist (ess-process-get 'search-list))
          (tramp-mode nil)) ;; hack for bogus file-directory-p below
      (if (and slist
               (not force-update)
               (not (ess-process-get 'sp-for-help-changed?)))
          slist
        ;; else, re-compute:
        (ess-write-to-dribble-buffer " (ess-search-list ... ) ")
        (let ((tbuffer (get-buffer-create " *search-list*"))
              (homedir ess-directory)
              (my-search-cmd inferior-ess-search-list-command); from ess-buffer
              elt)
          (ess-command my-search-cmd tbuffer 0.05); <- sleep for dde only; does (erase-buffer)
          (with-current-buffer tbuffer
            ;; guaranteed by the initial space in its name: (buffer-disable-undo)
            (goto-char (point-min))
            (ess-write-to-dribble-buffer
             (format "after '%s', point-max=%d\n" my-search-cmd (point-max)))
            (while (re-search-forward "\"\\([^\"]*\\)\"" nil t)
              (setq elt (buffer-substring (match-beginning 1) (match-end 1)))
              ;;Dbg: (ess-write-to-dribble-buffer (format "  .. elt= %s \t" elt))
              (if (and (string-match "^[^/]" elt)
                       (file-directory-p (concat ess-directory elt)))
                  (progn
                    ;;Dbg: (ess-write-to-dribble-buffer "*IS* directory\n")
                    (setq elt (concat homedir elt)))
                ;;else
                ;;dbg
                ;;-             (ess-write-to-dribble-buffer "not dir.\n")
                )
              (setq result (append result (list elt))))
            (kill-buffer tbuffer)))
        result))))

;;; ess-sl-modtime-alist is a list with elements as follows:
;;;  * key             (directory or object name)
;;;  * modtime         (list of 2 integers)
;;;  * name, name ...  (accessible objects in search list posn labeled by key)
;;; It is a buffer-local variable (belonging to e.g. *R*, *S+6*, .. etc)
;;; and has the same number of elements and is in the same order as the
;;; S search list

(defun ess-get-modtime-list ()
  "Record the modification times of the directories in the search list,
and the objects in those directories.
The result is stored in `ess-sl-modtime-alist'."
  ;; Operation applies to process of current buffer
  (let* ((searchlist (ess-search-list))
         (index 1)
         posn
         newalist)
    (while searchlist
      (setq posn (car searchlist))
      (setq newalist
            (append
             newalist
             (list (or (assoc posn ess-sl-modtime-alist)
                       (append
                        (list posn (ess-dir-modtime posn))
                        (prog2
                            (message "Forming completions for %s..." posn)
                            (ess-object-names posn index)
                          (message "Forming completions for %s...done" posn)
                          ))))))
      (setq index (1+ index))
      (setq searchlist (cdr searchlist)))
    ;;DBG:
    (ess-write-to-dribble-buffer
     (format "(ess-get-modtime-list): created new alist of length %d\n"
             (length newalist)));; todo : also give length of components!

    (setq ess-sl-modtime-alist newalist)))


(defun ess-search-path-tracker (str)
  "Check if input STR changed the search path.
This function monitors user input to the inferior ESS process so
that Emacs can keep the process variable 'search-list' up to
date. `ess-completing-read' in \\[ess-read-object-name] uses this
list indirectly when it prompts for help or for an object to
dump.

From ESS 12.09 this is not necessary anymore, as the search path
is checked on idle time. It is kept for robustness and backward
compatibility only."
  (when ess-change-sp-regexp
    (if (string-match ess-change-sp-regexp str)
        (ess-process-put 'sp-for-help-changed? t))))

 ; Miscellaneous routines

;;;*;;; Routines for reading object names
(defun ess-read-object-name (p-string)
  "Read an S object name from the minibuffer with completion, and return it.
P-STRING is the prompt string."
  (let* ((default (ess-read-object-name-dump))
         (object-list (ess-get-object-list ess-local-process-name))
         (spec (ess-completing-read p-string object-list nil nil nil nil default)))
    (list (cond
           ((string= spec "") default)
           (t spec)))))

(defun ess-read-object-name-default ()
  "Return the object name at point, or nil if none."
  (condition-case ()
      (save-excursion
        ;; The following line circumvents an 18.57 bug in following-char
        (if (eobp) (backward-char 1)) ; Hopefully buffer is not empty!
        ;; Get onto a symbol
        (catch 'nosym ; bail out if there's no symbol at all before point
          (while (/= (char-syntax (following-char)) ?w)
            (if (bobp) (throw 'nosym nil) (backward-char 1)))
          (let*
              ((end (progn (forward-sexp 1) (point)))
               (beg (progn (backward-sexp 1) (point))))
            (buffer-substring-no-properties beg end))))
    (error nil)))

(defun ess-read-object-name-dump ()
  "Return the object name at point, or \"Temporary\" if none."
  (condition-case ()
      (save-excursion
        ;; The following line circumvents an 18.57 bug in following-char
        (if (eobp) (backward-char 1)) ; Hopefully buffer is not empty!
        ;; Get onto a symbol
        (catch 'nosym ; bail out if there's no symbol at all before point
          (while (/= (char-syntax (following-char)) ?w)
            (if (bobp) (throw 'nosym nil) (backward-char 1)))
          (let*
              ((end (progn (forward-sexp 1) (point)))
               (beg (progn (backward-sexp 1) (point)))
               (object-name (buffer-substring beg end)))
            (or object-name "Temporary"))))
    (error nil)))

;;;; start of ess-smart-operators
;;;; inspired by slime repl shortcuts

(defvar ess--handy-history nil)

(defun ess-handy-commands ()
  "Request and execute a command from `ess-handy-commands' list."
  (interactive)
  (let* ((commands (or ess--local-handy-commands
                       ess-handy-commands))
         (hist (and (assoc (car ess--handy-history)
                           commands)
                    (car ess--handy-history))))
    (call-interactively
     (cdr (assoc (ess-completing-read "Execute"
                                      (sort (mapcar 'car commands)
                                            'string-lessp) nil t nil
                                            'ess--handy-history hist)
                 commands)))))

(defun ess-smart-comma ()
  "If comma is invoked at the process marker of an ESS inferior
buffer, request and execute a command from `ess-handy-commands'
list."
  (interactive)
  (let ((proc (get-buffer-process (current-buffer))))
    (if (and proc
             (eq (point) (marker-position (process-mark proc))))
        (ess-handy-commands)
      (if ess-smart-operators
          (progn
            (delete-horizontal-space)
            (insert ", "))
        (insert ","))
      )))



 ; directories

(defun ess-set-working-directory (path &optional no-error)
  "Set the current working directory to PATH for both ESS
subprocess and Emacs buffer `default-directory'."
  (interactive "DChange working directory to: ")
  (if ess-setwd-command
      (when (and (file-exists-p path)
                 (ess-command (format ess-setwd-command path))
                 ;; use file-name-as-directory to ensure it has trailing /
                 (setq default-directory (file-name-as-directory path))))
    (unless no-error
      (error "Not implemented for dialect %s" ess-dialect))))

(defalias 'ess-change-directory 'ess-set-working-directory)

(defun ess-get-working-directory (&optional no-error)
  "Retrive the current working directory from the current ess process."
  (if ess-getwd-command
      (car (ess-get-words-from-vector ess-getwd-command))
    (unless no-error
      (error "Not implemented for dialect %s" ess-dialect))))


(defun ess-synchronize-dirs ()
  "Set Emacs' current directory to be the same as the subprocess directory.
Used in `ess-idle-timer-functions'."
  (when (and ess-can-eval-in-background
             ess-getwd-command)
    (ess-when-new-input last-sync-dirs
      (ess-if-verbose-write "\n(ess-synchronize-dirs)\n")
      (setq default-directory
            (car (ess-get-words-from-vector ess-getwd-command)))
      default-directory
      )))

(defun ess-dirs ()
  "Set Emacs' current directory to be the same as the *R* process.
"
  ;; Note: This function is not necessary anymore. The Emacs
  ;; default-directory and subprocess working directory are
  ;; synchronized automatically.
  (interactive)
  (let ((dir (car (ess-get-words-from-vector "getwd()\n"))))
    (message "(ESS / default) directory: %s" dir)
    (setq default-directory (file-name-as-directory dir))))

;; (make-obsolete 'ess-dirs 'ess-synchronize-dirs "ESS 12.09")

;; search path
(defun ess--mark-search-list-as-changed ()
  "Internal. Marks all the search-list related variables as
changed."
  ;; other guys might track their own
  (ess-process-put 'sp-for-help-changed? t)
  (ess-process-put 'sp-for-ac-changed? t)
  )

(defun ess-cache-search-list ()
  "Used in `ess-idle-timer-functions', to set
search path related variables."
  (when (and ess-can-eval-in-background
             inferior-ess-search-list-command)
    (ess-when-new-input last-cache-search-list
      (let ((path (ess-search-list 'force))
            (old-path (process-get *proc* 'search-list)))
        (when (not (equal path old-path))
          (process-put *proc* 'search-list path)
          (ess--mark-search-list-as-changed)
          path
          )))))


;;*;; Temporary buffer handling

;; (defun ess-create-temp-buffer (name)
;;  "Create an empty buffer called NAME, but doesn't display it."
;;  (let ((buff (get-buffer-create name)))
;;    (save-excursion
;;      (set-buffer buff)
;;      (erase-buffer))
;;    buff))


;; Ed Kademan's version:
;; From: Ed Kademan <kademan@phz.com>
;; Subject: Re: ess-mode 5.1.16; search list
;; To: rossini@biostat.washington.edu (A.J. Rossini)
;; Cc: Martin Maechler <maechler@stat.math.ethz.ch>, ess-bugs@stat.math.ethz.ch
;; Date: 26 Jul 2000 16:12:12 -0400

;; Dear Tony Rossini,

;; I was having trouble looking at the search list under ess.  When I
;; started up multiple inferior processes---each for a different
;; dialect---ess-mode would issue the wrong variant of the "search"
;; command when I typed C-c C-s.  In case it is useful let me tell you
;; what I did to get it to work for me.

;; I added the component:
;;  (inferior-ess-search-list-command . "search()\n")
;; to S+3-customize-alist and R-customize-alist, and then I redefined the
;; ess-create-temp-buffer function as follows:
(defun ess-create-temp-buffer (name)
  "Create an empty buffer called NAME."
  (let ((buff (get-buffer-create name))
        (elca (eval ess-local-customize-alist)))
    (with-current-buffer buff
      (erase-buffer)
      (ess-setq-vars-local elca buff))
    buff))
;;These two steps seem to insure that the temporary buffer in which the
;;search results appear has the correct version of the local variables.
;;I am not that well acquainted with the ess code and don't know whether
;;this is a good fundamental way of fixing the problem, or even whether
;;or not this breaks some other feature of ess-mode that I never use.
;;Thanks for listening.
;;Ed K.
;;--
;;Ed Kademan              508.651.3700
;;PHZ Capital Partners    508.653.1745 (fax)
;;321 Commonwealth Road   <kademan@phz.com>
;;Wayland, MA 01778



(defun ess-display-temp-buffer (buff)
  "Display the buffer BUFF using `temp-buffer-show-function' and respecting
`ess-display-buffer-reuse-frames'."
  (let ((display-buffer-reuse-frames ess-display-buffer-reuse-frames))
    (funcall (or temp-buffer-show-function 'display-buffer) buff)))

;;*;; Error messages

(defun ess-error (msg)
  "Something bad has happened.
Display the S buffer, and cause an error displaying MSG."
  (display-buffer (process-buffer (get-ess-process ess-current-process-name)))
  (error msg))

 ; Provide package

(provide 'ess-inf)

 ; Local variables section

;;; This file is automatically placed in Outline minor mode.
;;; The file is structured as follows:
;;; Chapters:     ^L ;
;;; Sections:    ;;*;;
;;; Subsections: ;;;*;;;
;;; Components:  defuns, defvars, defconsts
;;;              Random code beginning with a ;;;;* comment

;;; Local variables:
;;; mode: emacs-lisp
;;; outline-minor-mode: nil
;;; mode: outline-minor
;;; outline-regexp: "\^L\\|\\`;\\|;;\\*\\|;;;\\*\\|(def[cvu]\\|(setq\\|;;;;\\*"
;;; End:

;;; ess-inf.el ends here<|MERGE_RESOLUTION|>--- conflicted
+++ resolved
@@ -1176,11 +1176,7 @@
   (inferior-ess-mark-as-busy process)
   (if (fboundp (buffer-local-value 'ess-send-string-function
                                    (current-buffer)))
-<<<<<<< HEAD
-      ;; sending function is overloaded
-=======
       ;; overloading
->>>>>>> 2194ec73
       (funcall ess-send-string-function process string visibly)
     (when (and (eq visibly t)
                (null inferior-ess-secondary-prompt)) ; cannot evaluate visibly
