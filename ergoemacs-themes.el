;;; ergoemacs-themes.el --- ErgoEmacs keybindings and themes -*- lexical-binding: t -*-

;; Copyright © 2013-2015 Free Software Foundation, Inc.

;; Maintainer: Matthew L. Fidler
;; Authors: Matthew L. Fidler, Xah Lee, Drew Adams
;; Keywords: convenience

;; ErgoEmacs is free software: you can redistribute it and/or modify
;; it under the terms of the GNU General Public License as published
;; by the Free Software Foundation, either version 3 of the License,
;; or (at your option) any later version.

;; ErgoEmacs is distributed in the hope that it will be useful, but
;; WITHOUT ANY WARRANTY; without even the implied warranty of
;; MERCHANTABILITY or FITNESS FOR A PARTICULAR PURPOSE.  See the GNU
;; General Public License for more details.

;; You should have received a copy of the GNU General Public License
;; along with ErgoEmacs.  If not, see <http://www.gnu.org/licenses/>.

;;; Commentary:

;; 

;; Todo:

;; 

;;; Code:
(eval-when-compile 
  (require 'cl)
  (require 'ergoemacs-macros))

(declare-function ergoemacs-theme-component--create-component "ergoemacs-theme")
(declare-function ergoemacs-component-struct--create-component "ergoemacs-component")
(declare-function ergoemacs-translate--create "ergoemacs-translate")
(declare-function ergoemacs-key-description--unicode-char "ergoemacs-key-description")
(declare-function ergoemacs-require "ergoemacs-lib")

(defvar ergoemacs-theme-hash)
(defvar ergoemacs-theme-component-hash)
(defvar ergoemacs-translation-hash)
(defvar ergoemacs-component-hash)
(defvar ergoemacs--component-file-mod-time-list)

(autoload 'dired-jump "dired-x" nil t)

(require 'advice)

;; (ergoemacs-package undo-tree
;;     :ensure t
;;     (global-undo-tree-mode 1))

;; (ergoemacs-package persistent-soft
;;     :ensure t)

(ergoemacs-component standard-vars ()
  "Enabled/changed variables/modes"
  (setq org-CUA-compatible t
        org-support-shift-select t
        set-mark-command-repeat-pop t
        org-special-ctrl-a/e t
        ido-vertical-define-keys 'C-n-C-p-up-down-left-right
        scroll-error-top-bottom t
        initial-scratch-message (substitute-command-keys ";; This buffer is for notes you don't want to save, and for Lisp evaluation.\n;; If you want to create a file, visit that file with \\[find-file],\n;; then enter the text in that file's own buffer.")
        ;; Remove tutorial and guided tour, since the keys don't apply...
        fancy-startup-text
        `((:face (variable-pitch font-lock-comment-face)
                 "Welcome to "
                 :link ("GNU Emacs"
                        ,(lambda (_button) (browse-url "http://www.gnu.org/software/emacs/"))
                        "Browse http://www.gnu.org/software/emacs/")
                 ", one component of the "
                 :link
                 ,(lambda ()
                    (if (eq system-type 'gnu/linux)
                        `("GNU/Linux"
                          ,(lambda (_button) (browse-url "http://www.gnu.org/gnu/linux-and-gnu.html"))
                          "Browse http://www.gnu.org/gnu/linux-and-gnu.html")
                      `("GNU" ,(lambda (_button) (describe-gnu-project))
                        "Display info on the GNU project")))
                 " operating system.\n\n"
                 "\n"
                 ;; :link ("Emacs Guided Tour"
                 ;;        ,(lambda (_button)
                 ;;           (browse-url "http://www.gnu.org/software/emacs/tour/"))
                 ;;        "Browse http://www.gnu.org/software/emacs/tour/")
                 ;; "\tOverview of Emacs features at gnu.org\n"
                 :link ("View Emacs Manual" ,(lambda (_button) (info-emacs-manual)))
                 "\tView the Emacs manual using Info\n"
                 :link ("Absence of Warranty" ,(lambda (_button) (describe-no-warranty)))
                 "\tGNU Emacs comes with "
                 :face (variable-pitch (:slant oblique))
                 "ABSOLUTELY NO WARRANTY\n"
                 :face variable-pitch
                 :link ("Copying Conditions" ,(lambda (_button) (describe-copying)))
                 "\tConditions for redistributing and changing Emacs\n"
                 :link ("Ordering Manuals" ,(lambda (_button) (view-order-manuals)))
                 "\tPurchasing printed copies of manuals\n"
                 "\n"))
        ;;
        fancy-about-text
        `((:face (variable-pitch font-lock-comment-face)
                 "This is "
                 :link ("GNU Emacs"
                        ,(lambda (_button) (browse-url "http://www.gnu.org/software/emacs/"))
                        "Browse http://www.gnu.org/software/emacs/")
                 ", one component of the "
                 :link
                 ,(lambda ()
                    (if (eq system-type 'gnu/linux)
                        `("GNU/Linux"
                          ,(lambda (_button)
                             (browse-url "http://www.gnu.org/gnu/linux-and-gnu.html"))
                          "Browse http://www.gnu.org/gnu/linux-and-gnu.html")
                      `("GNU" ,(lambda (_button) (describe-gnu-project))
                        "Display info on the GNU project.")))
                 " operating system.\n"
                 :face (variable-pitch font-lock-builtin-face)
                 "\n"
                 ,(lambda () (emacs-version))
                 "\n"
                 :face (variable-pitch (:height 0.8))
                 ,(lambda () emacs-copyright)
                 "\n\n"
                 :face variable-pitch
                 :link ("Authors"
                        ,(lambda (_button)
                           (view-file (expand-file-name "AUTHORS" data-directory))
                           (goto-char (point-min))))
                 "\tMany people have contributed code included in GNU Emacs\n"
                 :link ("Contributing"
                        ,(lambda (_button)
                           (view-file (expand-file-name "CONTRIBUTE" data-directory))
                           (goto-char (point-min))))
                 "\tHow to contribute improvements to Emacs\n"
                 "\n"
                 :link ("GNU and Freedom" ,(lambda (_button) (describe-gnu-project)))
                 "\tWhy we developed GNU Emacs, and the GNU operating system\n"
                 :link ("Absence of Warranty" ,(lambda (_button) (describe-no-warranty)))
                 "\tGNU Emacs comes with "
                 :face (variable-pitch (:slant oblique))
                 "ABSOLUTELY NO WARRANTY\n"
                 :face variable-pitch
                 :link ("Copying Conditions" ,(lambda (_button) (describe-copying)))
                 "\tConditions for redistributing and changing Emacs\n"
                 :link ("Getting New Versions" ,(lambda (_button) (describe-distribution)))
                 "\tHow to obtain the latest version of Emacs\n"
                 :link ("Ordering Manuals" ,(lambda (_button) (view-order-manuals)))
                 "\tBuying printed manuals from the FSF\n"
                 "\n"
                 ;; :link ("Emacs Guided Tour"
                 ;;        ,(lambda (_button)
                 ;;           (browse-url "http://www.gnu.org/software/emacs/tour/"))
                 ;;        "Browse http://www.gnu.org/software/emacs/tour/")
                 ;; "\tSee an overview of Emacs features at gnu.org"
		 )))
  (add-hook 'dirtrack-directory-change-hook 'ergoemacs-shell-here-directory-change-hook)
  (add-hook 'kill-buffer-hook 'ergoemacs-save-buffer-to-recently-closed)
  (add-hook 'shell-mode-hook 'ergoemacs-shell-here-hook)
  (add-hook 'eshell-post-command-hook 'ergoemacs-shell-here-directory-change-hook)
  ;; (dolist (hook '(dired-after-readin-hook after-change-major-mode-hook))
  ;;   (add-hook hook 'ergoemacs-setup-local-prefixes))
  (shift-select-mode t)
  (delete-selection-mode 1)
  (setq recentf-menu-before "Close"
        recentf-menu-items-for-commands
        (list
         ["Open Last Closed"
          ergoemacs-open-last-closed
          :help "Remove duplicates, and obsoletes files from the recent list"
          :active t]
         ["Cleanup list"
          recentf-cleanup
          :help "Remove duplicates, and obsoletes files from the recent list"
          :active t]
         ["Edit list..."
          recentf-edit-list
          :help "Manually remove files from the recent list"
          :active t]
         ["Save list now"
          recentf-save-list
          :help "Save the list of recently opened files now"
          :active t]
         ["Options..."
          (customize-group "recentf")
          :help "Customize recently opened files menu and options"
          :active t]))
  (recentf-mode (if noninteractive -1 1))
  ;; (setq cua--rectangle-modifier-key ergoemacs-cua-rect-modifier)
  ;; (setq cua--rectangle-keymap (make-sparse-keymap))
  ;; (setq cua--rectangle-initialized nil)
  ;; (setq cua--keymap-alist
  ;; 	(progn
  ;; 	  (cua--init-rectangles)
  ;; 	  `((cua--ena-prefix-override-keymap . ,cua--prefix-override-keymap)
  ;; 	    (cua--ena-prefix-repeat-keymap . ,cua--prefix-repeat-keymap)
  ;; 	    (cua--ena-cua-keys-keymap . ,cua--cua-keys-keymap)
  ;; 	    (cua--ena-global-mark-keymap . ,cua--global-mark-keymap)
  ;; 	    (cua--rectangle . ,cua--rectangle-keymap)
  ;; 	    (cua--ena-region-keymap . ,cua--region-keymap)
  ;; 	    (cua-mode . ,cua-global-keymap))))
  )

(ergoemacs-component save-options-on-exit ()
  "Save emacs options on exit"
  (add-hook 'kill-emacs-hook 'ergoemacs-exit-customize-save-customized))

;;; Fixed components
(ergoemacs-component standard-fixed ()
  "Standard Fixed Shortcuts"
  :variable-reg nil ;; No variable keys
  (global-set-key [tool-bar kill-buffer] 'ergoemacs-close-current-buffer)
  (global-set-key (kbd "C-n") 'ergoemacs-new-empty-buffer)
  
  (global-set-key (kbd "C-x C-f") nil) ;; Remove Emacs Method
  (global-set-key (kbd "C-o") ("C-o" :emacs))
  (global-set-key (kbd "C-S-o") 'ergoemacs-open-in-desktop)

  (global-set-key (kbd "C-S-t") 'ergoemacs-open-last-closed)
  (global-set-key (kbd "C-w") 'ergoemacs-close-current-buffer)

  (global-set-key (kbd "C-s") nil) ;; Search Forward
  (global-set-key (kbd "C-f") ("C-s" :emacs))

  (global-set-key (kbd "C-x C-s") nil) ;; Save File
  (global-set-key (kbd "C-s") ("C-x C-s" :emacs))
  
  (global-set-key (kbd "C-x C-w") nil) ;; Write File
  (global-set-key (kbd "C-S-s") ("C-x C-w" :emacs))

  (global-set-key (kbd "C-p") 'ergoemacs-print-buffer-confirm)

  (global-set-key (kbd "C-x h") nil) ;; Mark whole buffer
  (global-set-key (kbd "C-a") ("C-x h" :emacs))
  
  (global-set-key (kbd "C-z") 'undo)

  ;; Take out undo-tree's redo bindings
  (define-key undo-tree-map (kbd "C-?") nil)
  (define-key undo-tree-map (kbd "M-_") nil)
  
  (global-set-key (kbd "C-S-z") '(redo undo-tree-redo ergoemacs-redo))
  (global-set-key (kbd "M-S-z") '(redo undo-tree-redo ergoemacs-redo))
  (global-set-key (kbd "<S-delete>") 'ergoemacs-cut-line-or-region)
  (if (not (eq ergoemacs-handle-ctl-c-or-ctl-x 'only-C-c-and-C-x))
      (global-set-key (kbd "C-c <ergoemacs-timeout>")
                      'ergoemacs-copy-line-or-region)
    )
  (global-set-key (kbd "<C-insert>") 'ergoemacs-copy-line-or-region)
  (global-set-key (kbd "C-S-v") 'ergoemacs-paste-cycle)
  
  (global-set-key (kbd "<S-insert>") 'ergoemacs-paste)
  (global-set-key (kbd "C-v") 'ergoemacs-paste)

  ;; Navigation
  (global-set-key (kbd "C-S-n") 'make-frame-command)

  ;; Text editing
  
  ;; the Del key for forward  delete. Needed if C-d is set to nil.
  (global-set-key (kbd "<delete>") 'delete-char ) 

  (global-set-key (kbd "<M-delete>") 'kill-word)
  (global-set-key (kbd "<C-delete>") 'kill-word)

  (global-set-key (kbd "<home>") 'move-beginning-of-line)
  (global-set-key (kbd "<end>") 'move-end-of-line)
  
  (global-set-key (kbd "<C-home>") 'beginning-of-buffer)
  (global-set-key (kbd "<C-end>") 'end-of-buffer)

  (global-set-key (kbd "<C-left>") 'backward-word)
  (global-set-key (kbd "<C-right>") 'forward-word)

  (global-set-key (kbd "<M-up>") 'ergoemacs-backward-block)
  (global-set-key (kbd "<M-down>") 'ergoemacs-forward-block)

  ;; C-H is search and replace.

  ;; C-1 to C-9 should be switch tab...  Same as in Google chrome.
  ;; C-T should be new tab.

  ;; Refresh should be <f5>; erogemacs uses <f5>.
  ;; C-r also should be refresh
  (global-set-key (kbd "<f5>") 'revert-buffer)
  (global-set-key (kbd "C-r") 'revert-buffer)
  
  ;; Text Formatting
  ;; Upper/Lower case toggle.

  ;; Ergoemacs fixed keys...
  
  (global-set-key (kbd "<M-f4>") 'ergoemacs-delete-frame) ;; Alt+f4 should work.
  
   ; Alt+→
  ;; Allow shift selection
  (global-set-key (kbd "<S-down-mouse-1>") 'mouse-save-then-kill)
  (global-set-key (kbd "<S-mouse-1>") 'ignore)
  (global-set-key (kbd "C-+") 'text-scale-increase)
  (global-set-key (kbd "C-=") 'text-scale-increase)
  (global-set-key (kbd "C--") 'text-scale-decrease)
  (global-set-key (kbd "C-_") 'text-scale-decrease)
  (global-set-key (kbd "C-.") 'keyboard-quit)
  (global-set-key (kbd "C->") 'keyboard-quit)
  (global-set-key (kbd "C-") 'keyboard-quit)
  (global-set-key (kbd "C-/") 'info)
  (global-set-key (kbd "C-0") 'ergoemacs-text-scale-normal-size)
  (global-set-key (kbd "C-)") 'ergoemacs-text-scale-normal-size)
  (global-set-key (kbd "C-<next>") 'ergoemacs-next-user-buffer)
  (global-set-key (kbd "C-<pause>") 'kill-compilation) ; stop compilation/find/grep
  (global-set-key (kbd "C-<prior>") 'ergoemacs-previous-user-buffer)
  (global-set-key (kbd "C-?") 'info)
  (global-set-key (kbd "C-S-<next>") 'ergoemacs-next-emacs-buffer)
  (global-set-key (kbd "C-S-<prior>") 'ergoemacs-previous-emacs-buffer)
  (global-set-key (kbd "C-S-f") 'occur)
  
  (global-set-key (kbd "C-S-o") 'ergoemacs-open-in-external-app)
  (global-set-key (kbd "C-S-s") 'write-file)
  (global-set-key (kbd "C-S-t") 'ergoemacs-open-last-closed)
  
  (global-set-key (kbd "C-S-w") 'delete-frame)
  
  (global-set-key (kbd "C-`") 'other-frame)
  (global-set-key (kbd "C-~") 'other-frame)
  (global-set-key (kbd "C-a") 'mark-whole-buffer)
  (global-set-key (kbd "C-f") 'isearch-forward)
  (global-set-key (kbd "C-l") 'goto-line)
  (global-set-key (kbd "C-n") 'ergoemacs-new-empty-buffer)
  (global-set-key (kbd "C-o") 'find-file)
  (global-set-key (kbd "C-p") 'ergoemacs-print-buffer-confirm)

  (global-set-key (kbd "C-x k") nil)
  (global-set-key (kbd "C-w") 'ergoemacs-close-current-buffer)
  (if (not (eq ergoemacs-handle-ctl-c-or-ctl-x 'only-C-c-and-C-x))
      (global-set-key (kbd "C-x <ergoemacs-timeout>") 'ergoemacs-cut-line-or-region)
    )
  (global-set-key (kbd "C-x C-b") 'ibuffer)
  (global-set-key (kbd "C-y") '(redo undo-tree-redo ergoemacs-redo) "↷ redo")
  
  (global-set-key (kbd "M-S-<next>") 'forward-page)
  (global-set-key (kbd "M-S-<prior>") 'backward-page)

  ;; Mode specific changes

  ;; For term, do not bind anything that modifies the buffer, like
  ;; cut, undo, and redo.  The only exception is paste.  Paste-cycle
  ;; is not bound, because it would require deleting and inserting
  ;; text.
  ;;
  ;; Also, do not bind any special keys like <insert> or <prior>.
  ;; They get passed into term.
  (define-key term-raw-map (kbd "C-n") 'ergoemacs-new-empty-buffer)
  (define-key term-raw-map (kbd "C-o") ("C-o" :emacs))
  (define-key term-raw-map (kbd "C-S-o") 'ergoemacs-open-in-desktop)
  (define-key term-raw-map (kbd "C-S-t") 'ergoemacs-open-last-closed)
  (define-key term-raw-map (kbd "C-w") 'ergoemacs-close-current-buffer)
  (define-key term-raw-map (kbd "C-f") ("C-s" :emacs))
  (define-key term-raw-map (kbd "C-s") ("C-x C-s" :emacs))
  (define-key term-raw-map (kbd "C-S-s") ("C-x C-w" :emacs))
  (define-key term-raw-map (kbd "C-p") 'ergoemacs-print-buffer-confirm)
  (define-key term-raw-map (kbd "C-a") ("C-x h" :emacs))
  (define-key term-raw-map (kbd "C-S-n") 'make-frame-command)
  (define-key term-raw-map (kbd "C-+") 'text-scale-increase)
  (define-key term-raw-map (kbd "C--") 'text-scale-decrease)
  (define-key term-raw-map (kbd "C-.") 'keyboard-quit)
  (define-key term-raw-map (kbd "C-/") 'info)
  (define-key term-raw-map (kbd "C-0") 'ergoemacs-text-scale-normal-size)
  (define-key term-raw-map (kbd "C-=") 'text-scale-increase)
  (define-key term-raw-map (kbd "C-S-f") 'occur)
  (define-key term-raw-map (kbd "C-S-o") 'ergoemacs-open-in-external-app)
  (define-key term-raw-map (kbd "C-S-s") 'write-file)
  (define-key term-raw-map (kbd "C-S-t") 'ergoemacs-open-last-closed)
  (define-key term-raw-map (kbd "C-S-w") 'delete-frame)
  (define-key term-raw-map (kbd "C-`") 'other-frame)
  (define-key term-raw-map (kbd "C-a") 'mark-whole-buffer)
  (define-key term-raw-map (kbd "C-f") 'isearch-forward)
  (define-key term-raw-map (kbd "C-l") 'goto-line)
  (define-key term-raw-map (kbd "C-n") 'ergoemacs-new-empty-buffer)
  (define-key term-raw-map (kbd "C-o") 'find-file)
  (define-key term-raw-map (kbd "C-p") 'ergoemacs-print-buffer-confirm)
  (define-key term-raw-map (kbd "C-w") 'ergoemacs-close-current-buffer)
  
  (define-key org-mode-map (kbd "<C-return>") 'ergoemacs-org-insert-heading-respect-content)
  (define-key org-mode-map (kbd "<M-down>") 'ergoemacs-org-metadown)
  (define-key org-mode-map (kbd "<M-up>") 'ergoemacs-org-metaup)
  (define-key org-mode-map (kbd "<M-left>") 'ergoemacs-org-metaleft)
  (define-key org-mode-map (kbd "<M-right>") 'ergoemacs-org-metaright)
  (define-key org-mode-map (kbd "<M-RET>") 'org-insert-item)
  (define-key org-mode-map (kbd "M-v") 'ergoemacs-org-yank)

  (define-key browse-kill-ring-mode-map (kbd "C-f") 'browse-kill-ring-search-forward)
  (define-key browse-kill-ring-mode-map (kbd "<deletechar>") 'browse-kill-ring-delete)

  (define-key log-edit-mode-map [remap save-buffer] 'log-edit-done)

  (define-key eshell-mode-map (kbd "<home>") 'eshell-bol)
  (define-key comint-mode-map (kbd "<home>") 'comint-bol)

  (define-key helm-map [remap mark-whole-buffer] 'helm-mark-all)
  (define-key helm-map (kbd "C-w") 'helm-keyboard-quit)
  (define-key helm-map (kbd "C-z") nil)
  

  ;; Compatibility with Icicle (allows the use of
  ;; `icicle-read-string-completing' directly)
  (when icicle-mode
    (global-set-key [remap ergoemacs-apropos-user-options] 'apropos-user-options))
  
  (when icicle-ido-like-mode
    (global-set-key [remap ergoemacs-apropos-user-options] 'apropos-user-options))

  (define-key isearch-mode-map (kbd "C-S-f") 'isearch-occur)
  (define-key isearch-mode-map (kbd "C-M-f") 'isearch-occur)
  (define-key isearch-mode-map (kbd "<S-insert>") 'ergoemacs-paste)
  (define-key isearch-mode-map (kbd "C-S-v") 'ergoemacs-paste-cycle)
  (if (not (eq ergoemacs-handle-ctl-c-or-ctl-x 'only-C-c-and-C-x))
      (define-key isearch-mode-map (kbd "C-c") 'isearch-yank-word-or-char)
    )
  (define-key isearch-mode-map (kbd "M-c") 'isearch-yank-word-or-char)
  (define-key isearch-mode-map (kbd "M-v") 'ergoemacs-paste)
  (define-key isearch-mode-map (kbd "C-v") 'ergoemacs-paste))

(ergoemacs-component tab-indents-region ()
  "Tab indents selected region"
  (when mark-active
    (global-set-key (kbd "TAB") 'indent-region)))

(ergoemacs-component fixed-bold-italic ()
  "Fixed keys for bold and italic"
  (define-key org-mode-map (kbd "C-b") 'ergoemacs-org-bold)
  ;; C-i is TAB... This seems to cause issues?
  ;; (define-key org-mode-map (kbd "C-i") 'ergoemacs-org-italic)
  (define-key org-mode-map (kbd "<tab>") 'org-cycle)
  (define-key org-mode-map (kbd "<kp-tab>") 'org-cycle))

(ergoemacs-component backspace-is-back ()
  "Backspace is back, as in browsers..."
  (define-key Info-mode-map (kbd "<backspace>") 'Info-history-back)
  (define-key Info-mode-map (kbd "<S-backspace>") 'Info-history-forward)
  (define-key Info-mode-map (kbd "<M-backspace>") 'Info-history-forward)
  (define-key help-mode-map (kbd "<backspace>") 'help-go-back)
  (define-key help-mode-map (kbd "<S-backspace>") 'help-go-forward)
  (define-key eww-mode-map (kbd "<backspace>") 'eww-back-url)
  (define-key eww-mode-map (kbd "<S-backspace>") 'eww-forward-url))

(ergoemacs-component fixed-newline ()
  "Newline and indent"
  (global-set-key (kbd "M-RET") ("C-j" :emacs))
  (define-key helm-map (kbd "M-RET") 'helm-execute-persistent-action)
  (define-key helm-map (kbd "<M-return>") 'helm-execute-persistent-action)
  (define-key helm-map (kbd "M-S-RET") "C-u M-RET")
  (define-key helm-map (kbd "<M-S-return>") "C-u M-RET")
  
  
  (define-key helm-read-file-map [remap eshell] 'helm-ff-run-switch-to-eshell)
  (define-key helm-read-file-map [remap ergoemacs-eshell-here] 'helm-ff-run-switch-to-eshell)
  (define-key helm-read-file-map (kbd "RET") 'ergoemacs-helm-ff-persistent-expand-dir)
  (define-key helm-read-file-map (kbd "<return>") 'ergoemacs-helm-ff-persistent-expand-dir)
  (define-key helm-read-file-map (kbd "M-RET") 'ergoemacs-helm-ff-execute-dired-dir)
  (define-key helm-read-file-map (kbd "<M-return>") 'ergoemacs-helm-ff-execute-dired-dir)
  (define-key helm-read-file-map (kbd "DEL") 'ergoemacs-helm-ff-backspace)
  
  (define-key helm-find-files-map [remap eshell] 'helm-ff-run-switch-to-eshell)
  (define-key helm-find-files-map [remap ergoemacs-eshell-here] 'helm-ff-run-switch-to-eshell)
  (define-key helm-find-files-map (kbd "DEL") 'ergoemacs-helm-ff-backspace)
  (define-key helm-find-files-map (kbd "RET") 'ergoemacs-helm-ff-persistent-expand-dir)
  (define-key helm-find-files-map (kbd "<return>") 'ergoemacs-helm-ff-persistent-expand-dir)
  (define-key helm-find-files-map (kbd "M-RET") 'ergoemacs-helm-ff-execute-dired-dir)
  (define-key helm-find-files-map (kbd "<M-return>") 'ergoemacs-helm-ff-execute-dired-dir)
  (define-key helm-find-files-map (kbd "RET") 'ergoemacs-helm-ff-persistent-expand-dir)
  (define-key helm-find-files-map (kbd "<return>") 'ergoemacs-helm-ff-persistent-expand-dir)
  (define-key helm-find-files-map (kbd "M-RET") 'ergoemacs-helm-ff-execute-dired-dir)
  (define-key helm-find-files-map (kbd "<M-return>") 'ergoemacs-helm-ff-execute-dired-dir))

(ergoemacs-component fn-keys ()
  "Function Keys"
  ;; Modernize isearch and add back search-map to ergoemacs-mode
  (global-set-key (kbd "<C-f2>") 'ergoemacs-cut-all)
  (global-set-key (kbd "<C-f3>") 'ergoemacs-copy-all)
  (global-set-key (kbd "<C-f4>") 'ergoemacs-paste-cycle)
  (global-set-key (kbd "<C-f5>") '(redo undo-tree-redo ergoemacs-redo))
  (global-set-key (kbd "<C-f8>") 'highlight-symbol-prev)
  (global-set-key (kbd "<C-f9>") 'highlight-symbol-next)
  (global-set-key (kbd "<M-f2>") 'ergoemacs-cut-all)
  (global-set-key (kbd "<M-f3>") 'ergoemacs-copy-all)
  (global-set-key (kbd "<M-f5>") '(redo undo-tree-redo ergoemacs-redo))
  (global-set-key (kbd "<S-f3>") 'ergoemacs-toggle-letter-case)
  (global-set-key (kbd "<f11>") 'previous-line)
  (global-set-key (kbd "<f12>") 'next-line)
  (global-set-key (kbd "<f3>") 'ergoemacs-copy-line-or-region)
  (global-set-key (kbd "<f6>") 'ergoemacs-unchorded-alt-modal)
  (global-set-key (kbd "<f8>") 'search-map)
  (global-set-key (kbd "<f8> <f8>") 'highlight-symbol-at-point)
  (global-set-key (kbd "<f8> <f9>") 'highlight-symbol-query-replace)
  (global-set-key (kbd "<f2>") 'ergoemacs-cut-line-or-region)
  (global-set-key (kbd "<f4>") 'ergoemacs-paste)
  ;; Mode Specific Changes
  (define-key compilation-mode-map (kbd "<f11>") 'previous-error)
  (define-key compilation-mode-map (kbd "<f12>") 'next-error)
  (define-key browse-kill-ring-mode-map (kbd "<f11>") 'browse-kill-ring-previous)
  (define-key browse-kill-ring-mode-map (kbd "<f12>") 'browse-kill-ring-next)

  ;; Comint
  (define-key comint-mode-map (kbd "<f11>") 'comint-previous-input)
  (define-key comint-mode-map (kbd "<f12>") 'comint-next-input)
  (define-key comint-mode-map (kbd "S-<f11>") 'comint-previous-matching-input)
  (define-key comint-mode-map (kbd "<M-f11>") 'comint-previous-matching-input)
  (define-key comint-mode-map (kbd "S-<f12>") 'comint-next-matching-input)
  (define-key comint-mode-map (kbd "<M-f12>") 'comint-next-matching-input)
  
  ;; Log Edit
  (define-key log-edit-mode-map (kbd "<f11>") 'log-edit-previous-comment)
  (define-key log-edit-mode-map (kbd "<f12>") 'log-edit-next-comment)
  (define-key log-edit-mode-map (kbd "S-<f11>") 'log-edit-previous-comment)
  (define-key log-edit-mode-map (kbd "<M-f11>") 'log-edit-previous-comment)
  (define-key log-edit-mode-map (kbd "S-<f12>") 'log-edit-next-comment)
  (define-key log-edit-mode-map (kbd "<M-f12>") 'log-edit-next-comment)

  (define-key eshell-mode-map (kbd "<f11>") 'eshell-previous-matching-input-from-input)
  (define-key eshell-mode-map (kbd "<f12>") 'eshell-next-matching-input-from-input)
  (define-key eshell-mode-map (kbd "S-<f11>") 'eshell-previous-matching-input-from-input)
  (define-key eshell-mode-map (kbd "<M-f11>") 'eshell-previous-matching-input-from-input)
  (define-key eshell-mode-map (kbd "<f11>") 'eshell-previous-matching-input-from-input)
  (define-key eshell-mode-map (kbd "S-<f12>") 'eshell-next-matching-input-from-input)
  (define-key eshell-mode-map (kbd "<M-f12>") 'eshell-next-matching-input-from-input)

  (define-key isearch-mode-map (kbd "<S-f3>") 'isearch-toggle-regexp)
  (define-key isearch-mode-map (kbd "<f11>") 'isearch-ring-retreat)
  (define-key isearch-mode-map (kbd "<f12>") 'isearch-ring-advance)
  (define-key isearch-mode-map (kbd "S-<f11>") 'isearch-ring-advance)
  (define-key isearch-mode-map (kbd "S-<f12>") 'isearch-ring-retreat)

  (when icicle-minibuffer-setup-hook
    :command-loop-unsupported-p t
    (define-key minibuffer-local-map (kbd "<f11>") 'previous-history-element)
    (define-key minibuffer-local-map (kbd "M-<f11>") 'icicle-insert-history-element)
    (define-key minibuffer-local-map (kbd "<f12>") 'next-history-element)
    (define-key minibuffer-local-map (kbd "S-<f11>") 'next-history-element)
    (define-key minibuffer-local-map (kbd "M-<f12>") 'icicle-insert-history-element)
    (define-key minibuffer-local-map (kbd "S-<f12>") 'previous-history-element))
  
  (when iswitchb-define-mode-map-hook
    :modify-map t
    :always t
    (define-key iswitchb-mode-map [remap previous-history-element] 'iswitchb-prev-match)
    (define-key iswitchb-mode-map [remap next-history-element] 'iswitchb-next-match)))

(ergoemacs-component f2-edit ()
  "Have <f2> edit"
  (define-key ergoemacs-translate--parent-map [f2] 'ergoemacs-command-loop--force-universal-argument))

(ergoemacs-component backspace-del-seq ()
  "Backspace deletes last key entered in command sequence"
  (define-key ergoemacs-translate--parent-map (kbd "DEL") 'ergoemacs-command-loop--force-undo-last))

(ergoemacs-component help ()
  "Help changes for ergoemacs-mode"
  (global-set-key (kbd "C-h '") 'ergoemacs-describe-current-theme)
  (global-set-key (kbd "C-h 1") 'describe-function)
  (global-set-key (kbd "C-h 2") 'describe-variable)
  (global-set-key (kbd "C-h 3") 'describe-key)
  (global-set-key (kbd "C-h 4") 'describe-char)
  (global-set-key (kbd "C-h 5") 'man)
  (global-set-key (kbd "C-h 7") 'ergoemacs-lookup-google)
  (global-set-key (kbd "C-h 8") 'ergoemacs-lookup-wikipedia)
  (global-set-key (kbd "C-h 9") 'ergoemacs-lookup-word-definition)
  (global-set-key (kbd "C-h `") 'elisp-index-search)
  (global-set-key (kbd "C-h o") 'ergoemacs-where-is-old-binding)
  (global-set-key (kbd "C-h z") 'ergoemacs-clean)
  (global-set-key (kbd "C-h C-z") 'ergoemacs-clean-library)
  (global-set-key (kbd "<f1> '") 'ergoemacs-describe-current-theme)
  (global-set-key (kbd "<f1> 1") 'describe-function)
  (global-set-key (kbd "<f1> 2") 'describe-variable)
  (global-set-key (kbd "<f1> 3") 'describe-key)
  (global-set-key (kbd "<f1> 4") 'describe-char)
  (global-set-key (kbd "<f1> 5") 'man)
  (global-set-key (kbd "<f1> 7") 'ergoemacs-lookup-google)
  (global-set-key (kbd "<f1> 8") 'ergoemacs-lookup-wikipedia)
  (global-set-key (kbd "<f1> 9") 'ergoemacs-lookup-word-definition)
  (global-set-key (kbd "<f1> `") 'elisp-index-search)
  (global-set-key (kbd "<f1> o") 'ergoemacs-where-is-old-binding))


;;; Variable Components
(ergoemacs-component move-char ()
  "Movement by Characters & Set Mark"
  (global-set-key (kbd "C-b") nil) 
  (global-set-key (kbd "M-j") ("C-b" :emacs))
  
  (global-set-key (kbd "C-f") nil) 
  (define-key global-map (kbd "M-l") ("C-f" :emacs))
  
  (global-set-key (kbd "C-p") nil)
  (define-key (current-global-map) (kbd "M-i") ("C-p" :emacs))
  
  (global-set-key (kbd "C-n") nil)
  (define-key ergoemacs-keymap (kbd "M-k") ("C-n" :emacs))


  ;; These are here so that C-M-i will translate to C-<up> for modes
  ;; like inferior R mode.  That allows the command to be the last
  ;; command.
  ;; Not sure it belongs here or not...
  (global-set-key (kbd "M-C-j") ("<C-left>" :emacs))
  (global-set-key (kbd "M-C-l") ("<C-right>" :emacs))
  (global-set-key (kbd "M-C-i") ("<C-up>" :emacs))
  (global-set-key (kbd "M-C-k") ("<C-down>" :emacs))


  (global-set-key (kbd "C-SPC") nil) ;; Set Mark
  (global-set-key (kbd "M-SPC") ("C-SPC" :emacs))
  
  ;; Delete previous/next char.
  (global-set-key (kbd "M-d") 'delete-backward-char)

  (global-set-key (kbd "C-d") nil)
  (global-set-key (kbd "M-f") 'delete-char)

  ;; Mode specific changes
  (define-key browse-kill-ring-mode-map (kbd "M-i") 'browse-kill-ring-previous)
  (define-key browse-kill-ring-mode-map (kbd "M-k")  'browse-kill-ring-forward)
  ;; Duplication?
  (define-key browse-kill-ring-mode-map (kbd "M-i") 'browse-kill-ring-backward)
  (define-key browse-kill-ring-mode-map (kbd "M-k") 'browse-kill-ring-forward)
  (define-key browse-kill-ring-mode-map (kbd "M-f") 'browse-kill-ring-delete)

  (define-key term-raw-map (kbd "M-j") 'backward-char)
  (define-key term-raw-map (kbd "M-l") 'forward-char)
  (define-key term-raw-map (kbd "M-i") 'previous-line)
  (define-key term-raw-map (kbd "M-k") 'next-line)
  (define-key term-raw-map (kbd "M-C-j") ("<C-left>" :emacs))
  (define-key term-raw-map (kbd "M-C-l") ("<C-right>" :emacs))
  (define-key term-raw-map (kbd "M-C-i") ("<C-up>" :emacs))
  (define-key term-raw-map (kbd "M-C-k") ("<C-down>" :emacs))
  (define-key term-raw-map (kbd "M-SPC") 'set-mark-command)
  (define-key term-raw-map (kbd "M-d") nil)
  (define-key term-raw-map (kbd "M-f") nil)
  
  (when iswitchb-define-mode-map-hook 
    (define-key iswitchb-mode-map [remap backward-char] 'iswitchb-prev-match)
    (define-key iswitchb-mode-map [remap forward-char] 'iswitchb-next-match))
  :version 5.7.5
  (global-set-key (kbd "C-SPC") 'set-mark-command) ;; Set Mark
  )
  

(ergoemacs-component move-word ()
  "Moving around and deleting words"
  (global-set-key (kbd "M-b") nil)
  (global-set-key (kbd "M-u") 'backward-word)

  (global-set-key (kbd "M-f") nil)
  (global-set-key (kbd "M-o") 'forward-word)
  
  ;; Delete previous/next word.
  ;; C-backspace is standard; don't change
  (global-set-key (kbd "M-e") 'backward-kill-word)
  
  (global-set-key (kbd "M-d") nil)
  (global-set-key (kbd "M-r") 'kill-word)

  ;; Mode specific movement
  (define-key term-raw-map (kbd "M-u") 'backward-word)
  (define-key term-raw-map (kbd "M-o") 'forward-word)
  (define-key term-raw-map (kbd "M-e") nil)
  (define-key term-raw-map (kbd "M-r") nil)
  )



(ergoemacs-component move-sexp ()
  "Instead of moving around by words, use sexps."
  (global-set-key [remap forward-word] 'forward-sexp)
  (global-set-key [remap backward-word] 'backward-sexp))

(ergoemacs-component move-paragraph ()
  "Move by Paragraph"
  (global-unset-key (kbd "M-{"))
  (global-unset-key (kbd "M-}"))
  (global-set-key (kbd "M-U") ("M-{" :emacs))
  (global-set-key (kbd "M-O") ("M-}" :emacs))

  ;; Mode specific movement
  (define-key term-raw-map (kbd "M-U") ("M-{" :emacs))
  (define-key term-raw-map (kbd "M-O") ("M-}" :emacs))
  )

(ergoemacs-component move-line ()
  "Move by Line"
  (global-unset-key (kbd "C-a"))
  (global-unset-key (kbd "C-e"))
  (global-set-key (kbd "M-h") ("C-a" :emacs))
  (global-set-key (kbd "M-H") ("C-e" :emacs))

  ;; Mode specific movement
  (define-key eshell-mode-map [remap move-beginning-of-line] 'eshell-bol)
  (define-key comint-mode-map [remap move-beginning-of-line] 'comint-bol)

  (define-key term-raw-map (kbd "M-h") ("C-a" :emacs))
  (define-key term-raw-map (kbd "M-H") ("C-e" :emacs))
  )

(ergoemacs-component move-and-transpose-lines ()
  "Move Current line/selection down or up with Alt+up or Alt+down"
  (global-set-key [\M-up] 'ergoemacs-move-text-up)
  (global-set-key [\M-down] 'ergoemacs-move-text-down))

(ergoemacs-component alt-backspace-is-undo ()
  "Alt+Backspace is Undo"
  (global-set-key (kbd "<M-backspace>") 'undo))

(ergoemacs-component move-page ()
  "Move by Page"
  (global-unset-key (kbd "M-v"))
  (global-unset-key (kbd "C-v"))
  (global-unset-key (kbd "C-M-v"))
  ;; Not sure I like the scroll other window placment... C+M+ argh.
  (global-set-key (kbd "C-M-I") 'scroll-other-window-down)
  (global-set-key (kbd "C-M-K") ("C-M-v" :emacs))
  ;; These are OK
  (global-set-key (kbd "M-I") ("M-v" :emacs))
  (global-set-key (kbd "M-K") ("C-v" :emacs))

  ;; Mode specific movement
  (define-key term-raw-map (kbd "M-I") 'scroll-down)
  (define-key term-raw-map (kbd "M-K") 'scroll-up)
  )

(ergoemacs-component move-buffer ()
  "Move Beginning/End of buffer"
  (global-unset-key (kbd "M->"))
  (global-unset-key (kbd "M-<"))
  (global-set-key (kbd "M-n") 'ergoemacs-beginning-or-end-of-buffer)
  (global-set-key (kbd "M-N") 'ergoemacs-end-or-beginning-of-buffer)
  :version 5.7.5
  (global-reset-key (kbd "M->"))
  (global-reset-key (kbd "M-<"))
  (global-unset-key (kbd "M-n"))
  (global-unset-key (kbd "M-N"))

  ;; Mode specific movement
  (define-key term-raw-map (kbd "M-n") 'ergoemacs-beginning-or-end-of-buffer)
  (define-key term-raw-map (kbd "M-N") 'ergoemacs-end-or-beginning-of-buffer)
  )

(ergoemacs-component move-bracket ()
  "Move By Bracket"
  (global-set-key (kbd "M-J") 'ergoemacs-backward-open-bracket)
  (global-set-key (kbd "M-L") 'ergoemacs-forward-close-bracket)
  (global-set-key (kbd "<M-left>") 'ergoemacs-backward-open-bracket) ; Alt+←
  (global-set-key (kbd "<M-right>") 'ergoemacs-forward-close-bracket)

  ;; Mode specific movement
  (define-key term-raw-map (kbd "M-J") 'ergoemacs-backward-open-bracket)
  (define-key term-raw-map (kbd "M-L") 'ergoemacs-forward-close-bracket)
  )

(ergoemacs-component copy ()
  "Copy, Cut, Paste, Redo and Undo"
  (global-set-key (kbd "C-w") nil) ;; Kill region = Cut
  (global-set-key (kbd "M-x") 'ergoemacs-cut-line-or-region)
  
  (global-set-key (kbd "M-w") nil) ;; Kill ring save = Copy
  (global-set-key (kbd "M-c") 'ergoemacs-copy-line-or-region)

  (global-set-key (kbd "C-y") nil) ;; Yank = paste
  (global-set-key (kbd "M-v") 'ergoemacs-paste)

  (global-set-key (kbd "M-y") nil) ;; Yank-pop = paste cycle
  (global-set-key (kbd "M-V") 'ergoemacs-paste-cycle)
  
  (global-set-key (kbd "M-C") 'ergoemacs-copy-all)
  (global-set-key (kbd "M-X") 'ergoemacs-cut-all)
  (global-set-key (kbd "M-Z") '("C-_" :emacs))

  ;; Undo
  (global-set-key (kbd "C-_") nil)
  (global-set-key (kbd "C-/") nil)
  (global-set-key (kbd "C-x u") nil)
  (global-set-key (kbd "M-z") '("C-_" :emacs))
  
  ;; Fixed Component; Note that <timeout> is the actual function.
  (if (not (eq ergoemacs-handle-ctl-c-or-ctl-x 'only-C-c-and-C-x))
      (progn
        (global-set-key (kbd "C-c <ergoemacs-timeout>") 'ergoemacs-copy-line-or-region)
        (global-set-key (kbd "C-x <ergoemacs-timeout>") 'ergoemacs-cut-line-or-region)
        )
    )
  (global-set-key (kbd "C-S-x") ("C-x" :normal))
  (global-set-key (kbd "C-z") 'undo)
  (global-set-key (kbd "C-S-z") '(redo undo-tree-redo ergoemacs-redo))
  (global-set-key (kbd "C-y") '(redo undo-tree-redo ergoemacs-redo))

  ;; Mode specific changes
  (if (not (eq ergoemacs-handle-ctl-c-or-ctl-x 'only-C-c-and-C-x))
      (define-key isearch-mode-map (kbd "C-c") 'isearch-yank-word-or-char)
    )
  (define-key isearch-mode-map (kbd "M-c") 'isearch-yank-word-or-char)
  (define-key isearch-mode-map (kbd "M-v") 'ergoemacs-paste)
  (define-key isearch-mode-map (kbd "M-V") 'ergoemacs-paste-cycle)
  (define-key isearch-mode-map (kbd "C-v") 'ergoemacs-paste)
  (define-key isearch-mode-map (kbd "C-S-v") 'ergoemacs-paste-cycle)
  
  (define-key org-mode-map [remap ergoemacs-paste] 'ergoemacs-org-yank)
  (define-key org-mode-map [remap ergoemacs-paste] 'ergoemacs-org-yank)
  (define-key browse-kill-ring-mode-map [remap undo] 'browse-kill-ring-undo-other-window)
  (define-key browse-kill-ring-mode-map [remap undo-tree-undo] 'browse-kill-ring-undo-other-window)
  (define-key browse-kill-ring-mode-map [remap undo-tree-undo] 'browse-kill-ring-undo-other-window)

  (define-key term-raw-map (kbd "M-x") nil)
  (define-key term-raw-map (kbd "M-c") 'ergoemacs-copy-line-or-region)
  (define-key term-raw-map (kbd "M-v") 'term-paste)
  (define-key term-raw-map (kbd "M-V") nil)
  (define-key term-raw-map (kbd "M-C") 'ergoemacs-copy-all)
  (define-key term-raw-map (kbd "M-X") nil)
  (define-key term-raw-map (kbd "M-Z") nil)

  (define-key calc-mode-map [remap ergoemacs-paste] 'calc-yank)
  (define-key calc-mode-map [remap undo-tree-undo] 'calc-undo))

(ergoemacs-component search ()
  "Search and Replace"
  (global-set-key (kbd "C-s") nil)
  (global-set-key (kbd "M-y") '("C-s" :emacs))
  
  (global-set-key (kbd "C-r") nil)
  (global-set-key (kbd "M-Y") '("C-r" :emacs))
  
  (global-set-key (kbd "M-%") nil)
  (global-set-key (kbd "M-5") '("M-%" :emacs))
  
  (global-set-key (kbd "C-M-%") nil)
  (global-set-key (kbd "M-%") '("C-M-%" :emacs))

  ;; Mode specific changes
  (define-key term-raw-map (kbd "M-y") '("C-s" :emacs))
  (define-key term-raw-map (kbd "M-Y") '("C-r" :emacs))

  (define-key term-raw-map (kbd "M-5") '("M-%" :emacs))
  (define-key term-raw-map (kbd "M-%") '("C-M-%" :emacs))

  (define-key dired-mode-map (kbd "M-5") 'dired-do-query-replace-regexp)
  (define-key dired-mode-map (kbd "M-%") 'dired-do-query-replace-regexp)
  
  ;; Reclaim dired+ overrides.
  (define-key dired-mode-map (kbd "M-u") 'backward-word)
  (define-key dired-mode-map (kbd "C-b") 'diredp-do-bookmark)

  (define-key browse-kill-ring-mode-map [remap isearch-forward] 'browse-kill-ring-search-forward)
  (define-key browse-kill-ring-mode-map [remap isearch-backward] 'browse-kill-ring-search-backward)
  :version 5.7.5
  (global-set-key (kbd "M-;") 'isearch-forward)
  (global-set-key (kbd "M-:") 'isearch-backward))

(ergoemacs-component search-reg ()
  "Regular Expression Search/Replace"
  (global-set-key [remap isearch-forward] 'isearch-forward-regexp)
  (global-set-key [remap isearch-backward] 'isearch-backward-regexp)

  (global-set-key (kbd "M-%") nil)
  (global-set-key (kbd "M-5") '("C-M-%" :emacs))
  
  (global-set-key (kbd "C-M-%") nil)
  (global-set-key (kbd "M-%") '("M-%" :emacs))

  ;; Mode specific changes
  (define-key term-raw-map (kbd "M-5") '("M-%" :emacs))
  (define-key term-raw-map (kbd "M-%") '("C-M-%" :emacs))
  )


(ergoemacs-component switch ()
  "Window/Frame/Tab Switching"
  (global-set-key (kbd "M-s") 'ergoemacs-move-cursor-next-pane)
  (global-set-key (kbd "M-S") 'ergoemacs-move-cursor-previous-pane)
  
  (global-set-key (kbd "M-~") 'ergoemacs-switch-to-previous-frame)
  (global-set-key (kbd "M-`") 'ergoemacs-switch-to-next-frame)

  (global-unset-key (kbd "C-x 1"))
  (global-set-key (kbd "M-3") 'delete-other-windows)
  (global-set-key (kbd "M-#") 'delete-other-windows)
  
  (global-unset-key (kbd "C-x 0"))
  (global-set-key (kbd "M-2") 'delete-window)
  (global-set-key (kbd "M-@") 'delete-window)
  
  (global-unset-key (kbd "C-x 3"))
  (global-set-key (kbd "M-4") '(split-window-below split-window-horizontally))
  
  (global-unset-key (kbd "C-x 2"))
  (global-set-key (kbd "M-$") '(split-window-right split-window-vertically))

  ;; Mode specific changes
  (define-key term-raw-map (kbd "M-s") 'ergoemacs-move-cursor-next-pane)
  (define-key term-raw-map (kbd "M-S") 'ergoemacs-move-cursor-previous-pane)
  (define-key term-raw-map (kbd "M-~") 'ergoemacs-switch-to-previous-frame)
  (define-key term-raw-map (kbd "M-`") 'ergoemacs-switch-to-next-frame)
  (define-key term-raw-map (kbd "M-3") 'delete-other-windows)
  (define-key term-raw-map (kbd "M-2") 'delete-window)
  (define-key term-raw-map (kbd "M-4") '(split-window-below split-window-horizontally))
  (define-key term-raw-map (kbd "M-$") '(split-window-right split-window-vertically))

  :version 5.7.5
  (global-set-key (kbd "M-0") 'delete-window)
<<<<<<< HEAD
  :version 5.7.5
  (define-key term-raw-map (kbd "M-0") 'delete-window)
=======
  (global-set-key (kbd "M-)") 'delete-window)
>>>>>>> d30b4315
  )

(ergoemacs-component execute ()
  "Execute Commands"
  (global-unset-key (kbd "M-x"))
  (global-set-key (kbd "M-a") '("M-x" :emacs))
  (global-unset-key (kbd "M-!"))
  (global-set-key (kbd "M-A") '("M-!" :emacs))

  ;; Mode specific changes
  (define-key term-raw-map (kbd "M-a") '("M-x" :emacs))
  (define-key term-raw-map (kbd "M-A") '("M-!" :emacs))
  )

(ergoemacs-component  misc ()
  "Misc Commands"
  (global-unset-key (kbd "C-l"))
  (global-set-key (kbd "M-p") '("C-l" :emacs))
  (global-set-key (kbd "M-b") 'avy-goto-word-or-subword-1))

(ergoemacs-component kill-line ()
  "Kill Line"
  (global-unset-key (kbd "C-k"))
  (global-set-key (kbd "M-g") '("C-k" :emacs))
  (global-set-key (kbd "M-G") 'ergoemacs-kill-line-backward)

  ;; Mode specific changes
  (define-key term-raw-map (kbd "M-g") nil)
  (define-key term-raw-map (kbd "M-G") nil)
  )

(ergoemacs-component text-transform ()
  "Text Transformation"
  (global-unset-key (kbd "M-;"))
  (global-set-key (kbd "M-'") '("M-;" :emacs))
  (global-set-key (kbd "M-\"") '("M-;" :emacs))
  
  (global-set-key (kbd "M-w") 'ergoemacs-shrink-whitespaces)

  (global-set-key (kbd "M-?") 'ergoemacs-toggle-camel-case)
  (global-set-key (kbd "M-/") 'ergoemacs-toggle-letter-case)

  ;; ;; keyword completion, because Alt+Tab is used by OS
  (global-set-key (kbd "M-t") 'ergoemacs-call-keyword-completion)
  (global-set-key (kbd "M-T") 'flyspell-auto-correct-word)

  ;; ;; Hard-wrap/un-hard-wrap paragraph
  (global-set-key (kbd "M-q") 'ergoemacs-compact-uncompact-block)

  ;; Mode specific changes
  (define-key term-raw-map (kbd "M-'") nil)
  (define-key term-raw-map (kbd "M-w") nil)
  (define-key term-raw-map (kbd "M-?") nil)
  (define-key term-raw-map (kbd "M-/") nil)
  (define-key term-raw-map (kbd "M-t") nil)
  (define-key term-raw-map (kbd "M-T") nil)

  (define-key isearch-mode-map (kbd "M-?") 'isearch-toggle-regexp)
  (define-key isearch-mode-map (kbd "M-/") 'isearch-toggle-case-fold)
  
  (when iswitchb-define-mode-map-hook
    (define-key iswitchb-mode-map [remap ergoemacs-toggle-camel-case] 'iswitchb-toggle-case)
    (define-key iswitchb-mode-map [remap ergoemacs-toggle-letter-case] 'iswitchb-toggle-regexp)))

(ergoemacs-component select-items ()
  "Select Items"
  (global-set-key (kbd "M-S-SPC") 'mark-paragraph)
  (global-set-key (kbd "M-8") '(er/expand-region ergoemacs-extend-selection))
  (global-set-key (kbd "M-*") '(er/mark-inside-quotes ergoemacs-select-text-in-quote))
  (global-set-key (kbd "M-6") 'ergoemacs-select-current-block)
<<<<<<< HEAD
  (global-set-key (kbd "M-7") 'ergoemacs-select-current-line)

  ;; Mode specific changes
  (define-key term-raw-map (kbd "M-S-SPC") 'mark-paragraph)
  (define-key term-raw-map (kbd "M-8") '(er/expand-region ergoemacs-extend-selection))
  (define-key term-raw-map (kbd "M-*") '(er/mark-inside-quotes ergoemacs-select-text-in-quote))
  (define-key term-raw-map (kbd "M-6") 'ergoemacs-select-current-block)
  (define-key term-raw-map (kbd "M-7") 'ergoemacs-select-current-line)
  )
=======
  (global-set-key (kbd "M-^") 'ergoemacs-select-current-block)
  (global-set-key (kbd "M-7") 'ergoemacs-select-current-line)
  (global-set-key (kbd "M-&") 'ergoemacs-select-current-line))
>>>>>>> d30b4315

(ergoemacs-component quit ()
  "Escape exits"
  (global-set-key (kbd "<escape>") 'keyboard-quit)
  (define-key isearch-mode-map (kbd "<escape>") 'isearch-abort)

  (when org-read-date-minibuffer-setup-hook
    (define-key minibuffer-local-map (kbd "<escape>") 'minibuffer-keyboard-quit)))

(ergoemacs-component apps ()
  "General Apps Key Sequence"
  :just-first-keys (list [apps ?h] [menu ?h])
  :bind ("<apps> '"         ergoemacs-org-edit-src
         "<apps> 2"         delete-window
         "<apps> 3"         delete-other-windows
         "<apps> 4"         split-window-vertically
         "<apps> 5"         query-replace
         "<apps> <f2>"      ergoemacs-cut-all
         "<apps> <f3>"      ergoemacs-copy-all
         "<apps> <return>"  execute-extended-command
         "<apps> RET"       execute-extended-command
         "<apps> TAB"       indent-region  ;; Already in CUA
         "<apps> SPC"       set-mark-command
         "<apps> a"         mark-whole-buffer
         "<apps> d"         ("C-x" :ctl-to-alt)
         "<apps> f"         ("C-c" :unchorded-ctl)
         "<apps> h"         help-map
         "<apps> h '"       ergoemacs-describe-current-theme
         "<apps> h 1"       describe-function
         "<apps> h 2"       describe-variable
         "<apps> h 3"       describe-key
         "<apps> h 4"       describe-char
         "<apps> h 5"       man
         "<apps> h 7"       ergoemacs-lookup-google
         "<apps> h 8"       ergoemacs-lookup-wikipedia
         "<apps> h 9"       ergoemacs-lookup-word-definition
         "<apps> h `"       elisp-index-search
         "<apps> h o"       ergoemacs-where-is-old-binding
         "<apps> h z"       ergoemacs-clean
         "<apps> h C-z"     ergoemacs-clean-library
         "<apps> h Z"       ergoemacs-clean-nw
         "<apps> m"         (kbd "C-c C-c")
         "<apps> s"         save-buffer
         "<apps> C-s"       write-file
         "<apps> o"         find-file
         "<apps> g"         ergoemacs-read-key--universal-argument
         "<apps> w"         ergoemacs-close-current-buffer
         "<apps> x"         ergoemacs-cut-line-or-region
         "<apps> c"         ergoemacs-copy-line-or-region
         "<apps> v"         ergoemacs-paste
         "<apps> b"         (redo undo-tree-redo ergoemacs-redo)
         "<apps> t"         switch-to-buffer
         "<apps> z"         undo
         "<apps> r"         goto-map))

(ergoemacs-component apps-toggle ()
  "Toggle States and applications"
  :just-first-keys (list [apps ?i] [menu ?i])
  (global-set-key (kbd "<apps> i c") 'column-number-mode)
  (global-set-key (kbd "<apps> i d") 'toggle-debug-on-error)
  (global-set-key (kbd "<apps> i e") 'toggle-debug-on-error)
  (global-set-key (kbd "<apps> i f") 'auto-fill-mode)
  (global-set-key (kbd "<apps> i l") 'toggle-truncate-lines)
  (global-set-key (kbd "<apps> i q") 'toggle-debug-on-quit)
  (global-set-key (kbd "<apps> i r") 'read-only-mode)
  (global-set-key (kbd "<apps> i C-r") 'revert-buffer))

(ergoemacs-component apps-apps ()
  "Applications"
  :just-first-keys (list [apps ?n] [menu ?n])
  (global-set-key (kbd "<apps> n a") 'org-agenda)
  (global-set-key (kbd "<apps> n A") 'org-capture)
  (global-set-key (kbd "<apps> n C-a") 'org-capture)
  (global-set-key (kbd "<apps> n c") 'calc)
  (global-set-key (kbd "<apps> n d") 'dired-jump)
  (global-set-key (kbd "<apps> n e") 'eshell)
  (global-set-key (kbd "<apps> n p") 'powershell)
  (global-set-key (kbd "<apps> n f") 'ergoemacs-open-in-desktop)
  (global-set-key (kbd "<apps> n g") 'grep)
  (global-set-key (kbd "<apps> n m") 'magit-status)
  (global-set-key (kbd "<apps> n o") 'ergoemacs-open-in-external-app)
  (global-set-key (kbd "<apps> n r") 'R)
  (global-set-key (kbd "<apps> n s") 'shell)
  (global-set-key (kbd "<apps> n t") 'org-capture)
  (global-set-key (kbd "<apps> n C-t") 'org-agenda)
  (global-set-key (kbd "<apps> n T") 'org-agenda))

(ergoemacs-component apps-punctuation ()
  "Punctuation"
  ;; Smart punctuation
  ;; `http://xahlee.info/comp/computer_language_char_distribution.html'
  ;; |------+-----------+---------+-----------------------|
  ;; | Rank | Character | Percent | Defined               |
  ;; |------+-----------+---------+-----------------------|
  ;; |    1 | ,         |   12.1% | No; Already unchorded |
  ;; |    2 | _         |    8.0% | Yes                   |
  ;; |    3 | "         |    8.0% | Yes                   |
  ;; |    4 | (         |    7.7% | Yes                   |
  ;; |    5 | )         |    7.7% | By pair               |
  ;; |    6 | .         |    7.4% | No; Already unchorded |
  ;; |    7 | ;         |    4.8% | No; Already unchorded |
  ;; |    8 | -         |    4.4% | Yes                   |
  ;; |    9 | =         |    4.3% | Yes                   |
  ;; |   10 | '         |    3.9% | Yes (by pair)         |
  ;; |   11 | /         |    3.8% | No; Already unchorded |
  ;; |   12 | *         |    3.5% | Yes                   |
  ;; |   13 | :         |    3.2% | Yes                   |
  ;; |   14 | {         |    3.2% | By pair               |
  ;; |   15 | }         |    3.2% | By pair               |
  ;; |   16 | >         |    2.4% | Yes                   |
  ;; |   17 | $         |    2.2% | Yes                   |
  ;; |   18 | #         |    1.7% | Yes                   |
  ;; |   19 | +         |    1.2% | Yes                   |
  ;; |   20 | \         |    1.1% | No; Already unchorded |
  ;; |   21 | [         |    1.0% | Yes (by pair)         |
  ;; |   22 | ]         |    1.0% | Yes                   |
  ;; |   23 | <         |    1.0% | Yes                   |
  ;; |   24 | &         |    0.9% | Yes                   |
  ;; |   25 | @         |    0.7% | Yes                   |
  ;; |   26 | |         |    0.5% | Yes                   |
  ;; |   27 | !         |    0.5% | Yes                   |
  ;; |   28 | %         |    0.3% | Yes                   |
  ;; |   29 | ?         |    0.2% | Yes                   |
  ;; |   30 | `         |    0.1% | Yes                   |
  ;; |   31 | ^         |    0.1% | Yes                   |
  ;; |   32 | ~         |    0.1% | Yes                   |
  ;; |------+-----------+---------+-----------------------|

  ;; No pinkies are used in this setup.
  (global-set-key (kbd "<apps> k o") "#")
  (global-set-key (kbd "<apps> k l") "$")
  (global-set-key (kbd "<apps> k .") ":")

  (global-set-key (kbd "<apps> k w") "^")
  (global-set-key (kbd "<apps> k s") "*")
  (global-set-key (kbd "<apps> k x") "~")
  
  (global-set-key (kbd "<apps> k i") 'ergoemacs-smart-bracket)
  (global-set-key (kbd "<apps> k k") 'ergoemacs-smart-paren)
  (global-set-key (kbd "<apps> k ,") 'ergoemacs-smart-curly)
  
  (global-set-key (kbd "<apps> k j") 'ergoemacs-smart-quote)
  (global-set-key (kbd "<apps> k u") 'ergoemacs-smart-apostrophe)
  (global-set-key (kbd "<apps> k m") "`")

  (global-set-key (kbd "<apps> k y") "?")
  (global-set-key (kbd "<apps> k h") "%")
  (global-set-key (kbd "<apps> k n") "@")
  
  (global-set-key (kbd "<apps> k r") ">")
  (global-set-key (kbd "<apps> k f") "_")
  (global-set-key (kbd "<apps> k v") "<")
  
  (global-set-key (kbd "<apps> k e") "+")
  (global-set-key (kbd "<apps> k d") "=")
  (global-set-key (kbd "<apps> k c") "-")

  (global-set-key (kbd "<apps> k t") "&")
  (global-set-key (kbd "<apps> k g") "|")
  (global-set-key (kbd "<apps> k b") "!"))

(ergoemacs-component apps-swap ()
  "Apps/Menu swaps key sequence translations"
  (define-key ergoemacs-translate--parent-map  (if (eq system-type 'windows-nt) [apps] [menu])
    'ergoemacs-command-loop--swap-translation))

(ergoemacs-component dired-to-wdired ()
  "C-c C-c enters wdired, <escape> exits."
  (define-key dired-mode-map (kbd "C-c C-c") 'wdired-change-to-wdired-mode))

(ergoemacs-component dired-tab ()
  "TAB expands a directory."
  (define-key dired-mode-map (kbd "TAB") 'dired-maybe-insert-subdir))

(ergoemacs-component guru ()
  "Unbind some commonly used keys such as <left> and <right> to get in the habit of using ergoemacs keybindings."
  (global-unset-key (kbd "<left>"))
  (global-unset-key (kbd "<right>"))
  (global-unset-key (kbd "<up>"))
  (global-unset-key (kbd "<down>"))
  (global-unset-key (kbd "<C-left>"))
  (global-unset-key (kbd "<C-right>"))
  (global-unset-key (kbd "<C-up>"))
  (global-unset-key (kbd "<C-down>"))
  (global-unset-key (kbd "<M-left>"))
  (global-unset-key (kbd "<M-right>"))
  (global-unset-key (kbd "<M-up>"))
  (global-unset-key (kbd "<M-down>"))
  (global-unset-key (kbd "<delete>"))
  (global-unset-key (kbd "<C-delete>"))
  (global-unset-key (kbd "<M-delete>"))
  (global-unset-key (kbd "<next>"))
  (global-unset-key (kbd "<C-next>"))
  (global-unset-key (kbd "<prior>"))
  (global-unset-key (kbd "<C-prior>"))
  (global-unset-key (kbd "<home>"))
  (global-unset-key (kbd "<C-home>"))
  (global-unset-key (kbd "<end>"))
  (global-unset-key (kbd "<C-end>")))

(ergoemacs-component no-backspace ()
  "No Backspace!"
  (global-unset-key (kbd "<backspace>")))

(ergoemacs-component helm-remaps ()
  "Remaps for helm-mode"
  (when helm-mode
    ;; (global-set-key [remap grep] 'helm-do-grep)  ;; Removed grep https://github.com/emacs-helm/helm/issues/1377
    (global-set-key [remap execute-extended-command] 'helm-M-x)
    (global-set-key [remap switch-to-buffer] 'helm-mini)
    (global-set-key [remap find-file] 'helm-find-files)
    (global-set-key [remap eshell-pcomplete] 'helm-esh-pcomplete)
    (global-set-key [remap occur] 'helm-occur)
    (global-set-key [remap info] 'helm-info-at-point)
    (global-set-key [remap ac-isearch] 'ac-complete-with-helm)))

(ergoemacs-component helm-switch-sources ()
  "Ctrl+o switches multiple sources."
  (define-key helm-map (kbd "C-o") 'helm-next-source))

(ergoemacs-component helm-find-files ()
  "Helm find-files keymap."
  (define-key helm-find-files-map (kbd "C-l") 'helm-find-files-up-one-level)
  (define-key helm-find-files-map (kbd "C-c p") 'helm-ff-run-switch-to-history))

(ergoemacs-component icy-reclaim ()
  "Reclaim some icicle key bindings."
  (setq icicle-key-complete-keys-for-minibuffer
        (list (ergoemacs-translate--event-layout (read-kbd-macro "M-T"))))
  (when icicle-minibuffer-setup-hook
    ;; (define-key minibuffer-local-map (kbd "M-p") 'icicle-insert-history-element)
    ;; (define-key minibuffer-local-map (kbd "C-M-h") 'icicle-insert-list-join-string)
    (define-key minibuffer-local-map (kbd "M-*") 'icicle-narrow-candidates)
    (define-key minibuffer-local-map (kbd "M-?") 'icicle-minibuffer-help)
    (define-key minibuffer-local-map (kbd "C-M-RET") 'icicle-help-on-candidate)
    (define-key minibuffer-local-map (kbd "<C-prior>") 'icicle-previous-apropos-candidate-action)
    (define-key minibuffer-local-map (kbd "<C-next>") 'icicle-next-apropos-candidate-action)
    (define-key minibuffer-local-map (kbd "<C-M-prior>") 'icicle-help-on-previous-apropos-candidate)
    (define-key minibuffer-local-map (kbd "<C-M-next>") 'icicle-help-on-next-apropos-candidate)
    (define-key minibuffer-local-map (kbd "<C-home>") 'icicle-previous-prefix-candidate-action)
    (define-key minibuffer-local-map (kbd "<C-end>") 'icicle-next-prefix-candidate-action)
    (define-key minibuffer-local-map (kbd "<C-M-home>") 'icicle-help-on-previous-prefix-candidate)
    (define-key minibuffer-local-map (kbd "<C-M-end>") 'icicle-help-on-next-prefix-candidate)
    (define-key minibuffer-local-map (kbd "<C-M-up>") 'icicle-previous-candidate-per-mode-help)
    (define-key minibuffer-local-map (kbd "<C-M-down>") 'icicle-next-candidate-per-mode-help)
    (define-key minibuffer-local-map (kbd "<delete>") 'icicle-remove-candidate)))

(ergoemacs-component multiple-cursors-remaps ()
  "Multiple Cursors phi-search remaps"
  (when multiple-cursors-mode
    (global-set-key [remap isearch-forward] 'phi-search)
    (global-set-key [remap isearch-backward] 'phi-search-backward)))

(ergoemacs-component ido-remaps ()
  "Remaps for ido-mode"
  (when ido-mode
    (global-set-key [remap execute-extended-command] 'smex))
  (setq smex-prompt-string (substitute-command-keys "\\[execute-extended-command] ")))

(ergoemacs-component ido-prev-next-instead-of-left-right ()
  "In Ido use, Ergoemacs left and right for previous/next match."
  (when ido-mode
    (global-set-key [remap ido-magic-forward-char] 'ido-next-match)
    (global-set-key [remap ido-magic-backward-char] 'ido-prev-match)))

(ergoemacs-component ergoemacs-remaps ()
  "Remaps for ergoemacs-mode"
  (when undo-tree-mode
    (global-set-key [remap ergoemacs-redo] 'undo-tree-redo)
    (global-set-key [remap undo] 'undo-tree-undo))
  (when mark-active
    (global-set-key (kbd "TAB") 'indent-region))
  (when ergoemacs-mode
    (global-set-key [remap keyboard-quit] 'ergoemacs-keyboard-quit)
    (global-set-key [remap revert-buffer] 'ergoemacs-revert-buffer)
    (global-set-key [remap eshell] 'ergoemacs-eshell-here)
    (global-set-key [remap powershell] 'ergoemacs-powershell-here)
    (global-set-key [remap shell] 'ergoemacs-shell-here)
    (global-set-key [remap universal-argument]
                    'ergoemacs-command-loop--universal-argument)
    ;; (global-set-key [remap describe-key]
    ;;                 'ergoemacs-key-description)
    (global-set-key [remap describe-mode]
                    'ergoemacs-describe-major-mode)
    (global-set-key [remap ergoemacs-print-buffer-confirm]
                    'pr-interface)))

(ergoemacs-component swiper ()
  "Swiper component"
  (when ivy-mode
    (setq ivy-use-virtual-buffers t)
    (global-set-key [remap isearch-forward] 'swiper)
    ;; (global-set-key (kbd "C-c C-r") 'ivy-resume)
    ;; (global-set-key (kbd "<f6>") 'ivy-resume)
    (global-set-key [remap execute-extended-command] 'counsel-M-x)
    (global-set-key [remap find-file] 'counsel-find-file)
    (global-set-key [remap describe-function] 'counsel-describe-function)
    (global-set-key [remap describe-variable] 'counsel-describe-variable)
    (global-set-key [remap find-library] 'counsel-find-library)
    (global-set-key [remap info-lookup-symbol] 'counsel-info-lookup-symbol)
    ;; (global-set-key (kbd "<f2> u") 'counsel-unicode-char)
    ;; (global-set-key (kbd "C-c g") 'counsel-git)
    (global-set-key [remap vc-git-grep] 'counsel-git-grep)
    ;; (global-set-key (kbd "C-c k") 'counsel-ag)
    (global-set-key [remap locate] 'counsel-locate)
    ;; (global-set-key (kbd "C-S-o") 'counsel-rhythmbox)
    ;; (define-key read-expression-map (kbd "C-r") 'counsel-expression-history)
    (define-key ivy-minibuffer-map (kbd "M-RET") 'ivy-alt-done)
    ;; (define-key ivy-minibuffer-map (kbd "C-RET") 'ivy-dispatching-done)
    ;; (define-key ivy-minibuffer-map (kbd "M-S-RET") 'ivy-immediate-done)
    ;; (define-key ivy-minibuffer-map [remap avy-goto-word-or-subword-1] 'ivy-avy)
    ))

(ergoemacs-component ergoemacs-banish-shift ()
  "Banish Shift Combinations with <apps> SPC"
  :variable-reg ""
  (global-set-key (kbd "<menu> SPC SPC") (kbd "_")) ;low line (underscore)
  (global-set-key (kbd "<menu> SPC RET") (kbd "-"))
  (global-set-key (kbd "<menu> SPC '") (kbd "\""))
  (global-set-key (kbd "<menu> SPC ,") (kbd "<"))
  (global-set-key (kbd "<menu> SPC -") (kbd "_"))
  (global-set-key (kbd "<menu> SPC .") (kbd ">"))
  (global-set-key (kbd "<menu> SPC /") (kbd "?"))
  (global-set-key (kbd "<menu> SPC ;") (kbd ":"))
  (global-set-key (kbd "<menu> SPC =") (kbd "+"))
  (global-set-key (kbd "<menu> SPC \\") (kbd "|"))
  (global-set-key (kbd "<menu> SPC `") (kbd "~"))

  (global-set-key (kbd "<menu> SPC 0") (kbd ")"))
  (global-set-key (kbd "<menu> SPC 1") (kbd "!"))
  (global-set-key (kbd "<menu> SPC 2") (kbd "@"))
  (global-set-key (kbd "<menu> SPC 3") (kbd "#"))
  (global-set-key (kbd "<menu> SPC 4") (kbd "$"))
  (global-set-key (kbd "<menu> SPC 5") (kbd "%"))
  (global-set-key (kbd "<menu> SPC 6") (kbd "^"))
  (global-set-key (kbd "<menu> SPC 7") (kbd "&"))
  (global-set-key (kbd "<menu> SPC 8") (kbd "*"))
  (global-set-key (kbd "<menu> SPC 9") (kbd "("))

  (global-set-key (kbd "<menu> SPC a") (kbd "A"))
  (global-set-key (kbd "<menu> SPC b") (kbd "B"))
  (global-set-key (kbd "<menu> SPC c") (kbd "C"))
  (global-set-key (kbd "<menu> SPC d") (kbd "D"))
  (global-set-key (kbd "<menu> SPC e") (kbd "E"))
  (global-set-key (kbd "<menu> SPC f") (kbd "F"))
  (global-set-key (kbd "<menu> SPC g") (kbd "G"))
  (global-set-key (kbd "<menu> SPC h") (kbd "H"))
  (global-set-key (kbd "<menu> SPC i") (kbd "I"))
  (global-set-key (kbd "<menu> SPC j") (kbd "J"))
  (global-set-key (kbd "<menu> SPC k") (kbd "K"))
  (global-set-key (kbd "<menu> SPC l") (kbd "L"))
  (global-set-key (kbd "<menu> SPC m") (kbd "M"))
  (global-set-key (kbd "<menu> SPC n") (kbd "N"))
  (global-set-key (kbd "<menu> SPC o") (kbd "O"))
  (global-set-key (kbd "<menu> SPC p") (kbd "P"))
  (global-set-key (kbd "<menu> SPC q") (kbd "Q"))
  (global-set-key (kbd "<menu> SPC r") (kbd "R"))
  (global-set-key (kbd "<menu> SPC s") (kbd "S"))
  (global-set-key (kbd "<menu> SPC t") (kbd "T"))
  (global-set-key (kbd "<menu> SPC u") (kbd "U"))
  (global-set-key (kbd "<menu> SPC v") (kbd "V"))
  (global-set-key (kbd "<menu> SPC w") (kbd "W"))
  (global-set-key (kbd "<menu> SPC x") (kbd "X"))
  (global-set-key (kbd "<menu> SPC y") (kbd "Y"))
  (global-set-key (kbd "<menu> SPC z") (kbd "Z")))

(ergoemacs-component menu-bar-file ()
  "File menu"
  (global-set-key [menu-bar file]
                  (cons "File"
                        `(keymap
                          (new-file menu-item "New" ergoemacs-new-empty-buffer)
                          (make-frame menu-item "New Frame" make-frame-command)
                          (open-file menu-item "Open..." find-file)
                          (open-directory menu-item "Open Containing Folder"
                                          (keymap
                                           ;; FIXME add open in cmd/iTerm/xterm, etc
                                           (open-directory-in-dired menu-item "In Dired" dired-jump)
                                           (open-directory-in-desktop
                                            menu-item  ,(cond
                                                         ((eq system-type 'windows-nt) "In Explorer")
                                                         ((eq system-type 'darwin) "In Finder")
                                                         (t "In File Manager"))
                                            ergoemacs-open-in-desktop)
                                           (sep1 menu-item "--")
                                           (open-eshell-here menu-item "In Emacs Shell" ergoemacs-eshell-here)
                                           (open-shell-here menu-item ,(if (eq system-type 'windows-nt) "In Command Prompt" "In Shell") ergoemacs-shell-here)
                                           ,(if (eq system-type 'windows-nt) '(powershell-here menu-item "In PowerShell" ergoemacs-powershell-here :enable (fboundp 'powershell)))
                                           ))
                          ;; (open-last-closed menu-item "Open last closed" ergoemacs-open-last-closed)
                          (kill-buffer menu-item "Close" ergoemacs-close-current-buffer)
                          (separator1 menu-item "--")
                          (save-buffer menu-item "Save" save-buffer)
                          (write-file menu-item "Save As..." write-file)
                          (revert-buffer menu-item "Revert to Saved" revert-buffer)
                          (print-buffer menu-item "Print" ergoemacs-print-buffer-confirm)
                          ;; (ps-print-buffer-faces menu-item "Print (font+color)" ps-print-buffer-faces)
                          (separator4 menu-item "--")
                          (split-window-below menu-item "Split Window"
                                              split-window-below)
                          (split-window-right menu-item "Split Window right"
                                              split-window-right)
                          (one-window menu-item "Unsplit Window"
                                      delete-other-windows)
                          (separator5 menu-item "--")
                          (execute-command menu-item "Execute Command" execute-extended-command)
                          (repeat-earlier-command menu-item "Repeat Earlier Command"
                                                  repeat-complex-command)
                          (separator6 menu-item "--")
                          (exit-emacs-menu menu-item "Quit" save-buffers-kill-emacs)
                          "File"))))

(ergoemacs-component menu-bar-edit ()
  "Edit menu"
  (global-set-key [menu-bar edit]
                  (cons "Edit"
                        '(keymap
                          (undo menu-item "Undo" undo
                                :enable (and
                                         (not buffer-read-only)
                                         (not
                                          (eq t buffer-undo-list))
                                         (if
                                             (eq last-command 'undo)
                                             (listp pending-undo-list)
                                           (consp buffer-undo-list)))
                                :help "Undo last operation")
                          (redo menu-item "Redo" ergoemacs-redo
                                :enable (and
                                         (not buffer-read-only)
                                         (not (eq t buffer-undo-list))
                                         (or
                                          (not (and (boundp 'undo-tree-mode) undo-tree-mode))
                                          (and (and (boundp 'undo-tree-mode) undo-tree-mode)
                                               (null (undo-tree-node-next (undo-tree-current buffer-undo-tree)))))))
                          (redo-sep menu-item "--")
                          (cut menu-item "Cut" ergoemacs-cut-line-or-region
                               :help "Delete text in Line/region and copy it to the clipboard"
                               :enable (or (eq ergoemacs-handle-ctl-c-or-ctl-x 'only-copy-cut)
                                           (region-active-p)))
                          (copy menu-item "Copy" ergoemacs-copy-line-or-region
                                :help "Copy text in line/region to the clipboard"
                                :enable (or (eq ergoemacs-handle-ctl-c-or-ctl-x 'only-copy-cut)
                                            (region-active-p)))
                          (paste menu-item "Paste" ergoemacs-paste
                                 :help "Paste text from clipboard")
                          (paste-from-menu menu-item "Paste from Kill Menu" yank-menu
                                           :enable (and
                                                    (cdr yank-menu)
                                                    (not buffer-read-only))
                                           :help "Choose a string from the kill ring and paste it")
                          (clear menu-item "Clear" delete-region
                                 :enable (and mark-active (not buffer-read-only))
                                 :help "Delete the text in region between mark and current position")
                          (mark-whole-buffer menu-item "Select All" mark-whole-buffer
                                             :help "Mark the whole buffer for a subsequent cut/copy")
                          (separator-search menu-item "--")
                          (blank-operations menu-item "Blank/Whitespace Operations"
                                            (keymap
                                             (trim-trailing-space menu-item
                                                                  "Trim Trailing Space"
                                                                  delete-trailing-whitespace
                                                                  :help "Trim Trailing spaces on each line")
                                             (separator-tabify menu-item "--")
                                             (tabify-region menu-item
                                                            "Change multiple spaces to tabs (Tabify)"
                                                            (lambda() (interactive)
                                                              (if mark-active
                                                                  (tabify (region-beginning)
                                                                          (region-end))
                                                                (tabify (point-min) (point-max))))
                                                            :help "Convert multiple spaces in the nonempty region to tabs when possible"
                                                            :enable  (not buffer-read-only))
                                             (untabify menu-item
                                                       "Change Tabs To Spaces (Untabify)"
                                                       (lambda() (interactive)
                                                         (if mark-active
                                                             (untabify (region-beginning)
                                                                       (region-end))
                                                           (untabify (point-min) (point-max))))
                                                       :help "Convert all tabs in the nonempty region or buffer to multiple spaces"
                                                       :enable (not buffer-read-only))))
                          (copy-to-clipboard menu-item "Copy File/Path to Clipboard"
                                             (keymap
                                              (copy-full-path menu-item
                                                              "Current Full File Path to Clipboard"
                                                              ergoemacs-copy-full-path
                                                              :enable (buffer-file-name))
                                              (copy-file-name menu-item
                                                              "Current File Name to Clipboard"
                                                              ergoemacs-copy-file-name
                                                              :enable (buffer-file-name))
                                              (copy-dir-path menu-item
                                                             "Current Dir. Path to Clipboard"
                                                             ergoemacs-copy-dir-path
                                                             :enable (buffer-file-name))))
                          (convert-case-to menu-item "Convert Case To"
                                           (keymap
                                            (capitalize-region menu-item
                                                               "Capitalize" capitalize-region
                                                               :help "Capitalize (initial caps) words in the nonempty region"
                                                               :enable (and (not buffer-read-only)  mark-active  (> (region-end) (region-beginning))))
                                            (downcase-region menu-item
                                                             "downcase" downcase-region
                                                             :help "Make words in the nonempty region lower-case"
                                                             :enable (and (not buffer-read-only)  mark-active  (> (region-end) (region-beginning))))
                                            (upcase-region menu-item "UPCASE" upcase-region
                                                           :help "Make words in the nonempty region upper-case"
                                                           :enable (and (not buffer-read-only)  mark-active  (> (region-end) (region-beginning))))
                                            (toggle-case-region menu-item "Toggle Capitalization/Case"
                                                                ergoemacs-toggle-letter-case
                                                                :enable (not buffer-read-only))
                                            (toggle-camel menu-item "Toggle CamelCase to camel_case"
                                                          ergoemacs-toggle-camel-case
                                                          :enable (not buffer-read-only))))
                          
                          (eol-conversion menu-item "EOL Conversion"
                                          (keymap
                                           (windows menu-item
                                                    "Windows/DOS"
                                                    (lambda() (interactive)
                                                      (ergoemacs-eol-conversion 'dos))
                                                    :enable (not (ergoemacs-eol-p 'dos)))
                                           (unix menu-item
                                                 "Unix/OSX"
                                                 (lambda() (interactive)
                                                   (ergoemacs-eol-conversion 'unix))
                                                 :enable (not (ergoemacs-eol-p 'unix)))
                                           (mac menu-item
                                                "Old Mac"
                                                (lambda() (interactive)
                                                  (ergoemacs-eol-conversion 'mac))
                                                :enable (not (ergoemacs-eol-p 'mac)))))
                          ;; Taken/Adapted from menu+ by Drew Adams.
                          ;; (region menu-item "Region"
                          ;;         (keymap
                          ;;          (unaccent-region
                          ;;           menu-item "Unaccent" unaccent-region ; Defined in `unaccent'.
                          ;;                     :help "Replace accented chars in the nonempty region by unaccented chars"
                          ;;                     :enable (and (not buffer-read-only)  mark-active  (> (region-end) (region-beginning))))
                          ;;          (separator-chars menu-item "--")
                          
                          
                          ;;         (comment-region menu-item
                          ;;                         "(Un)Comment" comment-region
                          ;;                         :help "Comment or uncomment each line in the nonempty region"
                          ;;                         :enable (and comment-start  (not buffer-read-only)  mark-active
                          ;;                                    (> (region-end) (region-beginning))))
                          ;;         (center-region menu-item
                          ;;                        "Center" center-region
                          ;;                       :help "Center each nonblank line that starts in the nonempty region"
                          ;;                       :enable (and (not buffer-read-only)  mark-active  (> (region-end) (region-beginning))))
                          ;;         ;; (indent-rigidly-region menu-item "Rigid Indent"
                          ;;         ;;                        indent-rigidly
                          ;;         ;;               :help "Indent each line that starts in the nonempty region"
                          ;;         ;;               :enable (and (not buffer-read-only)  mark-active  (> (region-end) (region-beginning))))
                          ;;         (indent-region menu-item "Column/Mode Indent" indent-region
                          ;;                       :help "Indent each nonblank line in the nonempty region"
                          ;;                       :enable (and (not buffer-read-only)  mark-active  (> (region-end) (region-beginning))))

                          ;;         (separator-indent menu-item "--")
                          ;;         (abbrevs-region "Expand Abbrevs..."
                          ;;                         expand-region-abbrevs
                          ;;                         :help "Expand each abbrev in the nonempty region (with confirmation)"
                          ;;                         :enable (and (not buffer-read-only)  mark-active  (> (region-end) (region-beginning))))
                          
                          ;;         (macro-region menu-item
                          ;;                       "Exec Keyboard Macro" apply-macro-to-region-lines
                          ;;                       :help "Run keyboard macro at start of each line in the nonempty region"
                          ;;                       :enable (and last-kbd-macro mark-active  (not buffer-read-only)
                          ;;                                    (> (region-end) (region-beginning))))))
                          ;; Taken/Adapted from menu+ by Drew Adams.
                          (sort menu-item "Sort"
                                (keymap
                                 (regexp-fields menu-item
                                                "Regexp Fields" sort-regexp-fields
                                                :help "Sort the nonempty region lexicographically"
                                                :enable (and last-kbd-macro
                                                             (not buffer-read-only)
                                                             mark-active
                                                             (> (region-end) (region-beginning))))
                                 (pages menu-item
                                        "Pages" sort-pages
                                        :help "Sort pages in the nonempty region alphabetically"
                                        :enable (and last-kbd-macro
                                                     (not buffer-read-only)
                                                     mark-active
                                                     (> (region-end) (region-beginning))))
                                 (sort-paragraphs menu-item
                                                  "Paragraphs" sort-paragraphs
                                                  :help "Sort paragraphs in the nonempty region alphabetically"
                                                  :enable (and (not buffer-read-only)  mark-active  (> (region-end) (region-beginning))))
                                 (sort-numeric-fields menu-item
                                                      "Numeric Field" sort-numeric-fields
                                                      :help "Sort lines in the nonempty region numerically by the Nth field"
                                                      :enable (and (not buffer-read-only)  mark-active  (> (region-end) (region-beginning))))
                                 (sort-fields menu-item
                                              "Field" sort-fields
                                              :help "Sort lines in the nonempty region lexicographically by the Nth field"
                                              :enable (and (not buffer-read-only)  mark-active  (> (region-end) (region-beginning))))
                                 (sort-columns menu-item
                                               "Columns" sort-columns
                                               :help "Sort lines in the nonempty region alphabetically, by a certain range of columns"
                                               :enable (and (not buffer-read-only)  mark-active  (> (region-end) (region-beginning))))
                                 (sort-lines menu-item
                                             "Lines" sort-lines
                                             :help "Sort lines in the nonempty region alphabetically"
                                             :enable (and (not buffer-read-only)  mark-active  (> (region-end) (region-beginning))))
                                 (reverse-region menu-item "Reverse" reverse-region
                                                 :help "Reverse the order of the selected lines"
                                                 :enable (and (not buffer-read-only)  mark-active  (> (region-end) (region-beginning))))))
                          
                          
                          ;; (search menu-item "Search"
                          ;;         (keymap
                          ;;          (search-forward menu-item "Text..." search-forward)
                          ;;          (separator-repeat-search menu-item "--")
                          ;;          (tags-srch menu-item "Search Tagged Files..." tags-search
                          ;;                     :help "Search for a regexp in all tagged files")
                          ;;          (tags-continue menu-item "Continue Tags Search" tags-loop-continue
                          ;;                         :help "Continue last tags search operation")
                          ;;          "Search"))
                          
                          ;; (i-search menu-item "Incremental Search"
                          ;;           (keymap
                          ;;            (isearch-forward menu-item "Forward String..." isearch-forward
                          ;;                             :help "Search forward for a string as you type it")
                          ;;            (isearch-backward menu-item "Backward String..." isearch-backward
                          ;;                              :help "Search backwards for a string as you type it")
                          ;;            (isearch-forward-regexp menu-item "Forward Regexp..." isearch-forward-regexp
                          ;;                                    :help "Search forward for a regular expression as you type it")
                          ;;            (isearch-backward-regexp menu-item "Backward Regexp..." isearch-backward-regexp
                          ;;                                     :help "Search backwards for a regular expression as you type it")
                          ;;            "Incremental Search"))
                          
                          ;; (replace menu-item "Replace"
                          ;;          (keymap
                          ;;           (query-replace menu-item "Replace String..." query-replace
                          ;;                          :enable (not buffer-read-only)
                          ;;                          :help "Replace string interactively, ask about each occurrence")
                          ;;           (query-replace-regexp menu-item "Replace Regexp..." query-replace-regexp
                          ;;                                 :enable (not buffer-read-only)
                          ;;                                 :help "Replace regular expression interactively, ask about each occurrence")
                          ;;           (separator-replace-tags menu-item "--")
                          ;;           (tags-repl menu-item "Replace in Tagged Files..." tags-query-replace
                          ;;                      :help "Interactively replace a regexp in all tagged files")
                          ;;           (tags-repl-continue menu-item "Continue Replace" tags-loop-continue
                          ;;                               :help "Continue last tags replace operation")
                          ;;           "Replace"))
                          
                          ;; (goto menu-item "Go To"
                          ;;       (keymap
                          ;;        (go-to-line menu-item "Goto Line..." goto-line
                          ;;                    :help "Read a line number and go to that line")
                          ;;        (separator-tags menu-item "--")
                          ;;        (find-tag menu-item "Find Tag..." find-tag
                          ;;                  :help "Find definition of function or variable")
                          ;;        (find-tag-otherw menu-item "Find Tag in Other Window..." find-tag-other-window
                          ;;                         :help "Find function/variable definition in another window")
                          ;;        (next-tag menu-item "Find Next Tag" menu-bar-next-tag
                          ;;                  :enable (and
                          ;;                           (boundp 'tags-location-ring)
                          ;;                           (not
                          ;;                            (ring-empty-p tags-location-ring)))
                          ;;                  :help "Find next function/variable matching last tag name")
                          ;;        (next-tag-otherw menu-item "Next Tag in Other Window" menu-bar-next-tag-other-window
                          ;;                         :enable (and
                          ;;                                  (boundp 'tags-location-ring)
                          ;;                                  (not
                          ;;                                   (ring-empty-p tags-location-ring)))
                          ;;                         :help "Find next function/variable matching last tag name in another window")
                          ;;        (apropos-tags menu-item "Tags Apropos..." tags-apropos
                          ;;                      :help "Find function/variables whose names match regexp")
                          ;;        (separator-tag-file menu-item "--")
                          ;;        (set-tags-name menu-item "Set Tags File Name..." visit-tags-table
                          ;;                       :help "Tell Tags commands which tag table file to use")
                          ;;        "Go To"))
                          
                          ;; (bookmark menu-item "Bookmarks" menu-bar-bookmark-map)
                          (separator-bookmark menu-item "--")
                          (fill menu-item "Fill" fill-region
                                :enable (and mark-active
                                             (not buffer-read-only))
                                :help "Fill text in region to fit between left and right margin")
                          (props menu-item "Text Properties" facemenu-menu)
                          "Edit"))))

(ergoemacs-component menu-bar-search ()
  "Search menu"
  (global-set-key [menu-bar search]
                  (cons "Search"
                        '(keymap
                          (isearch-forward menu-item "String Forward..." isearch-forward
                                           :help "Search forward for a string as you type it")
                          (isearch-backward menu-item "    Backward..." isearch-backward
                                            :help "Search backwards for a string as you type it")
                          (re-isearch-forward menu-item "Regexp Forward..." isearch-forward-regexp
                                              :help "Search forward for a regular expression as you type it")
                          (re-isearch-backward menu-item "    Backward..." isearch-backward-regexp
                                               :help "Search backwards for a regular expression as you type it")
                          (separator-repeat-search menu-item "--" )
                          (repeat-forward menu-item "Repeat Forward" nonincremental-repeat-search-forward
                                          :enable (or (and (memq menu-bar-last-search-type '(string word)) search-ring)
                                                      (and (eq menu-bar-last-search-type 'regexp) regexp-search-ring))
                                          :help "Repeat last search forward")
                          (repeat-backward menu-item "    Repeat Backward" nonincremental-repeat-search-backward
                                           :enable (or (and (memq menu-bar-last-search-type '(string word)) search-ring)
                                                       (and (eq menu-bar-last-search-type 'regexp) regexp-search-ring))
                                           :help "Repeat last search forward")
                          (separator-isearch menu-item "--")
                          (i-search menu-item "String Search"
                                    (keymap
                                     (search-forward menu-item "Forward String..." search-forward)
                                     (search-backward menu-item "    Backward..." search-backward)
                                     (search-forward-regexp menu-item "Forward Regexp..." re-search-forward)
                                     (search-backward-regexp menu-item "    Backward..." re-search-backward)
                                     "String Search"))
                          
                          (replace menu-item "Replace"
                                   (keymap
                                    (query-replace menu-item "Replace String..." query-replace
                                                   :enable (not buffer-read-only)
                                                   :help "Replace string interactively, ask about each occurrence")
                                    (query-replace-regexp menu-item "Replace Regexp..." query-replace-regexp
                                                          :enable (not buffer-read-only)
                                                          :help "Replace regular expression interactively, ask about each occurrence")
                                    (separator-replace-tags menu-item "--")
                                    (tags-repl menu-item "Replace in Tagged Files..." tags-query-replace
                                               :help "Interactively replace a regexp in all tagged files")
                                    (tags-repl-continue menu-item "Continue Replace" tags-loop-continue
                                                        :help "Continue last tags replace operation")
                                    "Replace"))
                          (grep menu-item "Grep..." grep
                                :enable (executable-find "grep"))
                          (occur menu-item "Occurrences in buffer..." occur
                                 :help "Show Lines in a buffer that match a regular expression")
                          (moccur menu-item "Occurrences in all buffers..." multi-occur
                                  :help "Show Lines in all buffers that match a regular expression")
                          (separator-go-to menu-item "--" )
                          
                          (goto menu-item "Go To"
                                (keymap
                                 (go-to-line menu-item "Goto Line..." goto-line
                                             :help "Read a line number and go to that line")
                                 (separator-tags menu-item "--")
                                 (find-tag menu-item "Find Tag..." find-tag
                                           :help "Find definition of function or variable")
                                 (find-tag-otherw menu-item "Find Tag in Other Window..." find-tag-other-window
                                                  :help "Find function/variable definition in another window")
                                 (next-tag menu-item "Find Next Tag" menu-bar-next-tag
                                           :enable (and
                                                    (boundp 'tags-location-ring)
                                                    (not
                                                     (ring-empty-p tags-location-ring)))
                                           :help "Find next function/variable matching last tag name")
                                 (next-tag-otherw menu-item "Next Tag in Other Window" menu-bar-next-tag-other-window
                                                  :enable (and
                                                           (boundp 'tags-location-ring)
                                                           (not
                                                            (ring-empty-p tags-location-ring)))
                                                  :help "Find next function/variable matching last tag name in another window")
                                 (apropos-tags menu-item "Tags Apropos..." tags-apropos
                                               :help "Find function/variables whose names match regexp")
                                 (separator-tag-file menu-item "--")
                                 (set-tags-name menu-item "Set Tags File Name..." visit-tags-table
                                                :help "Tell Tags commands which tag table file to use")
                                 "Go To")
                                (separator-packages))
                          
                          (bookmark menu-item "Bookmarks" menu-bar-bookmark-map)
                          "Search"))))

(ergoemacs-component menu-bar-view ()
  "View menu"
  (global-set-key [menu-bar view]
                  (cons "View"
                        '(keymap
                          (menu-font-size menu-item "Zoom"
                                          (keymap
                                           (zoom-in menu-item "Zoom In" text-scale-increase)
                                           (zoom-out menu-item "Zoom Out" text-scale-decrease)
                                           (zoom-reset menu-item "Zoom Reset" ergoemacs-text-scale-normal-size)))
                          
                          (menu-set-font menu-item "Set Default Font..." menu-set-font :visible
                                         (display-multi-font-p)
                                         :help "Select a default font")
                          
                          ,(when (fboundp 'customize-themes)
                             '(color-theme menu-item "Customize Color Themes" customize-themes
                                           :help "Customize Emacs Themes."))
                          
                          (separator-font-size menu-item "--")

                          (highlight-current-line menu-item "Highlight Current Line" global-hl-line-mode
                                                  :help "Have the cursor line always Highlighted"
                                                  :button (:toggle . (and (boundp 'global-hl-line-mode)
                                                                          global-hl-line-mode)))

                          (paren-mode menu-item "Highlight Matching Parentheses" show-paren-mode
                                      :button (:toggle . show-paren-mode))

                          (ruler-mode menu-item "Ruler Mode" ruler-mode
                                      :button (:toggle . ruler-mode))

                          (blink-cursor menu-item "Cursor Blink" blink-cursor-mode
                                        :button (:toggle . blink-cursor-mode))

                          ;; (auto-pair menu-item "Insert Matching Parentheses/Bracket"
                          ;;            (lambda() (interactive)
                          ;;              (cond
                          ;;               ((fboundp 'smartparens-mode)
                          ;;                (smartparens-mode))
                          ;;               ((fboundp 'autopair-global-mode)
                          ;;                (autopair-global-mode))
                          ;;               (t (electric-pair-mode))))
                          ;;            :button (:toggle . 
                          ;;                             (or
                          ;;                              (and (boundp 'smartparens-mode) smartparens-mode)
                          ;;                              (and (boundp 'auto-indent-mode) auto-indent-mode)
                          ;;                              electric-pair-mode)))
                          
                          (tabbar-mode menu-item "Tabbar" ergoemacs-menu-tabbar-toggle
                                       :button (:toggle . (and (boundp 'tabbar-mode)
                                                               tabbar-mode)))
                          
                          
                          ;; (showhide-tool-bar menu-item "Tool-bar" tool-bar-mode :help "Turn tool-bar on/off"
                          ;;                    :button (:toggle . tool-bar-mode))
                          
                          ;; (menu-bar-mode menu-item "Menu-bar" toggle-menu-bar-mode-from-frame :help "Turn menu-bar on/off" :button
                          ;;                (:toggle menu-bar-positive-p
                          ;;                         (frame-parameter
                          ;;                          (menu-bar-frame-for-menubar)
                          ;;                          'menu-bar-lines))
                          ;;                :keys "")

                          ;; (showhide-tooltip-mode menu-item "Tooltips" tooltip-mode :help "Turn tooltips on/off" :visible
                          ;;                        (and
                          ;;                         (display-graphic-p)
                          ;;                         (fboundp 'x-show-tip))
                          ;;                        :button
                          ;;                        (:toggle . tooltip-mode)
                          ;;                        :keys "")
                          (separator-speedbar menu-item "--")
                          ;; (showhide-scroll-bar)
                          ;; (showhide-fringe)

                          (showhide-speedbar menu-item "Speedbar" speedbar-frame-mode :help "Display a Speedbar quick-navigation frame" :button
                                             (:toggle and
                                                      (boundp 'speedbar-frame)
                                                      (frame-live-p
                                                       speedbar-frame)
                                                      (frame-visible-p
                                                       speedbar-frame)))
                          ;; (datetime-separator)
                          ;; (showhide-date-time)
                          (linecolumn-separator "--")
                          (line-number-mode menu-item "Line Numbers" line-number-mode :help "Show the current line number in the mode line" :button
                                            (:toggle and
                                                     (default-boundp 'line-number-mode)
                                                     (default-value 'line-number-mode)))
                          (global-whitespace-mode menu-item "Show/Hide whitespaces" global-whitespace-mode :button
                                                  (:toggle . global-whitespace-mode))
                          (global-linum-mode menu-item "Show/Hide line numbers in margin" global-linum-mode :button
                                             (:toggle . global-linum-mode))))))

(ergoemacs-theme-component menu-bar-languages ()
  "Languages menu"
  (global-set-key [menu-bar languages] (cons "Languages" (ergoemacs-menu--get-major-modes))))

(ergoemacs-theme-component menu-bar-help ()
  "Help menu"
  (global-set-key [menu-bar help-menu]
                  (cons (if (eq system-type 'darwin) "Help" "?")
                        `(keymap
                          ;; Adapted from Menu-bar+
                          (whoops menu-item "Whoops!?"
                                  (keymap
                                   (what-did-i-do
                                    menu-item "What did I do !?"
                                    view-lossage
                                    :help "Display last 100 input keystrokes")
                                   (exit-recurive-edit
                                    menu-item "Exit Recursive Editing"
                                    top-level
                                    :help "Exit all Recursive editing Levels")
                                   (keyboard-quit
                                    menu-item "Cancel Current Action"
                                    keyboard-quit
                                    :help "Quit any operation in progress")))
                          
                          (help-for-help menu-item "Help for Help..."
                                         help-for-help
                                         :help "Emacs main help command")
                          (separator-1 menu-item  "--")
                          (apropos menu-item "Apropos (Find matching)"
                                   (keymap
                                    (commands menu-item "Commands..."
                                              apropos-command
                                              :help "Find commands matching a regular expression")
                                    (user-options menu-item "User Options..."
                                                  ergoemacs-apropos-user-options
                                                  :help "Find user options matching a regular expression")
                                    (all-vars menu-item "All Variables..."
                                              apropos-variable
                                              :help "Find a variable that matches a regular expression")
                                    (var-values menu-item "Variable Values..."
                                                apropos-value
                                                :help "Find variable values that matches a regular expression.")
                                    (symbols menu-item "Symbols..."
                                             apropos
                                             :help "Find functions/variables that match a regular expression.")
                                    (symbol-desc menu-item "Symbol Descriptions (Doc)..."
                                                 apropos-documentation
                                                 :help "Find functions/variables whose documentation match a regular expression")
                                    (tags menu-item "Tags..."
                                          tags-apropos
                                          :help "Find Tags Matching Regular Expression")))
                          (describe menu-item "Describe"
                                    (keymap
                                     (function menu-item "Function..."
                                               describe-function
                                               :help "Describe command or other function")
                                     (variable menu-item "Variable..."
                                               describe-variable
                                               :help "Describe an emacs user option or other variable.")
                                     (face menu-item "Face..."
                                           describe-face
                                           :help "Describe a face")
                                     (key menu-item "Key..."
                                          describe-key
                                          :help "Describe a command bound to a key")
                                     (input menu-item "Input Method..."
                                            describe-input-method)
                                     (coding menu-item "Coding System..."
                                             describe-coding-system)
                                     (separator-ergoemacs-describe "--")
                                     (theme-component menu-item "Ergoemacs Component"
                                                      describe-ergoemacs-component)
                                     (theme menu-item "Ergoemacs Theme"
                                            describe-ergoemacs-theme)
                                     (layout menu-item "Ergoemacs Layout"
                                            describe-ergoemacs-layout)
                                     (separator-curr-modes menu-item "--")
                                     (curr-major-mode menu-item "Current Major Mode"
                                                      ergoemacs-describe-major-mode
                                                      :help "Describe this buffers major and minor modes.")
                                     (curr-modes menu-item "Current Modes"
                                                 (lambda() (interactive) (call-interactively 'describe-mode))
                                                 :help "Describe this buffers major and minor modes.")
                                     (curr-keys menu-item "Current Key Bindings"
                                                describe-bindings
                                                :help "List all key-bindings with brief descriptions.")
                                     (curr-syntax menu-item "Current Syntax Table"
                                                  describe-syntax
                                                  :help "Describe the syntax specifications in the current syntax table")))
                          (learn-more menu-item "Learn More"
                                      (keymap
                                       (emacs menu-item"Emacs"
                                              (keymap
                                               (manual menu-item
                                                       "Manual"
                                                       info-emacs-manual)
                                               (command-desc menu-item
                                                             "    Command Description..."
                                                             Info-goto-emacs-command-node
                                                             :help "Show emacs manual section about a command")
                                               ;; Useless for ergoemacs...
                                               ;; (key-desc menu-item
                                               ;;           "    Key Description..."
                                               ;;           Info-goto-emacs-key-command-node
                                               ;;           :help "Show Emacs manual
                                               ;;           section that describes a key
                                               ;;           sequence.")
                                               (index menu-item
                                                      "    Index..."
                                                      emacs-index-search
                                                      :help "Lookup topic in Emacs manual")
                                               (glossary menu-item
                                                         "    Glossary"
                                                         search-emacs-glossary)
                                               (separator-emacs menu-item "--")
                                               (faq menu-item
                                                    "FAQ"
                                                    view-emacs-FAQ
                                                    :help "Read frequently asked questions about Emacs (with answers)")
                                               (whats-new menu-item
                                                          "What's new"
                                                          view-emacs-news
                                                          :help "New features of emacs")
                                               (known-problems menu-item
                                                               "Known problems"
                                                               view-emacs-problems
                                                               :help "Known problems of this Emacs version.")))
                                       (emacs-lisp menu-item "Emacs Lisp"
                                                   (keymap
                                                    (xah-lisp menu-item
                                                              "Xah Emacs Lisp Tutorial"
                                                              (lambda() (interactive)
                                                                (browse-url ergoemacs-xah-emacs-lisp-tutorial-url))
                                                              :help "Read Emacs Lisp Tutorial")
                                                    
                                                    (intro menu-item
                                                           "Intro to Elisp"
                                                           (lambda() (interactive)
                                                             (info "eintr"))
                                                           :help "Read introduction to Emacs Lisp")
                                                    (manual menu-item
                                                            "Manual"
                                                            (lambda() (interactive) (info "elisp"))
                                                            :help "Read Emacs Lisp reference Manual")
                                                    (index menu-item
                                                           "    Index..."
                                                           elisp-index-search
                                                           :help "Lookup topic in emacs lisp manual")
                                                    (elisp-separator menu-item "--")
                                                    (locate-library menu-item "Locate Library"
                                                                    locate-library
                                                                    :help "Locate lisp library")))
                                       (last-accessed-info menu-item "Last Accessed Manual (Info)"
                                                           info
                                                           :help "Open Info, at the last doc place visited.")
                                       (info-dir menu-item "All Manuals (`Info')"
                                                 Info-directory
                                                 :help "Open a list of all the info docs.")
                                       (man-dir menu-item "Unix Man Pages..."
                                                woman
                                                :help "Unix Manual entries (with WoMan)")))
                          
                          (separator-3 menu-item "--")
                          (send-bug-report menu-item "Send Emacs Bug Report"
                                           report-emacs-bug
                                           :help "Report an emacs bug.")
                          
                          (emacs-web-page menu-item "Emacs Web Page"
                                          (lambda() (interactive)
                                            (browse-url "http://www.gnu.org/software/emacs/"))
                                          :help "Emacs Web Page")

                          (separator-licence menu-item "--")
                          (license menu-item "License"
                                   describe-copying)
                          ,(if (eq system-type 'darwin) "Help" "?")))))

(ergoemacs-theme lvl0 ()
  "CUA-mode style"
  (if (not (eq ergoemacs-handle-ctl-c-or-ctl-x 'only-C-c-and-C-x))
      (progn
        (global-set-key (kbd "C-c <ergoemacs-timeout>") 'ergoemacs-copy-line-or-region)
        (global-set-key (kbd "C-x <ergoemacs-timeout>") 'ergoemacs-cut-line-or-region)
        )
    )
  (global-set-key (kbd "<C-insert>") 'ergoemacs-copy-line-or-region)
  (global-set-key (kbd "C-S-v") 'ergoemacs-paste-cycle)
  
  (global-set-key (kbd "<S-insert>") 'ergoemacs-paste)
  (global-set-key (kbd "C-v") 'ergoemacs-paste))

(ergoemacs-theme lvl1 ()
  "Arrow Key Movements Only"
  :components '(move-char))

(ergoemacs-theme lvl2 ()
  "Arrow Key Movements, Moving/Deleting Words"
  :components '(move-char
                move-word))


(ergoemacs-component join-line ()
  "Join Line"; Thanks for the suggestion tuhdo
  ;;I suggest the key bindings for joining lines are Alt + [ to
  ;;join-top-line and Alt + ] for stock join-line.
  (global-set-key (kbd "M-]") 'delete-indentation)
  (global-set-key (kbd "M-[") 'ergoemacs-top-join-line))

(ergoemacs-component isearch-arrows ()
  "Set arrow keys in isearch."
  ;;left/right is backward/forward, up/down is history. press Return
  ;;to exit
  ;; Xah Lee
  ;; See http://ergoemacs.org/emacs/emacs_isearch_by_arrow_keys.html
  (define-key isearch-mode-map (kbd "<up>") 'isearch-ring-retreat)
  (define-key isearch-mode-map (kbd "<down>") 'isearch-ring-advance)
  ;; single key, useful
  (define-key isearch-mode-map (kbd "<left>") 'isearch-repeat-backward)
  ;; single key, useful
  (define-key isearch-mode-map (kbd "<right>") 'isearch-repeat-forward))

(ergoemacs-component mode-line-major-mode-switch ()
  "Switch major modes by clicking mode-name."
  (setq ergoemacs-swap-major-modes-when-clicking-major-mode-name t))


(ergoemacs-autoload multiple-cursors
    "Multiple Cursors"
    :bind (("M-*" mc/mark-next-like-this)
           ("M-&" mc/edit-lines))
    :ensure t)

(ergoemacs-autoload avy
    "Avy"
    :bind ("M-," 'avy-goto-word-or-subword-1)
    :ensure t)

(ergoemacs-autoload expand-region
    "Expand Region"
    :bind (("M-8" er/expand-region)
           ("M-9" er/contract-region)
           ("M-*". er/mark-inside-quotes))
    :ensure t)


(ergoemacs-theme standard ()
  "Standard Ergoemacs Theme"
  :components '(copy
                dired-tab
                dired-to-wdired
                execute
                fixed-newline
                help
                kill-line
                misc
                move-bracket
                move-buffer
                move-char
                move-line
                move-page
                move-paragraph
                move-word
                search
                select-items
                switch
                text-transform
                ergoemacs-remaps
                standard-vars)
  :optional-on '(apps-punctuation
                 tab-indents-region
                 icy-reclaim
                 apps-apps
                 apps-toggle
                 apps
                 backspace-del-seq
                 backspace-is-back
                 fn-keys
                 f2-edit
                 fixed-bold-italic
                 standard-fixed
                 ido-remaps
                 helm-remaps
                 helm-find-files
                 multiple-cursors-remaps
                 quit
                 apps-swap
                 ;;save-options-on-exit
                 ;; Reverse menu-bar order
                 menu-bar-help
                 menu-bar-languages
                 menu-bar-view
                 menu-bar-search
                 menu-bar-edit
                 menu-bar-file
		 mode-line-major-mode-switch
                 )
  :optional-off '(guru
                  alt-backspace-is-undo
                  search-reg
                  no-backspace
                  helm-switch-sources
                  ergoemacs-banish-shift
                  move-and-transpose-lines
                  move-sexp
                  ido-prev-next-instead-of-left-right
                  join-line
		  save-options-on-exit
                  isearch-arrows
		  ergoemacs-swiper)
  :options-menu '(("Menu/Apps Key" (apps apps-apps apps-punctuation apps-toggle))
                  ("Function Keys" (fn-keys f2-edit))
                  ("Helm Options" (helm-switch-sources helm-find-files))
                  ("Remaps" (ido-remaps helm-remaps multiple-cursors-remaps icy-reclaim ergoemacs-swiper))
                  ("Extreme ErgoEmacs" (guru no-backspace ergoemacs-banish-shift))
                  ("Standard Keys" (standard-fixed fixed-bold-italic quit move-and-transpose-lines alt-backspace-is-undo))
                  ("Keys during Key Sequence" (f2-edit apps-swap backspace-del-seq))
                  ("Disputed Keys" (ido-prev-next-instead-of-left-right move-sexp))
                  ("Extra Functionality" (join-line isearch-arrows))
                  ("Packages" (avy multiple-cursors expand-region))
		  ("Mode Line" (mode-line-major-mode-switch))
                  ("Ergoemacs global menus" (menu-bar-file menu-bar-edit menu-bar-search menu-bar-view menu-bar-languages menu-bar-help))))

(ergoemacs-theme reduction ()
  "Reduce Ergoemacs keys"
  :based-on 'standard
  :components '(multiple-cursors avy expand-region)
  (global-set-key (kbd "M-<") 'zap-to-char)
  (global-set-key (kbd "M-g") 'kill-line)
  (global-set-key (kbd "M-G") 'ergoemacs-top-join-line)
  (global-set-key (kbd "M-b") 'ergoemacs-kill-line-backward)
  (global-set-key (kbd "M-B") 'delete-indentation)
  (global-set-key (kbd "M-.") 'ergoemacs-end-of-line-or-what)
  (global-set-key (kbd "M-m") 'ergoemacs-beginning-of-line-or-what)
  (global-set-key (kbd "M-y") 'isearch-backward)
  (global-set-key (kbd "M-Y") 'isearch-backward-regexp)
  (global-set-key (kbd "M-h") 'isearch-forward)
  (global-set-key (kbd "M-H") 'isearch-forward-regexp)
  (global-set-key (kbd "M-a") 'ergoemacs-move-cursor-previous-pane)
  (global-set-key (kbd "M-;") 'execute-extended-command)
  ;;
  ;; Overwrite previous global definitions in `ergoemacs-mode'
  ;;
  (define-key ergoemacs-keymap (kbd "M-T") nil)
  (define-key ergoemacs-keymap (kbd "M-I") nil)
  (define-key ergoemacs-keymap (kbd "M-K") nil)
  (define-key ergoemacs-keymap (kbd "M-U") nil)
  (define-key ergoemacs-keymap (kbd "M-O") nil)
  (define-key ergoemacs-keymap (kbd "M-N") nil)
  ;; (define-key ergoemacs-keymap (kbd "M-G") nil)
  ;; (define-key ergoemacs-keymap (kbd "M-S") nil)
  (define-key ergoemacs-keymap (kbd "M-A") nil)
  (define-key ergoemacs-keymap (kbd "M-J") nil)
  (define-key ergoemacs-keymap (kbd "M-L") nil))

(ergoemacs-translation normal ()
  "Identify transformation"
  :keymap (let ((map (make-sparse-keymap)))
            (define-key map [f1] 'ergoemacs-read-key-help)
            (define-key map (read-kbd-macro "C-h") 'ergoemacs-read-key-help)
            map))

(ergoemacs-translation ctl-to-alt ()
  "Ctl <-> Alt translation"
  :text (lambda() (format "<Ctl%sAlt> " (ergoemacs :unicode-or-alt "↔" " to ")))
  
  :meta '(control)
  :control '(meta)
  
  :meta-shift '(control shift)
  :control-shift '(meta shift)
  
  :control-hyper '(meta hyper)
  :meta-hyper '(control hyper)

  :control-super '(meta super)
  :meta-super '(control super)

  :meta-shift-hyper '(control shift hyper)
  :control-shift-hyper '(meta shift hyper)

  :meta-shift-super '(control shift super)
  :control-shift-super '(meta shift super)

  :meta-super-hyper '(control super hyper)
  :control-super-hyper '(meta super hyper)

  :meta-super-hyper-shift '(control super hyper shift)
  :control-super-hyper-shift '(meta super hyper shift)
  
  :modal-color "blue"
  :modal-always t
  
  :keymap (let ((map (make-sparse-keymap)))
            (define-key map [f1] 'ergoemacs-read-key-help)
            (define-key map (read-kbd-macro "M-h") 'ergoemacs-read-key-help)
            (define-key map (if (eq system-type 'windows-nt) [M-apps] [M-menu]) 'ergoemacs-read-key-force-next-key-is-quoted)
            (define-key map (read-kbd-macro "SPC") 'ergoemacs-read-key-force-next-key-is-ctl)
            (define-key map (read-kbd-macro "M-SPC") 'ergoemacs-read-key-force-next-key-is-alt)
            ;; (define-key map "G" 'ergoemacs-read-key-next-key-is-quoted)
            ;; (define-key map "g" 'ergoemacs-read-key-next-key-is-alt)
            map))

(ergoemacs-translation unchorded-ctl ()
  "Make the Ctl key sticky."
  :text "<Ctl+>"
  :unchorded '(control)
  :shift '(control shift)
  :meta '()
  :control '(meta)
  :keymap (let ((map (make-sparse-keymap)))
            (define-key map [f1] 'ergoemacs-read-key-help)
            (define-key map (read-kbd-macro "SPC") 'ergoemacs-read-key-force-next-key-is-quoted)
            (define-key map (read-kbd-macro "M-SPC") 'ergoemacs-read-key-force-next-key-is-alt-ctl)
            (define-key map "g" 'ergoemacs-read-key-force-next-key-is-alt)
            (define-key map "G" 'ergoemacs-read-key-force-next-key-is-alt-ctl)
            map))

(ergoemacs-translation unchorded-alt ()
  "Make the Alt key sticky."
  :text "<Alt+>"
  :unchorded '(meta) 
  :shift '(meta shift)
  :meta '(meta shift) 
  :modal-color "red"
  :keymap-modal (let ((map (make-sparse-keymap)))
                  (define-key map (read-kbd-macro "<return>") 'ergoemacs-unchorded-alt-modal)
                  (define-key map (read-kbd-macro "RET") 'ergoemacs-unchorded-alt-modal)
                  map))


(provide 'ergoemacs-themes)
;;;;;;;;;;;;;;;;;;;;;;;;;;;;;;;;;;;;;;;;;;;;;;;;;;;;;;;;;;;;;;;;;;;;;;
;;; ergoemacs-themes.el ends here
;; Local Variables:
;; coding: utf-8-emacs
;; End:<|MERGE_RESOLUTION|>--- conflicted
+++ resolved
@@ -905,12 +905,9 @@
 
   :version 5.7.5
   (global-set-key (kbd "M-0") 'delete-window)
-<<<<<<< HEAD
+  (global-set-key (kbd "M-)") 'delete-window)
   :version 5.7.5
   (define-key term-raw-map (kbd "M-0") 'delete-window)
-=======
-  (global-set-key (kbd "M-)") 'delete-window)
->>>>>>> d30b4315
   )
 
 (ergoemacs-component execute ()
@@ -981,8 +978,9 @@
   (global-set-key (kbd "M-8") '(er/expand-region ergoemacs-extend-selection))
   (global-set-key (kbd "M-*") '(er/mark-inside-quotes ergoemacs-select-text-in-quote))
   (global-set-key (kbd "M-6") 'ergoemacs-select-current-block)
-<<<<<<< HEAD
+  (global-set-key (kbd "M-^") 'ergoemacs-select-current-block)
   (global-set-key (kbd "M-7") 'ergoemacs-select-current-line)
+  (global-set-key (kbd "M-&") 'ergoemacs-select-current-line)
 
   ;; Mode specific changes
   (define-key term-raw-map (kbd "M-S-SPC") 'mark-paragraph)
@@ -991,11 +989,6 @@
   (define-key term-raw-map (kbd "M-6") 'ergoemacs-select-current-block)
   (define-key term-raw-map (kbd "M-7") 'ergoemacs-select-current-line)
   )
-=======
-  (global-set-key (kbd "M-^") 'ergoemacs-select-current-block)
-  (global-set-key (kbd "M-7") 'ergoemacs-select-current-line)
-  (global-set-key (kbd "M-&") 'ergoemacs-select-current-line))
->>>>>>> d30b4315
 
 (ergoemacs-component quit ()
   "Escape exits"
