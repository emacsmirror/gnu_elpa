--- conflicted
+++ resolved
@@ -23,28 +23,13 @@
 * gpr-query: (gpr-query).         Minor mode providing cross-reference information from the GNAT compiler.
 @end direntry
 
-<<<<<<< HEAD
-@titlepage
-@sp 10
-@title gpr-query Version 1.0.4
-@page
-@vskip 0pt plus 1filll
-@insertcopying
-@end titlepage
-
-=======
->>>>>>> bae92cd6
 @contents
 
 @ifnottex
 @node Top, Overview, (dir), (dir)
 @top Top
 
-<<<<<<< HEAD
 gpr-query Version 1.0.4
-=======
-gpr-query Version 1.0.3
->>>>>>> bae92cd6
 @end ifnottex
 
 @menu
