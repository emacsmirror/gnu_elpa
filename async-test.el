;;; async-test.el --- async.el-related tests  -*- lexical-binding:t -*-

;; Copyright (C) 2012-2019 Free Software Foundation, Inc.

;; Author: John Wiegley <jwiegley@gmail.com>
;; Created: 10 Jul 2012
;; Version: 1.0
;; Keywords: async
;; X-URL: https://github.com/jwiegley/emacs-async

;; This program is free software; you can redistribute it and/or modify
;; it under the terms of the GNU General Public License as published by
;; the Free Software Foundation, either version 3 of the License, or
;; (at your option) any later version.

;; This program is distributed in the hope that it will be useful,
;; but WITHOUT ANY WARRANTY; without even the implied warranty of
;; MERCHANTABILITY or FITNESS FOR A PARTICULAR PURPOSE.  See the
;; GNU General Public License for more details.

;; You should have received a copy of the GNU General Public License
<<<<<<< HEAD
;; along with GNU Emacs; see the file COPYING.  If not, see
;; <https://www.gnu.org/licenses/>.
=======
;; along with this program.  If not, see <https://www.gnu.org/licenses/>.
>>>>>>> 6d164db1

;;; Commentary:

;; Contains tests for all the async modules.

;;; Code:

(require 'async)


(defun async-test-1 ()
  (interactive)
  (message "Starting async-test-1...")
  (async-start
   ;; What to do in the child process
   (lambda ()
     (message "This is a test")
     (sleep-for 3)
     222)

   ;; What to do when it finishes
   (lambda (result)
     (message "Async process done, result should be 222: %s" result)))
  (message "Starting async-test-1...done"))

(defun async-test-2 ()
  (interactive)
  (message "Starting async-test-2...")
  (let ((proc (async-start
               ;; What to do in the child process
               (lambda ()
                 (message "This is a test")
                 (sleep-for 3)
                 222))))
    (message "I'm going to do some work here")
    ;; ....
    (message "Async process done, result should be 222: %s"
             (async-get proc))))

(defun async-test-3 ()
  (interactive)
  (message "Starting async-test-3...")
  (async-start
   ;; What to do in the child process
   (lambda ()
     (message "This is a test")
     (sleep-for 3)
     (error "Error in child process")
     222)

   ;; What to do when it finishes
   (lambda (result)
     (message "Async process done, result should be 222: %s" result)))
  (message "Starting async-test-1...done"))

(defun async-test-4 ()
  (interactive)
  (message "Starting async-test-4...")
  (async-start-process "sleep" "sleep"
                       ;; What to do when it finishes
                       (lambda (proc)
                         (message "Sleep done, exit code was %d"
                                  (process-exit-status proc)))
                       "3")
  (message "Starting async-test-4...done"))

(defun async-test-5 ()
  (interactive)
  (message "Starting async-test-5...")
  (let ((proc
         (async-start
          ;; What to do in the child process
          (lambda ()
            (message "This is a test, sending message")
            (async-send :hello "world")
            ;; wait for a message
            (let ((msg (async-receive)))
              (message "Child got message: %s"
                       (plist-get msg :goodbye)))
            (sleep-for 3)
            222)

          ;; What to do when it finishes
          (lambda (result)
            (if (async-message-p result)
                (message "Got hello from child process: %s"
                         (plist-get result :hello))
              (message "Async process done, result should be 222: %s"
                       result))))))
    (async-send proc :goodbye "everyone"))
  (message "Starting async-test-5...done"))

(defun async-test-6 ()
  (interactive)
  (message "Starting async-test-6...")
  (async-start
   ;; What to do in the child process
   `(lambda ()
      ,(async-inject-variables "\\`user-mail-address\\'")
      (format "user-mail-address = %s" user-mail-address))

   ;; What to do when it finishes
   (lambda (result)
     (message "Async process done: %s" result))))


(provide 'async-test)

;;; async-test.el ends here<|MERGE_RESOLUTION|>--- conflicted
+++ resolved
@@ -19,12 +19,7 @@
 ;; GNU General Public License for more details.
 
 ;; You should have received a copy of the GNU General Public License
-<<<<<<< HEAD
-;; along with GNU Emacs; see the file COPYING.  If not, see
-;; <https://www.gnu.org/licenses/>.
-=======
 ;; along with this program.  If not, see <https://www.gnu.org/licenses/>.
->>>>>>> 6d164db1
  
 ;;; Commentary:
