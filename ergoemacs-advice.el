--- conflicted
+++ resolved
@@ -54,70 +54,7 @@
 (declare-function ergoemacs-command-loop--temp-message "ergoemacs-command-loop")
 (declare-function ergoemacs-key-description "ergoemacs-key-description")
 
-<<<<<<< HEAD
-(defvar ergoemacs-advice--temp-replace-functions nil
-  "List of `ergoemacs-mode' temporary replacement functions.
-
-These replacement functions are are turned on when
-`ergoemacs-mode' is turned on.")
-
-(defvar ergoemacs-advice--permanent-replace-functions nil
-  "List of `ergoemacs-mode' permanent replacement functions.
- 
-These replacement functinos are turned on after `ergoemacs-mode'
-is loaded, but not turned off.")
-
-(defun ergoemacs-advice--enable-replacement (ad &optional disable)
-  "Enable ergoemacs-c advice AD (or optionally DISABLE)."
-  (cond
-   (disable
-    (when (fboundp (intern (concat "ergoemacs-advice--real-" (symbol-name ad))))
-      (defalias ad (intern (concat "ergoemacs-advice--real-" (symbol-name ad)))
-        (documentation (intern (concat "ergoemacs-advice--real-" (symbol-name ad)))))))
-   (t
-    (when (fboundp (intern (concat "ergoemacs-advice--" (symbol-name ad))))
-      (defalias ad (intern (concat "ergoemacs-advice--" (symbol-name ad)))
-        (documentation (intern (concat "ergoemacs-advice--" (symbol-name ad)))))))))
-
-(defun ergoemacs-advice--enable-replacements (&optional disable permanent)
-  "Enable the function replacements.
-
-When DISABLE is non-nil, disable the replacements.
-
-When PERMANENT is non-nil, these replacements are permanent, not temporary."
-  (dolist (ad (or (and permanent ergoemacs-advice--permanent-replace-functions)
-                  ergoemacs-advice--temp-replace-functions))
-    (ergoemacs-advice--enable-replacement ad disable)))
-
-(add-hook 'ergoemacs-mode-startup-hook 'ergoemacs-advice--enable-replacements)
-
-(defun ergoemacs-advice--disable-replacements ()
-  "Disable the function replacements."
-  (ergoemacs-advice--enable-replacements t))
-
-(add-hook 'ergoemacs-mode-shutdown-hook 'ergoemacs-advice--disable-replacements)
-
-(defun ergoemacs-advice--enable-permanent-replacements ()
-  "Enable permanent replacements."
-  (ergoemacs-advice--enable-replacements nil t))
-
-(add-hook 'ergoemacs-mode-intialize-hook 'ergoemacs-advice--enable-permanent-replacements)
-
-(defvar ergoemacs--original-local-map nil
-  "Original keymap used with `use-local-map'.")
-
-(ergoemacs-advice use-local-map (keymap)
-  "Load `ergoemacs-mode' is the local keymap.
-
-The original keymap is untouched."
-  :type :before
-  (set (make-local-variable 'ergoemacs--original-local-map) keymap))
-
-;; FIXME for emacs 25
-(ergoemacs-advice substitute-command-keys (string)
-=======
 (defun ergoemacs-advice-substitute-command-keys (orig-fun &rest args)
->>>>>>> edc154f0
   "Use `ergoemacs-substitute-command-keys' when `ergoemacs-mode' is enabled"
   (if ergoemacs-mode
       (ergoemacs-key-description--substitute-command-keys (nth 0 args))
