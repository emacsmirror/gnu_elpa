--- conflicted
+++ resolved
@@ -1,6 +1,6 @@
 ;;; ergoemacs-mode.el --- Emacs mode based on common modern interface and ergonomics. -*- lexical-binding: t -*-
 
-;; Copyright © 2007-2010, 2012-2016  Free Software Foundation, Inc.
+;; Copyright © 2007-2010, 2012-2018  Free Software Foundation, Inc.
 
 ;; Author: Xah Lee <xah@xahlee.org>
 ;;         David Capello <davidcapello@gmail.com>
@@ -563,7 +563,7 @@
         (insert-file-contents (concat pcache-directory (ergoemacs-mode--pcache-repository)))
         (persistent-soft-location-destroy (ergoemacs-mode--pcache-repository))
         (goto-char (point-min))
-        (while (re-search-forward "
+        (while (re-search-forward " +$" nil t)
           (replace-match ""))
         (goto-char (point-min))
@@ -841,7 +841,7 @@
   :initialize #'custom-initialize-default
   :group 'ergoemacs-display)
 
-(define-obsolete-variable-alias 'ergoemacs-use-unicode-char 'ergoemacs-display-unicode-characters)
+(define-obsolete-variable-alias 'ergoemacs-use-unicode-char 'ergoemacs-display-unicode-characters "Ergoemacs-v5.16")
 
 (defcustom ergoemacs-display-ergoemacs-key-descriptions t
   "Use ergoemacs key descriptions (Alt+)."
@@ -850,7 +850,7 @@
   :initialize #'custom-initialize-default
   :group 'ergoemacs-display)
 
-(define-obsolete-variable-alias 'ergoemacs-use-ergoemacs-key-descriptions 'ergoemacs-display-ergoemacs-key-descriptions)
+(define-obsolete-variable-alias 'ergoemacs-use-ergoemacs-key-descriptions 'ergoemacs-display-ergoemacs-key-descriptions "Ergoemacs-v5.16")
 
 
 (defcustom ergoemacs-display-use-unicode-brackets-around-keys t
@@ -860,7 +860,7 @@
   :initialize #'custom-initialize-default
   :group 'ergoemacs-display)
 
-(define-obsolete-variable-alias 'ergoemacs-use-unicode-brackets 'ergoemacs-display-use-unicode-brackets-around-keys)
+(define-obsolete-variable-alias 'ergoemacs-use-unicode-brackets 'ergoemacs-display-use-unicode-brackets-around-keys "Ergoemacs-v5.16")
 
 
 (defcustom ergoemacs-display-small-symbols-for-key-modifiers nil
@@ -870,7 +870,7 @@
   :initialize #'custom-initialize-default
   :group 'ergoemacs-display)
 
-(define-obsolete-variable-alias 'ergoemacs-use-small-symbols 'ergoemacs-display-small-symbols-for-key-modifiers)
+(define-obsolete-variable-alias 'ergoemacs-use-small-symbols 'ergoemacs-display-small-symbols-for-key-modifiers "Ergoemacs-v5.16")
 
 (defcustom ergoemacs-display-capitalize-keys 'with-modifiers
   "Capitalize keys like Ctrl+C.
@@ -883,7 +883,7 @@
   :initialize #'custom-initialize-default
   :group 'ergoemacs-display)
 
-(define-obsolete-variable-alias 'ergoemacs-capitalize-keys 'ergoemacs-display-capitalize-keys)
+(define-obsolete-variable-alias 'ergoemacs-capitalize-keys 'ergoemacs-display-capitalize-keys "Ergoemacs-v5.16")
 
 (defcustom ergoemacs-display-key-use-face-p t
   "Use a button face for keys."
@@ -892,7 +892,7 @@
   :initialize #'custom-initialize-default
   :group 'ergoemacs-display)
 
-(define-obsolete-variable-alias 'ergoemacs-pretty-key-use-face 'ergoemacs-display-key-use-face-p)
+(define-obsolete-variable-alias 'ergoemacs-pretty-key-use-face 'ergoemacs-display-key-use-face-p "Ergoemacs-v5.16")
 
 
 (defface ergoemacs-display-key-face
@@ -942,7 +942,7 @@
   "Options for `ergoemacs-command-loop'."
   :group 'ergoemacs-mode)
 
-(define-obsolete-variable-alias 'ergoemacs-read-blink 'ergoemacs-command-loop-blink-character)
+(define-obsolete-variable-alias 'ergoemacs-read-blink 'ergoemacs-command-loop-blink-character "Ergoemacs-v5.16")
 
 (defcustom ergoemacs-command-loop-blink-character (ergoemacs :unicode-or-alt "•" "·" "-")
   "Blink character."
@@ -956,7 +956,7 @@
   :type 'number
   :group 'ergoemacs-command-loop)
 
-(define-obsolete-variable-alias 'ergoemacs-read-blink-timeout 'ergoemacs-command-loop-blink-rate)
+(define-obsolete-variable-alias 'ergoemacs-read-blink-timeout 'ergoemacs-command-loop-blink-rate "Ergoemacs-v5.16")
 
 (defcustom ergoemacs-command-loop-swap-translation
   '(((:normal :normal) :unchorded-ctl)
@@ -975,7 +975,7 @@
            (sexp :tag "Translated Type")))
   :group 'ergoemacs-command-loop)
 
-(define-obsolete-variable-alias 'ergoemacs-read-swaps 'ergoemacs-command-loop-swap-translation)
+(define-obsolete-variable-alias 'ergoemacs-read-swaps 'ergoemacs-command-loop-swap-translation "Ergoemacs-v5.16")
 
 (defcustom ergoemacs-command-loop-type :full
   "Type of `ergoemacs-mode' command loop."
@@ -1030,7 +1030,7 @@
                  (color :tag "Color"))
   :group 'ergoemacs-modal)
 
-(define-obsolete-variable-alias 'ergoemacs-default-cursor 'ergoemacs-default-cursor-color)
+(define-obsolete-variable-alias 'ergoemacs-default-cursor 'ergoemacs-default-cursor-color "Ergoemacs-v5.16")
 
 (defcustom ergoemacs-modal-emacs-state-modes
   '(archive-mode
@@ -1243,7 +1243,7 @@
   :group 'ergoemacs-mode)
 
 
-;; (define-obsolete-face-alias 'ergoemacs-key-description-kbd 'ergoemacs-display-key-face "")
+;; (define-obsolete-face-alias 'ergoemacs-key-description-kbd 'ergoemacs-display-key-face "" "Ergoemacs-v5.16")
 
 ;;; Options not supported now
 
@@ -1281,190 +1281,6 @@
     (load "ergoemacs-themes")))
 
 (when ergoemacs-use-aliases
-<<<<<<< HEAD
-  (ergoemacs-load-aliases))
-
-(defun ergoemacs-shuffle-keys (&optional force-update)
-  "Shuffle ergoemacs keymaps in `minor-mode-map-alist'."
-  (when (or force-update (not (eq (car (nth 0 minor-mode-map-alist)) 'ergoemacs-mode)))
-    (let ((x (assq 'ergoemacs-mode minor-mode-map-alist)))
-      (when x
-        (setq minor-mode-map-alist (delq x minor-mode-map-alist)))
-      (push (cons 'ergoemacs-mode ergoemacs-keymap) minor-mode-map-alist)))
-  (when (or force-update (not (eq (car (nth (- 1 (length minor-mode-map-alist)) minor-mode-map-alist)) 'ergoemacs-unbind-keys)))
-    (let ((x (assq 'ergoemacs-unbind-keys minor-mode-map-alist)))
-      (when x
-        (setq minor-mode-map-alist (delq x minor-mode-map-alist)))
-      (setq minor-mode-map-alist (append minor-mode-map-alist
-                                         (list (cons 'ergoemacs-unbind-keys ergoemacs-unbind-keymap)))))))
-
-(defun ergoemacs-is-movement-command-p (command)
-  "Determines if COMMAND is a movement command.
-This is done by checking if this is a command that supports shift selection or cua-mode's movement."
-  (let ((intf (condition-case err
-                  (car (cdr (interactive-form command))))))
-    (and intf (stringp intf)
-         (or (eq (get command 'CUA) 'move)
-             (string-match "^[@*]*\\^" intf)))))
-
-(defvar ergoemacs-this-command nil)
-(defvar ergoemacs-pre-command-hook nil
-  "Pre-command hook for `ergoemacs-mode'")
-(defvar ergoemacs-this-command-fake '(this-command
-                                      this-original-command
-                                      mc--this-command)
-  "Commands to set `this-command' to the command run by `ergoemacs-shortcut'")
-
-(defun ergoemacs-populate-pre-command-hook (&optional depopulate)
-  "Populate `ergoemacs-pre-command-hook' with `pre-command-hook' values."
-  (let ((from-hook (or (and depopulate 'ergoemacs-pre-command-hook)
-                       'pre-command-hook))
-        do-append ergoemacs-mode)
-    (dolist (item (default-value from-hook))
-      (if (eq item t)
-          (setq do-append t)
-        (unless (or depopulate (not (memq item ergoemacs-hook-functions)))
-          (add-hook 'ergoemacs-pre-command-hook item do-append nil)
-          (remove-hook 'pre-command-hook item nil))
-        (when depopulate
-          (add-hook 'pre-command-hook item do-append nil)
-          (remove-hook 'ergoemacs-pre-command-hook item do-append))))
-    (save-excursion
-      (dolist (buf (buffer-list))
-        (with-current-buffer buf
-          (unless (equal (default-value from-hook)
-                         (symbol-value from-hook))
-            (setq do-append nil)
-            (dolist (item (symbol-value from-hook))
-              (if (eq item t)
-                  (setq do-append t)
-                (unless (or depopulate (not (memq item ergoemacs-hook-functions)))
-                  (add-hook 'ergoemacs-pre-command-hook item do-append t)
-                  (remove-hook 'pre-command-hook item t))
-                (when depopulate
-                  (add-hook 'pre-command-hook item do-append t)
-                  (remove-hook 'ergoemacs-pre-command-hook item t))))))))))
-
-(defvar ergoemacs-smart-functions
-  '(ergoemacs-shortcut
-    ergoemacs-shortcut-movement-no-shift-select
-    ergoemacs-shortcut-movement
-    ergoemacs-read-key
-    ergoemacs-modal-default
-    ergoemacs-modal-movement
-    ergoemacs-modal-movement-no-shift-select
-    ergoemacs-read-key-default))
-
-(defun ergoemacs-smart-function-p (var)
-  "Is VAR an `ergoemacs-mode' smart function?"
-  (or (not (symbolp var))
-      (and (boundp var)
-           (memq (symbol-value var) ergoemacs-smart-functions))))
-
-(defvar ergoemacs-last-command nil)
-(defvar ergoemacs-mark-active)
-(defvar ergoemacs-repeat-keymap)
-(defvar ergoemacs-read-key-overriding-overlay-save)
-(defvar ergoemacs-read-key-overriding-terminal-local-save)
-(defvar ergoemacs-first-keymaps)
-(declare-function ergoemacs-restore-post-command-hook "ergoemacs-shortcuts.el")
-(declare-function ergoemacs-install-shortcuts-up "ergoemacs-shortcuts.el")
-(defun ergoemacs-pre-command-hook ()
-  "Ergoemacs pre-command-hook."
-  (when (and ergoemacs-mark-active
-             (not ergoemacs-read-input-keys)
-             (not mark-active))
-    (set-mark (mark t))
-    (when transient-mark-mode ;; restore transient-mark-mode state
-      (setq transient-mark-mode ergoemacs-mark-active)))
-  (let (deactivate-mark)
-    (ignore-errors
-      (progn
-        (ergoemacs-restore-post-command-hook)
-        (when (and ergoemacs-repeat-keys
-                   (keymapp ergoemacs-repeat-keymap)
-                   (not (lookup-key ergoemacs-repeat-keymap (this-single-command-keys))))
-          (setq ergoemacs-repeat-keys nil)
-          (ergoemacs-mode-line))
-        (when (and (not ergoemacs-read-input-keys)
-                   (not unread-command-events))
-          (setq ergoemacs-read-input-keys t)
-          (when (ergoemacs-real-key-binding [ergoemacs-single-command-keys])
-            (if (not ergoemacs-read-key-overriding-overlay-save)
-                (setq overriding-terminal-local-map ergoemacs-read-key-overriding-terminal-local-save)
-              (delete-overlay ergoemacs-read-key-overriding-overlay-save)
-              (setq ergoemacs-read-key-overriding-overlay-save nil))))
-        (setq ergoemacs-this-command this-command)
-        (when ergoemacs-mode
-          ;; Raise shortcuts and modal modes.
-          (ergoemacs-shuffle-keys)
-          (let ((ergoemacs-real-key-binding
-                 (read-kbd-macro
-                  (format
-                   "<override> %s" (key-description (this-single-command-keys))))))
-            (cond
-             ((commandp ergoemacs-real-key-binding t)
-              (setq this-command ergoemacs-real-key-binding))))
-          ;; Used to check for `saved-overriding-map', but changed
-          ;; in emacs 24.4, and `ergoemacs-mode' deals with
-          ;; universal functions independent of emacs...
-          (ergoemacs-install-shortcuts-up)))))
-  (unless (ergoemacs-smart-function-p this-command)
-    (run-hooks 'ergoemacs-pre-command-hook))
-  t)
-
-(defvar ergoemacs-single-command-keys)
-(declare-function ergoemacs-remove-shortcuts "ergoemacs-shortcuts.el")
-(defun ergoemacs-post-command-hook ()
-  "Ergoemacs post-command-hook"
-  (when ergoemacs-read-input-keys
-    (if (and mark-active deactivate-mark
-             (or (ergoemacs-is-movement-command-p this-command)
-                 (ignore-errors
-                   (string-match "\\<mark\\>" (symbol-name this-command)))))
-        (progn
-          (setq deactivate-mark nil))))
-  (let (deactivate-mark)
-    (when (and shift-select-mode
-               this-command-keys-shift-translated
-               mark-active
-               (not (eq (car-safe transient-mark-mode) 'only)))
-      (when (ergoemacs-is-movement-command-p this-command)
-        (setq transient-mark-mode
-              (cons 'only
-                    (unless (eq transient-mark-mode 'lambda)
-                      transient-mark-mode)))))
-    (condition-case err
-        (progn
-          (when ergoemacs-mode
-            (dolist (item ergoemacs-first-keymaps)
-              (let ((hook (car item)))
-                (unless (ignore-errors (keymapp (symbol-value hook)))
-                  (dolist (fn (cdr item))
-                    (remove-hook hook fn)
-                    (add-hook hook fn)))))
-            (setq ergoemacs-shortcut-keys t)
-            (setq ergoemacs-no-shortcut-keys nil)
-            (ergoemacs-shuffle-keys)
-            (when (not unread-command-events)
-              (ergoemacs-install-shortcuts-up)))
-          (when (not ergoemacs-mode)
-            (ergoemacs-remove-shortcuts)))
-      (error (message "Error %s" err))))
-  (when ergoemacs-modal-save
-    (setq ergoemacs-modal ergoemacs-modal-save)
-    (set-default 'ergoemacs-modal ergoemacs-modal-save)
-    (setq ergoemacs-modal-save nil))
-  (unless unread-command-events
-    (when (ergoemacs-real-key-binding [ergoemacs-single-command-keys])
-      (if (not ergoemacs-read-key-overriding-overlay-save)
-          (setq overriding-terminal-local-map ergoemacs-read-key-overriding-terminal-local-save)
-        (delete-overlay ergoemacs-read-key-overriding-overlay-save)
-        (setq ergoemacs-read-key-overriding-overlay-save nil)))
-    (setq ergoemacs-read-input-keys t)
-    (setq ergoemacs-single-command-keys nil))
-  t)
-=======
   (ergoemacs-timing ergoemacs-load-aliases
     (ergoemacs-load-aliases)))
 
@@ -1477,7 +1293,6 @@
 
 (run-with-idle-timer 0.05 nil #'ergoemacs-mode-after-init-emacs)
 (add-hook 'emacs-startup-hook #'ergoemacs-mode-after-init-emacs)
->>>>>>> ac70b256
 
 (provide 'ergoemacs-mode)
 ;;;;;;;;;;;;;;;;;;;;;;;;;;;;;;;;;;;;;;;;;;;;;;;;;;;;;;;;;;;;;;;;;;;;;;
