;;; hib-debbugs.el --- Implicit button type for browsing GNU debbugs issues.  -*- lexical-binding: t; -*-
;;
;; Author:       Bob Weiner
;;
;; Orig-Date:    21-Jun-16 at 14:24:53
<<<<<<< HEAD
;; Last-Mod:     23-Jul-22 at 19:55:32 by Bob Weiner
=======
;; Last-Mod:     20-Jul-22 at 19:23:07 by Mats Lidell
>>>>>>> 89913d25
;;
;; Copyright (C) 2016, 2021  Free Software Foundation, Inc.
;; See the "HY-COPY" file for license information.
;;
;; This file is part of Hyperbole.  It requires the Emacs package
;; Debbugs 0.9.7 or higher; there were bugs in earlier versions
;; that made it incompatible with the queries Hyperbole issues.
;;
;;; Commentary:
;;
;;   NOTE: Although Emacs now comes with the library "bug-reference-mode.el"
;;         which displays bug numbers, this library provides a much broader
;;         set of facilities and is activated via the Smart Keys, so no
;;         new key bindings are necessary.
;;
;;   Debbugs is a client-server issue tracker used by Gnu projects
;;   to manage issues and maintain threads of discussion around them.
;;
;;   This does nothing unless the third-party Emacs package debbugs
;;   0.9.7 or higher is installed.  Once it is installed
;;   and Hyperbole is loaded, the Smart Keys will generate debbugs
;;   queries when pressed within any of the following buffer text
;;   formats (with point prior to any attribute):
;;
;;      bug#id-number, bug# id-number, bug #id-number, or bug id-number
;;      bug?attr1=val1&attr2=val2&attr3=val3
;;      bug#id-number?attr1=val1&attr2=val2&attr3=val3
;;
;;   where the attr and val fields are sent as part of the debbugs query.
;;   Note that `issue' or `debbugs' may be used as well in place of `bug'.
;;
;;   A press of the Action Key on a Gnu debbugs string, will generate
;;   a debbugs query and display the result.  If the string represents a
;;   single debbugs id, Hyperbole will display the original submission
;;   message for that issue and will allow further browsing of the
;;   discussion.
;;
;;   A press of the Assist Key on a Gnu debbugs id, displays the subject
;;   and current status of the issue.  When within another type of Gnu
;;   debbugs query, it shows standard Hyperbole button help for the query.
;;
;;   Additionally, two query functions are provided:
;;
;;      (debbugs-gnu-query:list query-attribute-list) displays issues
;;   matching the set of (attribute . attribute-value) pairs in its argument.
;;
;;   For example:
;;      (debbugs-gnu-query:list '((status . "open") (package . "hyperbole")))
;;      (debbugs-gnu-query:list '((package . "hyperbole") (severity . "normal")))
;;
;;      (debbugs-gnu-query:string url-query-string) parses and applies
;;   attributes from a string of the form:
;;      bug[#id-number]?attr1=val1&attr2=val2&attr3=val3
;;   and uses it to display matching issues.
;;
;;   For example:
;;      (debbugs-gnu-query:string "bug?package=hyperbole&status=open")
;;      (debbugs-gnu-query:string "package=hyperbole&severity=normal")

;;; Code:
;;; ************************************************************************
;;; Other required Elisp libraries
;;; ************************************************************************

(eval-and-compile (mapc #'require '(hactypes)))
(eval-when-compile (require 'debbugs-gnu nil t))

;;; ************************************************************************
;;; Public variables
;;; ************************************************************************

(eval-after-load "debbugs-gnu"
  #'(progn (push "hyperbole"  debbugs-gnu-all-packages)
	   (push "oo-browser" debbugs-gnu-all-packages)))

;;; ************************************************************************
;;; Public declarations
;;; ************************************************************************

(declare-function debbugs-get-status "ext:debbugs")
(declare-function debbugs-gnu-bugs "ext:debbugs")
(declare-function debbugs-gnu-current-id "ext:debbugs")
(declare-function debbugs-gnu-select-report "ext:debbugs")
(declare-function debbugs-gnu-show-reports "ext:debbugs")
(defvar debbugs-gnu-current-query)
(defvar debbugs-port)

;;; ************************************************************************
;;; Public implicit button types
;;; ************************************************************************

(defib debbugs-gnu-query ()
  "Display the results of a Debbugs query from a bug reference string around point.
This works in most types of buffers.  If the query includes a
single id number, display the original message submission for
that id and allow browsing of the followup discussion.  Accepts
the following buffer text formats (with point prior to any
attribute):

   bug#id-number or bug# id-number or bug #id-number
   bug?attr1=val1&attr2=val2&attr3=val3
   bug#id-number?attr1=val1&attr2=val2&attr3=val3

Note that `issue' or `debbugs' may be used as well in place of `bug'."
  (when (debbugs-version-sufficient-p)
    (when (debbugs-query:at-p)
      (if (and (match-beginning 3) (string-equal "?" (match-string 3)))
	  (hact 'debbugs-gnu-query:string (buffer-substring-no-properties
					   (or (match-beginning 1) (match-beginning 2))
					   (match-end 4)))
	(hact 'debbugs-gnu-query (string-to-number (match-string 2)))))))

(defact debbugs-gnu-query (id)
  "Display the discussion of Gnu debbugs ID (a positive integer)."
  (require 'debbugs-gnu)
  (when (debbugs-get-status id)
    (debbugs-gnu-bugs id)
    (debbugs-gnu-show-discussion)))

(defun debbugs-gnu-query:help (_but)
  "Make a Gnu debbugs id number at point display the pretty-printed bug status.
The id number can optionally be prefixed with a # sign.
Ignore other types of GNU debbugs query strings."
  (if (and (debbugs-version-sufficient-p)
	   (debbugs-query:at-p)
	   (match-beginning 2))
      (debbugs-query:status (string-to-number (match-string 2)))
    ;; Non-single issue query, show standard button help.
    (hkey-help t)))

(defib debbugs-gnu-mode ()
  "Make a Gnu Debbugs listing entry at point display the discussion on the issue."
  (if (eq major-mode 'debbugs-gnu-mode)
      (hact 'smart-debbugs-gnu)))

(defun debbugs-gnu-mode:help (&optional _but)
  "Make a Gnu debbugs listing at point pretty-print its status to a window below."
  (condition-case ()
      (let ((display-buffer-overriding-action
	     '(display-buffer-below-selected . nil)))
	(debbugs-query:status (debbugs-gnu-current-id))
	(hypb:maximize-window-height))
    (error nil)))

;;; ************************************************************************
;;; Public functions
;;; ************************************************************************

(defun debbugs-gnu-show-discussion ()
    (debbugs-gnu-select-report)
    ;; Display the 2nd message which is the initial bug report.  This
    ;; may be in Gnus or Rmail summary mode.
    (goto-char (point-min))
    (forward-line 1)
    (call-interactively (key-binding "\C-m")))

(defun debbugs-gnu-query:string (url-query-string)
  "Show the results of a Gnu debbugs query with attributes from URL-QUERY-STRING.
URL-QUERY-STRING must be a valid URL query string (part after the
question mark) of debbugs attributes and values,
i.e. \"attr1=val1&attr2=val2&attr3=val3\" URL encoded characters
are decoded.  An optional prefix of \"bug#<id-number>?\" may also
be included at the front of the string to limit the query to a
particular issue number.  Note that `issue' or `debbugs' may be
used as well in place of `bug'."
  (let* ((case-fold-search t)
	 (id (when (string-match "\\`\\(bug\\|debbugs\\|issue\\)\\s-?#?\\s-?\\(\\([1-9][0-9]*\\)\\|\\?\\)+"
				 url-query-string)
	       (prog1 (match-string 3 url-query-string)
		 (setq url-query-string (substring url-query-string (match-end 0))))))
	 attr-pair-list)
    ;; Change elements from lists to cons pairs.
    (setq attr-pair-list
	  (mapcar (lambda (elt) (cons (car elt) (cadr elt)))
		  (url-parse-query-string url-query-string))) ;; autoloaded
    (when id
      (push (cons 'bugs (list (string-to-number id))) attr-pair-list))
    (debbugs-gnu-query:list attr-pair-list)))

(defun debbugs-gnu-query:list (query-attribute-list)
  "Show the results of a Gnu debbugs query with QUERY-ATTRIBUTE-LIST attributes.
Each element of the list should be of the form (attribute . attribute-value).
Attribute may be a symbol or a string.  Common attributes
include: status, severity, and package."
  (require 'debbugs-gnu)
  (setq debbugs-gnu-current-query nil)
  (dolist (attr query-attribute-list)
    (add-to-list 'debbugs-gnu-current-query
		 (cons (if (symbolp (car attr))
			   (car attr)
			 (intern (car attr)))
		       (cdr attr))))
  (debbugs-gnu-show-reports))

(defun smart-debbugs-gnu ()
  "Display the discussion on the issue at point.
When the Action Key is pressed on a Gnu Debbugs listing entry."
  (debbugs-gnu-show-discussion))

;; (let ((entries (cdar tabulated-list-entries)))
;;   (cond ((= (length entries) 1)
;; 	 (hact 'debbugs-gnu-query
;; 	       (string-to-number (aref (nth (1- (line-number-at-pos (point))) entries) 0))))))
;; Each listed entry can be retrieved as a list of dotted pair attributes with:
;;   (tabulated-list-get-id (point))

;;; ************************************************************************
;;; Private functions
;;; ************************************************************************

(defun debbugs-query:at-p ()
  "Return t if point appears to be within a debbugs id.
Id number is (match-string 2).  If this is a query with attributes,
then (match-string 3) = \"?\" and (match-string 4) is the query
attributes." 
  ;; Point must be before one of the bug#222 characters to match.
  (let ((case-fold-search t))
    (when (string-match "[bugise#0-9]" (char-to-string (following-char)))
	(save-excursion
	  (skip-chars-backward "#0-9")
	  (skip-chars-backward " \t\n\r\f")
	  (skip-chars-backward "bugdiseBUGDISE#") ;; bug, debbugs or issue
	  ;; Allow for bug#222?package=hyperbole&severity=high as well as bug222, or bug#222.
	  (or (looking-at "[ \t\n\r\f]*\\(bug#?\\|debbugs#?\\|issue#?\\)[ \t\n\r\f]*#?\\([1-9][0-9]*\\)?\\(\\?\\)\\([a-z=&0-9%;()]+\\)")
	      (looking-at "[ \t\n\r\f]*\\(bug#?\\|debbugs#?\\|issue#?\\)[ \t\n\r\f]*#?\\([1-9][0-9]*\\)[\].,;?:!\)\>\}]?\\([ \t\n\r\f]\\|\\'\\)"))))))
	      ;; Ignore matches like  #222, so this is not confused with "hib-social.el" social references.
	      ;; (looking-at "[ \t\n\r\f]*\\(bug\\|debbugs\\|issue\\)?[ \t\n\r\f]*#\\([1-9][0-9]*\\)[\].,;?!\)\>\}]?\\([ \t\n\r\f]\\|\\'\\)")

(defun debbugs-query:status (id)
  "Pretty print to `standard-output' the status attributes of debbugs ID.
Debbugs ID is a positive integer.  Ignore nil valued attributes.
Return t unless no attributes are printed."
  (require 'debbugs-gnu)
  ;; The (car (debbugs-get-status id)) is a list of (attribute . value) pairs which we sort below.
  (let ((attrib-list
	 (sort (delq nil (mapcar (lambda (elt) (when (cdr elt) elt)) (car (debbugs-get-status id))))
	       (lambda (a b) (string-lessp (car a) (car b)))))
	(has-attr) attr len val)
    (unless (or (null attrib-list) (not (listp attrib-list)))
      (with-help-window "*Debbugs Help*"
	(princ (format "Status of %s %s package issue #%d (%s):\n"
		       (capitalize (substring debbugs-port 0 (string-match "\\." debbugs-port)))
		       (or (cadr (assq 'package attrib-list)) "")
		       id
		       (or (cdr (assq 'subject attrib-list)) "no subject")))
	(while (setq attr (car (car attrib-list)))
	  (setq val (cdr (car attrib-list))
		attrib-list (cdr attrib-list))
	  (when val
	    (setq has-attr t
		  len (number-to-string (max (- 16 (length (symbol-name attr))) 1)))
	    (princ (format (concat "   %s:%" len "s%S\n") attr " " val))))
	has-attr))))

(defun debbugs-version-sufficient-p ()
  "Return t iff debbugs version is sufficient for use with Hyperbole.
Must be greater than equal to 0.9.7."
  (save-excursion
    (let* ((debbugs-src (locate-file "debbugs" load-path '(".el")))
	   (visiting-debbugs-src (when debbugs-src (get-file-buffer debbugs-src)))
	   debbugs-src-buffer
	   version)
      (when debbugs-src
	(unwind-protect
	    (progn (set-buffer (setq debbugs-src-buffer (find-file-noselect debbugs-src)))
		   (widen)
		   (goto-char (point-min))
		   (when (re-search-forward "^;; Version: \\([.0-9]+\\)" nil t)
		     (setq version (match-string 1))))
	  (unless visiting-debbugs-src
	    (kill-buffer debbugs-src-buffer)))
	(when (and version (not (equal version "")))
	  (version-list-<= (version-to-list "0.9.7") (version-to-list version)))))))

(provide 'hib-debbugs)

;;; hib-debbugs.el ends here<|MERGE_RESOLUTION|>--- conflicted
+++ resolved
@@ -3,11 +3,7 @@
 ;; Author:       Bob Weiner
 ;;
 ;; Orig-Date:    21-Jun-16 at 14:24:53
-<<<<<<< HEAD
-;; Last-Mod:     23-Jul-22 at 19:55:32 by Bob Weiner
-=======
-;; Last-Mod:     20-Jul-22 at 19:23:07 by Mats Lidell
->>>>>>> 89913d25
+;; Last-Mod:     24-Jul-22 at 10:41:16 by Bob Weiner
 ;;
 ;; Copyright (C) 2016, 2021  Free Software Foundation, Inc.
 ;; See the "HY-COPY" file for license information.
