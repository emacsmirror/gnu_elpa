--- conflicted
+++ resolved
@@ -82,23 +82,10 @@
 (setq phps-mode-async-process-using-async-el nil)
 ```
 
-<<<<<<< HEAD
-### Enable / disable cache
-
-``` emacs-lisp
-(setq phps-mode-cache--use-p t)
-```
-
-### Show profiling information
-
-``` emacs-lisp
-(setq phps-mode-lex-analyzer--show-profiling-information t)
-=======
 ### Enable / disable parser cache
 
 ``` emacs-lisp
 (setq phps-mode-cache--use-p nil)
->>>>>>> 28332893
 ```
 
 ## Installation and Configuration examples
