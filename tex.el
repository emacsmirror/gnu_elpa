--- conflicted
+++ resolved
@@ -4892,12 +4892,6 @@
 
 ;;; Syntax Table
 
-<<<<<<< HEAD
-=======
-(defvar-local TeX-mode-syntax-table (make-syntax-table)
-  "Syntax table used while in TeX mode.")
-
->>>>>>> 6c6e2bcd
 (progn ; Define TeX-mode-syntax-table.
   (modify-syntax-entry (string-to-char TeX-esc)
                        "\\" TeX-mode-syntax-table)
