--- conflicted
+++ resolved
@@ -6,11 +6,7 @@
 ;; Package-Requires: ((emacs "24.1"))
 ;; Keywords: lisp e-scripts
 ;; URL: http://angg.twu.net/#eev
-<<<<<<< HEAD
-;; Version: 20190410
-=======
 ;; Version: 20190425
->>>>>>> 74b3d799
 
 ;; This program is free software; you can redistribute it and/or modify
 ;; it under the terms of the GNU General Public License as published by
