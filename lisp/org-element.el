;;; org-element.el --- Parser for Org Syntax         -*- lexical-binding: t; -*-

;; Copyright (C) 2012-2023 Free Software Foundation, Inc.

;; Author: Nicolas Goaziou <n.goaziou at gmail dot com>
;; Keywords: outlines, hypermedia, calendar, wp

;; This file is part of GNU Emacs.

;; GNU Emacs is free software: you can redistribute it and/or modify
;; it under the terms of the GNU General Public License as published by
;; the Free Software Foundation, either version 3 of the License, or
;; (at your option) any later version.

;; GNU Emacs is distributed in the hope that it will be useful,
;; but WITHOUT ANY WARRANTY; without even the implied warranty of
;; MERCHANTABILITY or FITNESS FOR A PARTICULAR PURPOSE.  See the
;; GNU General Public License for more details.

;; You should have received a copy of the GNU General Public License
;; along with GNU Emacs.  If not, see <https://www.gnu.org/licenses/>.

;;; Commentary:
;;
;; See <https://orgmode.org/worg/dev/org-syntax.html> for details about
;; Org syntax.
;;
;; Lisp-wise, a syntax object can be represented as a list.
;; It follows the pattern (TYPE PROPERTIES CONTENTS), where:
;;   TYPE is a symbol describing the object.
;;   PROPERTIES is the property list attached to it.  See docstring of
;;              appropriate parsing function to get an exhaustive list.
;;   CONTENTS is a list of syntax objects or raw strings contained
;;            in the current object, when applicable.
;;
;; For the whole document, TYPE is `org-data' and PROPERTIES is nil.
;;
;; The first part of this file defines constants for the Org syntax,
;; while the second one provide accessors and setters functions.
;;
;; The next part implements a parser and an interpreter for each
;; element and object type in Org syntax.
;;
;; The following part creates a fully recursive buffer parser.  It
;; also provides a tool to map a function to elements or objects
;; matching some criteria in the parse tree.  Functions of interest
;; are `org-element-parse-buffer', `org-element-map' and, to a lesser
;; extent, `org-element-parse-secondary-string'.
;;
;; The penultimate part is the cradle of an interpreter for the
;; obtained parse tree: `org-element-interpret-data'.
;;
;; The library ends by furnishing `org-element-at-point' function, and
;; a way to give information about document structure around point
;; with `org-element-context'.  A cache mechanism is also provided for
;; these functions.


;;; Code:

(require 'org-macs)
(org-assert-version)

(require 'avl-tree)
(require 'ring)
(require 'cl-lib)
(require 'ol)
(require 'org)
(require 'org-persist)
(require 'org-compat)
(require 'org-entities)
(require 'org-footnote)
(require 'org-list)
(require 'org-macs)
(require 'org-table)
(require 'org-fold-core)

(declare-function org-at-heading-p "org" (&optional _))
(declare-function org-escape-code-in-string "org-src" (s))
(declare-function org-src-preserve-indentation-p "org-src" (node))
(declare-function org-macro-escape-arguments "org-macro" (&rest args))
(declare-function org-macro-extract-arguments "org-macro" (s))
(declare-function org-reduced-level "org" (l))
(declare-function org-unescape-code-in-string "org-src" (s))
(declare-function org-inlinetask-outline-regexp "org-inlinetask" ())
(declare-function outline-next-heading "outline" ())
(declare-function outline-previous-heading "outline" ())

(defvar org-complex-heading-regexp)
(defvar org-done-keywords)
(defvar org-edit-src-content-indentation)
(defvar org-match-substring-regexp)
(defvar org-odd-levels-only)
(defvar org-property-drawer-re)
(defvar org-property-format)
(defvar org-property-re)
(defvar org-tags-column)
(defvar org-todo-regexp)
(defvar org-ts-regexp-both)


;;; Definitions And Rules
;;
;; Define elements, greater elements and specify recursive objects,
;; along with the affiliated keywords recognized.  Also set up
;; restrictions on recursive objects combinations.
;;
;; `org-element-update-syntax' builds proper syntax regexps according
;; to current setup.

(defconst org-element-archive-tag "ARCHIVE"
  "Tag marking a substree as archived.")

(defconst org-element-citation-key-re
  (rx "@" (group (one-or-more (any word "-.:?!`'/*@+|(){}<>&_^$#%~"))))
  "Regexp matching a citation key.
Key is located in match group 1.")

(defconst org-element-citation-prefix-re
  (rx "[cite"
      (opt "/" (group (one-or-more (any "/_-" alnum)))) ;style
      ":"
      (zero-or-more (any "\t\n ")))
  "Regexp matching a citation prefix.
Style, if any, is located in match group 1.")

(defconst org-element-clock-line-re
  (rx-to-string
   `(seq
     line-start (0+ (or ?\t ?\s))
     "CLOCK: "
     (regexp ,org-ts-regexp-inactive)
     (opt "--"
          (regexp ,org-ts-regexp-inactive)
          (1+ (or ?\t ?\s)) "=>" (1+ (or ?\t ?\s))
          (1+ digit) ":" digit digit)
     (0+ (or ?\t ?\s))
     line-end))
  "Regexp matching a clock line.")

(defconst org-element-comment-string "COMMENT"
  "String marker for commented headlines.")

(defconst org-element-closed-keyword "CLOSED:"
  "Keyword used to close TODO entries.")

(defconst org-element-deadline-keyword "DEADLINE:"
  "Keyword used to mark deadline entries.")

(defconst org-element-scheduled-keyword "SCHEDULED:"
  "Keyword used to mark scheduled entries.")

(defconst org-element-planning-keywords-re
  (regexp-opt (list org-element-closed-keyword
                    org-element-deadline-keyword
                    org-element-scheduled-keyword))
  "Regexp matching any planning line keyword.")

(defconst org-element-planning-line-re
  (rx-to-string
   `(seq line-start (0+ (any ?\s ?\t))
         (group (regexp ,org-element-planning-keywords-re))))
  "Regexp matching a planning line.")

(defconst org-element-drawer-re
  (rx line-start (0+ (any ?\s ?\t))
      ":" (group (1+ (any ?- ?_ word))) ":"
      (0+ (any ?\s ?\t)) line-end)
  "Regexp matching opening or closing line of a drawer.
Drawer's name is located in match group 1.")

(defconst org-element-drawer-re-nogroup
  (rx line-start (0+ (any ?\s ?\t))
      ":" (1+ (any ?- ?_ word)) ":"
      (0+ (any ?\s ?\t)) line-end)
  "Regexp matching opening or closing line of a drawer.
Drawer's name is located in match group 1.")

(defconst org-element-dynamic-block-open-re
  (rx line-start (0+ (any ?\s ?\t))
      "#+BEGIN:" (0+ (any ?\s ?\t))
      (group (1+ word))
      (opt
       (1+ (any ?\s ?\t))
       (group (1+ nonl))))
  "Regexp matching the opening line of a dynamic block.
Dynamic block's name is located in match group 1.
Parameters are in match group 2.")

(defconst org-element-dynamic-block-open-re-nogroup
  (rx line-start (0+ (any ?\s ?\t))
      "#+BEGIN:" (0+ (any ?\s ?\t)))
  "Regexp matching the opening line of a dynamic block.")

(defconst org-element-headline-re
  (rx line-start (1+ "*") " ")
  "Regexp matching a headline.")

(defvar org-element-paragraph-separate nil
  "Regexp to separate paragraphs in an Org buffer.
In the case of lines starting with \"#\" and \":\", this regexp
is not sufficient to know if point is at a paragraph ending.  See
`org-element-paragraph-parser' for more information.")

(defvar org-element--object-regexp nil
  "Regexp possibly matching the beginning of an object.
This regexp allows false positives.  Dedicated parser (e.g.,
`org-element-bold-parser') will take care of further filtering.
Radio links are not matched by this regexp, as they are treated
specially in `org-element--object-lex'.")

(defun org-element--set-regexps ()
  "Build variable syntax regexps."
  (setq org-element-paragraph-separate
	(concat "^\\(?:"
		;; Headlines, inlinetasks.
		"\\*+ " "\\|"
		;; Footnote definitions.
		"\\[fn:[-_[:word:]]+\\]" "\\|"
		;; Diary sexps.
		"%%(" "\\|"
		"[ \t]*\\(?:"
		;; Empty lines.
		"$" "\\|"
		;; Tables (any type).
		"|" "\\|"
		"\\+\\(?:-+\\+\\)+[ \t]*$" "\\|"
		;; Comments, keyword-like or block-like constructs.
		;; Blocks and keywords with dual values need to be
		;; double-checked.
		"#\\(?: \\|$\\|\\+\\(?:"
		"BEGIN_\\S-+" "\\|"
		"\\S-+\\(?:\\[.*\\]\\)?:[ \t]*\\)\\)"
		"\\|"
		;; Drawers (any type) and fixed-width areas.  Drawers
		;; need to be double-checked.
		":\\(?: \\|$\\|[-_[:word:]]+:[ \t]*$\\)" "\\|"
		;; Horizontal rules.
		"-\\{5,\\}[ \t]*$" "\\|"
		;; LaTeX environments.
		"\\\\begin{\\([A-Za-z0-9*]+\\)}" "\\|"
		;; Clock lines.
		org-element-clock-line-re "\\|"
		;; Lists.
		(let ((term (pcase org-plain-list-ordered-item-terminator
			      (?\) ")") (?. "\\.") (_ "[.)]")))
		      (alpha (and org-list-allow-alphabetical "\\|[A-Za-z]")))
		  (concat "\\(?:[-+*]\\|\\(?:[0-9]+" alpha "\\)" term "\\)"
			  "\\(?:[ \t]\\|$\\)"))
		"\\)\\)")
	org-element--object-regexp
	(mapconcat #'identity
		   (let ((link-types (regexp-opt (org-link-types))))
		     (list
		      ;; Sub/superscript.
		      "\\(?:[_^][-{(*+.,[:alnum:]]\\)"
		      ;; Bold, code, italic, strike-through, underline
		      ;; and verbatim.
                      (rx (or "*" "~" "=" "+" "_" "/") (not space))
		      ;; Plain links.
		      (concat "\\<" link-types ":")
		      ;; Objects starting with "[": citations,
		      ;; footnote reference, statistics cookie,
		      ;; timestamp (inactive) and regular link.
		      (format "\\[\\(?:%s\\)"
			      (mapconcat
			       #'identity
			       (list "cite[:/]"
				     "fn:"
				     "\\(?:[0-9]\\|\\(?:%\\|/[0-9]*\\)\\]\\)"
				     "\\[")
			       "\\|"))
		      ;; Objects starting with "@": export snippets.
		      "@@"
		      ;; Objects starting with "{": macro.
		      "{{{"
		      ;; Objects starting with "<" : timestamp
		      ;; (active, diary), target, radio target and
		      ;; angular links.
		      (concat "<\\(?:%%\\|<\\|[0-9]\\|" link-types "\\)")
		      ;; Objects starting with "$": latex fragment.
		      "\\$"
		      ;; Objects starting with "\": line break,
		      ;; entity, latex fragment.
		      "\\\\\\(?:[a-zA-Z[(]\\|\\\\[ \t]*$\\|_ +\\)"
		      ;; Objects starting with raw text: inline Babel
		      ;; source block, inline Babel call.
		      "\\(?:call\\|src\\)_"))
		   "\\|")))

(org-element--set-regexps)

;;;###autoload
(defun org-element-update-syntax ()
  "Update parser internals."
  (interactive)
  (org-element--set-regexps)
  (org-element-cache-reset 'all))

(defconst org-element-all-elements
  '(babel-call center-block clock comment comment-block diary-sexp drawer
	       dynamic-block example-block export-block fixed-width
	       footnote-definition headline horizontal-rule inlinetask item
	       keyword latex-environment node-property paragraph plain-list
	       planning property-drawer quote-block section
	       special-block src-block table table-row verse-block)
  "Complete list of element types.")

(defconst org-element-greater-elements
  '(center-block drawer dynamic-block footnote-definition headline inlinetask
		 item plain-list property-drawer quote-block section
		 special-block table org-data)
  "List of recursive element types aka Greater Elements.")

(defconst org-element-all-objects
  '(bold citation citation-reference code entity export-snippet
	 footnote-reference inline-babel-call inline-src-block italic line-break
	 latex-fragment link macro radio-target statistics-cookie strike-through
	 subscript superscript table-cell target timestamp underline verbatim)
  "Complete list of object types.")

(defconst org-element-recursive-objects
  '(bold citation footnote-reference italic link subscript radio-target
	 strike-through superscript table-cell underline)
  "List of recursive object types.")

(defconst org-element-object-containers
  (append org-element-recursive-objects '(paragraph table-row verse-block))
  "List of object or element types that can directly contain objects.")

(defconst org-element-affiliated-keywords
  '("CAPTION" "DATA" "HEADER" "HEADERS" "LABEL" "NAME" "PLOT" "RESNAME" "RESULT"
    "RESULTS" "SOURCE" "SRCNAME" "TBLNAME")
  "List of affiliated keywords as strings.
By default, all keywords setting attributes (e.g., \"ATTR_LATEX\")
are affiliated keywords and need not to be in this list.")

(defconst org-element-keyword-translation-alist
  '(("DATA" . "NAME")  ("LABEL" . "NAME") ("RESNAME" . "NAME")
    ("SOURCE" . "NAME") ("SRCNAME" . "NAME") ("TBLNAME" . "NAME")
    ("RESULT" . "RESULTS") ("HEADERS" . "HEADER"))
  "Alist of usual translations for keywords.
The key is the old name and the value the new one.  The property
holding their value will be named after the translated name.")

(defconst org-element-multiple-keywords '("CAPTION" "HEADER")
  "List of affiliated keywords that can occur more than once in an element.

Their value will be consed into a list of strings, which will be
returned as the value of the property.

This list is checked after translations have been applied.  See
`org-element-keyword-translation-alist'.

By default, all keywords setting attributes (e.g., \"ATTR_LATEX\")
allow multiple occurrences and need not to be in this list.")

(defconst org-element-parsed-keywords '("CAPTION")
  "List of affiliated keywords whose value can be parsed.

Their value will be stored as a secondary string: a list of
strings and objects.

This list is checked after translations have been applied.  See
`org-element-keyword-translation-alist'.")

(defconst org-element--parsed-properties-alist
  (mapcar (lambda (k) (cons k (intern (concat ":" (downcase k)))))
	  org-element-parsed-keywords)
  "Alist of parsed keywords and associated properties.
This is generated from `org-element-parsed-keywords', which
see.")

(defconst org-element-dual-keywords '("CAPTION" "RESULTS")
  "List of affiliated keywords which can have a secondary value.

In Org syntax, they can be written with optional square brackets
before the colons.  For example, RESULTS keyword can be
associated to a hash value with the following:

  #+RESULTS[hash-string]: some-source

This list is checked after translations have been applied.  See
`org-element-keyword-translation-alist'.")

(defconst org-element--affiliated-re
  (format "[ \t]*#\\+\\(?:%s\\):[ \t]*"
	  (concat
	   ;; Dual affiliated keywords.
	   (format "\\(?1:%s\\)\\(?:\\[\\(.*\\)\\]\\)?"
		   (regexp-opt org-element-dual-keywords))
	   "\\|"
	   ;; Regular affiliated keywords.
	   (format "\\(?1:%s\\)"
		   (regexp-opt
		    (cl-remove-if
		     (lambda (k) (member k org-element-dual-keywords))
		     org-element-affiliated-keywords)))
	   "\\|"
	   ;; Export attributes.
	   "\\(?1:ATTR_[-_A-Za-z0-9]+\\)"))
  "Regexp matching any affiliated keyword.

Keyword name is put in match group 1.  Moreover, if keyword
belongs to `org-element-dual-keywords', put the dual value in
match group 2.

Don't modify it, set `org-element-affiliated-keywords' instead.")

(defconst org-element-object-restrictions
  (let* ((minimal-set '(bold code entity italic latex-fragment strike-through
			     subscript superscript underline verbatim))
	 (standard-set
	  (remq 'citation-reference (remq 'table-cell org-element-all-objects)))
	 (standard-set-no-line-break (remq 'line-break standard-set)))
    `((bold ,@standard-set)
      (citation citation-reference)
      (citation-reference ,@minimal-set)
      (footnote-reference ,@standard-set)
      (headline ,@standard-set-no-line-break)
      (inlinetask ,@standard-set-no-line-break)
      (italic ,@standard-set)
      (item ,@standard-set-no-line-break)
      (keyword ,@(remq 'footnote-reference standard-set))
      ;; Ignore all links in a link description.  Also ignore
      ;; radio-targets and line breaks.
      (link export-snippet inline-babel-call inline-src-block macro
	    statistics-cookie ,@minimal-set)
      (paragraph ,@standard-set)
      ;; Remove any variable object from radio target as it would
      ;; prevent it from being properly recognized.
      (radio-target ,@minimal-set)
      (strike-through ,@standard-set)
      (subscript ,@standard-set)
      (superscript ,@standard-set)
      ;; Ignore inline babel call and inline source block as formulas
      ;; are possible.  Also ignore line breaks and statistics
      ;; cookies.
      (table-cell citation export-snippet footnote-reference link macro
                  radio-target target timestamp ,@minimal-set)
      (table-row table-cell)
      (underline ,@standard-set)
      (verse-block ,@standard-set)))
  "Alist of objects restrictions.

key is an element or object type containing objects and value is
a list of types that can be contained within an element or object
of such type.

This alist also applies to secondary string.  For example, an
`headline' type element doesn't directly contain objects, but
still has an entry since one of its properties (`:title') does.")

(defconst org-element-secondary-value-alist
  '((citation :prefix :suffix)
    (headline :title)
    (inlinetask :title)
    (item :tag)
    (citation-reference :prefix :suffix))
  "Alist between element types and locations of secondary values.")

(defconst org-element--pair-round-table
  (let ((table (make-char-table 'syntax-table '(2))))
    (modify-syntax-entry ?\( "()" table)
    (modify-syntax-entry ?\) ")(" table)
    table)
  "Table used internally to pair only round brackets.")

(defconst org-element--pair-square-table
  (let ((table (make-char-table 'syntax-table '(2))))
    (modify-syntax-entry ?\[ "(]" table)
    (modify-syntax-entry ?\] ")[" table)
    table)
  "Table used internally to pair only square brackets.")

(defconst org-element--pair-curly-table
  (let ((table (make-char-table 'syntax-table '(2))))
    (modify-syntax-entry ?\{ "(}" table)
    (modify-syntax-entry ?\} "){" table)
    table)
  "Table used internally to pair only curly brackets.")

(defun org-element--parse-paired-brackets (char)
  "Parse paired brackets at point.
CHAR is the opening bracket to consider, as a character.  Return
contents between brackets, as a string, or nil.  Also move point
past the brackets."
  (when (eq char (char-after))
    (let ((syntax-table (pcase char
			  (?\{ org-element--pair-curly-table)
			  (?\[ org-element--pair-square-table)
			  (?\( org-element--pair-round-table)
			  (_ nil)))
	  (pos (point)))
      (when syntax-table
	(with-syntax-table syntax-table
	  (let ((end (ignore-errors (scan-lists pos 1 0))))
	    (when end
	      (goto-char end)
	      (buffer-substring-no-properties (1+ pos) (1- end)))))))))


;;; Accessors and Setters
;;
;; Provide four accessors: `org-element-type', `org-element-property'
;; `org-element-contents' and `org-element-restriction'.
;;
;; Setter functions allow modification of elements by side effect.
;; There is `org-element-put-property', `org-element-set-contents'.
;; These low-level functions are useful to build a parse tree.
;;
;; `org-element-adopt', `org-element-set', `org-element-extract' and
;; `org-element-insert-before' are high-level functions useful to
;; modify a parse tree.
;;
;; `org-element-secondary-p' is a predicate used to know if a given
;; object belongs to a secondary string.  `org-element-class' tells if
;; some parsed data is an element or an object, handling pseudo
;; elements and objects.  `org-element-copy' returns an element or
;; object, stripping its parent property and resolving deferred values
;; in the process.

(require 'org-element-ast)

(defsubst org-element-restriction (element)
  "Return restriction associated to ELEMENT.
ELEMENT can be an element, an object or a symbol representing an
element or object type."
  (cdr (assq (if (symbolp element) element (org-element-type element))
	     org-element-object-restrictions)))

(defsubst org-element-class (datum &optional parent)
  "Return class for ELEMENT, as a symbol.
Class is either `element' or `object'.  Optional argument PARENT
is the element or object containing DATUM.  It defaults to the
value of DATUM `:parent' property."
  (let ((type (org-element-type datum t))
	(parent (or parent (org-element-parent datum))))
    (cond
     ;; Trivial cases.
     ((memq type org-element-all-objects) 'object)
     ((memq type org-element-all-elements) 'element)
     ;; Special cases.
     ((eq type 'org-data) 'element)
     ((eq type 'plain-text) 'object)
     ((eq type 'anonymous) 'object)
     ((not type) nil)
     ;; Pseudo object or elements.  Make a guess about its class.
     ;; Basically a pseudo object is contained within another object,
     ;; a secondary string or a container element.
     ((not parent) 'element)
     (t
      (let ((parent-type (org-element-type parent t)))
	(cond ((eq 'anonymous parent-type) 'object)
	      ((memq parent-type org-element-object-containers) 'object)
	      ((org-element-secondary-p datum) 'object)
	      (t 'element)))))))

(defsubst org-element-parent-element (object)
  "Return first element containing OBJECT or nil.
OBJECT is the object to consider."
  (org-element-lineage object org-element-all-elements))

(defsubst org-element-begin (node)
  "Get `:begin' property of NODE."
  (org-element-property :begin node))

(gv-define-setter org-element-begin (value node)
  `(org-element-put-property ,node :begin ,value))

(defsubst org-element-end (node)
  "Get `:end' property of NODE."
  (org-element-property :end node))

(gv-define-setter org-element-end (value node)
  `(org-element-put-property ,node :end ,value))

(defsubst org-element-contents-begin (node)
  "Get `:contents-begin' property of NODE."
  (org-element-property :contents-begin node))

(gv-define-setter org-element-contents-begin (value node)
  `(org-element-put-property ,node :contents-begin ,value))

(defsubst org-element-contents-end (node)
  "Get `:contents-end' property of NODE."
  (org-element-property :contents-end node))

(gv-define-setter org-element-contents-end (value node)
  `(org-element-put-property ,node :contents-end ,value))

(defsubst org-element-post-affiliated (node)
  "Get `:post-affiliated' property of NODE."
  (org-element-property :post-affiliated node))

(gv-define-setter org-element-post-affiliated (value node)
  `(org-element-put-property ,node :post-affiliated ,value))

(defsubst org-element-post-blank (node)
  "Get `:post-blank' property of NODE."
  (org-element-property :post-blank node))

(gv-define-setter org-element-post-blank (value node)
  `(org-element-put-property ,node :post-blank ,value))

(defconst org-element--cache-element-properties
  '(:cached
    :org-element--cache-sync-key
    :buffer)
  "List of element properties used internally by cache.")

(defvar org-element--string-cache (obarray-make)
  "Obarray holding tag strings and todo keyword objects.
We use shared string storage to reduce memory footprint of the syntax
tree.")

(defsubst org-element--get-cached-string (string)
  "Return cached object equal to STRING.
Return nil if STRING is nil."
  (when string
    (symbol-name (intern string org-element--string-cache))))

(defun org-element--substring (element beg-offset end-offset)
  "Get substring inside ELEMENT according to BEG-OFFSET and END-OFFSET."
  (with-current-buffer (org-element-property :buffer element)
    (org-with-wide-buffer
     (let ((beg (org-element-begin element)))
       (buffer-substring-no-properties
        (+ beg beg-offset) (+ beg end-offset))))))

(defun org-element--unescape-substring (element beg-offset end-offset)
  "Call `org-element--substring' and unescape the result.
See `org-element--substring' for the meaning of ELEMENT, BEG-OFFSET,
and END-OFFSET."
  (org-unescape-code-in-string
   (org-element--substring element beg-offset end-offset)))


;;; Greater elements
;;
;; For each greater element type, we define a parser and an
;; interpreter.
;;
;; A parser returns the element or object as the list described above.
;; Most of them accepts no argument.  Though, exceptions exist.  Hence
;; every element containing a secondary string (see
;; `org-element-secondary-value-alist') will accept an optional
;; argument to toggle parsing of these secondary strings.  Moreover,
;; `item' parser requires current list's structure as its first
;; element.
;;
;; An interpreter accepts two arguments: the list representation of
;; the element or object, and its contents.  The latter may be nil,
;; depending on the element or object considered.  It returns the
;; appropriate Org syntax, as a string.
;;
;; Parsing functions must follow the naming convention:
;; org-element-TYPE-parser, where TYPE is greater element's type, as
;; defined in `org-element-greater-elements'.
;;
;; Similarly, interpreting functions must follow the naming
;; convention: org-element-TYPE-interpreter.
;;
;; With the exception of `headline' and `item' types, greater elements
;; cannot contain other greater elements of their own type.
;;
;; Beside implementing a parser and an interpreter, adding a new
;; greater element requires tweaking `org-element--current-element'.
;; Moreover, the newly defined type must be added to both
;; `org-element-all-elements' and `org-element-greater-elements'.
;;
;; When adding or modifying the parser, please keep in mind the
;; following rules. They are important to keep parser performance
;; optimal.
;;
;; 1. When you can use `looking-at-p' or `string-match-p' instead of
;;    `looking-at' or `string-match' and keep match data unmodified,
;;    do it.
;; 2. When regexps can be grouped together, avoiding multiple regexp
;;    match calls, they should be grouped.
;; 3. When `save-match-data' can be avoided, avoid it.
;; 4. When simpler regexps can be used for analysis, use the simpler
;;    regexps.
;; 5. When regexps can be calculated in advance, not dynamically, they
;;    should be calculated in advance.
;; 6 Note that it is not an obligation of a given function to preserve
;;   match data - `save-match-data' is costly and must be arranged by
;;   the caller if necessary.
;;
;; See https://debbugs.gnu.org/cgi/bugreport.cgi?bug=63225

;;;; Center Block

(defun org-element-center-block-parser (limit affiliated)
  "Parse a center block.

LIMIT bounds the search.  AFFILIATED is a list of which CAR is
the buffer position at the beginning of the first affiliated
keyword and CDR is a plist of affiliated keywords along with
their value.

Return a new syntax node of `center-block' type containing `:begin',
`:end', `:contents-begin', `:contents-end', `:post-blank' and
`:post-affiliated' properties.

Assume point is at the beginning of the block."
  (let ((case-fold-search t))
    (if (not (save-excursion
	       (re-search-forward "^[ \t]*#\\+END_CENTER[ \t]*$" limit t)))
	;; Incomplete block: parse it as a paragraph.
	(org-element-paragraph-parser limit affiliated)
      (let ((block-end-line (match-beginning 0)))
	(let* ((begin (car affiliated))
	       (post-affiliated (point))
	       ;; Empty blocks have no contents.
	       (contents-begin (progn (forward-line)
				      (and (< (point) block-end-line)
					   (point))))
	       (contents-end (and contents-begin block-end-line))
	       (pos-before-blank (progn (goto-char block-end-line)
					(forward-line)
					(point)))
	       (end (save-excursion
		      (skip-chars-forward " \r\t\n" limit)
		      (if (eobp) (point) (line-beginning-position)))))
	  (org-element-create
           'center-block
	   (nconc
	    (list :begin begin
		  :end end
		  :contents-begin contents-begin
		  :contents-end contents-end
		  :post-blank (count-lines pos-before-blank end)
		  :post-affiliated post-affiliated)
	    (cdr affiliated))))))))

(defun org-element-center-block-interpreter (_ contents)
  "Interpret a center-block element as Org syntax.
CONTENTS is the contents of the element."
  (format "#+begin_center\n%s#+end_center" contents))


;;;; Drawer

(defun org-element-drawer-parser (limit affiliated)
  "Parse a drawer.

LIMIT bounds the search.  AFFILIATED is a list of which CAR is
the buffer position at the beginning of the first affiliated
keyword and CDR is a plist of affiliated keywords along with
their value.

Return a new syntax node of `drawer' type containing `:drawer-name',
`:begin', `:end', `:contents-begin', `:contents-end', `:post-blank'
and `:post-affiliated' properties.

Assume point is at beginning of drawer."
  (let ((case-fold-search t))
    (if (not (save-excursion
               (goto-char (min limit (line-end-position)))
               (re-search-forward "^[ \t]*:END:[ \t]*$" limit t)))
	;; Incomplete drawer: parse it as a paragraph.
	(org-element-paragraph-parser limit affiliated)
      (save-excursion
	(let* ((drawer-end-line (match-beginning 0))
	       (name
                (progn
                  (looking-at org-element-drawer-re)
		  (org-element--get-cached-string (match-string-no-properties 1))))
	       (begin (car affiliated))
	       (post-affiliated (point))
	       ;; Empty drawers have no contents.
	       (contents-begin (progn (forward-line)
				      (and (< (point) drawer-end-line)
					   (point))))
	       (contents-end (and contents-begin drawer-end-line))
	       (pos-before-blank (progn (goto-char drawer-end-line)
					(forward-line)
					(point)))
	       (end (progn (skip-chars-forward " \r\t\n" limit)
			   (if (eobp) (point) (line-beginning-position)))))
	  (org-element-create
           'drawer
	   (nconc
	    (list :begin begin
		  :end end
		  :drawer-name name
		  :contents-begin contents-begin
		  :contents-end contents-end
		  :post-blank (count-lines pos-before-blank end)
		  :post-affiliated post-affiliated)
	    (cdr affiliated))))))))

(defun org-element-drawer-interpreter (drawer contents)
  "Interpret DRAWER element as Org syntax.
CONTENTS is the contents of the element."
  (format ":%s:\n%s:END:"
	  (org-element-property :drawer-name drawer)
	  contents))


;;;; Dynamic Block

(defun org-element-dynamic-block-parser (limit affiliated)
  "Parse a dynamic block.

LIMIT bounds the search.  AFFILIATED is a list of which CAR is
the buffer position at the beginning of the first affiliated
keyword and CDR is a plist of affiliated keywords along with
their value.

Return a new syntax node of `dynamic-block' type containing
`:block-name', `:begin', `:end', `:contents-begin', `:contents-end',
`:arguments', `:post-blank' and `:post-affiliated' properties.

Assume point is at beginning of dynamic block."
  (let ((case-fold-search t))
    (if (not (save-excursion
	       (re-search-forward "^[ \t]*#\\+END:?[ \t]*$" limit t)))
	;; Incomplete block: parse it as a paragraph.
	(org-element-paragraph-parser limit affiliated)
      (let ((block-end-line (match-beginning 0)))
	(save-excursion
	  (let* ((name (progn
                         (looking-at org-element-dynamic-block-open-re)
			 (org-element--get-cached-string (match-string-no-properties 1))))
		 (arguments (match-string-no-properties 2))
		 (begin (car affiliated))
		 (post-affiliated (point))
		 ;; Empty blocks have no contents.
		 (contents-begin (progn (forward-line)
					(and (< (point) block-end-line)
					     (point))))
		 (contents-end (and contents-begin block-end-line))
		 (pos-before-blank (progn (goto-char block-end-line)
					  (forward-line)
					  (point)))
		 (end (progn (skip-chars-forward " \r\t\n" limit)
			     (if (eobp) (point) (line-beginning-position)))))
	    (org-element-create
             'dynamic-block
	     (nconc
	      (list :begin begin
		    :end end
		    :block-name name
		    :arguments arguments
		    :contents-begin contents-begin
		    :contents-end contents-end
		    :post-blank (count-lines pos-before-blank end)
		    :post-affiliated post-affiliated)
	      (cdr affiliated)))))))))

(defun org-element-dynamic-block-interpreter (dynamic-block contents)
  "Interpret DYNAMIC-BLOCK element as Org syntax.
CONTENTS is the contents of the element."
  (format "#+begin: %s%s\n%s#+end:"
	  (org-element-property :block-name dynamic-block)
	  (let ((args (org-element-property :arguments dynamic-block)))
	    (if args (concat " " args) ""))
	  contents))


;;;; Footnote Definition

(defconst org-element--footnote-separator
  (concat org-element-headline-re "\\|"
	  org-footnote-definition-re "\\|"
	  "^\\([ \t]*\n\\)\\{2,\\}")
  "Regexp used as a footnote definition separator.")

(defun org-element-footnote-definition-parser (limit affiliated)
  "Parse a footnote definition.

LIMIT bounds the search.  AFFILIATED is a list of which CAR is
the buffer position at the beginning of the first affiliated
keyword and CDR is a plist of affiliated keywords along with
their value.

Return a new syntax node of `footnote-definition' type containing
`:label', `:begin' `:end', `:contents-begin', `:contents-end',
`:pre-blank',`:post-blank' and `:post-affiliated' properties.

Assume point is at the beginning of the footnote definition."
  (save-excursion
    (let* ((label (progn (looking-at org-footnote-definition-re)
			 (org-element--get-cached-string
                          (match-string-no-properties 1))))
	   (begin (car affiliated))
	   (post-affiliated (point))
	   (end
	    (save-excursion
	      (end-of-line)
	      (cond
	       ((not
		 (re-search-forward org-element--footnote-separator limit t))
		limit)
	       ((eq ?\[ (char-after (match-beginning 0)))
		;; At a new footnote definition, make sure we end
		;; before any affiliated keyword above.
		(forward-line -1)
		(while (and (> (point) post-affiliated)
			    (looking-at-p org-element--affiliated-re))
		  (forward-line -1))
		(line-beginning-position 2))
	       ((eq ?* (char-after (match-beginning 0))) (match-beginning 0))
	       (t (skip-chars-forward " \r\t\n" limit)
		  (if (= limit (point)) limit (line-beginning-position))))))
	   (pre-blank 0)
	   (contents-begin
	    (progn (search-forward "]")
		   (skip-chars-forward " \r\t\n" end)
		   (cond ((= (point) end) nil)
			 ((= (line-beginning-position) post-affiliated) (point))
			 (t
			  (setq pre-blank
				(count-lines (line-beginning-position) begin))
			  (line-beginning-position)))))
	   (contents-end
	    (progn (goto-char end)
		   (skip-chars-backward " \r\t\n")
		   (line-beginning-position 2))))
      (org-element-create
       'footnote-definition
       (nconc
	(list :label label
	      :begin begin
	      :end end
	      :contents-begin contents-begin
	      :contents-end (and contents-begin contents-end)
	      :pre-blank pre-blank
	      :post-blank (count-lines contents-end end)
	      :post-affiliated post-affiliated)
	(cdr affiliated))))))

(defun org-element-footnote-definition-interpreter (footnote-definition contents)
  "Interpret FOOTNOTE-DEFINITION element as Org syntax.
CONTENTS is the contents of the footnote-definition."
  (let ((pre-blank
	 (min (or (org-element-property :pre-blank footnote-definition)
		  ;; 0 is specific to paragraphs at the beginning of
		  ;; the footnote definition, so we use 1 as
		  ;; a fall-back value, which is more universal.
		  1)
	      ;; Footnote ends after more than two consecutive empty
	      ;; lines: limit ourselves to 2 newline characters.
	      2)))
    (concat (format "[fn:%s]" (org-element-property :label footnote-definition))
	    (if (= pre-blank 0) (concat " " (org-trim contents))
	      (concat (make-string pre-blank ?\n) contents)))))

;;;; Headline

(defun org-element--get-node-properties (&optional at-point-p?)
  "Return node properties for headline or property drawer at point.
Upcase property names.  It avoids confusion between properties
obtained through property drawer and default properties from the
parser (e.g. `:end' and :END:).  Return value is a plist.

When AT-POINT-P? is nil, assume that point as at a headline.  Otherwise
parse properties for property drawer at point."
  (save-excursion
    (let ((begin (point)))
      (unless at-point-p?
        (forward-line)
        (when (looking-at-p org-element-planning-line-re) (forward-line)))
      (when (looking-at org-property-drawer-re)
        (forward-line)
        (let ((end (match-end 0)) properties)
	  (while (< (line-end-position) end)
	    (looking-at org-property-re)
            (let* ((property-name (concat ":" (upcase (match-string 2))))
                   (property-name-symbol (intern property-name))
                   (property-value
                    (org-element-deferred-create
                     nil #'org-element--substring
                     (- (match-beginning 3) begin)
                     (- (match-end 3) begin))))
              (cond
               ((and (plist-member properties property-name-symbol)
                     (string-match-p "\\+$" property-name))
                (let ((val (plist-get properties property-name-symbol)))
                  (if (listp val)
                      (setq properties
                            (plist-put properties
                                       property-name-symbol
                                       (append (plist-get properties property-name-symbol)
                                               (list property-value))))
                    (plist-put properties property-name-symbol (list val property-value)))))
               (t (setq properties (plist-put properties property-name-symbol property-value)))))
	    (forward-line))
          ;; Convert list of deferred properties into a single
          ;; deferred property.
          (let ((plist properties) val)
            (while plist
              (setq val (cadr plist))
              (when (and (car-safe val)
                         (org-element-deferred-p (car val)))
                (setcar
                 (cdr plist)
                 (org-element-deferred-create-list (cadr plist))))
              (setq plist (cddr plist))))
	  properties)))))

(defun org-element--get-time-properties ()
  "Return time properties associated to headline at point.
Return value is a plist."
  (save-excursion
    (when (progn (forward-line) (looking-at-p org-element-planning-line-re))
      (let ((end (line-end-position))
            plist)
	(while (re-search-forward org-element-planning-keywords-re end t)
	  (skip-chars-forward " \t")
	  (let ((keyword (match-string 0))
		(time (org-element-timestamp-parser)))
	    (cond ((equal keyword org-element-scheduled-keyword)
		   (setq plist (plist-put plist :scheduled time)))
		  ((equal keyword org-element-deadline-keyword)
		   (setq plist (plist-put plist :deadline time)))
		  (t (setq plist (plist-put plist :closed time))))))
	plist))))

(defun org-element--headline-deferred (element)
  "Parse and set extra properties for ELEMENT headline in BUFFER."
  (with-current-buffer (org-element-property :buffer element)
    (org-with-wide-buffer
     ;; Update robust boundaries to not
     ;; include property drawer and planning.
     ;; Changes there can now invalidate the
     ;; properties.
     (org-element-put-property
      element :robust-begin
      (let ((contents-begin (org-element-contents-begin element))
            (contents-end (org-element-contents-end element)))
        (when contents-begin
          (progn (goto-char contents-begin)
                 (when (looking-at-p org-element-planning-line-re)
                   (forward-line))
                 (when (looking-at org-property-drawer-re)
                   (goto-char (match-end 0)))
                 ;; If there is :pre-blank, we
                 ;; need to be careful about
                 ;; robust beginning.
                 (max (if (< (+ 2 contents-begin) contents-end)
                          (+ 2 contents-begin)
                        0)
                      (point))))))
     (org-element-put-property
      element :robust-end
      (let ((contents-end (org-element-contents-end element))
            (robust-begin (org-element-property :robust-begin element)))
        (when contents-end
          (when (> (- contents-end 2) robust-begin)
            (- contents-end 2)))))
     (unless (org-element-property :robust-end element)
       (org-element-put-property element :robust-begin nil))
     (goto-char (org-element-begin element))
     (setcar (cdr element)
             (nconc
              (nth 1 element)
              (org-element--get-time-properties)))
     (goto-char (org-element-begin element))
     (setcar (cdr element)
             (nconc
              (nth 1 element)
              (org-element--get-node-properties)))))
  ;; Return nil.
  nil)

(defun org-element--headline-raw-value (headline beg-offset end-offset)
  "Retrieve :raw-value in HEADLINE according to BEG-OFFSET and END-OFFSET."
  (org-trim (org-element--substring headline beg-offset end-offset)))

(defun org-element--headline-archivedp (headline)
  "Return t when HEADLINE is archived and nil otherwise."
  (if (member org-element-archive-tag
              (org-element-property :tags headline))
      t nil))

(defun org-element--headline-footnote-section-p (headline)
  "Return t when HEADLINE is a footnote section and nil otherwise."
  (and org-footnote-section
       (string= org-footnote-section
                (org-element-property :raw-value headline))))

(defconst org-element--headline-comment-re
  (concat org-element-comment-string "\\(?: \\|$\\)")
  "Regexp matching comment string in a headline.")

(defconst org-element--headline-archivedp
  (org-element-deferred-create
   nil #'org-element--headline-archivedp)
  "Constant holding deferred value for headline `:archivedp' property.")

(defconst org-element--headline-footnote-section-p
  (org-element-deferred-create
   nil #'org-element--headline-footnote-section-p)
  "Constant holding deferred value for headline `:footnote-section-p' property.")

(defconst org-element--headline-raw-value
  (org-element-deferred-create-alias :raw-value)
  "Constant holding deferred value for headline `:raw-value' property.")

(defun org-element--headline-parse-title (headline raw-secondary-p)
  "Resolve title properties of HEADLINE for side effect.
When RAW-SECONDARY-P is non-nil, headline's title will not be
parsed as a secondary string, but as a plain string instead.

Throw `:org-element-deferred-retry' signal at the end."
  (with-current-buffer (org-element-property :buffer headline)
    (org-with-point-at (org-element-begin headline)
      (let* ((begin (point))
             (true-level (prog1 (skip-chars-forward "*")
                           (skip-chars-forward " \t")))
	     (level (org-reduced-level true-level))
	     (todo (and org-todo-regexp
		        (let (case-fold-search) (looking-at (concat org-todo-regexp "\\(?: \\|$\\)")))
		        (progn (goto-char (match-end 0))
			       (skip-chars-forward " \t")
                               (org-element--get-cached-string (match-string-no-properties 1)))))
	     (todo-type
	      (and todo (if (member todo org-done-keywords) 'done 'todo)))
	     (priority (and (looking-at "\\[#.\\][ \t]*")
			    (progn (goto-char (match-end 0))
				   (aref (match-string 0) 2))))
	     (commentedp
	      (and (let ((case-fold-search nil))
                     (looking-at org-element--headline-comment-re))
                   (prog1 t
		     (goto-char (match-end 0))
                     (skip-chars-forward " \t"))))
	     (title-start (point))
	     (tags (when (re-search-forward
			  "\\(:[[:alnum:]_@#%:]+:\\)[ \t]*$"
			  (line-end-position)
			  'move)
		     (goto-char (match-beginning 0))
                     (mapcar #'org-element--get-cached-string
		             (org-split-string (match-string-no-properties 1) ":"))))
	     (title-end (point))
	     (raw-value
              (org-element-deferred-create
               nil #'org-element--headline-raw-value
               (- title-start begin) (- title-end begin))))
        (org-element-put-property headline :raw-value raw-value)
        (org-element-put-property headline :level level)
        (org-element-put-property headline :priority priority)
        (org-element-put-property headline :tags tags)
        (org-element-put-property headline :todo-keyword todo)
        (org-element-put-property headline :todo-type todo-type)
        (org-element-put-property
         headline :footnote-section-p org-element--headline-footnote-section-p)
        (org-element-put-property headline :archivedp org-element--headline-archivedp)
        (org-element-put-property headline :commentedp commentedp)
	(org-element-put-property
	 headline :title
	 (if raw-secondary-p
             org-element--headline-raw-value
	   (org-element--parse-objects
	    (progn (goto-char title-start)
		   (skip-chars-forward " \t")
		   (point))
	    (progn (goto-char title-end)
		   (skip-chars-backward " \t")
		   (point))
	    nil
	    (org-element-restriction
             (org-element-type headline))
	    headline))))))
  (throw :org-element-deferred-retry nil))

(defconst org-element--headline-parse-title-raw
  (org-element-deferred-create
   nil #'org-element--headline-parse-title t)
  "Constant holding deferred value for raw headline `:title' property.")

(defconst org-element--headline-parse-title-parse
  (org-element-deferred-create
   nil #'org-element--headline-parse-title nil)
  "Constant holding deferred value for parsed headline `:title' property.")

(defconst org-element--headline-deferred
  (org-element-deferred-create
   t #'org-element--headline-deferred)
  "Constant holding deferred value for headline `:deferred' property.")

(defun org-element-headline-parser (&optional _ raw-secondary-p)
  "Parse a headline.

Return a new syntax node of `headline' type containing `:raw-value',
`:title', `:begin', `:end', `:pre-blank', `:contents-begin' and
`:contents-end', `:level', `:priority', `:tags', `:todo-keyword',
`:todo-type', `:scheduled', `:deadline', `:closed', `:archivedp',
`:commentedp' `:footnote-section-p', `:post-blank' and
`:post-affiliated' properties.

The plist also contains any property set in the property drawer,
with its name in upper cases and colons added at the
beginning (e.g., `:CUSTOM_ID').

When RAW-SECONDARY-P is non-nil, headline's title will not be
parsed as a secondary string, but as a plain string instead.

Assume point is at beginning of the headline."
  (save-excursion
    (let* ((deferred-title-prop
            (if raw-secondary-p
                org-element--headline-parse-title-raw
              org-element--headline-parse-title-parse))
           (begin (point))
           (true-level (skip-chars-forward "*"))
           (end
            (save-excursion
              (if (re-search-forward (org-headline-re true-level) nil t)
                  (line-beginning-position)
                (point-max))))
	   (contents-begin (save-excursion
			     (forward-line)
			     (skip-chars-forward " \r\t\n" end)
			     (and (/= (point) end) (line-beginning-position))))
	   (contents-end (and contents-begin
			      (progn (goto-char end)
				     (skip-chars-backward " \r\t\n")
				     (line-beginning-position 2))))
           (robust-begin
            ;; If there is :pre-blank, we
            ;; need to be careful about
            ;; robust beginning.
            (when contents-begin
              (when (< (+ 2 contents-begin) contents-end)
                (+ 2 contents-begin))))
           (robust-end (and robust-begin
                            (when (> (- contents-end 2) robust-begin)
                              (- contents-end 2)))))
      (unless robust-end (setq robust-begin nil))
      (org-element-create
       'headline
       (list
	:begin begin
	:end end
	:pre-blank
	(if (not contents-begin) 0
	  (1- (count-lines begin contents-begin)))
	:contents-begin contents-begin
	:contents-end contents-end
        :robust-begin robust-begin
        :robust-end robust-end
	:true-level true-level
        :buffer (current-buffer)
        :raw-value deferred-title-prop
        :title deferred-title-prop
        :level deferred-title-prop
	:priority deferred-title-prop
	:tags deferred-title-prop
	:todo-keyword deferred-title-prop
	:todo-type deferred-title-prop
	:post-blank
	(if contents-end
	    (count-lines contents-end end)
	  (1- (count-lines begin end)))
	:footnote-section-p deferred-title-prop
	:archivedp deferred-title-prop
	:commentedp deferred-title-prop
	:post-affiliated begin
        :secondary (alist-get
                    'headline
                    org-element-secondary-value-alist)
        :deferred org-element--headline-deferred)))))

(defun org-element-headline-interpreter (headline contents)
  "Interpret HEADLINE element as Org syntax.
CONTENTS is the contents of the element."
  (let* ((level (org-element-property :level headline))
	 (todo (org-element-property :todo-keyword headline))
	 (priority (org-element-property :priority headline))
	 (title (org-element-interpret-data
		 (org-element-property :title headline)))
	 (tags (let ((tag-list (org-element-property :tags headline)))
		 (and tag-list
		      (format ":%s:" (mapconcat #'identity tag-list ":")))))
	 (commentedp (org-element-property :commentedp headline))
	 (pre-blank (or (org-element-property :pre-blank headline) 0))
	 (heading
	  (concat (make-string (if org-odd-levels-only (1- (* level 2)) level)
			       ?*)
		  (and todo (concat " " todo))
		  (and commentedp (concat " " org-element-comment-string))
		  (and priority (format " [#%c]" priority))
		  " "
		  (if (and org-footnote-section
			   (org-element-property :footnote-section-p headline))
		      org-footnote-section
		    title))))
    (concat
     heading
     ;; Align tags.
     (when tags
       (cond
	((zerop org-tags-column) (format " %s" tags))
	((< org-tags-column 0)
	 (concat
	  (make-string
	   (max (- (+ org-tags-column (length heading) (length tags))) 1)
	   ?\s)
	  tags))
	(t
	 (concat
	  (make-string (max (- org-tags-column (length heading)) 1) ?\s)
	  tags))))
     (make-string (1+ pre-blank) ?\n)
     contents)))

;;;; org-data

(defun org-element--get-category ()
  "Return category in current buffer."
  (let ((default-category
         (cond ((null org-category)
	        (when (org-with-base-buffer nil
                        buffer-file-name)
	          (file-name-sans-extension
	           (file-name-nondirectory
                    (org-with-base-buffer nil
                      buffer-file-name)))))
	       ((symbolp org-category) (symbol-name org-category))
	       (t org-category)))
        category)
    ;; Search for #+CATEGORY keywords.
    (org-with-point-at (point-max)
      (while (and (not category)
                  (re-search-backward "^[ \t]*#\\+CATEGORY:" (point-min) t))
	(let ((element (org-element-at-point-no-context)))
	  (when (org-element-type-p element 'keyword)
            (setq category (org-element-property :value element))))))
    ;; Return.
    (or category default-category)))

(defun org-element--get-global-node-properties (data)
  "Set node properties associated with the whole Org buffer.
Upcase property names.  It avoids confusion between properties
obtained through property drawer and default properties from the
parser (e.g. `:end' and :END:).

Alter DATA by side effect."
  (with-current-buffer (org-element-property :buffer data)
    (org-with-wide-buffer
     (goto-char (point-min))
     (while (and (org-at-comment-p) (bolp)) (forward-line))
     (let ((props (org-element--get-node-properties t))
           (has-category? nil))
       (while props
         (org-element-put-property data (car props) (cadr props))
         (when (eq (car props) :CATEGORY) (setq has-category? t))
         (setq props (cddr props)))
       ;; CATEGORY not set in top-level property drawer.  Go the long way.
       (unless has-category?
         (org-element-put-property data :CATEGORY (org-element--get-category)))))
    ;; Return nil.
    nil))

(defconst org-element--get-global-node-properties
  (org-element-deferred-create
   t #'org-element--get-global-node-properties)
  "Constant holding `:deferred' property for org-data.")

(defvar org-element-org-data-parser--recurse nil)
(defun org-element-org-data-parser (&optional _)
  "Parse org-data.

Return a new syntax node of `org-data' type containing `:begin',
`:contents-begin', `:contents-end', `:end', `:post-blank',
`:post-affiliated', and `:path' properties."
  (org-with-wide-buffer
   (let* ((begin 1)
          (contents-begin (progn
                            (goto-char 1)
                            (org-skip-whitespace)
                            (forward-line 0)
                            (point)))
	  (end (point-max))
	  (pos-before-blank (progn (goto-char (point-max))
                                   (skip-chars-backward " \r\t\n")
                                   (line-beginning-position 2)))
          (robust-end (when (> (- pos-before-blank 2) contents-begin)
                        (- pos-before-blank 2)))
          (robust-begin (when (and robust-end
                                   (< (+ 2 contents-begin) pos-before-blank))
                          (or
                           (org-with-wide-buffer
                            (goto-char (point-min))
                            (while (and (org-at-comment-p) (bolp)) (forward-line))
                            (when (looking-at org-property-drawer-re)
                              (goto-char (match-end 0))
                              (skip-chars-backward " \t")
                              (min robust-end (point))))
                           (+ 2 contents-begin)))))
     (org-element-create
      'org-data
      (list :begin begin
            :contents-begin contents-begin
            :contents-end pos-before-blank
            :end end
            :robust-begin robust-begin
            :robust-end robust-end
            :post-blank (count-lines pos-before-blank end)
            :post-affiliated begin
            :path (buffer-file-name)
            :mode 'org-data
            :buffer (current-buffer)
            :deferred org-element--get-global-node-properties)))))

(defun org-element-org-data-interpreter (_ contents)
  "Interpret ORG-DATA element as Org syntax.
CONTENTS is the contents of the element."
  contents)

;;;; Inlinetask

(defun org-element-inlinetask-parser (limit &optional raw-secondary-p)
  "Parse an inline task.

Return a new syntax node of `inlinetask' type containing `:title',
`:begin', `:end', `:pre-blank', `:contents-begin' and `:contents-end',
`:level', `:priority', `:raw-value', `:tags', `:todo-keyword',
`:todo-type', `:scheduled', `:deadline', `:closed', `:post-blank' and
`:post-affiliated' properties.

The plist also contains any property set in the property drawer,
with its name in upper cases and colons added at the
beginning (e.g., `:CUSTOM_ID').

When optional argument RAW-SECONDARY-P is non-nil, inline-task's
title will not be parsed as a secondary string, but as a plain
string instead.

Assume point is at beginning of the inline task."
  (save-excursion
    (let* ((deferred-title-prop
            (if raw-secondary-p
                org-element--headline-parse-title-raw
              org-element--headline-parse-title-parse))
           (begin (point))
	   (task-end (save-excursion
		       (forward-line 1)
		       (and (re-search-forward org-element-headline-re limit t)
			    (looking-at-p "[ \t]*END[ \t]*$")
			    (line-beginning-position))))
	   (contents-begin (and task-end
				(< (point) task-end)
				(progn
				  (forward-line)
				  (skip-chars-forward " \t\n")
				  (line-beginning-position))))
	   (contents-end (and contents-begin task-end))
	   (end (progn (when task-end (goto-char task-end))
		       (forward-line)
		       (skip-chars-forward " \r\t\n" limit)
		       (if (eobp) (point) (line-beginning-position)))))
      (org-element-create
       'inlinetask
       (list
	:begin begin
	:end end
	:pre-blank
	(if (not contents-begin) 0
	  (1- (count-lines begin contents-begin)))
	:contents-begin contents-begin
	:contents-end contents-end
        :buffer (current-buffer)
        :raw-value deferred-title-prop
        :title deferred-title-prop
        :level deferred-title-prop
	:priority deferred-title-prop
	:tags deferred-title-prop
	:todo-keyword deferred-title-prop
	:todo-type deferred-title-prop
	:archivedp deferred-title-prop
	:commentedp deferred-title-prop
	:post-blank (1- (count-lines (or task-end begin) end))
	:post-affiliated begin
        :secondary (alist-get
                    'inlinetask
                    org-element-secondary-value-alist)
        :deferred
        (and task-end org-element--headline-deferred))))))

(defun org-element-inlinetask-interpreter (inlinetask contents)
  "Interpret INLINETASK element as Org syntax.
CONTENTS is the contents of inlinetask."
  (let* ((level (org-element-property :level inlinetask))
	 (todo (org-element-property :todo-keyword inlinetask))
	 (priority (org-element-property :priority inlinetask))
	 (title (org-element-interpret-data
		 (org-element-property :title inlinetask)))
	 (tags (let ((tag-list (org-element-property :tags inlinetask)))
		 (and tag-list
		      (format ":%s:" (mapconcat 'identity tag-list ":")))))
	 (task (concat (make-string level ?*)
		       (and todo (concat " " todo))
		       (and priority (format " [#%c]" priority))
		       (and title (concat " " title)))))
    (concat task
	    ;; Align tags.
	    (when tags
	      (cond
	       ((zerop org-tags-column) (format " %s" tags))
	       ((< org-tags-column 0)
		(concat
		 (make-string
		  (max (- (+ org-tags-column (length task) (length tags))) 1)
		  ?\s)
		 tags))
	       (t
		(concat
		 (make-string (max (- org-tags-column (length task)) 1) ?\s)
		 tags))))
	    ;; Prefer degenerate inlinetasks when there are no
	    ;; contents.
	    (when contents
	      (concat "\n"
		      contents
		      (make-string level ?*) " end")))))


;;;; Item

(defun org-element-item-parser (_ struct &optional raw-secondary-p)
  "Parse an item.

STRUCT is the structure of the plain list.

Return a new syntax node of `item' type containing `:bullet',
`:begin', `:end', `:contents-begin', `:contents-end', `:checkbox',
`:counter', `:tag', `:structure', `:pre-blank', `:post-blank' and
`:post-affiliated' properties.

When optional argument RAW-SECONDARY-P is non-nil, item's tag, if
any, will not be parsed as a secondary string, but as a plain
string instead.

Assume point is at the beginning of the item."
  (save-excursion
    (forward-line 0)
    (looking-at org-list-full-item-re)
    (let* ((begin (point))
	   (bullet (org-element--get-cached-string (match-string-no-properties 1)))
           (tag-begin (match-beginning 4))
           (tag-end (match-end 4))
	   (checkbox (let ((box (match-string 3)))
		       (cond ((equal "[ ]" box) 'off)
			     ((equal "[X]" box) 'on)
			     ((equal "[-]" box) 'trans))))
	   (end (progn (goto-char (nth 6 (assq (point) struct)))
		       (if (bolp) (point) (line-beginning-position 2))))
	   (pre-blank 0)
	   (contents-begin
	    (progn
	      (goto-char
	       ;; Ignore tags in un-ordered lists: they are just
	       ;; a part of item's body.
	       (if (and (match-beginning 4)
			(string-match-p "[.)]" bullet))
		   (match-beginning 4)
		 (match-end 0)))
	      (skip-chars-forward " \r\t\n" end)
	      (cond ((= (point) end) nil)
		    ;; If first line isn't empty, contents really
		    ;; start at the text after item's meta-data.
		    ((= (line-beginning-position) begin) (point))
		    (t
		     (setq pre-blank
			   (count-lines (line-beginning-position) begin))
		     (line-beginning-position)))))
	   (contents-end (and contents-begin
			      (progn (goto-char end)
				     (skip-chars-backward " \r\t\n")
				     (line-beginning-position 2))))
           (counter (let ((c (match-string 2)))
		      (cond
		       ((not c) nil)
		       ((string-match "[A-Za-z]" c)
			(- (string-to-char (upcase (match-string-no-properties 0 c)))
			   64))
		       ((string-match "[0-9]+" c)
			(string-to-number (match-string-no-properties 0 c))))))
	   (item
	    (org-element-create
             'item
	     (list :bullet bullet
		   :begin begin
		   :end end
		   :contents-begin contents-begin
		   :contents-end contents-end
		   :checkbox checkbox
		   :counter counter
		   :structure struct
		   :pre-blank pre-blank
		   :post-blank (count-lines (or contents-end begin) end)
		   :post-affiliated begin
                   :secondary (alist-get
                               'item
                               org-element-secondary-value-alist)))))
      (org-element-put-property
       item :tag
       (let ((raw (org-list-get-tag begin struct)))
	 (when raw
	   (if raw-secondary-p raw
	     (org-element--parse-objects
	      tag-begin tag-end nil
	      (org-element-restriction 'item)
	      item))))))))

(defun org-element-item-interpreter (item contents)
  "Interpret ITEM element as Org syntax.
CONTENTS is the contents of the element."
  (let ((tag (pcase (org-element-property :tag item)
	       (`nil nil)
	       (tag (format "%s :: " (org-element-interpret-data tag)))))
	(bullet
	 (org-list-bullet-string
	  (cond
	   ((not (string-match-p "[0-9a-zA-Z]"
				 (org-element-property :bullet item))) "- ")
	   ((eq org-plain-list-ordered-item-terminator ?\)) "1)")
	   (t "1.")))))
    (concat
     bullet
     (pcase (org-element-property :counter item)
       (`nil nil)
       (counter (format "[@%d] " counter)))
     (pcase (org-element-property :checkbox item)
       (`on "[X] ")
       (`off "[ ] ")
       (`trans "[-] ")
       (_ nil))
     tag
     (when contents
       (let* ((ind (make-string (if tag 5 (length bullet)) ?\s))
	      (pre-blank
	       (min (or (org-element-property :pre-blank item)
			;; 0 is specific to paragraphs at the
			;; beginning of the item, so we use 1 as
			;; a fall-back value, which is more universal.
			1)
		    ;; Lists ends after more than two consecutive
		    ;; empty lines: limit ourselves to 2 newline
		    ;; characters.
		    2))
	      (contents (replace-regexp-in-string
			 "\\(^\\)[ \t]*\\S-" ind contents nil nil 1)))
	 (if (= pre-blank 0) (org-trim contents)
	   (concat (make-string pre-blank ?\n) contents)))))))


;;;; Plain List

(defun org-element--list-struct (limit)
  ;; Return structure of list at point.  Internal function.  See
  ;; `org-list-struct' for details.
  (let ((case-fold-search t)
	(top-ind limit)
	(item-re (org-item-re))
	(inlinetask-re (and (featurep 'org-inlinetask)
                            (boundp 'org-inlinetask-min-level)
                            (boundp 'org-inlinetask-max-level)
                            (format "^\\*\\{%d,%d\\}+ "
                                    org-inlinetask-min-level
                                    org-inlinetask-max-level)))
	items struct)
    (save-excursion
      (catch :exit
	(while t
	  (cond
	   ;; At limit: end all items.
	   ((>= (point) limit)
	    (let ((end (progn (skip-chars-backward " \r\t\n")
			      (line-beginning-position 2))))
	      (dolist (item items) (setcar (nthcdr 6 item) end)))
	    (throw :exit (sort (nconc items struct) #'car-less-than-car)))
	   ;; At list end: end all items.
	   ((looking-at-p org-list-end-re)
	    (dolist (item items) (setcar (nthcdr 6 item) (point)))
	    (throw :exit (sort (nconc items struct) #'car-less-than-car)))
	   ;; At a new item: end previous sibling.
	   ((looking-at-p item-re)
	    (let ((ind (save-excursion (skip-chars-forward " \t")
				       (org-current-text-column))))
	      (setq top-ind (min top-ind ind))
	      (while (and items (<= ind (nth 1 (car items))))
		(let ((item (pop items)))
		  (setcar (nthcdr 6 item) (point))
		  (push item struct)))
	      (push (progn (looking-at org-list-full-item-re)
			   (let ((bullet (match-string-no-properties 1)))
			     (list (point)
				   ind
				   bullet
				   (match-string-no-properties 2) ; counter
				   (match-string-no-properties 3) ; checkbox
				   ;; Description tag.
				   (and
				    (string-match-p "[-+*]" bullet)
				    (match-string-no-properties 4))
				   ;; Ending position, unknown so far.
				   nil)))
		    items))
	    (forward-line))
	   ;; Skip empty lines.
	   ((looking-at-p "^[ \t]*$") (forward-line))
	   ;; Skip inline tasks and blank lines along the way.
	   ((and inlinetask-re (looking-at-p inlinetask-re))
	    (forward-line)
	    (let ((origin (point)))
	      (when (re-search-forward inlinetask-re limit t)
		(if (looking-at-p "END[ \t]*$") (forward-line)
		  (goto-char origin)))))
	   ;; At some text line.  Check if it ends any previous item.
	   (t
	    (let ((ind (save-excursion
			 (skip-chars-forward " \t")
			 (org-current-text-column)))
		  (end (save-excursion
			 (skip-chars-backward " \r\t\n")
			 (line-beginning-position 2))))
	      (while (<= ind (nth 1 (car items)))
		(let ((item (pop items)))
		  (setcar (nthcdr 6 item) end)
		  (push item struct)
		  (unless items
		    (throw :exit (sort struct #'car-less-than-car))))))
	    ;; Skip blocks (any type) and drawers contents.
	    (cond
	     ((and (looking-at "[ \t]*#\\+BEGIN\\(:\\|_\\S-+\\)")
		   (re-search-forward
		    (format "^[ \t]*#\\+END%s[ \t]*$" (match-string 1))
		    limit t)))
	     ((and (looking-at-p org-element-drawer-re)
		   (re-search-forward "^[ \t]*:END:[ \t]*$" limit t))))
	    (forward-line))))))))

(defun org-element-plain-list-parser (limit affiliated structure)
  "Parse a plain list.

LIMIT bounds the search.  AFFILIATED is a list of which CAR is
the buffer position at the beginning of the first affiliated
keyword and CDR is a plist of affiliated keywords along with
their value.  STRUCTURE is the structure of the plain list being
parsed.

Return a new syntax node of `plain-list' type containing `:type',
`:begin', `:end', `:contents-begin' and `:contents-end', `:structure',
`:post-blank' and `:post-affiliated' properties.

Assume point is at the beginning of the list."
  (save-excursion
    (let* ((struct (or structure (org-element--list-struct limit)))
	   (type (cond ((looking-at-p "[ \t]*[A-Za-z0-9]") 'ordered)
		       ((nth 5 (assq (point) struct)) 'descriptive)
		       (t 'unordered)))
	   (contents-begin (point))
	   (begin (car affiliated))
	   (contents-end (let* ((item (assq contents-begin struct))
				(ind (nth 1 item))
				(pos (nth 6 item)))
			   (while (and (setq item (assq pos struct))
				       (= (nth 1 item) ind))
			     (setq pos (nth 6 item)))
			   pos))
	   (end (progn (goto-char contents-end)
		       (skip-chars-forward " \r\t\n" limit)
		       (if (= (point) limit) limit (line-beginning-position)))))
      ;; Return value.
      (org-element-create
       'plain-list
       (nconc
	(list :type type
	      :begin begin
	      :end end
	      :contents-begin contents-begin
	      :contents-end contents-end
	      :structure struct
	      :post-blank (count-lines contents-end end)
	      :post-affiliated contents-begin)
	(cdr affiliated))))))

(defun org-element-plain-list-interpreter (_ contents)
  "Interpret plain-list element as Org syntax.
CONTENTS is the contents of the element."
  (with-temp-buffer
    (insert contents)
    (goto-char (point-min))
    (org-list-repair)
    (buffer-string)))


;;;; Property Drawer

(defun org-element-property-drawer-parser (limit)
  "Parse a property drawer.

LIMIT bounds the search.

Return a new syntax node of `property-drawer' type containing
`:begin', `:end', `:contents-begin', `:contents-end', `:post-blank'
and `:post-affiliated' properties.

Assume point is at the beginning of the property drawer."
  (save-excursion
    (let ((case-fold-search t)
	  (begin (point))
	  (contents-begin (line-beginning-position 2)))
      (re-search-forward "^[ \t]*:END:[ \t]*$" limit t)
      (let ((contents-end (and (> (match-beginning 0) contents-begin)
			       (match-beginning 0)))
	    (before-blank (progn (forward-line) (point)))
	    (end (progn (skip-chars-forward " \r\t\n" limit)
			(if (eobp) (point) (line-beginning-position)))))
	(org-element-create
         'property-drawer
	 (list :begin begin
	       :end end
	       :contents-begin (and contents-end contents-begin)
	       :contents-end contents-end
	       :post-blank (count-lines before-blank end)
	       :post-affiliated begin))))))

(defun org-element-property-drawer-interpreter (_ contents)
  "Interpret property-drawer element as Org syntax.
CONTENTS is the properties within the drawer."
  (format ":PROPERTIES:\n%s:END:" contents))


;;;; Quote Block

(defun org-element-quote-block-parser (limit affiliated)
  "Parse a quote block.

LIMIT bounds the search.  AFFILIATED is a list of which CAR is
the buffer position at the beginning of the first affiliated
keyword and CDR is a plist of affiliated keywords along with
their value.

Return a new syntax node of `quote-block' type containing `:begin',
`:end', `:contents-begin', `:contents-end', `:post-blank' and
`:post-affiliated' properties.

Assume point is at the beginning of the block."
  (let ((case-fold-search t))
    (if (not (save-excursion
	       (re-search-forward "^[ \t]*#\\+END_QUOTE[ \t]*$" limit t)))
	;; Incomplete block: parse it as a paragraph.
	(org-element-paragraph-parser limit affiliated)
      (let ((block-end-line (match-beginning 0)))
	(save-excursion
	  (let* ((begin (car affiliated))
		 (post-affiliated (point))
		 ;; Empty blocks have no contents.
		 (contents-begin (progn (forward-line)
					(and (< (point) block-end-line)
					     (point))))
		 (contents-end (and contents-begin block-end-line))
		 (pos-before-blank (progn (goto-char block-end-line)
					  (forward-line)
					  (point)))
		 (end (progn (skip-chars-forward " \r\t\n" limit)
			     (if (eobp) (point) (line-beginning-position)))))
	    (org-element-create
             'quote-block
	     (nconc
	      (list :begin begin
		    :end end
		    :contents-begin contents-begin
		    :contents-end contents-end
		    :post-blank (count-lines pos-before-blank end)
		    :post-affiliated post-affiliated)
	      (cdr affiliated)))))))))

(defun org-element-quote-block-interpreter (_ contents)
  "Interpret quote-block element as Org syntax.
CONTENTS is the contents of the element."
  (format "#+begin_quote\n%s#+end_quote" contents))


;;;; Section

(defun org-element-section-parser (_)
  "Parse a section.

Return a new syntax node of `section' type containing `:begin',
`:end', `:contents-begin', `contents-end', `:post-blank' and
`:post-affiliated' properties."
  (save-excursion
    ;; Beginning of section is the beginning of the first non-blank
    ;; line after previous headline.
    (let* ((begin (point))
	   (end
            (if (re-search-forward (org-get-limited-outline-regexp t) nil 'move)
                (goto-char (match-beginning 0))
	      (point)))
	   (pos-before-blank (progn (skip-chars-backward " \r\t\n")
				    (line-beginning-position 2)))
           (robust-end (when (> (- pos-before-blank 2) begin)
                         (- pos-before-blank 2)))
           (robust-begin (when robust-end begin)))
      (org-element-create
       'section
       (list :begin begin
	     :end end
	     :contents-begin begin
	     :contents-end pos-before-blank
             :robust-begin robust-begin
             :robust-end robust-end
	     :post-blank (count-lines pos-before-blank end)
	     :post-affiliated begin)))))

(defun org-element-section-interpreter (_ contents)
  "Interpret section element as Org syntax.
CONTENTS is the contents of the element."
  contents)


;;;; Special Block

(defun org-element-special-block-parser (limit affiliated)
  "Parse a special block.

LIMIT bounds the search.  AFFILIATED is a list of which CAR is
the buffer position at the beginning of the first affiliated
keyword and CDR is a plist of affiliated keywords along with
their value.

Return a new syntax node of `special-block' type containing `:type',
`:parameters', `:begin', `:end', `:contents-begin', `:contents-end',
`:post-blank' and `:post-affiliated' properties.

Assume point is at the beginning of the block."
  (let* ((case-fold-search t)
	 (type (progn (looking-at "[ \t]*#\\+BEGIN_\\(\\S-+\\)[ \t]*\\(.*\\)[ \t]*$")
		      (org-element--get-cached-string
                       (match-string-no-properties 1))))
	 (parameters (match-string-no-properties 2)))
    (if (not (save-excursion
	     (re-search-forward
	      (format "^[ \t]*#\\+END_%s[ \t]*$" (regexp-quote type))
	      limit t)))
	;; Incomplete block: parse it as a paragraph.
	(org-element-paragraph-parser limit affiliated)
      (let ((block-end-line (match-beginning 0)))
	(save-excursion
	  (let* ((begin (car affiliated))
		 (post-affiliated (point))
		 ;; Empty blocks have no contents.
		 (contents-begin (progn (forward-line)
					(and (< (point) block-end-line)
					     (point))))
		 (contents-end (and contents-begin block-end-line))
		 (pos-before-blank (progn (goto-char block-end-line)
					  (forward-line)
					  (point)))
		 (end (progn (skip-chars-forward " \r\t\n" limit)
			     (if (eobp) (point) (line-beginning-position)))))
	    (org-element-create
             'special-block
	     (nconc
	      (list :type type
		    :parameters (and (org-string-nw-p parameters)
				     (org-trim parameters))
		    :begin begin
		    :end end
		    :contents-begin contents-begin
		    :contents-end contents-end
		    :post-blank (count-lines pos-before-blank end)
		    :post-affiliated post-affiliated)
	      (cdr affiliated)))))))))

(defun org-element-special-block-interpreter (special-block contents)
  "Interpret SPECIAL-BLOCK element as Org syntax.
CONTENTS is the contents of the element."
  (let ((block-type (org-element-property :type special-block))
        (parameters (org-element-property :parameters special-block)))
    (format "#+begin_%s%s\n%s#+end_%s" block-type
            (if parameters (concat " " parameters) "")
            (or contents "") block-type)))



;;; Elements
;;
;; For each element, a parser and an interpreter are also defined.
;; Both follow the same naming convention used for greater elements.
;;
;; Also, as for greater elements, adding a new element type is done
;; through the following steps: implement a parser and an interpreter,
;; tweak `org-element--current-element' so that it recognizes the new
;; type and add that new type to `org-element-all-elements'.


;;;; Babel Call

(defun org-element-babel-call-parser (limit affiliated)
  "Parse a babel call.

LIMIT bounds the search.  AFFILIATED is a list of which car is
the buffer position at the beginning of the first affiliated
keyword and cdr is a plist of affiliated keywords along with
their value.

Return a new syntax node of `babel-call' type containing `:call',
`:inside-header', `:arguments', `:end-header', `:begin', `:end',
`:value', `:post-blank' and `:post-affiliated' as properties."
  (save-excursion
    (let* ((begin (car affiliated))
	   (post-affiliated (point))
	   (before-blank (line-beginning-position 2))
	   (value (progn (search-forward ":" before-blank t)
			 (skip-chars-forward " \t")
			 (org-trim
			  (buffer-substring-no-properties
			   (point) (line-end-position)))))
	   (call
	    (or (org-string-nw-p
		 (buffer-substring-no-properties
		  (point) (progn (skip-chars-forward "^[]()" before-blank)
				 (point))))))
	   (inside-header (org-element--parse-paired-brackets ?\[))
	   (arguments (org-string-nw-p
		       (org-element--parse-paired-brackets ?\()))
	   (end-header
	    (org-string-nw-p
	     (org-trim
	      (buffer-substring-no-properties (point) (line-end-position)))))
	   (end (progn (forward-line)
		       (skip-chars-forward " \r\t\n" limit)
		       (if (eobp) (point) (line-beginning-position)))))
      (org-element-create
       'babel-call
       (nconc
	(list :call call
	      :inside-header inside-header
	      :arguments arguments
	      :end-header end-header
	      :begin begin
	      :end end
	      :value value
	      :post-blank (count-lines before-blank end)
	      :post-affiliated post-affiliated)
	(cdr affiliated))))))

(defun org-element-babel-call-interpreter (babel-call _)
  "Interpret BABEL-CALL element as Org syntax."
  (concat "#+call: "
	  (org-element-property :call babel-call)
	  (let ((h (org-element-property :inside-header babel-call)))
	    (and h (format "[%s]" h)))
	  (concat "(" (org-element-property :arguments babel-call) ")")
	  (let ((h (org-element-property :end-header babel-call)))
	    (and h (concat " " h)))))


;;;; Clock

(defun org-element-clock-parser (limit)
  "Parse a clock.

LIMIT bounds the search.

Return a new syntax node of `clock' type containing `:status',
`:value', `:time', `:begin', `:end', `:post-blank' and
`:post-affiliated' as properties."
  (save-excursion
    (let* ((case-fold-search nil)
	   (begin (point))
	   (value (progn (search-forward "CLOCK:" (line-end-position) t)
			 (skip-chars-forward " \t")
			 (org-element-timestamp-parser)))
	   (duration (and (search-forward " => " (line-end-position) t)
			  (progn (skip-chars-forward " \t")
				 (looking-at "\\(\\S-+\\)[ \t]*$"))
			  (match-string-no-properties 1)))
	   (status (if duration 'closed 'running))
	   (post-blank (let ((before-blank (progn (forward-line) (point))))
			 (skip-chars-forward " \r\t\n" limit)
			 (skip-chars-backward " \t")
			 (unless (bolp) (skip-chars-forward " \t"))
			 (count-lines before-blank (point))))
	   (end (point)))
      (org-element-create
       'clock
       (list :status status
	     :value value
	     :duration duration
	     :begin begin
	     :end end
	     :post-blank post-blank
	     :post-affiliated begin)))))

(defun org-element-clock-interpreter (clock _)
  "Interpret CLOCK element as Org syntax."
  (concat "CLOCK: "
	  (org-element-timestamp-interpreter
	   (org-element-property :value clock) nil)
	  (let ((duration (org-element-property :duration clock)))
	    (and duration
		 (concat " => "
			 (apply 'format
				"%2s:%02s"
				(org-split-string duration ":")))))))


;;;; Comment

(defun org-element-comment-parser (limit)
  "Parse a comment.

LIMIT bounds the search.

Return a new syntax node of `comment' type containing `:begin',
`:end', `:value', `:post-blank', `:post-affiliated' properties.

Assume point is at comment beginning."
  (save-excursion
    (let* ((begin (point))
	   (value (prog2 (looking-at org-comment-regexp)
		      (buffer-substring-no-properties
		       (match-end 0) (line-end-position))
		    (forward-line)))
	   (com-end
	    ;; Get comments ending.
	    (progn
	      (while (and (< (point) limit) (looking-at org-comment-regexp))
		;; Accumulate lines without leading hash and first
		;; whitespace.
		(setq value
		      (concat value
			      "\n"
			      (buffer-substring-no-properties
			       (match-end 0) (line-end-position))))
		(forward-line))
	      (point)))
	   (end (progn (goto-char com-end)
		       (skip-chars-forward " \r\t\n" limit)
		       (if (eobp) (point) (line-beginning-position)))))
      (org-element-create
       'comment
       (list :begin begin
	     :end end
	     :value value
	     :post-blank (count-lines com-end end)
	     :post-affiliated begin)))))

(defun org-element-comment-interpreter (comment _)
  "Interpret COMMENT element as Org syntax.
CONTENTS is nil."
  (replace-regexp-in-string "^" "# " (org-element-property :value comment)))


;;;; Comment Block

(defun org-element-comment-block-parser (limit affiliated)
  "Parse an export block.

LIMIT bounds the search.  AFFILIATED is a list of which CAR is
the buffer position at the beginning of the first affiliated
keyword and CDR is a plist of affiliated keywords along with
their value.

Return a new syntax node of `comment-block' type containing `:begin',
`:end', `:value', `:post-blank' and `:post-affiliated' properties.

Assume point is at comment block beginning."
  (let ((case-fold-search t))
    (if (not (save-excursion
	       (re-search-forward "^[ \t]*#\\+END_COMMENT[ \t]*$" limit t)))
	;; Incomplete block: parse it as a paragraph.
	(org-element-paragraph-parser limit affiliated)
      (let ((contents-end (match-beginning 0)))
	(save-excursion
	  (let* ((begin (car affiliated))
		 (post-affiliated (point))
		 (contents-begin (progn (forward-line) (point)))
		 (pos-before-blank (progn (goto-char contents-end)
					  (forward-line)
					  (point)))
		 (end (progn (skip-chars-forward " \r\t\n" limit)
			     (if (eobp) (point) (line-beginning-position))))
		 (value
                  (org-element-deferred-create
                   nil #'org-element--substring
                   (- contents-begin begin)
                   (- contents-end begin))))
	    (org-element-create
             'comment-block
	     (nconc
	      (list :begin begin
		    :end end
		    :value value
		    :post-blank (count-lines pos-before-blank end)
		    :post-affiliated post-affiliated)
	      (cdr affiliated)))))))))

(defun org-element-comment-block-interpreter (comment-block _)
  "Interpret COMMENT-BLOCK element as Org syntax."
  (format "#+begin_comment\n%s#+end_comment"
	  (org-element-normalize-string
	   (org-remove-indentation
	    (org-element-property :value comment-block)))))


;;;; Diary Sexp

(defun org-element-diary-sexp-parser (limit affiliated)
  "Parse a diary sexp.

LIMIT bounds the search.  AFFILIATED is a list of which CAR is
the buffer position at the beginning of the first affiliated
keyword and CDR is a plist of affiliated keywords along with
their value.

Return a new syntax node of `diary-sexp' type containing `:begin',
`:end', `:value', `:post-blank' and `:post-affiliated' properties."
  (save-excursion
    (let ((begin (car affiliated))
	  (post-affiliated (point))
	  (value (progn (looking-at "\\(%%(.*\\)[ \t]*$")
			(match-string-no-properties 1)))
	  (pos-before-blank (progn (forward-line) (point)))
	  (end (progn (skip-chars-forward " \r\t\n" limit)
		      (if (eobp) (point) (line-beginning-position)))))
      (org-element-create
       'diary-sexp
       (nconc
	(list :value value
	      :begin begin
	      :end end
	      :post-blank (count-lines pos-before-blank end)
	      :post-affiliated post-affiliated)
	(cdr affiliated))))))

(defun org-element-diary-sexp-interpreter (diary-sexp _)
  "Interpret DIARY-SEXP as Org syntax."
  (org-element-property :value diary-sexp))


;;;; Example Block

(defun org-element-example-block-parser (limit affiliated)
  "Parse an example block.

LIMIT bounds the search.  AFFILIATED is a list of which CAR is
the buffer position at the beginning of the first affiliated
keyword and CDR is a plist of affiliated keywords along with
their value.

Return a new syntax node of `example-block' type containing `:begin',
`:end', `:number-lines', `:preserve-indent', `:retain-labels',
`:use-labels', `:label-fmt', `:switches', `:value', `:post-blank' and
`:post-affiliated' properties."
  (let ((case-fold-search t))
    (if (not (save-excursion
	       (re-search-forward "^[ \t]*#\\+END_EXAMPLE[ \t]*$" limit t)))
	;; Incomplete block: parse it as a paragraph.
	(org-element-paragraph-parser limit affiliated)
      (let ((contents-end (match-beginning 0)))
	(save-excursion
	  (let* ((switches
		  (progn
		    (looking-at "^[ \t]*#\\+BEGIN_EXAMPLE\\(?: +\\(.*\\)\\)?")
		    (match-string-no-properties 1)))
		 ;; Switches analysis.
		 (number-lines
		  (and switches
		       (string-match "\\([-+]\\)n\\(?: *\\([0-9]+\\)\\)?\\>"
				     switches)
		       (cons
			(if (equal (match-string 1 switches) "-")
			    'new
			  'continued)
			(if (not (match-end 2)) 0
			  ;; Subtract 1 to give number of lines before
			  ;; first line.
			  (1- (string-to-number (match-string 2 switches)))))))
		 (preserve-indent
		  (and switches (string-match-p "-i\\>" switches)))
		 ;; Should labels be retained in (or stripped from) example
		 ;; blocks?
		 (retain-labels
		  (or (not switches)
		      (not (string-match-p "-r\\>" switches))
		      (and number-lines (string-match-p "-k\\>" switches))))
		 ;; What should code-references use - labels or
		 ;; line-numbers?
		 (use-labels
		  (or (not switches)
		      (and retain-labels
			   (not (string-match-p "-k\\>" switches)))))
		 (label-fmt
		  (and switches
		       (string-match "-l +\"\\([^\"\n]+\\)\"" switches)
		       (match-string-no-properties 1 switches)))
		 ;; Standard block parsing.
		 (begin (car affiliated))
		 (post-affiliated (point))
		 (contents-begin (line-beginning-position 2))
		 (value
                  (org-element-deferred-create
                   nil #'org-element--unescape-substring
                   (- contents-begin begin)
                   (- contents-end begin)))
		 (pos-before-blank (progn (goto-char contents-end)
					  (forward-line)
					  (point)))
		 (end (progn (skip-chars-forward " \r\t\n" limit)
			     (if (eobp) (point) (line-beginning-position)))))
	    (org-element-create
             'example-block
	     (nconc
	      (list :begin begin
		    :end end
		    :value value
		    :switches switches
		    :number-lines number-lines
		    :preserve-indent preserve-indent
		    :retain-labels retain-labels
		    :use-labels use-labels
		    :label-fmt label-fmt
		    :post-blank (count-lines pos-before-blank end)
		    :post-affiliated post-affiliated)
	      (cdr affiliated)))))))))

(defun org-element-example-block-interpreter (example-block _)
  "Interpret EXAMPLE-BLOCK element as Org syntax."
  (let ((switches (org-element-property :switches example-block))
	(value
	 (let ((val (org-element-property :value example-block)))
	   (cond
	    ((org-src-preserve-indentation-p example-block) val)
	    ((= 0 org-edit-src-content-indentation)
	     (org-remove-indentation val))
	    (t
	     (let ((ind (make-string org-edit-src-content-indentation ?\s)))
	       (replace-regexp-in-string "^[ \t]*\\S-"
					 (concat ind "\\&")
					 (org-remove-indentation val))))))))
    (concat "#+begin_example" (and switches (concat " " switches)) "\n"
	    (org-element-normalize-string (org-escape-code-in-string value))
	    "#+end_example")))


;;;; Export Block

(defun org-element-export-block-parser (limit affiliated)
  "Parse an export block.

LIMIT bounds the search.  AFFILIATED is a list of which CAR is
the buffer position at the beginning of the first affiliated
keyword and CDR is a plist of affiliated keywords along with
their value.

Return a new syntax node of `export-block' type containing `:begin',
`:end', `:type', `:value', `:post-blank' and `:post-affiliated'
properties.

Assume point is at export-block beginning."
  (let* ((case-fold-search t))
    (if (not (save-excursion
	       (re-search-forward "^[ \t]*#\\+END_EXPORT[ \t]*$" limit t)))
	;; Incomplete block: parse it as a paragraph.
	(org-element-paragraph-parser limit affiliated)
      (save-excursion
	(let* ((contents-end (match-beginning 0))
	       (backend
		(progn
		  (looking-at
		   "[ \t]*#\\+BEGIN_EXPORT\\(?:[ \t]+\\(\\S-+\\)\\)?[ \t]*$")
		  (match-string-no-properties 1)))
	       (begin (car affiliated))
	       (post-affiliated (point))
	       (contents-begin (progn (forward-line) (point)))
	       (pos-before-blank (progn (goto-char contents-end)
					(forward-line)
					(point)))
	       (end (progn (skip-chars-forward " \r\t\n" limit)
			   (if (eobp) (point) (line-beginning-position))))
	       (value
                (org-element-deferred-create
                 nil #'org-element--unescape-substring
                 (- contents-begin begin)
                 (- contents-end begin))))
	  (org-element-create
           'export-block
	   (nconc
	    (list :type (and backend (upcase backend))
		  :begin begin
		  :end end
		  :value value
		  :post-blank (count-lines pos-before-blank end)
		  :post-affiliated post-affiliated)
	    (cdr affiliated))))))))

(defun org-element-export-block-interpreter (export-block _)
  "Interpret EXPORT-BLOCK element as Org syntax."
  (format "#+begin_export %s\n%s#+end_export"
	  (org-element-property :type export-block)
	  (org-element-property :value export-block)))


;;;; Fixed-width

(defun org-element-fixed-width-parser (limit affiliated)
  "Parse a fixed-width section.

LIMIT bounds the search.  AFFILIATED is a list of which CAR is
the buffer position at the beginning of the first affiliated
keyword and CDR is a plist of affiliated keywords along with
their value.

Return a new syntax node of `fixed-width' type containing `:begin',
`:end', `:value', `:post-blank' and `:post-affiliated' properties.

Assume point is at the beginning of the fixed-width area."
  (save-excursion
    (let* ((begin (car affiliated))
	   (post-affiliated (point))
	   (end-area
	    (progn
	      (while (and (< (point) limit)
			  (looking-at-p "[ \t]*:\\( \\|$\\)"))
		(forward-line))
	      (if (bolp) (line-end-position 0) (point))))
	   (end (progn (skip-chars-forward " \r\t\n" limit)
		       (if (eobp) (point) (line-beginning-position)))))
      (org-element-create
       'fixed-width
       (nconc
	(list :begin begin
	      :end end
	      :value (replace-regexp-in-string
		      "^[ \t]*: ?" ""
		      (buffer-substring-no-properties post-affiliated
						      end-area))
	      :post-blank (count-lines end-area end)
	      :post-affiliated post-affiliated)
	(cdr affiliated))))))

(defun org-element-fixed-width-interpreter (fixed-width _)
  "Interpret FIXED-WIDTH element as Org syntax."
  (let ((value (org-element-property :value fixed-width)))
    (and value
         (if (string-empty-p value) ":\n"
           (replace-regexp-in-string "^" ": " value)))))


;;;; Horizontal Rule

(defun org-element-horizontal-rule-parser (limit affiliated)
  "Parse an horizontal rule.

LIMIT bounds the search.  AFFILIATED is a list of which CAR is
the buffer position at the beginning of the first affiliated
keyword and CDR is a plist of affiliated keywords along with
their value.

Return a new syntax node of `horizontal-rule' type containing
`:begin', `:end', `:post-blank' and `:post-affiliated' properties."
  (save-excursion
    (let ((begin (car affiliated))
	  (post-affiliated (point))
	  (post-hr (progn (forward-line) (point)))
	  (end (progn (skip-chars-forward " \r\t\n" limit)
		      (if (eobp) (point) (line-beginning-position)))))
      (org-element-create
       'horizontal-rule
       (nconc
	(list :begin begin
	      :end end
	      :post-blank (count-lines post-hr end)
	      :post-affiliated post-affiliated)
	(cdr affiliated))))))

(defun org-element-horizontal-rule-interpreter (&rest _)
  "Interpret HORIZONTAL-RULE element as Org syntax."
  "-----")


;;;; Keyword

(defun org-element-keyword-parser (limit affiliated)
  "Parse a keyword at point.

LIMIT bounds the search.  AFFILIATED is a list of which CAR is
the buffer position at the beginning of the first affiliated
keyword and CDR is a plist of affiliated keywords along with
their value.

Return a new syntax node of `keyword' type containing `:key',
`:value', `:begin', `:end', `:post-blank' and `:post-affiliated'
properties."
  (save-excursion
    ;; An orphaned affiliated keyword is considered as a regular
    ;; keyword.  In this case AFFILIATED is nil, so we take care of
    ;; this corner case.
    (let ((begin (or (car affiliated) (point)))
	  (post-affiliated (point))
	  (key (progn (looking-at "[ \t]*#\\+\\(\\S-*\\):")
		      (org-element--get-cached-string
                       (upcase (match-string-no-properties 1)))))
	  (value (org-trim (buffer-substring-no-properties
                            (match-end 0) (line-end-position))))
	  (pos-before-blank (progn (forward-line) (point)))
	  (end (progn (skip-chars-forward " \r\t\n" limit)
		      (if (eobp) (point) (line-beginning-position)))))
      (org-element-create
       'keyword
       (nconc
	(list :key key
	      :value value
	      :begin begin
	      :end end
	      :post-blank (count-lines pos-before-blank end)
	      :post-affiliated post-affiliated)
	(cdr affiliated))))))

(defun org-element-keyword-interpreter (keyword _)
  "Interpret KEYWORD element as Org syntax."
  (format "#+%s: %s"
	  (downcase (org-element-property :key keyword))
	  (org-element-property :value keyword)))


;;;; LaTeX Environment

(defconst org-element--latex-begin-environment
  "^[ \t]*\\\\begin{\\([A-Za-z0-9*]+\\)}"
  "Regexp matching the beginning of a LaTeX environment.
The environment is captured by the first group.

See also `org-element--latex-end-environment'.")

(defconst org-element--latex-begin-environment-nogroup
  "^[ \t]*\\\\begin{[A-Za-z0-9*]+}"
  "Regexp matching the beginning of a LaTeX environment.")

(defconst org-element--latex-end-environment
  "\\\\end{%s}[ \t]*$"
  "Format string matching the ending of a LaTeX environment.
See also `org-element--latex-begin-environment'.")

(defun org-element-latex-environment-parser (limit affiliated)
  "Parse a LaTeX environment.

LIMIT bounds the search.  AFFILIATED is a list of which CAR is
the buffer position at the beginning of the first affiliated
keyword and CDR is a plist of affiliated keywords along with
their value.

Return a new syntax node of `latex-environment' type containing
`:begin', `:end', `:value', `:post-blank' and `:post-affiliated'
properties.

Assume point is at the beginning of the latex environment."
  (save-excursion
    (let ((case-fold-search t)
	  (code-begin (point)))
      (looking-at org-element--latex-begin-environment)
      (if (not (re-search-forward (format org-element--latex-end-environment
					(regexp-quote (match-string 1)))
				limit t))
	  ;; Incomplete latex environment: parse it as a paragraph.
	  (org-element-paragraph-parser limit affiliated)
	(let* ((code-end (progn (forward-line) (point)))
	       (begin (car affiliated))
	       (value
                (org-element-deferred-create
                 nil #'org-element--substring
                 (- code-begin begin)
                 (- code-end begin)))
	       (end (progn (skip-chars-forward " \r\t\n" limit)
			   (if (eobp) (point) (line-beginning-position)))))
	  (org-element-create
           'latex-environment
	   (nconc
	    (list :begin begin
		  :end end
		  :value value
		  :post-blank (count-lines code-end end)
		  :post-affiliated code-begin)
	    (cdr affiliated))))))))

(defun org-element-latex-environment-interpreter (latex-environment _)
  "Interpret LATEX-ENVIRONMENT element as Org syntax."
  (org-element-property :value latex-environment))


;;;; Node Property

(defun org-element-node-property-parser (_)
  "Parse a node-property at point.

Return a new syntax node of `node-property' type containing `:key',
`:value', `:begin', `:end', `:post-blank' and `:post-affiliated'
properties."
  (looking-at org-property-re)
  (let ((begin (point))
	(key   (org-element--get-cached-string
                (match-string-no-properties 2)))
	(value (match-string-no-properties 3))
	(end (min (point-max) (1+ (match-end 0)))))
    (org-element-create
     'node-property
     (list :key key
	   :value value
	   :begin begin
	   :end end
	   :post-blank 0
	   :post-affiliated begin))))

(defun org-element-node-property-interpreter (node-property _)
  "Interpret NODE-PROPERTY element as Org syntax."
  (format org-property-format
	  (format ":%s:" (org-element-property :key node-property))
	  (or (org-element-property :value node-property) "")))


;;;; Paragraph

(defun org-element-paragraph-parser (limit affiliated)
  "Parse a paragraph.

LIMIT bounds the search.  AFFILIATED is a list of which CAR is
the buffer position at the beginning of the first affiliated
keyword and CDR is a plist of affiliated keywords along with
their value.

Return a new syntax node of `paragraph' type containing `:begin',
`:end', `:contents-begin' and `:contents-end', `:post-blank' and
`:post-affiliated' properties.

Assume point is at the beginning of the paragraph."
  (save-excursion
    (let* ((begin (car affiliated))
	   (contents-begin (point))
	   (before-blank
	    (let ((case-fold-search t))
	      (end-of-line)
	      ;; A matching `org-element-paragraph-separate' is not
	      ;; necessarily the end of the paragraph.  In particular,
	      ;; drawers, blocks or LaTeX environments opening lines
	      ;; must be closed.  Moreover keywords with a secondary
	      ;; value must belong to "dual keywords".
	      (while (not
		      (cond
		       ((not (and (re-search-forward
				 org-element-paragraph-separate limit 'move)
				(progn (forward-line 0) t))))
		       ((looking-at-p org-element-drawer-re)
			(save-excursion
			  (re-search-forward "^[ \t]*:END:[ \t]*$" limit t)))
		       ((looking-at "[ \t]*#\\+BEGIN_\\(\\S-+\\)")
			(save-excursion
			  (re-search-forward
			   (format "^[ \t]*#\\+END_%s[ \t]*$"
				   (regexp-quote (match-string 1)))
			   limit t)))
		       ((looking-at org-element--latex-begin-environment)
			(save-excursion
			  (re-search-forward
			   (format org-element--latex-end-environment
				   (regexp-quote (match-string 1)))
			   limit t)))
		       ((looking-at "[ \t]*#\\+\\(\\S-+\\)\\[.*\\]:")
			(member-ignore-case (match-string 1)
					    org-element-dual-keywords))
		       ;; Everything else is unambiguous.
		       (t)))
		(end-of-line))
	      (if (= (point) limit) limit
		(goto-char (line-beginning-position)))))
	   (contents-end (save-excursion
			   (skip-chars-backward " \r\t\n" contents-begin)
			   (line-beginning-position 2)))
	   (end (progn (skip-chars-forward " \r\t\n" limit)
		       (if (eobp) (point) (line-beginning-position)))))
      (org-element-create
       'paragraph
       (nconc
	(list :begin begin
	      :end end
	      :contents-begin contents-begin
	      :contents-end contents-end
	      :post-blank (count-lines before-blank end)
	      :post-affiliated contents-begin)
	(cdr affiliated))))))

(defun org-element-paragraph-interpreter (_ contents)
  "Interpret paragraph element as Org syntax.
CONTENTS is the contents of the element."
  contents)


;;;; Planning

(defun org-element-planning-parser (limit)
  "Parse a planning.

LIMIT bounds the search.

Return a new syntax node of `planning' type containing `:closed',
`:deadline', `:scheduled', `:begin', `:end', `:post-blank' and
`:post-affiliated' properties."
  (save-excursion
    (let* ((case-fold-search nil)
	   (begin (point))
	   (post-blank (let ((before-blank (progn (forward-line) (point))))
			 (skip-chars-forward " \r\t\n" limit)
			 (skip-chars-backward " \t")
			 (unless (bolp) (skip-chars-forward " \t"))
			 (count-lines before-blank (point))))
	   (end (point))
	   closed deadline scheduled)
      (goto-char begin)
      (while (re-search-forward org-element-planning-keywords-re end t)
	(skip-chars-forward " \t" end)
	(let ((keyword (match-string 0))
	      (time (org-element-timestamp-parser)))
	  (cond
           ((equal keyword org-element-closed-keyword) (setq closed time))
	   ((equal keyword org-element-deadline-keyword) (setq deadline time))
	   (t (setq scheduled time)))))
      (org-element-create
       'planning
       (list :closed closed
	     :deadline deadline
	     :scheduled scheduled
	     :begin begin
	     :end end
	     :post-blank post-blank
	     :post-affiliated begin)))))

(defun org-element-planning-interpreter (planning _)
  "Interpret PLANNING element as Org syntax."
  (mapconcat
   #'identity
   (delq nil
	 (list (let ((deadline (org-element-property :deadline planning)))
		 (when deadline
		   (concat org-element-deadline-keyword " "
			   (org-element-timestamp-interpreter deadline nil))))
	       (let ((scheduled (org-element-property :scheduled planning)))
		 (when scheduled
		   (concat org-element-scheduled-keyword " "
			   (org-element-timestamp-interpreter scheduled nil))))
	       (let ((closed (org-element-property :closed planning)))
		 (when closed
		   (concat org-element-closed-keyword " "
			   (org-element-timestamp-interpreter closed nil))))))
   " "))


;;;; Src Block

(defun org-element-src-block-parser (limit affiliated)
  "Parse a source block.

LIMIT bounds the search.  AFFILIATED is a list of which CAR is
the buffer position at the beginning of the first affiliated
keyword and CDR is a plist of affiliated keywords along with
their value.

Return a new syntax node of `src-block' type containing `:language',
`:switches', `:parameters', `:begin', `:end', `:number-lines',
`:retain-labels', `:use-labels', `:label-fmt', `:preserve-indent',
`:value', `:post-blank' and `:post-affiliated' properties.

Assume point is at the beginning of the block."
  (let ((case-fold-search t))
    (if (not (save-excursion (re-search-forward "^[ \t]*#\\+END_SRC[ \t]*$"
						limit t)))
	;; Incomplete block: parse it as a paragraph.
	(org-element-paragraph-parser limit affiliated)
      (let ((contents-end (match-beginning 0)))
	(save-excursion
	  (let* ((begin (car affiliated))
		 (post-affiliated (point))
		 ;; Get language as a string.
		 (language
		  (progn
		    (looking-at
		     "^[ \t]*#\\+BEGIN_SRC\
\\(?: +\\(\\S-+\\)\\)?\
\\(\\(?: +\\(?:-\\(?:l \".+\"\\|[ikr]\\)\\|[-+]n\\(?: *[0-9]+\\)?\\)\\)+\\)?\
\\(.*\\)[ \t]*$")
		    (org-element--get-cached-string
                     (match-string-no-properties 1))))
		 ;; Get switches.
		 (switches (match-string-no-properties 2))
		 ;; Get parameters.
		 (parameters (match-string-no-properties 3))
		 ;; Switches analysis.
		 (number-lines
		  (and switches
		       (string-match "\\([-+]\\)n\\(?: *\\([0-9]+\\)\\)?\\>"
				     switches)
		       (cons
			(if (equal (match-string 1 switches) "-")
			    'new
			  'continued)
			(if (not (match-end 2)) 0
			  ;; Subtract 1 to give number of lines before
			  ;; first line.
			  (1- (string-to-number (match-string 2 switches)))))))
		 (preserve-indent (and switches
				       (string-match-p "-i\\>" switches)))
		 (label-fmt
		  (and switches
		       (string-match "-l +\"\\([^\"\n]+\\)\"" switches)
		       (match-string-no-properties 1 switches)))
		 ;; Should labels be retained in (or stripped from)
		 ;; source blocks?
		 (retain-labels
		  (or (not switches)
		      (not (string-match-p "-r\\>" switches))
		      (and number-lines (string-match-p "-k\\>" switches))))
		 ;; What should code-references use - labels or
		 ;; line-numbers?
		 (use-labels
		  (or (not switches)
		      (and retain-labels
			   (not (string-match-p "-k\\>" switches)))))
		 ;; Retrieve code.
		 (value
                  (org-element-deferred-create
                   nil #'org-element--unescape-substring
                   (- (line-beginning-position 2) begin)
                   (- contents-end begin)))
		 (pos-before-blank (progn (goto-char contents-end)
					  (forward-line)
					  (point)))
		 ;; Get position after ending blank lines.
		 (end (progn (skip-chars-forward " \r\t\n" limit)
			     (if (eobp) (point) (line-beginning-position)))))
	    (org-element-create
             'src-block
	     (nconc
	      (list :language language
		    :switches (and (org-string-nw-p switches)
				   (org-trim switches))
		    :parameters (and (org-string-nw-p parameters)
				     (org-trim parameters))
		    :begin begin
		    :end end
		    :number-lines number-lines
		    :preserve-indent preserve-indent
		    :retain-labels retain-labels
		    :use-labels use-labels
		    :label-fmt label-fmt
		    :value value
		    :post-blank (count-lines pos-before-blank end)
		    :post-affiliated post-affiliated)
	      (cdr affiliated)))))))))

(defun org-element-src-block-interpreter (src-block _)
  "Interpret SRC-BLOCK element as Org syntax."
  (let ((lang (org-element-property :language src-block))
	(switches (org-element-property :switches src-block))
	(params (org-element-property :parameters src-block))
	(value
	 (let ((val (org-element-property :value src-block)))
	   (cond
	    ((org-src-preserve-indentation-p src-block) val)
	    ((zerop org-edit-src-content-indentation)
	     (org-remove-indentation val))
	    (t
	     (let ((ind (make-string org-edit-src-content-indentation ?\s)))
	       (replace-regexp-in-string "^[ \t]*\\S-"
					 (concat ind "\\&")
					 (org-remove-indentation val))))))))
    (format "#+begin_src%s\n%s#+end_src"
	    (concat (and lang (concat " " lang))
		    (and switches (concat " " switches))
		    (and params (concat " " params)))
	    (org-element-normalize-string (org-escape-code-in-string value)))))


;;;; Table

(defun org-element-table-parser (limit affiliated)
  "Parse a table at point.

LIMIT bounds the search.  AFFILIATED is a list of which CAR is
the buffer position at the beginning of the first affiliated
keyword and CDR is a plist of affiliated keywords along with
their value.

Return a new syntax node of `table' type containing `:begin', `:end',
`:tblfm', `:type', `:contents-begin', `:contents-end', `:value',
`:post-blank' and `:post-affiliated' properties.

Assume point is at the beginning of the table."
  (save-excursion
    (let* ((case-fold-search t)
	   (table-begin (point))
	   (type (if (looking-at-p "[ \t]*|") 'org 'table.el))
           (end-re (format "^[ \t]*\\($\\|[^| \t%s]\\)"
			   (if (eq type 'org) "" "+")))
	   (begin (car affiliated))
	   (table-end
	    (if (re-search-forward end-re limit 'move)
		(goto-char (match-beginning 0))
	      (point)))
	   (tblfm (let (acc)
		    (while (looking-at "[ \t]*#\\+TBLFM: +\\(.*\\)[ \t]*$")
		      (push (match-string-no-properties 1) acc)
		      (forward-line))
		    acc))
	   (pos-before-blank (point))
	   (end (progn (skip-chars-forward " \r\t\n" limit)
		       (if (eobp) (point) (line-beginning-position)))))
      (org-element-create
       'table
       (nconc
	(list :begin begin
	      :end end
	      :type type
	      :tblfm tblfm
	      ;; Only `org' tables have contents.  `table.el' tables
	      ;; use a `:value' property to store raw table as
	      ;; a string.
	      :contents-begin (and (eq type 'org) table-begin)
	      :contents-end (and (eq type 'org) table-end)
	      :value (and (eq type 'table.el)
                          (org-element-deferred-create
                           nil #'org-element--substring
                           (- table-begin begin)
                           (- table-end begin)))
	      :post-blank (count-lines pos-before-blank end)
	      :post-affiliated table-begin)
	(cdr affiliated))))))

(defun org-element-table-interpreter (table contents)
  "Interpret TABLE element as Org syntax.
CONTENTS is a string, if table's type is `org', or nil."
  (if (eq (org-element-property :type table) 'table.el)
      (org-remove-indentation (org-element-property :value table))
    (concat (with-temp-buffer (insert contents)
			      (org-table-align)
			      (buffer-string))
	    (mapconcat (lambda (fm) (concat "#+TBLFM: " fm))
		       (reverse (org-element-property :tblfm table))
		       "\n"))))


;;;; Table Row

(defun org-element-table-row-parser (_)
  "Parse table row at point.

Return a new syntax node of `table-row' type containing `:begin',
`:end', `:contents-begin', `:contents-end', `:type', `:post-blank' and
`:post-affiliated' properties."
  (save-excursion
    (let* ((type (if (looking-at-p "^[ \t]*|-") 'rule 'standard))
	   (begin (point))
	   ;; A table rule has no contents.  In that case, ensure
	   ;; CONTENTS-BEGIN matches CONTENTS-END.
	   (contents-begin (and (eq type 'standard) (search-forward "|")))
	   (contents-end (and (eq type 'standard)
			      (progn
				(end-of-line)
				(skip-chars-backward " \t")
				(point))))
	   (end (line-beginning-position 2)))
      (org-element-create
       'table-row
       (list :type type
	     :begin begin
	     :end end
	     :contents-begin contents-begin
	     :contents-end contents-end
	     :post-blank 0
	     :post-affiliated begin)))))

(defun org-element-table-row-interpreter (table-row contents)
  "Interpret TABLE-ROW element as Org syntax.
CONTENTS is the contents of the table row."
  (if (eq (org-element-property :type table-row) 'rule) "|-"
    (concat "|" contents)))


;;;; Verse Block

(defun org-element-verse-block-parser (limit affiliated)
  "Parse a verse block.

LIMIT bounds the search.  AFFILIATED is a list of which CAR is
the buffer position at the beginning of the first affiliated
keyword and CDR is a plist of affiliated keywords along with
their value.

Return a new syntax node of `verse-block' type containing `:begin',
`:end', `:contents-begin', `:contents-end', `:post-blank' and
`:post-affiliated' properties.

Assume point is at beginning of the block."
  (let ((case-fold-search t))
    (if (not (save-excursion
	       (re-search-forward "^[ \t]*#\\+END_VERSE[ \t]*$" limit t)))
	;; Incomplete block: parse it as a paragraph.
	(org-element-paragraph-parser limit affiliated)
      (let ((contents-end (match-beginning 0)))
	(save-excursion
	  (let* ((begin (car affiliated))
		 (post-affiliated (point))
		 (contents-begin (progn (forward-line) (point)))
		 (pos-before-blank (progn (goto-char contents-end)
					  (forward-line)
					  (point)))
		 (end (progn (skip-chars-forward " \r\t\n" limit)
			     (if (eobp) (point) (line-beginning-position)))))
	    (org-element-create
             'verse-block
	     (nconc
	      (list :begin begin
		    :end end
		    :contents-begin contents-begin
		    :contents-end contents-end
		    :post-blank (count-lines pos-before-blank end)
		    :post-affiliated post-affiliated)
	      (cdr affiliated)))))))))

(defun org-element-verse-block-interpreter (_ contents)
  "Interpret verse-block element as Org syntax.
CONTENTS is verse block contents."
  (format "#+begin_verse\n%s#+end_verse" contents))



;;; Objects
;;
;; Unlike to elements, raw text can be found between objects.  Hence,
;; `org-element--object-lex' is provided to find the next object in
;; buffer.
;;
;; Some object types (e.g., `italic') are recursive.  Restrictions on
;; object types they can contain will be specified in
;; `org-element-object-restrictions'.
;;
;; Creating a new type of object requires to alter
;; `org-element--object-regexp' and `org-element--object-lex', add the
;; new type in `org-element-all-objects', and possibly add
;; restrictions in `org-element-object-restrictions'.

;;;; Bold

(defun org-element--parse-generic-emphasis (mark type)
  "Parse emphasis object at point, if any.

MARK is the delimiter string used.  TYPE is a symbol among
`bold', `code', `italic', `strike-through', `underline', and
`verbatim'.

Assume point is at first MARK."
  (save-excursion
    (let ((origin (point)))
      (unless (bolp) (forward-char -1))
      (let ((opening-re
             (rx-to-string
              `(seq (or line-start (any space ?- ?\( ?' ?\" ?\{))
                    ,mark
                    (not space)))))
        (when (looking-at-p opening-re)
          (goto-char (1+ origin))
          (let ((closing-re
                 (rx-to-string
                  `(seq
                    (not space)
                    (group ,mark)
                    (or (any space ?- ?. ?, ?\; ?: ?! ?? ?' ?\" ?\) ?\} ?\\ ?\[)
                        line-end)))))
            (when (re-search-forward closing-re nil t)
              (let ((closing (match-end 1)))
                (goto-char closing)
                (let* ((post-blank (skip-chars-forward " \t"))
                       (contents-begin (1+ origin))
                       (contents-end (1- closing)))
                  (org-element-create
                   type
                   (append
                    (list :begin origin
                          :end (point)
                          :post-blank post-blank)
                    (if (memq type '(code verbatim))
                        (list :value
                              (and (memq type '(code verbatim))
                                   (org-element-deferred-create
                                    nil #'org-element--substring
                                    (- contents-begin origin)
                                    (- contents-end origin))))
                      (list :contents-begin contents-begin
                            :contents-end contents-end)))))))))))))

(defun org-element-bold-parser ()
  "Parse bold object at point, if any.

When at a bold object, return a new syntax node `bold' type containing
`:begin', `:end', `:contents-begin', `:contents-end', and
`:post-blank' properties.  Otherwise, return nil.

Assume point is at the first star marker."
  (org-element--parse-generic-emphasis "*" 'bold))

(defun org-element-bold-interpreter (_ contents)
  "Interpret bold object as Org syntax.
CONTENTS is the contents of the object."
  (format "*%s*" contents))


;;;; Citation

(defun org-element-citation-parser ()
  "Parse citation object at point, if any.

When at a citation object, return a new syntax node of `citation' type
containing `:style', `:prefix', `:suffix', `:begin', `:end',
`:contents-begin', `:contents-end', and `:post-blank' properties.
Otherwise, return nil.

Assume point is at the beginning of the citation."
  (when (looking-at org-element-citation-prefix-re)
    (let* ((begin (point))
	   (style (and (match-end 1)
		       (org-element--get-cached-string
                        (match-string-no-properties 1))))
	   ;; Ignore blanks between cite type and prefix or key.
	   (start (match-end 0))
	   (closing (with-syntax-table org-element--pair-square-table
		      (ignore-errors (scan-lists begin 1 0)))))
      (save-excursion
	(when (and closing
		   (re-search-forward org-element-citation-key-re closing t))
	  ;; Find prefix, if any.
	  (let ((first-key-end (match-end 0))
		(types (org-element-restriction 'citation-reference))
                (cite
		 (org-element-create
                  'citation
		  (list :style style
			:begin begin
			:post-blank (progn
				      (goto-char closing)
				      (skip-chars-forward " \t"))
			:end (point)
                        :secondary (alist-get
                                    'citation
                                    org-element-secondary-value-alist)))))
	    ;; `:contents-begin' depends on the presence of
	    ;; a non-empty common prefix.
	    (goto-char first-key-end)
	    (if (not (search-backward ";" start t))
		(org-element-put-property cite :contents-begin start)
	      (when (< start (point))
		(org-element-put-property
                 cite :prefix
                 (org-element--parse-objects start (point) nil types cite)))
	      (forward-char)
	      (org-element-put-property cite :contents-begin (point)))
	    ;; `:contents-end' depends on the presence of a non-empty
	    ;; common suffix.
	    (goto-char (1- closing))
	    (skip-chars-backward " \r\t\n")
	    (let ((end (point)))
	      (if (or (not (search-backward ";" first-key-end t))
		      (re-search-forward org-element-citation-key-re end t))
		  (org-element-put-property cite :contents-end end)
                (forward-char)
		(when (< (point) end)
		  (org-element-put-property
                   cite :suffix
                   (org-element--parse-objects (point) end nil types cite)))
		(org-element-put-property cite :contents-end (point))))
	    cite))))))

(defun org-element-citation-interpreter (citation contents)
  "Interpret CITATION object as Org syntax.
CONTENTS is the contents of the object, as a string."
  (let ((prefix (org-element-property :prefix citation))
        (suffix (org-element-property :suffix citation))
        (style (org-element-property :style citation)))
    (concat "[cite"
            (and style (concat "/" style))
            ":"
            (and prefix (concat (org-element-interpret-data prefix) ";"))
            (if suffix
                (concat contents (org-element-interpret-data suffix))
              ;; Remove spurious semicolon.
              (substring contents nil -1))
            "]")))


;;;; Citation Reference

(defun org-element-citation-reference-parser ()
  "Parse citation reference object at point, if any.

When at a reference, return a new syntax node of `citation-reference'
type containing `:key', `:prefix', `:suffix', `:begin', `:end', and
`:post-blank' properties.

Assume point is at the beginning of the reference."
  (save-excursion
    (let ((begin (point)))
      (when (re-search-forward org-element-citation-key-re nil t)
        (let* ((key (org-element--get-cached-string
                     (match-string-no-properties 1)))
	       (key-start (match-beginning 0))
	       (key-end (match-end 0))
	       (separator (search-forward ";" nil t))
               (end (or separator (point-max)))
               (suffix-end (if separator (1- end) end))
               (types (org-element-restriction 'citation-reference))
	       (reference
	        (org-element-create
                 'citation-reference
		 (list :key key
		       :begin begin
		       :end end
		       :post-blank 0
                       :secondary (alist-get
                                   'citation-reference
                                   org-element-secondary-value-alist)))))
	  (when (< begin key-start)
	    (org-element-put-property
	     reference :prefix
             (org-element--parse-objects begin key-start nil types reference)))
	  (when (< key-end suffix-end)
	    (org-element-put-property
	     reference :suffix
             (org-element--parse-objects key-end suffix-end nil types reference)))
	  reference)))))

(defun org-element-citation-reference-interpreter (citation-reference _)
  "Interpret CITATION-REFERENCE object as Org syntax."
  (concat (org-element-interpret-data
           (org-element-property :prefix citation-reference))
	  "@" (org-element-property :key citation-reference)
	  (org-element-interpret-data
           (org-element-property :suffix citation-reference))
          ";"))


;;;; Code

(defun org-element-code-parser ()
  "Parse code object at point, if any.

When at a code object, return a new syntax node of `code' type
containing `:value', `:begin', `:end' and `:post-blank' properties.
Otherwise, return nil.

Assume point is at the first tilde marker."
  (org-element--parse-generic-emphasis "~" 'code))

(defun org-element-code-interpreter (code _)
  "Interpret CODE object as Org syntax."
  (format "~%s~" (org-element-property :value code)))


;;;; Entity

(defun org-element-entity-parser ()
  "Parse entity at point, if any.

When at an entity, return a new syntax node of `entity' type
containing `:begin', `:end', `:latex', `:latex-math-p', `:html',
`:latin1', `:utf-8', `:ascii', `:use-brackets-p' and `:post-blank' as
properties.  Otherwise, return nil.

Assume point is at the beginning of the entity."
  (catch 'no-object
    (when (looking-at "\\\\\\(?:\\(?1:_ +\\)\\|\\(?1:there4\\|sup[123]\\|frac[13][24]\\|[a-zA-Z]+\\)\\(?2:$\\|{}\\|[^[:alpha:]]\\)\\)")
      (save-excursion
	(let* ((value (or (org-entity-get (match-string 1))
			  (throw 'no-object nil)))
	       (begin (match-beginning 0))
	       (bracketsp (string= (match-string 2) "{}"))
	       (post-blank (progn (goto-char (match-end 1))
				  (when bracketsp (forward-char 2))
				  (skip-chars-forward " \t")))
	       (end (point)))
	  (org-element-create
           'entity
	   (list :name (car value)
		 :latex (nth 1 value)
		 :latex-math-p (nth 2 value)
		 :html (nth 3 value)
		 :ascii (nth 4 value)
		 :latin1 (nth 5 value)
		 :utf-8 (nth 6 value)
		 :begin begin
		 :end end
		 :use-brackets-p bracketsp
		 :post-blank post-blank)))))))

(defun org-element-entity-interpreter (entity _)
  "Interpret ENTITY object as Org syntax."
  (concat "\\"
	  (org-element-property :name entity)
	  (when (org-element-property :use-brackets-p entity) "{}")))


;;;; Export Snippet

(defun org-element-export-snippet-parser ()
  "Parse export snippet at point.

When at an export snippet, return a new syntax node of
`export-snippet' type containing `:begin', `:end', `:back-end',
`:value' and `:post-blank' as properties.  Otherwise, return nil.

Assume point is at the beginning of the snippet."
  (save-excursion
    (when (looking-at "@@\\([-A-Za-z0-9]+\\):")
      (goto-char (match-end 0))
      (let* ((begin (match-beginning 0))
             (contents-begin (match-end 0))
	     (backend (org-element--get-cached-string
                       (match-string-no-properties 1)))
             (contents-end
              (when (re-search-forward "@@" nil t)
		(match-beginning 0)))
	     (value
              (when contents-end
                (org-element-deferred-create
                 nil #'org-element--substring
                 (- contents-begin begin)
                 (- contents-end begin))))
	     (post-blank (skip-chars-forward " \t"))
	     (end (point)))
	(org-element-create
         'export-snippet
	 (list :back-end backend
	       :value value
	       :begin begin
	       :end end
	       :post-blank post-blank))))))

(defun org-element-export-snippet-interpreter (export-snippet _)
  "Interpret EXPORT-SNIPPET object as Org syntax."
  (format "@@%s:%s@@"
	  (org-element-property :back-end export-snippet)
	  (org-element-property :value export-snippet)))


;;;; Footnote Reference

(defun org-element-footnote-reference-parser ()
  "Parse footnote reference at point, if any.

When at a footnote reference, return a new syntax node of
`footnote-reference' type containing `:label', `:type', `:begin',
`:end', `:contents-begin', `:contents-end' and `:post-blank' as
properties.  Otherwise, return nil."
  (when (looking-at org-footnote-re)
    (let ((closing (with-syntax-table org-element--pair-square-table
		     (ignore-errors (scan-lists (point) 1 0)))))
      (when closing
	(save-excursion
	  (let* ((begin (point))
		 (label (org-element--get-cached-string
                         (match-string-no-properties 1)))
		 (inner-begin (match-end 0))
		 (inner-end (1- closing))
		 (type (if (match-end 2) 'inline 'standard))
		 (post-blank (progn (goto-char closing)
				    (skip-chars-forward " \t")))
		 (end (point)))
	    (org-element-create
             'footnote-reference
	     (list :label label
		   :type type
		   :begin begin
		   :end end
		   :contents-begin (and (eq type 'inline) inner-begin)
		   :contents-end (and (eq type 'inline) inner-end)
		   :post-blank post-blank))))))))

(defun org-element-footnote-reference-interpreter (footnote-reference contents)
  "Interpret FOOTNOTE-REFERENCE object as Org syntax.
CONTENTS is its definition, when inline, or nil."
  (format "[fn:%s%s]"
	  (or (org-element-property :label footnote-reference) "")
	  (if contents (concat ":" contents) "")))


;;;; Inline Babel Call

(defun org-element-inline-babel-call-parser ()
  "Parse inline babel call at point, if any.

When at an inline babel call, return a new syntax node of
`inline-babel-call' type containing `:call', `:inside-header',
`:arguments', `:end-header', `:begin', `:end', `:value' and
`:post-blank' as properties.  Otherwise, return nil.

Assume point is at the beginning of the babel call."
  (save-excursion
    (catch :no-object
      (when (let ((case-fold-search nil))
	      (looking-at "\\<call_\\([^ \t\n[(]+\\)[([]"))
	(goto-char (match-end 1))
	(let* ((begin (match-beginning 0))
	       (call (org-element--get-cached-string
                      (match-string-no-properties 1)))
	       (inside-header
		(let ((p (org-element--parse-paired-brackets ?\[)))
		  (and (org-string-nw-p p)
		       (replace-regexp-in-string "\n[ \t]*" " " (org-trim p)))))
	       (arguments (org-string-nw-p
			   (or (org-element--parse-paired-brackets ?\()
			       ;; Parenthesis are mandatory.
			       (throw :no-object nil))))
	       (end-header
		(let ((p (org-element--parse-paired-brackets ?\[)))
		  (and (org-string-nw-p p)
		       (replace-regexp-in-string "\n[ \t]*" " " (org-trim p)))))
	       (value
                (org-element-deferred-create
                 nil #'org-element--substring
                 0 (- (point) begin)))
	       (post-blank (skip-chars-forward " \t"))
	       (end (point)))
	  (org-element-create
           'inline-babel-call
	   (list :call call
		 :inside-header inside-header
		 :arguments arguments
		 :end-header end-header
		 :begin begin
		 :end end
		 :value value
		 :post-blank post-blank)))))))

(defun org-element-inline-babel-call-interpreter (inline-babel-call _)
  "Interpret INLINE-BABEL-CALL object as Org syntax."
  (concat "call_"
	  (org-element-property :call inline-babel-call)
	  (let ((h (org-element-property :inside-header inline-babel-call)))
	    (and h (format "[%s]" h)))
	  "(" (org-element-property :arguments inline-babel-call) ")"
	  (let ((h (org-element-property :end-header inline-babel-call)))
	    (and h (format "[%s]" h)))))


;;;; Inline Src Block

(defun org-element-inline-src-block-parser ()
  "Parse inline source block at point, if any.

When at an inline source block, return a new syntax node of
`inline-src-block' type containing `:begin', `:end', `:language',
`:value', `:parameters' and `:post-blank' as properties.  Otherwise,
return nil.

Assume point is at the beginning of the inline source block."
  (save-excursion
    (catch :no-object
      (when (let ((case-fold-search nil))
	      (looking-at "\\<src_\\([^ \t\n[{]+\\)[{[]"))
	(goto-char (match-end 1))
	(let ((begin (match-beginning 0))
	      (language (org-element--get-cached-string
                         (match-string-no-properties 1)))
	      (parameters
	       (let ((p (org-element--parse-paired-brackets ?\[)))
		 (and (org-string-nw-p p)
		      (replace-regexp-in-string "\n[ \t]*" " " (org-trim p)))))
	      (value (or (org-element--parse-paired-brackets ?\{)
			 (throw :no-object nil)))
	      (post-blank (skip-chars-forward " \t")))
	  (org-element-create
           'inline-src-block
	   (list :language language
		 :value value
		 :parameters parameters
		 :begin begin
		 :end (point)
		 :post-blank post-blank)))))))

(defun org-element-inline-src-block-interpreter (inline-src-block _)
  "Interpret INLINE-SRC-BLOCK object as Org syntax."
  (let ((language (org-element-property :language inline-src-block))
	(arguments (org-element-property :parameters inline-src-block))
	(body (org-element-property :value inline-src-block)))
    (format "src_%s%s{%s}"
	    language
	    (if arguments (format "[%s]" arguments) "")
	    body)))

;;;; Italic

(defun org-element-italic-parser ()
  "Parse italic object at point, if any.

When at an italic object, return a new syntax node of `italic' type
containing `:begin', `:end', `:contents-begin' and `:contents-end' and
`:post-blank' properties.  Otherwise, return nil.

Assume point is at the first slash marker."
  (org-element--parse-generic-emphasis "/" 'italic))

(defun org-element-italic-interpreter (_ contents)
  "Interpret italic object as Org syntax.
CONTENTS is the contents of the object."
  (format "/%s/" contents))


;;;; LaTeX Fragment

(defun org-element-latex-fragment-parser ()
  "Parse LaTeX fragment at point, if any.

When at a LaTeX fragment, return a new syntax node of `latex-fragment'
type containing `:value', `:begin', `:end', and `:post-blank' as
properties.  Otherwise, return nil.

Assume point is at the beginning of the LaTeX fragment."
  (catch 'no-object
    (save-excursion
      (let* ((begin (point))
	     (after-fragment
	      (cond
	       ((not (eq ?$ (char-after)))
		(pcase (char-after (1+ (point)))
		  (?\( (search-forward "\\)" nil t))
		  (?\[ (search-forward "\\]" nil t))
		  (_
		   ;; Macro.
		   (and (looking-at "\\\\[a-zA-Z]+\\*?\\(\\(\\[[^][\n{}]*\\]\\)\
\\|\\({[^{}\n]*}\\)\\)*")
			(match-end 0)))))
	       ((eq ?$ (char-after (1+ (point))))
		(search-forward "$$" nil t 2))
	       (t
		(and (not (eq ?$ (char-before)))
		     (not (memq (char-after (1+ (point)))
				'(?\s ?\t ?\n ?, ?. ?\;)))
		     (search-forward "$" nil t 2)
		     (not (memq (char-before (match-beginning 0))
				'(?\s ?\t ?\n ?, ?.)))
		     (looking-at-p
		      "\\(\\s.\\|\\s-\\|\\s(\\|\\s)\\|\\s\"\\|'\\|$\\)")
		     (point)))))
	     (post-blank
	      (if (not after-fragment) (throw 'no-object nil)
		(goto-char after-fragment)
		(skip-chars-forward " \t")))
	     (end (point)))
	(org-element-create
         'latex-fragment
	 (list :value
               (org-element-deferred-create
                nil #'org-element--substring
                0 (- after-fragment begin))
	       :begin begin
	       :end end
	       :post-blank post-blank))))))

(defun org-element-latex-fragment-interpreter (latex-fragment _)
  "Interpret LATEX-FRAGMENT object as Org syntax."
  (org-element-property :value latex-fragment))

;;;; Line Break

(defun org-element-line-break-parser ()
  "Parse line break at point, if any.

When at a line break, return a new syntax node of `line-break' type
containing `:begin', `:end' and `:post-blank' properties.  Otherwise,
return nil.

Assume point is at the beginning of the line break."
  (when (and (looking-at-p "\\\\\\\\[ \t]*$")
	     (not (eq (char-before) ?\\)))
    (org-element-create
     'line-break
     (list :begin (point)
	   :end (line-beginning-position 2)
	   :post-blank 0))))

(defun org-element-line-break-interpreter (&rest _)
  "Interpret LINE-BREAK object as Org syntax."
  "\\\\\n")


;;;; Link

(defun org-element-link-parser ()
  "Parse link at point, if any.

When at a link, return a new syntax node of `link' type containing
`:type', `:path', `:format', `:raw-link', `:application',
`:search-option', `:begin', `:end', `:contents-begin', `:contents-end'
and `:post-blank' as properties.  Otherwise, return nil.

Assume point is at the beginning of the link."
  (catch 'no-object
    (let ((begin (point))
	  end contents-begin contents-end link-end post-blank path type format
	  raw-link search-option application)
      (cond
       ;; Type 1: Text targeted from a radio target.
       ((and org-target-link-regexp
	     (save-excursion (or (bolp) (backward-char))
			     (looking-at org-target-link-regexp)))
	(setq type "radio")
	(setq format 'plain)
	(setq link-end (match-end 1))
	(setq path (match-string-no-properties 1))
	(setq contents-begin (match-beginning 1))
	(setq contents-end (match-end 1)))
       ;; Type 2: Standard link, i.e. [[https://orgmode.org][website]]
       ((looking-at org-link-bracket-re)
	(setq format 'bracket)
	(setq contents-begin (match-beginning 2))
	(setq contents-end (match-end 2))
	(setq link-end (match-end 0))
	;; RAW-LINK is the original link.  Decode any encoding.
	;; Expand any abbreviation in it.
	;;
	;; Also treat any newline character and associated
	;; indentation as a single space character.  This is not
	;; compatible with RFC 3986, which requires to ignore
	;; them altogether.  However, doing so would require
	;; users to encode spaces on the fly when writing links
	;; (e.g., insert [[shell:ls%20*.org]] instead of
	;; [[shell:ls *.org]], which defeats Org's focus on
	;; simplicity.
	(setq raw-link (org-link-expand-abbrev
			(org-link-unescape
			 (replace-regexp-in-string
			  "[ \t]*\n[ \t]*" " "
			  (match-string-no-properties 1)))))
	;; Determine TYPE of link and set PATH accordingly.  According
	;; to RFC 3986, remove whitespaces from URI in external links.
	;; In internal ones, treat indentation as a single space.
	(cond
	 ;; File type.
	 ((or (file-name-absolute-p raw-link)
	      (string-match-p "\\`\\.\\.?/" raw-link))
	  (setq type "file")
	  (setq path raw-link))
	 ;; Explicit type (http, irc, bbdb...).
	 ((string-match org-link-types-re raw-link)
	  (setq type (match-string-no-properties 1 raw-link))
	  (setq path (substring raw-link (match-end 0))))
	 ;; Code-ref type: PATH is the name of the reference.
	 ((and (string-match-p "\\`(" raw-link)
	       (string-match-p ")\\'" raw-link))
	  (setq type "coderef")
	  (setq path (substring raw-link 1 -1)))
	 ;; Custom-id type: PATH is the name of the custom id.
	 ((= (string-to-char raw-link) ?#)
	  (setq type "custom-id")
	  (setq path (substring raw-link 1)))
	 ;; Fuzzy type: Internal link either matches a target, an
	 ;; headline name or nothing.  PATH is the target or
	 ;; headline's name.
	 (t
	  (setq type "fuzzy")
	  (setq path raw-link))))
       ;; Type 3: Plain link, e.g., https://orgmode.org
       ((looking-at org-link-plain-re)
	(setq format 'plain)
	(setq raw-link (match-string-no-properties 0))
	(setq type (match-string-no-properties 1))
	(setq link-end (match-end 0))
	(setq path (match-string-no-properties 2)))
       ;; Type 4: Angular link, e.g., <https://orgmode.org>.  Unlike to
       ;; bracket links, follow RFC 3986 and remove any extra
       ;; whitespace in URI.
       ((looking-at org-link-angle-re)
	(setq format 'angle)
	(setq type (match-string-no-properties 1))
	(setq link-end (match-end 0))
	(setq raw-link
	      (buffer-substring-no-properties
	       (match-beginning 1) (match-end 2)))
	(setq path (replace-regexp-in-string
		    "[ \t]*\n[ \t]*" "" (match-string-no-properties 2))))
       (t (throw 'no-object nil)))
      ;; In any case, deduce end point after trailing white space from
      ;; LINK-END variable.
      (save-excursion
	(setq post-blank
	      (progn (goto-char link-end) (skip-chars-forward " \t")))
	(setq end (point)))
      ;; Special "file"-type link processing.  Extract opening
      ;; application and search option, if any.  Also normalize URI.
      (when (string-match "\\`file\\(?:\\+\\(.+\\)\\)?\\'" type)
	(setq application (match-string-no-properties 1 type))
	(setq type "file")
	(when (string-match "::\\(.*\\)\\'" path)
	  (setq search-option (match-string-no-properties 1 path))
	  (setq path (replace-match "" nil nil path)))
	(setq path (replace-regexp-in-string "\\`///*\\(.:\\)?/" "\\1/" path)))
      ;; Translate link, if `org-link-translation-function' is set.
      (let ((trans (and (functionp org-link-translation-function)
			(funcall org-link-translation-function type path))))
	(when trans
	  (setq type (car trans))
	  (setq path (cdr trans))))
      (org-element-create
       'link
       (list :type (org-element--get-cached-string type)
	     :path path
	     :format format
	     :raw-link (or raw-link path)
	     :application application
	     :search-option search-option
	     :begin begin
	     :end end
	     :contents-begin contents-begin
	     :contents-end contents-end
	     :post-blank post-blank)))))

(defun org-element-link-interpreter (link contents)
  "Interpret LINK object as Org syntax.
CONTENTS is the contents of the object, or nil."
  (let ((type (org-element-property :type link))
	(path (org-element-property :path link)))
    (if (string= type "radio") path
      (let ((fmt (pcase (org-element-property :format link)
		   ;; Links with contents and internal links have to
		   ;; use bracket syntax.  Ignore `:format' in these
		   ;; cases.  This is also the default syntax when the
		   ;; property is not defined, e.g., when the object
		   ;; was crafted by the user.
		   ((guard contents)
		    (format "[[%%s][%s]]"
			    ;; Since this is going to be used as
			    ;; a format string, escape percent signs
			    ;; in description.
			    (replace-regexp-in-string "%" "%%" contents)))
		   ((or `bracket
			`nil
			(guard (member type '("coderef" "custom-id" "fuzzy"))))
		    "[[%s]]")
		   ;; Otherwise, just obey to `:format'.
		   (`angle "<%s>")
		   (`plain "%s")
		   (f (error "Wrong `:format' value: %s" f)))))
	(format fmt
		(pcase type
		  ("coderef" (format "(%s)" path))
		  ("custom-id" (concat "#" path))
		  ("file"
		   (let ((app (org-element-property :application link))
			 (opt (org-element-property :search-option link)))
		     (concat type (and app (concat "+" app)) ":"
			     path
			     (and opt (concat "::" opt)))))
		  ("fuzzy" path)
		  (_ (concat type ":" path))))))))


;;;; Macro

(defun org-element-macro-parser ()
  "Parse macro at point, if any.

When at a macro, return a new syntax node of `macro' type containing
`:key', `:args', `:begin', `:end', `:value' and `:post-blank' as
properties.  Otherwise, return nil.

Assume point is at the macro."
  (save-excursion
    (when (looking-at "{{{\\([a-zA-Z][-a-zA-Z0-9_]*\\)\\((\\(\\(?:.\\|\n\\)*?\\))\\)?}}}")
      (let ((begin (point))
	    (key (org-element--get-cached-string
                  (downcase (match-string-no-properties 1))))
	    (value (match-string-no-properties 0))
	    (post-blank (progn (goto-char (match-end 0))
			       (skip-chars-forward " \t")))
	    (end (point))
	    (args (pcase (match-string-no-properties 3)
		    (`nil nil)
		    (a (org-macro-extract-arguments
			(replace-regexp-in-string
			 "[ \t\r\n]+" " " (org-trim a)))))))
	(org-element-create
         'macro
	 (list :key key
	       :value value
	       :args args
	       :begin begin
	       :end end
	       :post-blank post-blank))))))

(defun org-element-macro-interpreter (macro _)
  "Interpret MACRO object as Org syntax."
  (format "{{{%s%s}}}"
	  (org-element-property :key macro)
	  (pcase (org-element-property :args macro)
	    (`nil "")
	    (args (format "(%s)" (apply #'org-macro-escape-arguments args))))))


;;;; Radio-target

(defun org-element-radio-target-parser ()
  "Parse radio target at point, if any.

When at a radio target, return a new syntax node of `radio-target'
type containing `:begin', `:end', `:contents-begin', `:contents-end',
`:value' and `:post-blank' as properties.  Otherwise, return nil.

Assume point is at the radio target."
  (save-excursion
    (when (looking-at org-radio-target-regexp)
      (let ((begin (point))
	    (contents-begin (match-beginning 1))
	    (contents-end (match-end 1))
	    (value (match-string-no-properties 1))
	    (post-blank (progn (goto-char (match-end 0))
			       (skip-chars-forward " \t")))
	    (end (point)))
	(org-element-create
         'radio-target
	 (list :begin begin
	       :end end
	       :contents-begin contents-begin
	       :contents-end contents-end
	       :post-blank post-blank
	       :value value))))))

(defun org-element-radio-target-interpreter (_ contents)
  "Interpret target object as Org syntax.
CONTENTS is the contents of the object."
  (concat "<<<" contents ">>>"))


;;;; Statistics Cookie

(defun org-element-statistics-cookie-parser ()
  "Parse statistics cookie at point, if any.

When at a statistics cookie, return a new syntax node of
`statistics-cookie' type containing `:begin', `:end', `:value' and
`:post-blank' properties.  Otherwise, return nil.

Assume point is at the beginning of the statistics-cookie."
  (save-excursion
    (when (looking-at "\\[[0-9]*\\(%\\|/[0-9]*\\)\\]")
      (let* ((begin (point))
	     (value (buffer-substring-no-properties
		     (match-beginning 0) (match-end 0)))
	     (post-blank (progn (goto-char (match-end 0))
				(skip-chars-forward " \t")))
	     (end (point)))
	(org-element-create
         'statistics-cookie
	 (list :begin begin
	       :end end
	       :value value
	       :post-blank post-blank))))))

(defun org-element-statistics-cookie-interpreter (statistics-cookie _)
  "Interpret STATISTICS-COOKIE object as Org syntax."
  (org-element-property :value statistics-cookie))


;;;; Strike-Through

(defun org-element-strike-through-parser ()
  "Parse strike-through object at point, if any.

When at a strike-through object, return a new syntax node of
`strike-through' type containing `:begin', `:end', `:contents-begin'
and `:contents-end' and `:post-blank' properties.  Otherwise, return
nil.

Assume point is at the first plus sign marker."
  (org-element--parse-generic-emphasis "+" 'strike-through))

(defun org-element-strike-through-interpreter (_ contents)
  "Interpret strike-through object as Org syntax.
CONTENTS is the contents of the object."
  (format "+%s+" contents))


;;;; Subscript

(defun org-element-subscript-parser ()
  "Parse subscript at point, if any.

When at a subscript object, return a new syntax node of `subscript'
type containing `:begin', `:end', `:contents-begin', `:contents-end',
`:use-brackets-p' and `:post-blank' as properties.  Otherwise, return
nil.

Assume point is at the underscore."
  (save-excursion
    (unless (bolp) (backward-char))
    (when (looking-at org-match-substring-regexp)
      (let ((bracketsp (if (match-beginning 4) t nil))
	    (begin (match-beginning 2))
	    (contents-begin (or (match-beginning 4)
				(match-beginning 3)))
	    (contents-end (or (match-end 4) (match-end 3)))
	    (post-blank (progn (goto-char (match-end 0))
			       (skip-chars-forward " \t")))
	    (end (point)))
	(org-element-create
         'subscript
	 (list :begin begin
	       :end end
	       :use-brackets-p bracketsp
	       :contents-begin contents-begin
	       :contents-end contents-end
	       :post-blank post-blank))))))

(defun org-element-subscript-interpreter (subscript contents)
  "Interpret SUBSCRIPT object as Org syntax.
CONTENTS is the contents of the object."
  (format
   (if (org-element-property :use-brackets-p subscript) "_{%s}" "_%s")
   contents))


;;;; Superscript

(defun org-element-superscript-parser ()
  "Parse superscript at point, if any.

When at a superscript object, return a new syntax node of
`superscript' type containing `:begin', `:end', `:contents-begin',
`:contents-end', `:use-brackets-p' and `:post-blank' as properties.
Otherwise, return nil.

Assume point is at the caret."
  (save-excursion
    (unless (bolp) (backward-char))
    (when (looking-at org-match-substring-regexp)
      (let ((bracketsp (if (match-beginning 4) t nil))
	    (begin (match-beginning 2))
	    (contents-begin (or (match-beginning 4)
				(match-beginning 3)))
	    (contents-end (or (match-end 4) (match-end 3)))
	    (post-blank (progn (goto-char (match-end 0))
			       (skip-chars-forward " \t")))
	    (end (point)))
	(org-element-create
         'superscript
	 (list :begin begin
	       :end end
	       :use-brackets-p bracketsp
	       :contents-begin contents-begin
	       :contents-end contents-end
	       :post-blank post-blank))))))

(defun org-element-superscript-interpreter (superscript contents)
  "Interpret SUPERSCRIPT object as Org syntax.
CONTENTS is the contents of the object."
  (format
   (if (org-element-property :use-brackets-p superscript) "^{%s}" "^%s")
   contents))


;;;; Table Cell

(defun org-element-table-cell-parser ()
  "Parse table cell at point.
Return a new syntax node of `table-cell' type containing `:begin',
`:end', `:contents-begin', `:contents-end' and `:post-blank'
properties."
  (looking-at "[ \t]*\\(.*?\\)[ \t]*\\(?:|\\|$\\)")
  (let* ((begin (match-beginning 0))
	 (end (match-end 0))
	 (contents-begin (match-beginning 1))
	 (contents-end (match-end 1)))
    (org-element-create
     'table-cell
     (list :begin begin
	   :end end
	   :contents-begin contents-begin
	   :contents-end contents-end
	   :post-blank 0))))

(defun org-element-table-cell-interpreter (_ contents)
  "Interpret table-cell element as Org syntax.
CONTENTS is the contents of the cell, or nil."
  (concat  " " contents " |"))


;;;; Target

(defun org-element-target-parser ()
  "Parse target at point, if any.

When at a target, return a new syntax node of `target' type containing
`:begin', `:end', `:value' and `:post-blank' as properties.
Otherwise, return nil.

Assume point is at the target."
  (save-excursion
    (when (looking-at org-target-regexp)
      (let ((begin (point))
	    (value (match-string-no-properties 1))
	    (post-blank (progn (goto-char (match-end 0))
			       (skip-chars-forward " \t")))
	    (end (point)))
	(org-element-create
         'target
	 (list :begin begin
	       :end end
	       :value value
	       :post-blank post-blank))))))

(defun org-element-target-interpreter (target _)
  "Interpret TARGET object as Org syntax."
  (format "<<%s>>" (org-element-property :value target)))


;;;; Timestamp

(defconst org-element--timestamp-regexp
  (concat org-ts-regexp-both
	  "\\|"
	  "\\(?:<[0-9]+-[0-9]+-[0-9]+[^>\n]+?\\+[0-9]+[dwmy]>\\)"
	  "\\|"
	  "\\(?:<%%\\(?:([^>\n]+)\\)>\\)")
  "Regexp matching any timestamp type object.")

(defconst org-element--timestamp-raw-value-regexp
  (concat "\\([<[]\\(%%\\)?.*?\\)[]>]\\(?:--\\("
          org-ts-regexp-both
          "\\)\\)?")
  "Regexp for matching raw value of a timestamp.")

(defun org-element-timestamp-parser ()
  "Parse time stamp at point, if any.

When at a time stamp, return a new syntax node of `timestamp' type
containing `:type', `:range-type', `:raw-value', `:year-start', `:month-start',
`:day-start', `:hour-start', `:minute-start', `:year-end',
`:month-end', `:day-end', `:hour-end', `:minute-end',
`:repeater-type', `:repeater-value', `:repeater-unit',
`:warning-type', `:warning-value', `:warning-unit', `:begin', `:end'
and `:post-blank' properties.  Otherwise, return nil.

Assume point is at the beginning of the timestamp."
  (when (looking-at-p org-element--timestamp-regexp)
    (save-excursion
      (let* ((begin (point))
	     (activep (eq (char-after) ?<))
	     (raw-value
	      (progn
		(looking-at org-element--timestamp-raw-value-regexp)
		(match-string-no-properties 0)))
	     (date-start (match-string-no-properties 1))
	     (date-end (match-string-no-properties 3))
	     (diaryp (match-beginning 2))
	     (post-blank (progn (goto-char (match-end 0))
				(skip-chars-forward " \t")))
	     (end (point))
	     (time-range
	      (and (not diaryp)
		   (string-match
		    "[012]?[0-9]:[0-5][0-9]\\(-\\([012]?[0-9]\\):\\([0-5][0-9]\\)\\)"
		    date-start)
		   (cons (string-to-number (match-string 2 date-start))
			 (string-to-number (match-string 3 date-start)))))
	     (type (cond (diaryp 'diary)
			 ((and activep (or date-end time-range)) 'active-range)
			 (activep 'active)
			 ((or date-end time-range) 'inactive-range)
			 (t 'inactive)))
             (range-type (cond
                          (date-end 'daterange)
                          (time-range 'timerange)
                          (t nil)))
	     (repeater-props
	      (and (not diaryp)
		   (string-match "\\([.+]?\\+\\)\\([0-9]+\\)\\([hdwmy]\\)"
				 raw-value)
		   (list
		    :repeater-type
		    (let ((type (match-string 1 raw-value)))
		      (cond ((equal "++" type) 'catch-up)
			    ((equal ".+" type) 'restart)
			    (t 'cumulate)))
		    :repeater-value (string-to-number (match-string 2 raw-value))
		    :repeater-unit
		    (pcase (string-to-char (match-string 3 raw-value))
		      (?h 'hour) (?d 'day) (?w 'week) (?m 'month) (_ 'year)))))
	     (warning-props
	      (and (not diaryp)
		   (string-match "\\(-\\)?-\\([0-9]+\\)\\([hdwmy]\\)" raw-value)
		   (list
		    :warning-type (if (match-string 1 raw-value) 'first 'all)
		    :warning-value (string-to-number (match-string 2 raw-value))
		    :warning-unit
		    (pcase (string-to-char (match-string 3 raw-value))
		      (?h 'hour) (?d 'day) (?w 'week) (?m 'month) (_ 'year)))))
	     year-start month-start day-start hour-start minute-start year-end
	     month-end day-end hour-end minute-end)
	;; Parse date-start.
	(unless diaryp
	  (let ((date (org-parse-time-string date-start t)))
	    (setq year-start (nth 5 date)
		  month-start (nth 4 date)
		  day-start (nth 3 date)
		  hour-start (nth 2 date)
		  minute-start (nth 1 date))))
	;; Compute date-end.  It can be provided directly in timestamp,
	;; or extracted from time range.  Otherwise, it defaults to the
	;; same values as date-start.
	(unless diaryp
	  (let ((date (and date-end (org-parse-time-string date-end t))))
	    (setq year-end (or (nth 5 date) year-start)
		  month-end (or (nth 4 date) month-start)
		  day-end (or (nth 3 date) day-start)
		  hour-end (or (nth 2 date) (car time-range) hour-start)
		  minute-end (or (nth 1 date) (cdr time-range) minute-start))))
	(org-element-create
         'timestamp
	 (nconc (list :type type
                      :range-type range-type
		      :raw-value raw-value
		      :year-start year-start
		      :month-start month-start
		      :day-start day-start
		      :hour-start hour-start
		      :minute-start minute-start
		      :year-end year-end
		      :month-end month-end
		      :day-end day-end
		      :hour-end hour-end
		      :minute-end minute-end
		      :begin begin
		      :end end
		      :post-blank post-blank)
		repeater-props
		warning-props))))))

(defun org-element-timestamp-interpreter (timestamp _)
  "Interpret TIMESTAMP object as Org syntax."
  (let((type (org-element-property :type timestamp)))
    (if (member type '(active inactive inactive-range active-range))
        (let ((day-start (org-element-property :day-start timestamp))
              (month-start (org-element-property :month-start timestamp))
              (year-start (org-element-property :year-start timestamp)))
          ;; Return nil when start date is not available.  Could also
          ;; throw an error, but the current behavior is historical.
          (when (and day-start month-start year-start)
            (let* ((repeat-string
	            (concat
	             (pcase (org-element-property :repeater-type timestamp)
	               (`cumulate "+") (`catch-up "++") (`restart ".+"))
	             (let ((val (org-element-property :repeater-value timestamp)))
	               (and val (number-to-string val)))
	             (pcase (org-element-property :repeater-unit timestamp)
	               (`hour "h") (`day "d") (`week "w") (`month "m") (`year "y"))))
                   (range-type (org-element-property :range-type timestamp))
                   (warning-string
	            (concat
	             (pcase (org-element-property :warning-type timestamp)
	               (`first "--") (`all "-"))
	             (let ((val (org-element-property :warning-value timestamp)))
	               (and val (number-to-string val)))
	             (pcase (org-element-property :warning-unit timestamp)
	               (`hour "h") (`day "d") (`week "w") (`month "m") (`year "y"))))
                   (hour-start (org-element-property :hour-start timestamp))
                   (minute-start (org-element-property :minute-start timestamp))
                   (brackets
                    (if (member
                         type
                         '(inactive inactive-range))
                        (cons "[" "]")
                      (cons "<" ">")))
                   (timestamp-end
                    (concat
                     (and (org-string-nw-p repeat-string) (concat " " repeat-string))
                     (and (org-string-nw-p warning-string) (concat " " warning-string))
                     (cdr brackets))))
              (concat
               ;; Opening backet: [ or <
               (car brackets)
               ;; Starting date/time: YYYY-MM-DD DAY[ HH:MM]
               (format-time-string
                ;; `org-time-stamp-formats'.
	        (org-time-stamp-format
                 ;; Ignore time unless both HH:MM are available.
                 ;; Ignore means (car org-timestamp-formats).
                 (and minute-start hour-start)
                 'no-brackets)
	        (org-encode-time
	         0 (or minute-start 0) (or hour-start 0)
	         day-start month-start year-start))
               ;; Range: -HH:MM or TIMESTAMP-END--[YYYY-MM-DD DAY HH:MM]
               (let ((hour-end (org-element-property :hour-end timestamp))
                     (minute-end (org-element-property :minute-end timestamp)))
                 (pcase type
                   ((or `active `inactive)
                    ;; `org-element-timestamp-parser' uses this type
                    ;; when no time/date range is provided.  So,
                    ;; should normally return nil in this clause.
                    (pcase range-type
                      (`nil
                       ;; `org-element-timestamp-parser' assigns end
                       ;; times for `active'/`inactive' TYPE if start
                       ;; time is not nil.  But manually built
                       ;; timestamps may not contain end times, so
                       ;; check for end times anyway.
                       (when (and hour-start hour-end minute-start minute-end
				  (or (/= hour-start hour-end)
				      (/= minute-start minute-end)))
                         ;; Could also throw an error.  Return range
                         ;; timestamp nevertheless to preserve
                         ;; historical behavior.
                         (format "-%02d:%02d" hour-end minute-end)))
                      ((or `timerange `daterange)
                       (error "`:range-type' must be `nil' for `active'/`inactive' type"))))
                   ;; Range must be present.
                   ((or `active-range `inactive-range)
                    (pcase range-type
                      ;; End time: -HH:MM.
                      ;; Fall back to start time if end time is not defined (arbitrary historical choice).
                      ;; Error will be thrown if both end and begin time is not defined.
                      (`timerange (format "-%02d:%02d" (or hour-end hour-start) (or minute-end minute-start)))
                      ;; End date: TIMESTAMP-END--[YYYY-MM-DD DAY HH:MM
                      ((or `daterange
                           ;; Should never happen in the output of `org-element-timestamp-parser'.
                           ;; Treat as an equivalent of `daterange' arbitrarily.
                           `nil)
                       (concat
                        ;; repeater + warning + closing > or ]
                        ;; This info is duplicated in date ranges.
                        timestamp-end
                        "--" (car brackets)
                        (format-time-string
                         ;; `org-time-stamp-formats'.
	                 (org-time-stamp-format
                          ;; Ignore time unless both HH:MM are available.
                          ;; Ignore means (car org-timestamp-formats).
                          (and minute-end hour-end)
                          'no-brackets)
	                 (org-encode-time
                          ;; Closing HH:MM missing is a valid scenario.
	                  0 (or minute-end 0) (or hour-end 0)
                          ;; YEAR/MONTH/DAY-END will always be present
                          ;; for `daterange' range-type, as parsed by
                          ;; `org-element-timestamp-parser'.
                          ;; For manually constructed timestamp
                          ;; object, arbitrarily fall back to starting
                          ;; date.
	                  (or (org-element-property :day-end timestamp) day-start)
	                  (or (org-element-property :month-end timestamp) month-start)
	                  (or (org-element-property :year-end timestamp) year-start)))))))))
               ;; repeater + warning + closing > or ]
               ;; This info is duplicated in date ranges.
               timestamp-end))))
      ;; diary type.
      (org-element-property :raw-value timestamp))))
;;;; Underline

(defun org-element-underline-parser ()
  "Parse underline object at point, if any.

When at an underline object, return a new syntax node of `underline'
type containing `:begin', `:end', `:contents-begin' and
`:contents-end' and `:post-blank' properties.  Otherwise, return nil.

Assume point is at the first underscore marker."
  (org-element--parse-generic-emphasis "_" 'underline))

(defun org-element-underline-interpreter (_ contents)
  "Interpret underline object as Org syntax.
CONTENTS is the contents of the object."
  (format "_%s_" contents))


;;;; Verbatim

(defun org-element-verbatim-parser ()
  "Parse verbatim object at point, if any.

When at a verbatim object, return a new syntax node of `verbatim' type
containing `:value', `:begin', `:end' and `:post-blank' properties.
Otherwise, return nil.

Assume point is at the first equal sign marker."
  (org-element--parse-generic-emphasis "=" 'verbatim))

(defun org-element-verbatim-interpreter (verbatim _)
  "Interpret VERBATIM object as Org syntax."
  (format "=%s=" (org-element-property :value verbatim)))



;;; Parsing Element Starting At Point
;;
;; `org-element--current-element' is the core function of this section.
;; It returns the Lisp representation of the element starting at
;; point.

(defconst org-element--current-element-re
  (rx-to-string
   `(or
     (group-n 1 (regexp ,org-element--latex-begin-environment-nogroup))
     (group-n 2 (regexp ,org-element-drawer-re-nogroup))
     (group-n 3 (regexp "[ \t]*:\\( \\|$\\)"))
     (group-n 7 (regexp ,org-element-dynamic-block-open-re-nogroup))
     (seq (group-n 4 (regexp "[ \t]*#\\+"))
          (or
           (seq "BEGIN_" (group-n 5 (1+ (not space))))
           (group-n 6 "CALL:")
           (group-n 8 (1+ (not space)) ":")))
     (group-n 9 (regexp ,org-footnote-definition-re))
     (group-n 10 (regexp "[ \t]*-----+[ \t]*$"))
     (group-n 11 "%%(")))
  "Bulk regexp matching multiple elements in a single regexp.
This is a bit more efficient compared to invoking regexp search
multiple times.")

(defvar org-inlinetask-min-level); Declared in org-inlinetask.el
(defvar org-element--cache-sync-requests); Declared later
(defsubst org-element--current-element (limit &optional granularity mode structure)
  "Parse the element starting at point.

Return value is a list like (TYPE PROPS) where TYPE is the type
of the element and PROPS a plist of properties associated to the
element.

Possible types are defined in `org-element-all-elements'.

LIMIT bounds the search.

Optional argument GRANULARITY determines the depth of the
recursion.  Allowed values are `headline', `greater-element',
`element', `object' or nil.  When it is broader than `object' (or
nil), secondary values will not be parsed, since they only
contain objects.

Optional argument MODE, when non-nil, can be either
`first-section', `item', `node-property', `planning',
`property-drawer', `section', `table-row', or `top-comment'.


If STRUCTURE isn't provided but MODE is set to `item', it will be
computed.

This function assumes point is always at the beginning of the
element it has to parse."
  (save-excursion
    (let ((case-fold-search t)
	  ;; Determine if parsing depth allows for secondary strings
	  ;; parsing.  It only applies to elements referenced in
	  ;; `org-element-secondary-value-alist'.
	  (raw-secondary-p (and granularity (not (eq granularity 'object))))
          result at-task?)
      (setq
       result
       ;; Regexp matches below should avoid modifying match data,
       ;; if possible.  Doing it unnecessarily degrades regexp
       ;; matching performance an order of magnitude, which
       ;; becomes important when parsing large buffers with huge
       ;; amount of elements to be parsed.
       ;;
       ;; In general, the checks below should be as efficient as
       ;; possible, especially early in the `cond' form.  (The
       ;; early checks will contribute to al subsequent parsers as
       ;; well).
       (cond
	;; Item.
	((eq mode 'item) (org-element-item-parser limit structure raw-secondary-p))
	;; Table Row.
	((eq mode 'table-row) (org-element-table-row-parser limit))
	;; Node Property.
	((eq mode 'node-property) (org-element-node-property-parser limit))
	;; Headline.
	((and (looking-at-p "^\\*+ ")
              (setq at-task? t)
              (or (not (featurep 'org-inlinetask))
                  (save-excursion
                    (< (skip-chars-forward "*")
                       (if org-odd-levels-only
			   (1- (* org-inlinetask-min-level 2))
			 org-inlinetask-min-level)))))
         (org-element-headline-parser limit raw-secondary-p))
        ;; Sections (must be checked after headline).
        ((memq mode '(section first-section)) (org-element-section-parser nil))
        ;; Comments.
        ((looking-at-p org-comment-regexp) (org-element-comment-parser limit))
        ;; Planning.
        ((and (eq mode 'planning)
	      (eq ?* (char-after (line-beginning-position 0)))
	      (looking-at-p org-element-planning-line-re))
	 (org-element-planning-parser limit))
        ;; Property drawer.
        ((and (pcase mode
	        (`planning (eq ?* (char-after (line-beginning-position 0))))
	        ((or `property-drawer `top-comment)
                 ;; See https://debbugs.gnu.org/cgi/bugreport.cgi?bug=63225#80
                 (save-excursion
                   (forward-line -1)   ; faster than beginning-of-line
                   (skip-chars-forward "[:blank:]") ; faster than looking-at-p
                   (not (eolp)))) ; very cheap
	        (_ nil))
	      (looking-at-p org-property-drawer-re))
	 (org-element-property-drawer-parser limit))
	;; When not at bol, point is at the beginning of an item or
	;; a footnote definition: next item is always a paragraph.
	((not (bolp)) (org-element-paragraph-parser limit (list (point))))
	;; Clock.
	((looking-at-p org-element-clock-line-re) (org-element-clock-parser limit))
	;; Inlinetask.
	(at-task? (org-element-inlinetask-parser limit raw-secondary-p))
	;; From there, elements can have affiliated keywords.
	(t (let ((affiliated (org-element--collect-affiliated-keywords
			      limit (memq granularity '(nil object)))))
             (cond
	      ;; Jumping over affiliated keywords put point off-limits.
	      ;; Parse them as regular keywords.
	      ((and (cdr affiliated) (>= (point) limit))
	       (goto-char (car affiliated))
	       (org-element-keyword-parser limit nil))
              ;; Do a single regexp match do reduce overheads for
              ;; multiple regexp search invocations.
              ((looking-at org-element--current-element-re)
               (cond
                ;; LaTeX Environment.
	        ((match-beginning 1)
	         (org-element-latex-environment-parser limit affiliated))
	        ;; Drawer.
	        ((match-beginning 2)
	         (org-element-drawer-parser limit affiliated))
	        ;; Fixed Width
	        ((match-beginning 3)
	         (org-element-fixed-width-parser limit affiliated))
	        ;; Inline Comments, Blocks, Babel Calls, Dynamic Blocks and
	        ;; Keywords.
	        ((match-beginning 5)
		 (funcall (pcase (upcase (match-string 5))
			    ("CENTER"  #'org-element-center-block-parser)
			    ("COMMENT" #'org-element-comment-block-parser)
			    ("EXAMPLE" #'org-element-example-block-parser)
			    ("EXPORT"  #'org-element-export-block-parser)
			    ("QUOTE"   #'org-element-quote-block-parser)
			    ("SRC"     #'org-element-src-block-parser)
			    ("VERSE"   #'org-element-verse-block-parser)
			    (_         #'org-element-special-block-parser))
			  limit
			  affiliated))
	        ((match-beginning 6)
		 (org-element-babel-call-parser limit affiliated))
	        ((match-beginning 7)
		 (forward-line 0)
		 (org-element-dynamic-block-parser limit affiliated))
	        ((match-beginning 8)
		 (org-element-keyword-parser limit affiliated))
	        ((match-beginning 4)
		 (org-element-paragraph-parser limit affiliated))
	        ;; Footnote Definition.
	        ((match-beginning 9)
	         (org-element-footnote-definition-parser limit affiliated))
	        ;; Horizontal Rule.
	        ((match-beginning 10)
	         (org-element-horizontal-rule-parser limit affiliated))
	        ;; Diary Sexp.
	        ((match-beginning 11)
	         (org-element-diary-sexp-parser limit affiliated))))
	      ;; Table.
	      ((or (looking-at-p "[ \t]*|")
		   ;; There is no strict definition of a table.el
		   ;; table.  Try to prevent false positive while being
		   ;; quick.
		   (let ((rule-regexp
			  (rx (zero-or-more (any " \t"))
			      "+"
			      (one-or-more (one-or-more "-") "+")
			      (zero-or-more (any " \t"))
			      eol))
			 (non-table.el-line
			  (rx bol
			      (zero-or-more (any " \t"))
			      (or eol (not (any "+| \t")))))
			 (next (line-beginning-position 2)))
		     ;; Start with a full rule.
		     (and
		      (looking-at-p rule-regexp)
		      (< next limit) ;no room for a table.el table
		      (save-excursion
			(end-of-line)
			(cond
			 ;; Must end with a full rule.
			 ((not (re-search-forward non-table.el-line limit 'move))
			  (if (bolp) (forward-line -1) (forward-line 0))
			  (looking-at-p rule-regexp))
			 ;; Ignore pseudo-tables with a single
			 ;; rule.
			 ((= next (line-beginning-position))
			  nil)
			 ;; Must end with a full rule.
			 (t
			  (forward-line -1)
			  (looking-at-p rule-regexp)))))))
	       (org-element-table-parser limit affiliated))
	      ;; List.
              ;; FIXME: Instead of generating regexps, we should
              ;; better use a constant.
	      ((looking-at-p (org-item-re))
	       (org-element-plain-list-parser
		limit affiliated
		(or structure (org-element--list-struct limit))))
	      ;; Default element: Paragraph.
	      (t (org-element-paragraph-parser limit affiliated)))))))
      (when result
	(org-element-put-property result :buffer (current-buffer))
	(org-element-put-property result :mode mode)
	(org-element-put-property result :granularity granularity))
      result)))


;; Most elements can have affiliated keywords.  When looking for an
;; element beginning, we want to move before them, as they belong to
;; that element, and, in the meantime, collect information they give
;; into appropriate properties.  Hence the following function.

(defun org-element--collect-affiliated-keywords (limit parse)
  "Collect affiliated keywords from point down to LIMIT.

Return a list whose CAR is the position at the first of them and
CDR a plist of keywords and values and move point to the
beginning of the first line after them.

As a special case, if element doesn't start at the beginning of
the line (e.g., a paragraph starting an item), CAR is current
position of point and CDR is nil.

When PARSE is non-nil, values from keywords belonging to
`org-element-parsed-keywords' are parsed as secondary strings."
  (if (not (bolp)) (list (point))
    (let ((case-fold-search t)
	  (origin (point))
	  ;; RESTRICT is the list of objects allowed in parsed
	  ;; keywords value.  If PARSE is nil, no object is allowed.
	  (restrict (and parse (org-element-restriction 'keyword)))
	  output)
      (while (and (< (point) limit) (looking-at org-element--affiliated-re))
	(let* ((raw-kwd (upcase (match-string 1)))
	       ;; Apply translation to RAW-KWD.  From there, KWD is
	       ;; the official keyword.
	       (kwd (or (cdr (assoc raw-kwd
				    org-element-keyword-translation-alist))
			raw-kwd))
	       ;; PARSED? is non-nil when keyword should have its
	       ;; value parsed.
	       (parsed? (member kwd org-element-parsed-keywords))
	       ;; Find main value for any keyword.
               (value-begin (match-end 0))
               (value-end
                (save-excursion
		  (end-of-line)
		  (skip-chars-backward " \t")
		  (point)))
	       value
	       ;; If KWD is a dual keyword, find its secondary value.
	       ;; Maybe parse it.
	       (dual? (member kwd org-element-dual-keywords))
	       (dual-value
		(and dual?
		     (let ((sec (match-string-no-properties 2)))
		       (cond
			((and sec parsed?)
			 (org-element--parse-objects
			  (match-beginning 2) (match-end 2) nil restrict))
			(sec sec)))))
	       ;; Attribute a property name to KWD.
	       (kwd-sym (and kwd (intern (concat ":" (downcase kwd))))))
          (setq value
	        (if parsed?
	            (org-element--parse-objects
                     value-begin value-end nil restrict)
	          (org-trim (buffer-substring-no-properties
                             value-begin value-end))))
	  ;; Now set final shape for VALUE.
	  (when dual?
	    (setq value (and (or value dual-value) (cons value dual-value))))
	  (when (or (member kwd org-element-multiple-keywords)
		    ;; Attributes can always appear on multiple lines.
		    (string-match-p "^ATTR_" kwd))
	    (setq value (nconc (plist-get output kwd-sym) (list value))))
	  ;; Eventually store the new value in OUTPUT.
	  (setq output (plist-put output kwd-sym value))
	  ;; Move to next keyword.
	  (forward-line)))
      ;; If affiliated keywords are orphaned: move back to first one.
      ;; They will be parsed as a paragraph.
      (when (looking-at-p "[ \t]*$") (goto-char origin) (setq output nil))
      ;; Return value.
      (cons origin output))))



;;; The Org Parser
;;
;; The two major functions here are `org-element-parse-buffer', which
;; parses Org syntax inside the current buffer, taking into account
;; region, narrowing, or even visibility if specified, and
;; `org-element-parse-secondary-string', which parses objects within
;; a given string.
;;
;; The (almost) almighty `org-element-map' allows applying a function
;; on elements or objects matching some type, and accumulating the
;; resulting values.  In an export situation, it also skips unneeded
;; parts of the parse tree.

(defun org-element-parse-buffer (&optional granularity visible-only keep-deferred)
  "Recursively parse the buffer and return structure.
If narrowing is in effect, only parse the visible part of the
buffer.

Optional argument GRANULARITY determines the depth of the
recursion.  It can be set to the following symbols:

`headline'          Only parse headlines.
`greater-element'   Don't recurse into greater elements except
		    headlines and sections.  Thus, elements
		    parsed are the top-level ones.
`element'           Parse everything but objects and plain text.
`object'            Parse the complete buffer (default).

When VISIBLE-ONLY is non-nil, don't parse contents of hidden
elements.

When KEEP-DEFERRED is non-nil, do not resolve deferred properties.

An element or object is represented as a list with the
pattern (TYPE PROPERTIES CONTENTS), where :

  TYPE is a symbol describing the element or object.  See
  `org-element-all-elements' and `org-element-all-objects' for an
  exhaustive list of such symbols.  One can retrieve it with
  `org-element-type' function.

  PROPERTIES is the list of properties attached to the element or
  object, as a plist.  Although most of them are specific to the
  element or object type, all types share `:begin', `:end',
  `:post-blank' and `:parent' properties, which respectively
  refer to buffer position where the element or object starts,
  ends, the number of white spaces or blank lines after it, and
  the element or object containing it.  Properties values can be
  obtained by using `org-element-property' function.

  CONTENTS is a list of elements, objects or raw strings
  contained in the current element or object, when applicable.
  One can access them with `org-element-contents' function.

The Org buffer has `org-data' as type and nil as properties.
`org-element-map' function can be used to find specific elements
or objects within the parse tree.

This function assumes that current major mode is `org-mode'."
  (save-excursion
    (goto-char (point-min))
    (let ((org-data (org-element-org-data-parser))
          (gc-cons-threshold #x40000000))
      (org-skip-whitespace)
      (setq org-data
            (org-element--parse-elements
             (line-beginning-position) (point-max)
             ;; Start in `first-section' mode so text before the first
             ;; headline belongs to a section.
             'first-section nil granularity visible-only org-data))
      (unless keep-deferred
        (org-element-map ; undefer
            org-data t
          (lambda (el) (org-element-properties-resolve el t))
          nil nil nil t))
      org-data)))

(defun org-element-parse-secondary-string (string restriction &optional parent)
  "Recursively parse objects in STRING and return structure.

RESTRICTION is a symbol limiting the object types that will be
looked after.

Optional argument PARENT, when non-nil, is the element or object
containing the secondary string.  It is used to set correctly
`:parent' property within the string.

If STRING is the empty string or nil, return nil."
  (cond
   ((not string) nil)
   ((equal string "") nil)
   (t (let ((local-variables (buffer-local-variables))
            rtn)
	(with-temp-buffer
	  (dolist (v local-variables)
	    (ignore-errors
	      (if (symbolp v) (makunbound v)
		;; Don't set file name to avoid mishandling hooks (bug#44524)
		(unless (memq (car v) '(buffer-file-name buffer-file-truename))
		  (set (make-local-variable (car v)) (cdr v))))))
	  ;; Transferring local variables may put the temporary buffer
	  ;; into a read-only state.  Make sure we can insert STRING.
	  (let ((inhibit-read-only t)) (insert string))
	  ;; Prevent "Buffer *temp* modified; kill anyway?".
	  (restore-buffer-modified-p nil)
          (setq rtn
	        (org-element--parse-objects
	         (point-min) (point-max) nil restriction parent))
          ;; Resolve deferred.
          (org-element-map rtn t
            (lambda (el) (org-element-properties-resolve el t)))
          rtn)))))

(defun org-element-map
    ( data types fun
      &optional
      info first-match no-recursion
      with-affiliated no-undefer)
  "Map a function on selected elements or objects.

DATA is a parse tree (for example, returned by
`org-element-parse-buffer'), an element, an object, a string, or a
list of such constructs.  TYPES is a symbol or list of symbols of
elements or object types (see `org-element-all-elements' and
`org-element-all-objects' for a complete list of types).  FUN is the
function called on the matching element or object.  It has to accept
one argument: the element or object itself.

When TYPES is t, call FUN for all the elements and objects.

FUN can also be a lisp form.  The form will be evaluated as function
with symbol `node' bound to the current node.

When optional argument INFO is non-nil, it should be a plist
holding export options.  In that case, elements of the parse tree
\\(compared with `eq') not exportable according to `:ignore-list'
property in that property list will be skipped.

When optional argument FIRST-MATCH is non-nil, stop at the first
match for which FUN doesn't return nil, and return that value.

Optional argument NO-RECURSION is a symbol or a list of symbols
representing elements or objects types.  `org-element-map' won't
enter any recursive element or object whose type belongs to that
list.  Though, FUN can still be applied on them.

When optional argument WITH-AFFILIATED is non-nil, FUN will also
apply to matching objects within parsed affiliated keywords (see
`org-element-parsed-keywords').

When optional argument NO-UNDEFER is non-nil, do not resolve deferred
values.

FUN may throw `:org-element-skip' signal.  Then, `org-element-map'
will not recurse into the current element.

Nil values returned from FUN do not appear in the results.

When buffer parse tree is used, elements and objects are generally
traversed in the same order they appear in text with a single
exception of dual keywords where secondary value is traversed after
the mail value.

Examples:
---------

Assuming TREE is a variable containing an Org buffer parse tree,
the following example will return a flat list of all `src-block'
and `example-block' elements in it:

  (setq tree (org-element-parse-buffer))
  (org-element-map tree \\='(example-block src-block) #\\='identity)

The following snippet will find the first headline with a level
of 1 and a \"phone\" tag, and will return its beginning position:

  (org-element-map tree \\='headline
   (lambda (hl)
     (and (= (org-element-property :level hl) 1)
          (member \"phone\" (org-element-property :tags hl))
          (org-element-begin hl)))
   nil t)

The next example will return a flat list of all `plain-list' type
elements in TREE that are not a sub-list themselves:

  (org-element-map tree \\='plain-list #\\='identity nil nil \\='plain-list)

Eventually, this example will return a flat list of all `bold'
type objects containing a `latex-snippet' type object, even
looking into captions:

  (org-element-map tree \\='bold
   (lambda (b)
     (and (org-element-map b \\='latex-snippet #\\='identity nil t) b))
   nil nil nil t)"
  (declare (indent 2))
  ;; Ensure TYPES and NO-RECURSION are a list, even of one element.
  (when (and types data)
    (let* ((ignore-list (plist-get info :ignore-list))
	   (objects?
            (or (eq types t)
                (cl-intersection
                 (cons 'plain-text org-element-all-objects)
                 (if (listp types) types (list types)))))
           (no-recursion
            (append
             (if (listp no-recursion) no-recursion
	       (list no-recursion))
             (unless objects?
               org-element-all-objects)
             (unless objects?
               ;; Do not recurse into elements that can only contain
               ;; objects.
               (cl-set-difference
                org-element-all-elements
                org-element-greater-elements)))))
      (org-element-ast-map
          data types fun
          ignore-list first-match
          no-recursion
          ;; Affiliated keywords may only contain objects.
          (when (and with-affiliated objects?)
            (mapcar #'cdr org-element--parsed-properties-alist))
          ;; Secondary strings may only contain objects.
          (not objects?)
          no-undefer))))

;; The following functions are internal parts of the parser.
;;
;; The first one, `org-element--parse-elements' acts at the element's
;; level.
;;
;; The second one, `org-element--parse-objects' applies on all objects
;; of a paragraph or a secondary string.  It calls
;; `org-element--object-lex' to find the next object in the current
;; container.

(defsubst org-element--next-mode (mode type parent?)
  "Return next mode according to current one.

MODE is a symbol representing the expectation about the next
element or object.  Meaningful values are `first-section',
`item', `node-property', `planning', `property-drawer',
`section', `table-row', `top-comment', and nil.

TYPE is the type of the current element or object.

If PARENT? is non-nil, assume the next element or object will be
located inside the current one."
  (if parent?
      (pcase type
	(`headline 'section)
	((and (guard (eq mode 'first-section)) `section) 'top-comment)
        ((and (guard (eq mode 'org-data)) `org-data) 'first-section)
        ((and (guard (not mode)) `org-data) 'first-section)
	(`inlinetask 'planning)
	(`plain-list 'item)
	(`property-drawer 'node-property)
	(`section 'planning)
	(`table 'table-row))
    (pcase mode
      (`item 'item)
      (`node-property 'node-property)
      ((and `planning (guard (eq type 'planning))) 'property-drawer)
      (`table-row 'table-row)
      ((and `top-comment (guard (eq type 'comment))) 'property-drawer))))

(defun org-element--parse-elements
    (beg end mode structure granularity visible-only acc)
  "Parse elements between BEG and END positions.

MODE prioritizes some elements over the others.  It can be set to
`first-section', `item', `node-property', `planning',
`property-drawer', `section', `table-row', `top-comment', or nil.

When value is `item', STRUCTURE will be used as the current list
structure.

GRANULARITY determines the depth of the recursion.  See
`org-element-parse-buffer' for more information.

When VISIBLE-ONLY is non-nil, don't parse contents of hidden
elements.

Elements are accumulated into ACC."
  (save-excursion
    (goto-char beg)
    ;; When parsing only headlines, skip any text before first one.
    (when (and (eq granularity 'headline) (not (org-at-heading-p)))
      (org-with-limited-levels (outline-next-heading)))
    (let (elements)
      (while (< (point) end)
	;; Visible only: skip invisible parts due to folding.
	(if (and visible-only (org-invisible-p nil t))
	    (progn
	      (goto-char (org-find-visible))
	      (when (and (eolp) (not (eobp))) (forward-char)))
	  ;; Find current element's type and parse it accordingly to
	  ;; its category.
	  (let* ((element (org-element--current-element end granularity mode structure))
		 (type (org-element-type element))
		 (cbeg (org-element-contents-begin element)))
	    (goto-char (org-element-end element))
	    ;; Fill ELEMENT contents by side-effect.
	    (cond
	     ;; If element has no contents, don't modify it.
	     ((not cbeg))
	     ;; Greater element: parse it between `contents-begin' and
	     ;; `contents-end'.  Ensure GRANULARITY allows recursion,
	     ;; or ELEMENT is a headline, in which case going inside
	     ;; is mandatory, in order to get sub-level headings.
	     ((and (memq type org-element-greater-elements)
		   (or (memq granularity '(element object nil))
		       (and (eq granularity 'greater-element)
			    (eq type 'section))
		       (eq type 'headline)))
	      (org-element--parse-elements
	       cbeg (org-element-contents-end element)
	       ;; Possibly switch to a special mode.
	       (org-element--next-mode mode type t)
	       (and (memq type '(item plain-list))
		    (org-element-property :structure element))
	       granularity visible-only element))
	     ;; ELEMENT has contents.  Parse objects inside, if
	     ;; GRANULARITY allows it.
	     ((memq granularity '(object nil))
	      (org-element--parse-objects
	       cbeg (org-element-contents-end element) element
	       (org-element-restriction type))))
	    (push (org-element-put-property element :parent acc) elements)
	    ;; Update mode.
	    (setq mode (org-element--next-mode mode type nil)))))
      ;; Return result.
      (org-element-put-property acc :granularity granularity)
      (apply #'org-element-set-contents acc (nreverse elements)))))

(defun org-element--object-lex (restriction)
  "Return next object in current buffer or nil.
RESTRICTION is a list of object types, as symbols, that should be
looked after.  This function assumes that the buffer is narrowed
to an appropriate container (e.g., a paragraph)."
  (let (result)
    (setq
     result
     (cond
      ((memq 'table-cell restriction) (org-element-table-cell-parser))
      ((memq 'citation-reference restriction)
       (org-element-citation-reference-parser))
      (t
       (let* ((start (point))
	      (limit
	       ;; Object regexp sometimes needs to have a peek at
	       ;; a character ahead.  Therefore, when there is a hard
	       ;; limit, make it one more than the true beginning of the
	       ;; radio target.
	       (save-excursion
	         (cond ((not org-target-link-regexp) nil)
		       ((not (memq 'link restriction)) nil)
		       ((progn
		          (unless (bolp) (forward-char -1))
		          (not (re-search-forward org-target-link-regexp nil t)))
		        nil)
		       ;; Since we moved backward, we do not want to
		       ;; match again an hypothetical 1-character long
		       ;; radio link before us.  Realizing that this can
		       ;; only happen if such a radio link starts at
		       ;; beginning of line, we prevent this here.
		       ((and (= start (1+ (line-beginning-position)))
			     (= start (match-end 1)))
		        (and (re-search-forward org-target-link-regexp nil t)
			     (1+ (match-beginning 1))))
		       (t (1+ (match-beginning 1))))))
	      found)
         (save-excursion
	   (while (and (not found)
		       (re-search-forward org-element--object-regexp limit 'move))
	     (goto-char (match-beginning 0))
	     (let ((result (match-string 0)))
	       (setq found
		     (cond
		      ((string-prefix-p "call_" result t)
		       (and (memq 'inline-babel-call restriction)
			    (org-element-inline-babel-call-parser)))
		      ((string-prefix-p "src_" result t)
		       (and (memq 'inline-src-block restriction)
			    (org-element-inline-src-block-parser)))
		      (t
		       (pcase (char-after)
		         (?^ (and (memq 'superscript restriction)
			          (org-element-superscript-parser)))
		         (?_ (or (and (memq 'subscript restriction)
				      (org-element-subscript-parser))
			         (and (memq 'underline restriction)
				      (org-element-underline-parser))))
		         (?* (and (memq 'bold restriction)
			          (org-element-bold-parser)))
		         (?/ (and (memq 'italic restriction)
			          (org-element-italic-parser)))
		         (?~ (and (memq 'code restriction)
			          (org-element-code-parser)))
		         (?= (and (memq 'verbatim restriction)
			          (org-element-verbatim-parser)))
		         (?+ (and (memq 'strike-through restriction)
			          (org-element-strike-through-parser)))
		         (?@ (and (memq 'export-snippet restriction)
			          (org-element-export-snippet-parser)))
		         (?{ (and (memq 'macro restriction)
			          (org-element-macro-parser)))
		         (?$ (and (memq 'latex-fragment restriction)
			          (org-element-latex-fragment-parser)))
		         (?<
		          (if (eq (aref result 1) ?<)
			      (or (and (memq 'radio-target restriction)
				       (org-element-radio-target-parser))
			          (and (memq 'target restriction)
				       (org-element-target-parser)))
			    (or (and (memq 'timestamp restriction)
				     (org-element-timestamp-parser))
			        (and (memq 'link restriction)
				     (org-element-link-parser)))))
		         (?\\
		          (if (eq (aref result 1) ?\\)
			      (and (memq 'line-break restriction)
				   (org-element-line-break-parser))
			    (or (and (memq 'entity restriction)
				     (org-element-entity-parser))
			        (and (memq 'latex-fragment restriction)
				     (org-element-latex-fragment-parser)))))
		         (?\[
		          (pcase (aref result 1)
			    ((and ?\[
			          (guard (memq 'link restriction)))
			     (org-element-link-parser))
			    ((and ?f
			          (guard (memq 'footnote-reference restriction)))
			     (org-element-footnote-reference-parser))
			    ((and ?c
			          (guard (memq 'citation restriction)))
			     (org-element-citation-parser))
			    ((and (or ?% ?/)
			          (guard (memq 'statistics-cookie restriction)))
			     (org-element-statistics-cookie-parser))
			    (_
			     (or (and (memq 'timestamp restriction)
				      (org-element-timestamp-parser))
			         (and (memq 'statistics-cookie restriction)
				      (org-element-statistics-cookie-parser))))))
		         ;; This is probably a plain link.
		         (_ (and (memq 'link restriction)
			         (org-element-link-parser)))))))
	       (or (eobp) (forward-char))))
	   (cond (found)
	         (limit (forward-char -1)
		        (org-element-link-parser))	;radio link
	         (t nil)))))))
    (org-element-put-property result :buffer (current-buffer))))

(defun org-element--parse-objects (beg end acc restriction &optional parent)
  "Parse objects between BEG and END and return recursive structure.

Objects are accumulated in ACC.  RESTRICTION is a list of object
successors which are allowed in the current object.

ACC becomes the parent for all parsed objects.  However, if ACC
is nil (i.e., a secondary string is being parsed) and optional
argument PARENT is non-nil, use it as the parent for all objects.
Eventually, if both ACC and PARENT are nil, the common parent is
the list of objects itself."
  (save-excursion
    (save-restriction
      (narrow-to-region beg end)
      (goto-char (point-min))
      (let (next-object contents)
	(while (and (not (eobp))
		    (setq next-object (org-element--object-lex restriction)))
	  ;; Text before any object.
	  (let ((obj-beg (org-element-begin next-object)))
	    (unless (= (point) obj-beg)
	      (let ((text (buffer-substring-no-properties (point) obj-beg)))
		(push (if acc (org-element-put-property text :parent acc) text)
		      contents))))
	  ;; Object...
	  (let ((obj-end (org-element-end next-object))
		(cont-beg (org-element-contents-begin next-object)))
	    (when acc (org-element-put-property next-object :parent acc))
	    (push (if cont-beg
		      ;; Fill contents of NEXT-OBJECT if possible.
		      (org-element--parse-objects
		       cont-beg
		       (org-element-contents-end next-object)
		       next-object
		       (org-element-restriction next-object))
		    next-object)
		  contents)
	    (goto-char obj-end)))
	;; Text after last object.
	(unless (eobp)
	  (let ((text (buffer-substring-no-properties (point) end)))
	    (push (if acc (org-element-put-property text :parent acc) text)
		  contents)))
	;; Result.  Set appropriate parent.
	(if acc (apply #'org-element-set-contents acc (nreverse contents))
	  (let* ((contents (nreverse contents))
		 (parent (or parent contents)))
	    (dolist (datum contents contents)
	      (org-element-put-property datum :parent parent))))))))



;;; Towards A Bijective Process
;;
;; The parse tree obtained with `org-element-parse-buffer' is really
;; a snapshot of the corresponding Org buffer.  Therefore, it can be
;; interpreted and expanded into a string with canonical Org syntax.
;; Hence `org-element-interpret-data'.
;;
;; The function relies internally on
;; `org-element--interpret-affiliated-keywords'.

;;;###autoload
(defun org-element-interpret-data (data)
  "Interpret DATA as Org syntax.
DATA is a parse tree, an element, an object or a secondary string
to interpret.  Return Org syntax as a string."
  (letrec ((fun
	    (lambda (data parent)
	      (let* ((type (org-element-type data))
		     ;; Find interpreter for current object or
		     ;; element.  If it doesn't exist (e.g. this is
		     ;; a pseudo object or element), return contents,
		     ;; if any.
		     (interpret
		      (let ((fun (intern
				  (format "org-element-%s-interpreter" type))))
			(if (fboundp fun) fun (lambda (_ contents) contents))))
		     (results
		      (cond
		       ;; Secondary string.
		       ((eq type 'anonymous)
			(mapconcat (lambda (obj) (funcall fun obj parent))
				   data
				   ""))
		       ;; Full Org document.
		       ((eq type 'org-data)
			(mapconcat (lambda (obj) (funcall fun obj parent))
				   (org-element-contents data)
				   ""))
		       ;; Plain text: return it.
		       ((stringp data) data)
		       ;; Element or object without contents.
		       ((not (org-element-contents data))
			(funcall interpret data nil))
		       ;; Element or object with contents.
		       (t
			(funcall
			 interpret
			 data
			 ;; Recursively interpret contents.
			 (mapconcat
			  (lambda (datum) (funcall fun datum data))
			  (org-element-contents
			   (if (not (memq type '(paragraph verse-block)))
			       data
			     ;; Fix indentation of elements containing
			     ;; objects.  We ignore `table-row'
			     ;; elements as they are one line long
			     ;; anyway.
			     (org-element-normalize-contents
			      data
			      ;; When normalizing first paragraph of
			      ;; an item or a footnote-definition,
			      ;; ignore first line's indentation.
			      (and (eq type 'paragraph)
				   (org-element-type-p
                                    parent '(footnote-definition item))
				   (eq data (car (org-element-contents parent)))
				   (eq (org-element-property :pre-blank parent)
				       0)))))
			  ""))))))
		(if (memq type '(org-data anonymous)) results
		  ;; Build white spaces.  If no `:post-blank' property
		  ;; is specified, assume its value is 0.
		  (let ((blank (or (org-element-post-blank data) 0)))
		    (if (eq (org-element-class data parent) 'object)
			(concat results (make-string blank ?\s))
		      (concat (org-element--interpret-affiliated-keywords data)
			      (org-element-normalize-string results)
			      (make-string blank ?\n)))))))))
    (funcall fun data nil)))

(defun org-element--interpret-affiliated-keywords (element)
  "Return ELEMENT's affiliated keywords as Org syntax.
If there is no affiliated keyword, return the empty string."
  (let ((keyword-to-org
	 (lambda (key value)
	   (let (dual)
	     (when (member key org-element-dual-keywords)
	       (setq dual (cdr value) value (car value)))
	     (concat "#+" (downcase key)
		     (and dual
			  (format "[%s]" (org-element-interpret-data dual)))
		     ": "
		     (if (member key org-element-parsed-keywords)
			 (org-element-interpret-data value)
		       value)
		     "\n")))))
    (mapconcat
     (lambda (prop)
       (let ((value (org-element-property prop element))
	     (keyword (upcase (substring (symbol-name prop) 1))))
	 (when value
	   (if (or (member keyword org-element-multiple-keywords)
		   ;; All attribute keywords can have multiple lines.
		   (string-match-p "^ATTR_" keyword))
	       (mapconcat (lambda (line) (funcall keyword-to-org keyword line))
			  value "")
	     (funcall keyword-to-org keyword value)))))
     ;; List all ELEMENT's properties matching an attribute line or an
     ;; affiliated keyword, but ignore translated keywords since they
     ;; cannot belong to the property list.
     (let (acc)
       (org-element-properties-mapc
        (lambda (prop _ _)
          (let  ((keyword (upcase (substring (symbol-name prop) 1))))
            (when (or (string-match-p "^ATTR_" keyword)
		      (and
		       (member keyword org-element-affiliated-keywords)
		       (not (assoc keyword
			         org-element-keyword-translation-alist))))
              (push prop acc))))
        element t)
       (nreverse acc))
     "")))

;; Because interpretation of the parse tree must return the same
;; number of blank lines between elements and the same number of white
;; space after objects, some special care must be given to white
;; spaces.
;;
;; The first function, `org-element-normalize-string', ensures any
;; string different from the empty string will end with a single
;; newline character.
;;
;; The second function, `org-element-normalize-contents', removes
;; global indentation from the contents of the current element.

(defun org-element-normalize-string (s)
  "Ensure string S ends with a single newline character.

If S isn't a string return it unchanged.  If S is the empty
string, return it.  Otherwise, return a new string with a single
newline character at its end."
  (cond
   ((not (stringp s)) s)
   ((string= "" s) "")
   (t (and (string-match "\\(\n[ \t]*\\)*\\'" s)
	   (replace-match "\n" nil nil s)))))

(defun org-element-normalize-contents (element &optional ignore-first)
  "Normalize plain text in ELEMENT's contents.

ELEMENT must only contain plain text and objects.

If optional argument IGNORE-FIRST is non-nil, ignore first line's
indentation to compute maximal common indentation.

Return the normalized element that is element with global
indentation removed from its contents."
  (letrec ((find-min-ind
	    ;; Return minimal common indentation within BLOB.  This is
	    ;; done by walking recursively BLOB and updating MIN-IND
	    ;; along the way.  FIRST-FLAG is non-nil when the next
	    ;; object is expected to be a string that doesn't start
	    ;; with a newline character.  It happens for strings at
	    ;; the beginnings of the contents or right after a line
	    ;; break.
	    (lambda (blob first-flag min-ind)
	      (dolist (datum (org-element-contents blob) min-ind)
		(when first-flag
		  (setq first-flag nil)
		  (cond
		   ;; Objects cannot start with spaces: in this
		   ;; case, indentation is 0.
		   ((not (stringp datum)) (throw :zero 0))
		   ((not (string-match
			  "\\`\\([ \t]+\\)\\([^ \t\n]\\|\n\\|\\'\\)" datum))
		    (throw :zero 0))
		   ((equal (match-string 2 datum) "\n")
		    (put-text-property
		     (match-beginning 1) (match-end 1) 'org-ind 'empty datum))
		   (t
		    (let ((i (string-width (match-string 1 datum))))
		      (put-text-property
		       (match-beginning 1) (match-end 1) 'org-ind i datum)
		      (setq min-ind (min i min-ind))))))
		(cond
		 ((stringp datum)
		  (let ((s 0))
		    (while (string-match
			    "\n\\([ \t]*\\)\\([^ \t\n]\\|\n\\|\\'\\)" datum s)
		      (setq s (match-end 1))
		      (cond
		       ((equal (match-string 1 datum) "")
			(unless (member (match-string 2 datum) '("" "\n"))
			  (throw :zero 0)))
		       ((equal (match-string 2 datum) "\n")
			(put-text-property (match-beginning 1) (match-end 1)
					   'org-ind 'empty datum))
		       (t
			(let ((i (string-width (match-string 1 datum))))
			  (put-text-property (match-beginning 1) (match-end 1)
					     'org-ind i datum)
			  (setq min-ind (min i min-ind))))))))
		 ((org-element-type-p datum 'line-break)
		  (setq first-flag t))
		 ((org-element-type-p datum org-element-recursive-objects)
		  (setq min-ind
			(funcall find-min-ind datum first-flag min-ind)))))))
	   (min-ind
	    (catch :zero
	      (funcall find-min-ind
		       element (not ignore-first) most-positive-fixnum))))
    (if (or (zerop min-ind) (= min-ind most-positive-fixnum)) element
      ;; Build ELEMENT back, replacing each string with the same
      ;; string minus common indentation.
      (letrec ((build
		(lambda (datum)
		  ;; Return DATUM with all its strings indentation
		  ;; shortened from MIN-IND white spaces.
                  (apply
                   #'org-element-set-contents
                   datum
		   (mapcar
		    (lambda (object)
		      (cond
		       ((stringp object)
			(with-temp-buffer
			  (insert object)
			  (let ((s (point-min)))
			    (while (setq s (text-property-not-all
					    s (point-max) 'org-ind nil))
			      (goto-char s)
			      (let ((i (get-text-property s 'org-ind)))
				(delete-region s (progn
						   (skip-chars-forward " \t")
						   (point)))
				(when (integerp i) (indent-to (- i min-ind))))))
			  (buffer-string)))
		       ((org-element-type-p object org-element-recursive-objects)
			(funcall build object))
		       (t object)))
		    (org-element-contents datum)))
		  datum)))
	(funcall build element)))))



;;; Cache
;;
;; Implement a caching mechanism for `org-element-at-point', `org-element-context', and for
;; fast mapping across Org elements in `org-element-cache-map', which see.
;;
;; When cache is enabled, the elements returned by `org-element-at-point' and
;; `org-element-context' are returned by reference.  Altering these elements will
;; also alter their cache representation.  The same is true for
;; elements passed to mapping function in `org-element-cache-map'.
;;
;; Public functions are: `org-element-cache-reset', `org-element-cache-refresh', and
;; `org-element-cache-map'.
;;
;; Cache can be controlled using `org-element-use-cache' and `org-element-cache-persistent'.
;;  `org-element-cache-sync-idle-time', `org-element-cache-sync-duration' and
;; `org-element-cache-sync-break' can be tweaked to control caching behavior.
;;
;; Internally, parsed elements are stored in an AVL tree,
;; `org-element--cache'.  This tree is updated lazily: whenever
;; a change happens to the buffer, a synchronization request is
;; registered in `org-element--cache-sync-requests' (see
;; `org-element--cache-submit-request').  During idle time, requests
;; are processed by `org-element--cache-sync'.  Synchronization also
;; happens when an element is required from the cache.  In this case,
;; the process stops as soon as the needed element is up-to-date.
;;
;; A synchronization request can only apply on a synchronized part of
;; the cache.  Therefore, the cache is updated at least to the
;; location where the new request applies.  Thus, requests are ordered
;; from left to right and all elements starting before the first
;; request are correct.  This property is used by functions like
;; `org-element--cache-find' to retrieve elements in the part of the
;; cache that can be trusted.
;;
;; A request applies to every element, starting from its original
;; location (or key, see below).  When a request is processed, it
;; moves forward and may collide the next one.  In this case, both
;; requests are merged into a new one that starts from that element.
;; As a consequence, the whole synchronization complexity does not
;; depend on the number of pending requests, but on the number of
;; elements the very first request will be applied on.
;;
;; Elements cannot be accessed through their beginning position, which
;; may or may not be up-to-date.  Instead, each element in the tree is
;; associated to a key, obtained with `org-element--cache-key'.  This
;; mechanism is robust enough to preserve total order among elements
;; even when the tree is only partially synchronized.
;;
;; The cache code debugging is fairly complex because cache request
;; state is often hard to reproduce.  An extensive diagnostics
;; functionality is built into the cache code to assist hunting bugs.
;; See `org-element--cache-self-verify', `org-element--cache-self-verify-frequency',
;; `org-element--cache-diagnostics', `org-element--cache-diagnostics-level',
;; `org-element--cache-diagnostics-ring-size', `org-element--cache-map-statistics',
;; `org-element--cache-map-statistics-threshold'.

;;;###autoload
(defvar org-element-use-cache t
  "Non-nil when Org parser should cache its results.")

(defvar org-element-cache-persistent t
  "Non-nil when cache should persist between Emacs sessions.")

(defvar org-element-cache-sync-idle-time 0.6
  "Length, in seconds, of idle time before syncing cache.")

(defvar org-element-cache-sync-duration 0.04
  "Maximum duration, as a time value, for a cache synchronization.
If the synchronization is not over after this delay, the process
pauses and resumes after `org-element-cache-sync-break'
seconds.")

(defvar org-element-cache-sync-break 0.3
  "Duration, as a time value, of the pause between synchronizations.
See `org-element-cache-sync-duration' for more information.")

(defvar org-element--cache-self-verify nil
  "Activate extra consistency checks for the cache.

This may cause serious performance degradation depending on the value
of `org-element--cache-self-verify-frequency'.

When set to symbol `backtrace', record and display backtrace log if
any inconsistency is detected.")

(defvar org-element--cache-self-verify-frequency 0.03
  "Frequency of cache element verification.

This number is a probability to check an element requested from cache
to be correct.  Setting this to a value less than 0.0001 is useless.")

(defvar org-element--cache-diagnostics nil
  "Print detailed diagnostics of cache processing.")

(defvar org-element--cache-map-statistics nil
  "Print statistics for `org-element-cache-map'.")

(defvar org-element--cache-map-statistics-threshold 0.1
  "Time threshold in seconds to log statistics for `org-element-cache-map'.")

(defvar org-element--cache-diagnostics-level 2
  "Detail level of the diagnostics.")

(defvar-local org-element--cache-diagnostics-ring nil
  "Ring containing last `org-element--cache-diagnostics-ring-size'
cache process log entries.")

(defvar org-element--cache-diagnostics-ring-size 5000
  "Size of `org-element--cache-diagnostics-ring'.")

;;;; Data Structure

(defvar-local org-element--cache nil
  "AVL tree used to cache elements.
Each node of the tree contains an element.  Comparison is done
with `org-element--cache-compare'.  This cache is used in
`org-element-at-point'.")

(defvar-local org-element--headline-cache nil
  "AVL tree used to cache headline and inlinetask elements.
Each node of the tree contains an element.  Comparison is done
with `org-element--cache-compare'.  This cache is used in
`org-element-cache-map'.")

(defconst org-element--cache-hash-size 16
  "Cache size for recent cached calls to `org-element--cache-find'.

This extra caching is based on the following paper:
Pugh [Information Processing Letters] (1990) Slow optimally balanced
 search strategies vs. cached fast uniformly balanced search
 strategies.  http://dx.doi.org/10.1016/0020-0190(90)90130-P

Also, see `org-element--cache-hash-left' and `org-element--cache-hash-right'.")
(defvar-local org-element--cache-hash-left nil
  "Cached elements from `org-element--cache' for fast O(1) lookup.
When non-nil, it should be a vector representing POS arguments of
`org-element--cache-find' called with nil SIDE argument.
Also, see `org-element--cache-hash-size'.")
(defvar-local org-element--cache-hash-right nil
  "Cached elements from `org-element--cache' for fast O(1) lookup.
When non-nil, it should be a vector representing POS arguments of
`org-element--cache-find' called with non-nil, non-`both' SIDE argument.
Also, see `org-element--cache-hash-size'.")

(defvar-local org-element--cache-size 0
  "Size of the `org-element--cache'.

Storing value is variable is faster because `avl-tree-size' is O(N).")

(defvar-local org-element--headline-cache-size 0
  "Size of the `org-element--headline-cache'.

Storing value is variable is faster because `avl-tree-size' is O(N).")

(defvar-local org-element--cache-sync-requests nil
  "List of pending synchronization requests.

A request is a vector with the following pattern:

 [NEXT BEG END OFFSET PARENT PHASE]

Processing a synchronization request consists of three phases:

  0. Delete modified elements,
  1. Fill missing area in cache,
  2. Shift positions and re-parent elements after the changes.

During phase 0, NEXT is the key of the first element to be
removed, BEG and END is buffer position delimiting the
modifications.  Elements starting between them (inclusive) are
removed.  So are elements whose parent is removed.  PARENT, when
non-nil, is the common parent of all the elements between BEG and END.

It is guaranteed that only a single phase 0 request exists at any
moment of time.  If it does, it must be the first request in the list.

During phase 1, NEXT is the key of the next known element in
cache and BEG its beginning position.  Parse buffer between that
element and the one before it in order to determine the parent of
the next element.  Set PARENT to the element containing NEXT.

During phase 2, NEXT is the key of the next element to shift in
the parse tree.  All elements starting from this one have their
properties relative to buffer positions shifted by integer
OFFSET and, if they belong to element PARENT, are adopted by it.

PHASE specifies the phase number, as an integer.

For any synchronization request, all the later requests in the cache
must not start at or before END.  See `org-element--cache-submit-request'.")

(defvar-local org-element--cache-sync-timer nil
  "Timer used for cache synchronization.")

(defvar-local org-element--cache-sync-keys-value nil
  "Id value used to identify keys during synchronization.
See `org-element--cache-key' for more information.")

(defvar-local org-element--cache-change-tic nil
  "Last `buffer-chars-modified-tick' for registered changes.")

(defvar-local org-element--cache-last-buffer-size nil
  "Last value of `buffer-size' for registered changes.")

(defconst org-element--cache-variables
  '( org-element--cache org-element--cache-size
     org-element--headline-cache org-element--headline-cache-size
     org-element--cache-hash-left org-element--cache-hash-right
     org-element--cache-sync-requests org-element--cache-sync-timer
     org-element--cache-sync-keys-value org-element--cache-change-tic
     org-element--cache-last-buffer-size
     org-element--cache-gapless
     org-element--cache-change-warning)
  "List of variable symbols holding cache state.")

(defvar org-element--cache-non-modifying-commands
  '(org-agenda
    org-agenda-redo
    org-sparse-tree
    org-occur
    org-columns
    org-columns-redo
    org-columns-new
    org-columns-delete
    org-columns-compute
    org-columns-insert-dblock
    org-agenda-columns
    org-ctrl-c-ctrl-c)
  "List of commands that are not expected to change the cache state.

This variable is used to determine when re-parsing buffer is not going
to slow down the command.

If the commands end up modifying the cache, the worst case scenario is
performance drop.  So, advicing these commands is safe.  Yet, it is
better to remove the commands advised in such a way from this list.")

(defmacro org-element--request-key (request)
  "Get NEXT part of a `org-element--cache-sync-requests' REQUEST."
  `(aref ,request 0))

(defmacro org-element--request-beg (request)
  "Get BEG part of a `org-element--cache-sync-requests' REQUEST."
  `(aref ,request 1))

(defmacro org-element--request-end (request)
  "Get END part of a `org-element--cache-sync-requests' REQUEST."
  `(aref ,request 2))

(defmacro org-element--request-offset (request)
  "Get OFFSET part of a `org-element--cache-sync-requests' REQUEST."
  `(aref ,request 3))

(defmacro org-element--request-parent (request)
  "Get PARENT part of a `org-element--cache-sync-requests' REQUEST."
  `(aref ,request 4))

(defmacro org-element--request-phase (request)
  "Get PHASE part of a `org-element--cache-sync-requests' REQUEST."
  `(aref ,request 5))

(defmacro org-element--format-element (element)
  "Format ELEMENT for printing in diagnostics."
  `(let ((print-length 50)
         (print-level 5))
     (prin1-to-string ,element)))

(defmacro org-element--cache-log-message (format-string &rest args)
  "Add a new log message for org-element-cache."
  `(when (or org-element--cache-diagnostics
             (eq org-element--cache-self-verify 'backtrace))
     (let* ((format-string (concat (format "org-element-cache diagnostics(%s): "
                                           (buffer-name (current-buffer)))
                                   ,format-string))
            (format-string (funcall #'format format-string ,@args)))
       (if org-element--cache-diagnostics
           (display-warning 'org-element-cache format-string)
         (unless org-element--cache-diagnostics-ring
           (setq org-element--cache-diagnostics-ring
                 (make-ring org-element--cache-diagnostics-ring-size)))
         (ring-insert org-element--cache-diagnostics-ring format-string)))))

(defmacro org-element--cache-warn (format-string &rest args)
  "Raise warning for org-element-cache."
  `(let* ((format-string (funcall #'format ,format-string ,@args))
          (format-string
           (if (or (not org-element--cache-diagnostics-ring)
                   (not (eq 'backtrace org-element--cache-self-verify)))
               format-string
             (prog1
                 (concat (format "Warning(%s): "
                                 (buffer-name (current-buffer)))
                         format-string
                         "\nBacktrace:\n  "
                         (mapconcat #'identity
                                    (ring-elements org-element--cache-diagnostics-ring)
                                    "\n  "))
               (setq org-element--cache-diagnostics-ring nil)))))
     (if (and (boundp 'org-batch-test) org-batch-test)
         (error "%s" (concat "org-element--cache: " format-string))
       (display-warning 'org-element-cache
                        (concat "org-element--cache: " format-string)))))

(defsubst org-element--cache-key (element)
  "Return a unique key for ELEMENT in cache tree.

Keys are used to keep a total order among elements in the cache.
Comparison is done with `org-element--cache-key-less-p'.

When no synchronization is taking place, a key is simply the
beginning position of the element, or that position plus one in
the case of an first item (respectively row) in
a list (respectively a table).  They key of a section is its beginning
position minus one.

During a synchronization, the key is the one the element had when
the cache was synchronized for the last time.  Elements added to
cache during the synchronization get a new key generated with
`org-element--cache-generate-key'.

Such keys are stored inside the element property
`:org-element--cache-sync-key'.  The property is a cons containing
current `org-element--cache-sync-keys-value' and the element key."
  (or (when-let ((key-cons (org-element-property :org-element--cache-sync-key element)))
        (when (eq org-element--cache-sync-keys-value (car key-cons))
          (cdr key-cons)))
      (let* ((begin (org-element-begin element))
             (type (org-element-type element))
	     ;; Increase beginning position of items (respectively
	     ;; table rows) by one, so the first item can get
	     ;; a different key from its parent list (respectively
	     ;; table).
	     (key
              (cond
               ((memq type '(item table-row)) (1+ begin))
               ;; Decrease beginning position of sections by one,
               ;; so that the first element of the section get
               ;; different key from the parent section.
               ((eq type 'section) (1- begin))
               ((eq type 'org-data) (- begin 2))
               (t begin))))
        (when org-element--cache-sync-requests
	  (org-element-put-property
           element
           :org-element--cache-sync-key
           (cons org-element--cache-sync-keys-value key)))
        key)))

(defun org-element--cache-generate-key (lower upper)
  "Generate a key between LOWER and UPPER.

LOWER and UPPER are fixnums or lists of same, possibly empty.

If LOWER and UPPER are equals, return LOWER.  Otherwise, return
a unique key, as an integer or a list of integers, according to
the following rules:

  - LOWER and UPPER are compared level-wise until values differ.

  - If, at a given level, LOWER and UPPER differ from more than
    2, the new key shares all the levels above with LOWER and
    gets a new level.  Its value is the mean between LOWER and
    UPPER:

      (1 2) + (1 4) --> (1 3)

  - If LOWER has no value to compare with, it is assumed that its
    value is `most-negative-fixnum'.  E.g.,

      (1 1) + (1 1 2)

    is equivalent to

      (1 1 m) + (1 1 2)

    where m is `most-negative-fixnum'.  Likewise, if UPPER is
    short of levels, the current value is `most-positive-fixnum'.

  - If they differ from only one, the new key inherits from
    current LOWER level and fork it at the next level.  E.g.,

      (2 1) + (3 3)

    is equivalent to

      (2 1) + (2 M)

    where M is `most-positive-fixnum'.

  - If the key is only one level long, it is returned as an
    integer:

      (1 2) + (3 2) --> 2

When they are not equals, the function assumes that LOWER is
lesser than UPPER, per `org-element--cache-key-less-p'."
  (if (equal lower upper) lower
    (let ((lower (if (integerp lower) (list lower) lower))
	  (upper (if (integerp upper) (list upper) upper))
          skip-upper key)
      (catch 'exit
	(while t
	  (let ((min (or (car lower) most-negative-fixnum))
		(max (cond (skip-upper most-positive-fixnum)
                           ((car upper))
                           (t most-positive-fixnum))))
            (if (< (1+ min) max)
		(let ((mean (+ (ash min -1) (ash max -1) (logand min max 1))))
		  (throw 'exit (if key (nreverse (cons mean key)) mean)))
	      (when (and (< min max) (not skip-upper))
		;; When at a given level, LOWER and UPPER differ from
		;; 1, ignore UPPER altogether.  Instead create a key
		;; between LOWER and the greatest key with the same
		;; prefix as LOWER so far.
		(setq skip-upper t))
	      (push min key)
	      (setq lower (cdr lower) upper (cdr upper)))))))))

(defsubst org-element--cache-key-less-p (a b)
  "Non-nil if key A is less than key B.
A and B are either integers or lists of integers, as returned by
`org-element--cache-key'.

Note that it is not reliable to compare buffer position with the cache
keys.  They keys may be larger compared to actual element :begin
position."
  (if (integerp a) (if (integerp b) (< a b) (<= a (car b)))
    (if (integerp b) (< (car a) b)
      (catch 'exit
	(while (and a b)
	  (cond ((car-less-than-car a b) (throw 'exit t))
		((car-less-than-car b a) (throw 'exit nil))
		(t (setq a (cdr a) b (cdr b)))))
	;; If A is empty, either keys are equal (B is also empty) and
	;; we return nil, or A is lesser than B (B is longer) and we
	;; return a non-nil value.
	;;
	;; If A is not empty, B is necessarily empty and A is greater
	;; than B (A is longer).  Therefore, return nil.
	(and (null a) b)))))

(defsubst org-element--cache-compare (a b)
  "Non-nil when element A is located before element B."
  (org-element--cache-key-less-p (org-element--cache-key a) (org-element--cache-key b)))

(defsubst org-element--cache-root ()
  "Return root value in `org-element--cache' .
This function assumes `org-element--cache' is a valid AVL tree."
  (avl-tree--node-left (avl-tree--dummyroot org-element--cache)))

(defsubst org-element--headline-cache-root ()
  "Return root value in `org-element--headline-cache' .
This function assumes `org-element--headline-cache' is a valid AVL tree."
  (avl-tree--node-left (avl-tree--dummyroot org-element--headline-cache)))

;;;; Tools

;; FIXME: Ideally, this should be inlined to avoid overheads, but
;; inlined functions should be declared before the code that uses them
;; and some code above does use `org-element--cache-active-p'.  Moving this
;; declaration on top would require restructuring the whole cache
;; section.
(defun org-element--cache-active-p (&optional called-from-cache-change-func-p)
  "Non-nil when cache is active in current buffer."
  (org-with-base-buffer nil
    (and org-element-use-cache
         (or org-element--cache
             (when (derived-mode-p 'org-mode)
               (org-element-cache-reset)
               t))
         (or called-from-cache-change-func-p
             (eq org-element--cache-change-tic (buffer-chars-modified-tick))
             (and
              ;; org-num-mode calls some Org structure analysis functions
              ;; that can trigger cache update in the middle of changes.  See
              ;; `org-num--verify' calling `org-num--skip-value' calling
              ;; `org-entry-get' that uses cache.
              ;; Forcefully disable cache when called from inside a
              ;; modification hook, where `inhibit-modification-hooks' is set
              ;; to t.
              (not inhibit-modification-hooks)
              ;; `combine-change-calls' sets `after-change-functions' to
              ;; nil.  We need not to use cache inside
              ;; `combine-change-calls' because the buffer is potentially
              ;; changed without notice (the change will be registered
              ;; after exiting the `combine-change-calls' body though).
              (catch :inhibited
                (org-fold-core-cycle-over-indirect-buffers
                  (unless (memq #'org-element--cache-after-change after-change-functions)
                    (throw :inhibited nil)))
                t))))))

(defun org-element--cache-find (pos &optional side)
  "Find element in cache starting at POS or before.

POS refers to a buffer position.

When optional argument SIDE is non-nil, the function checks for
elements starting at or past POS instead.  If SIDE is `both', the
function returns a cons cell where car is the first element
starting at or before POS and cdr the first element starting
after POS.

The function can only find elements in the synchronized part of
the cache."
  (org-with-base-buffer nil
    (let* ((limit (and org-element--cache-sync-requests
                       (org-element--request-key (car org-element--cache-sync-requests))))
	   (node (org-element--cache-root))
           (hash-pos (unless (eq side 'both)
                       (mod (org-knuth-hash pos)
                            org-element--cache-hash-size)))
           (hashed (if (not side)
                       (aref org-element--cache-hash-left hash-pos)
                     (unless (eq side 'both)
                       (aref org-element--cache-hash-right hash-pos))))
	   lower upper)
      ;; `org-element--cache-key-less-p' does not accept markers.
      (when (markerp pos) (setq pos (marker-position pos)))
      (if (and hashed (not (eq side 'both))
               ;; Ensure that HASHED is not within synchronized part
               ;; of the cache.
               (org-element-property :cached hashed)
               (or (not limit)
                   ;; Limit can be a list key.
                   (org-element--cache-key-less-p
                    (org-element--cache-key hashed)
                    limit))
               ;; It is only safe to assume that element at POS is
               ;; exact.  Extra elements starting before/after could
               ;; have been added to cache and HASHED may no longer be
               ;; valid.
               (= pos (org-element-begin hashed))
               ;; We cannot rely on element :begin for elements with
               ;; children starting at the same pos.
               (not (org-element-type-p hashed '(section org-data table))))
          hashed
        ;; No appriate HASHED.  Search the cache.
        (while node
          (let* ((element (avl-tree--node-data node))
	         (begin (org-element-begin element)))
	    (cond
	     ((and limit
	           (not (org-element--cache-key-less-p
	               (org-element--cache-key element) limit)))
	      (setq node (avl-tree--node-left node)))
	     ((> begin pos)
	      (setq upper element
		    node (avl-tree--node-left node)))
	     ((or (< begin pos)
                  ;; If the element is section or org-data, we also need
                  ;; to check the following element.
                  (org-element-type-p element '(section org-data)))
	      (setq lower element
		    node (avl-tree--node-right node)))
	     ;; We found an element in cache starting at POS.  If `side'
	     ;; is `both' we also want the next one in order to generate
	     ;; a key in-between.
	     ;;
	     ;; If the element is the first row or item in a table or
	     ;; a plain list, we always return the table or the plain
	     ;; list.
	     ;;
	     ;; In any other case, we return the element found.
	     ((eq side 'both)
	      (setq lower element)
	      (setq node (avl-tree--node-right node)))
	     ((and (org-element-type-p element '(item table-row))
                   ;; Cached elements cannot have deferred `:parent'.
	           (let ((parent (org-element-property-raw :parent element)))
		     (and (= (org-element-begin element)
			     (org-element-contents-begin parent))
		          (setq node nil
			        lower parent
			        upper parent)))))
	     (t
	      (setq node nil
		    lower element
		    upper element)))))
        (pcase side
          (`both (cons lower upper))
          (`nil
           (aset org-element--cache-hash-left hash-pos lower))
          (_
           (aset org-element--cache-hash-right hash-pos upper)))))))

(defun org-element--cache-put (element)
  "Store ELEMENT in current buffer's cache, if allowed."
  (org-with-base-buffer nil
    (when (org-element--cache-active-p)
      (when org-element--cache-sync-requests
        ;; During synchronization, first build an appropriate key for
        ;; the new element so `avl-tree-enter' can insert it at the
        ;; right spot in the cache.
        (let* ((keys (org-element--cache-find
		      (org-element-begin element) 'both))
               (new-key (org-element--cache-generate-key
		         (and (car keys) (org-element--cache-key (car keys)))
		         (cond ((cdr keys) (org-element--cache-key (cdr keys)))
			       (org-element--cache-sync-requests
			        (org-element--request-key (car org-element--cache-sync-requests)))))))
          (org-element-put-property
           element
           :org-element--cache-sync-key
           (cons org-element--cache-sync-keys-value new-key))))
      (when (>= org-element--cache-diagnostics-level 2)
        (org-element--cache-log-message
         "Added new element with %S key: %S"
         (org-element-property :org-element--cache-sync-key element)
         (org-element--format-element element)))
      (org-element-put-property element :cached t)
      (when (org-element-type-p element '(headline inlinetask))
        (cl-incf org-element--headline-cache-size)
        (avl-tree-enter org-element--headline-cache element))
      (cl-incf org-element--cache-size)
      (avl-tree-enter org-element--cache element))))

(defsubst org-element--cache-remove (element)
  "Remove ELEMENT from cache.
Assume ELEMENT belongs to cache and that a cache is active."
  (org-with-base-buffer nil
    (org-element-put-property element :cached nil)
    (cl-decf org-element--cache-size)
    ;; Invalidate contents of parent.
    (when (org-element-contents
           ;; Cached elements cannot have deferred `:parent'.
           (org-element-property-raw :parent element))
      (org-element-set-contents
       (org-element-property-raw :parent element) nil))
    (when (org-element-type-p element '(headline inlinetask))
      (cl-decf org-element--headline-cache-size)
      (avl-tree-delete org-element--headline-cache element))
    (org-element--cache-log-message
     "Decreasing cache size to %S"
     org-element--cache-size)
    (when (< org-element--cache-size 0)
      (org-element--cache-warn
       "Cache grew to negative size in %S when deleting %S at %S.  Cache key: %S.
If this warning appears regularly, please report the warning text to Org mode mailing list (M-x org-submit-bug-report)."
       (org-element-type element)
       (current-buffer)
       (org-element-begin element)
       (org-element-property :org-element--cache-sync-key element))
      (org-element-cache-reset)
      (throw 'quit nil))
    (or (avl-tree-delete org-element--cache element)
        (progn
          ;; This should not happen, but if it is, would be better to know
          ;; where it happens.
          (org-element--cache-warn
           "Failed to delete %S element in %S at %S. The element cache key was %S.
If this warning appears regularly, please report the warning text to Org mode mailing list (M-x org-submit-bug-report)."
           (org-element-type element)
           (current-buffer)
           (org-element-begin element)
           (org-element-property :org-element--cache-sync-key element))
          (org-element-cache-reset)
          (throw 'quit nil)))))

;;;; Synchronization

(defsubst org-element--cache-set-timer (buffer)
  "Set idle timer for cache synchronization in BUFFER."
  (when org-element--cache-sync-timer
    (cancel-timer org-element--cache-sync-timer))
  (setq org-element--cache-sync-timer
	(run-with-idle-timer
	 (let ((idle (current-idle-time)))
	   (if idle (time-add idle org-element-cache-sync-break)
	     org-element-cache-sync-idle-time))
	 nil
	 #'org-element--cache-sync
	 buffer)))

(defsubst org-element--cache-interrupt-p (time-limit)
  "Non-nil when synchronization process should be interrupted.
TIME-LIMIT is a time value or nil."
  (and time-limit
       (or (input-pending-p)
	   (time-less-p time-limit nil))))

(defsubst org-element--cache-shift-positions (element offset &optional props)
  "Shift ELEMENT properties relative to buffer positions by OFFSET.

Properties containing buffer positions are `:begin', `:end',
`:contents-begin', `:contents-end' and `:structure'.  When
optional argument PROPS is a list of keywords, only shift
properties provided in that list.

Properties are modified by side-effect."
  ;; Shift `:structure' property for the first plain list only: it
  ;; is the only one that really matters and it prevents from
  ;; shifting it more than once.
  (when (and (or (not props) (memq :structure props))
             (org-element-type-p element 'plain-list)
             (not (org-element-type-p
                 ;; Cached elements cannot have deferred `:parent'.
                 (org-element-property-raw :parent element)
                 'item)))
    (let ((structure (org-element-property :structure element)))
      (dolist (item structure)
        (cl-incf (car item) offset)
        (cl-incf (nth 6 item) offset))))
  ;; Do not use loop for inline expansion to work during compile time.
  (when (or (not props) (memq :begin props))
    (cl-incf (org-element-begin element) offset))
  (when (or (not props) (memq :end props))
    (cl-incf (org-element-end element) offset))
  (when (or (not props) (memq :post-affiliated props))
    (cl-incf (org-element-post-affiliated element) offset))
  (when (and (or (not props) (memq :contents-begin props))
             (org-element-contents-begin element))
    (cl-incf (org-element-contents-begin element) offset))
  (when (and (or (not props) (memq :contents-end props))
             (org-element-contents-end element))
    (cl-incf (org-element-contents-end element) offset))
  (when (and (or (not props) (memq :robust-begin props))
             (org-element-property :robust-begin element))
    (cl-incf (org-element-property :robust-begin element) offset))
  (when (and (or (not props) (memq :robust-end props))
             (org-element-property :robust-end element))
    (cl-incf (org-element-property :robust-end element) offset)))

(defvar org-element--cache-interrupt-C-g t
  "When non-nil, allow the user to abort `org-element--cache-sync'.
The execution is aborted upon pressing `\\[keyboard-quit]'
`org-element--cache-interrupt-C-g-max-count' times.")
(defvar org-element--cache-interrupt-C-g-max-count 5
  "`\\[keyboard-quit]' count to interrupt `org-element--cache-sync'.
See `org-element--cache-interrupt-C-g'.")
(defvar org-element--cache-interrupt-C-g-count 0
  "Current number of `org-element--cache-sync' calls.
See `org-element--cache-interrupt-C-g'.")

(defvar org-element--cache-change-warning nil
  "Non-nil when a sensitive line is about to be changed.
It is a symbol among nil, t, or a number representing smallest level of
modified headline.  The level considers headline levels both before
and after the modification.")

(defun org-element--cache-sync (buffer &optional threshold future-change offset force)
  "Synchronize cache with recent modification in BUFFER.

When optional argument THRESHOLD is non-nil, do the
synchronization for all elements starting before or at threshold,
then exit.  Otherwise, synchronize cache for as long as
`org-element-cache-sync-duration' or until Emacs leaves idle
state.

FUTURE-CHANGE, when non-nil, is a buffer position where changes
not registered yet in the cache are going to happen.  OFFSET is the
change offset.  It is used in `org-element--cache-submit-request',
where cache is partially updated before current modification are
actually submitted.

FORCE, when non-nil will force the synchronization even when
`org-element--cache-active-p' returns nil."
  (when (buffer-live-p buffer)
    (org-with-base-buffer buffer
      ;; Do not sync when, for example, in the middle of
      ;; `combine-change-calls'.  See the commentary inside
      ;; `org-element--cache-active-p'.  Such situation may occur when
      ;; sync timer triggers in the middle of `combine-change-calls'.
      (when (and org-element--cache-sync-requests
                 (or force (org-element--cache-active-p)))
        ;; Check if the buffer have been changed outside visibility of
        ;; `org-element--cache-before-change' and `org-element--cache-after-change'.
        (if (/= org-element--cache-last-buffer-size (buffer-size))
            (progn
              (org-element--cache-warn
               "Unregistered buffer modifications detected (%S != %S). Resetting.
If this warning appears regularly, please report the warning text to Org mode mailing list (M-x org-submit-bug-report).
The buffer is: %s\n Current command: %S\n Backtrace:\n%S"
               org-element--cache-last-buffer-size
               (buffer-size)
               (buffer-name (current-buffer))
               this-command
               (when (and (fboundp 'backtrace-get-frames)
                          (fboundp 'backtrace-to-string))
                 (backtrace-to-string (backtrace-get-frames 'backtrace))))
              (org-element-cache-reset))
          (let ((inhibit-quit t) request next)
            (setq org-element--cache-interrupt-C-g-count 0)
	    (when org-element--cache-sync-timer
	      (cancel-timer org-element--cache-sync-timer))
            (let ((time-limit (time-add nil org-element-cache-sync-duration)))
	      (catch 'org-element--cache-interrupt
                (when org-element--cache-sync-requests
                  (org-element--cache-log-message "Syncing down to %S-%S" (or future-change threshold) threshold))
	        (while org-element--cache-sync-requests
	          (setq request (car org-element--cache-sync-requests)
		        next (nth 1 org-element--cache-sync-requests))
	          (org-element--cache-process-request
	           request
	           (when next (org-element--request-key next))
	           threshold
	           (unless threshold time-limit)
	           future-change
                   offset)
                  ;; Re-assign current and next requests.  It could have
                  ;; been altered during phase 1.
                  (setq request (car org-element--cache-sync-requests)
		        next (nth 1 org-element--cache-sync-requests))
	          ;; Request processed.  Merge current and next offsets and
	          ;; transfer ending position.
	          (when next
                    ;; The following requests can only be either phase 1
                    ;; or phase 2 requests.  We need to let them know
                    ;; that additional shifting happened ahead of them.
	            (cl-incf (org-element--request-offset next) (org-element--request-offset request))
                    (org-element--cache-log-message
                     "Updating next request offset to %S: %s"
                     (org-element--request-offset next)
                     (let ((print-length 10) (print-level 3)) (prin1-to-string next)))
                    ;; FIXME: END part of the request only matters for
                    ;; phase 0 requests.  However, the only possible
                    ;; phase 0 request must be the first request in the
                    ;; list all the time.  END position should be
                    ;; unused.
                    (setf (org-element--request-end next) (org-element--request-end request)))
	          (setq org-element--cache-sync-requests
		        (cdr org-element--cache-sync-requests)))))
	    ;; If more requests are awaiting, set idle timer accordingly.
	    ;; Otherwise, reset keys.
	    (if org-element--cache-sync-requests
	        (org-element--cache-set-timer buffer)
              (setq org-element--cache-change-warning nil)
              (setq org-element--cache-sync-keys-value (1+ org-element--cache-sync-keys-value)))))))))

(defun org-element--cache-process-request
    (request next-request-key threshold time-limit future-change offset)
  "Process synchronization REQUEST for all entries before NEXT.

REQUEST is a vector, built by `org-element--cache-submit-request'.

NEXT-REQUEST-KEY is a cache key of the next request, as returned by
`org-element--cache-key'.

When non-nil, THRESHOLD is a buffer position.  Synchronization
stops as soon as a shifted element begins after it.

When non-nil, TIME-LIMIT is a time value.  Synchronization stops
after this time or when Emacs exits idle state.

When non-nil, FUTURE-CHANGE is a buffer position where changes not
registered yet in the cache are going to happen.  OFFSET is the
changed text length.  See `org-element--cache-submit-request' for more
information.

Throw `org-element--cache-interrupt' if the process stops before
completing the request."
  (org-with-base-buffer nil
    (org-element--cache-log-message
     "org-element-cache: Processing request %s up to %S-%S, next: %S"
     (let ((print-length 10) (print-level 3)) (prin1-to-string request))
     future-change
     threshold
     next-request-key)
    (catch 'org-element--cache-quit
      (when (= (org-element--request-phase request) 0)
        ;; Phase 0.
        ;;
        ;; Delete all elements starting after beginning of the element
        ;; with request key NEXT, but not after buffer position END.
        ;;
        ;; At each iteration, we start again at tree root since
        ;; a deletion modifies structure of the balanced tree.
        (org-element--cache-log-message "Phase 0")
        (catch 'org-element--cache-end-phase
          (let ((deletion-count 0))
            (while t
	      (when (org-element--cache-interrupt-p time-limit)
                (org-element--cache-log-message "Interrupt: time limit")
	        (throw 'org-element--cache-interrupt nil))
	      (let ((request-key (org-element--request-key request))
		    (end (org-element--request-end request))
		    (node (org-element--cache-root))
		    data data-key)
	        ;; Find first element in cache with key REQUEST-KEY or
	        ;; after it.
	        (while node
	          (let* ((element (avl-tree--node-data node))
		         (key (org-element--cache-key element)))
		    (cond
		     ((org-element--cache-key-less-p key request-key)
		      (setq node (avl-tree--node-right node)))
		     ((org-element--cache-key-less-p request-key key)
		      (setq data element
			    data-key key
			    node (avl-tree--node-left node)))
		     (t (setq data element
			      data-key key
			      node nil)))))
	        (if data
                    ;; We found first element in cache starting at or
                    ;; after REQUEST-KEY.
		    (let ((pos (org-element-begin data)))
                      ;; FIXME: Maybe simply (< pos end)?
		      (if (<= pos end)
                          (progn
                            (org-element--cache-log-message "removing %S::%S"
                                                            (org-element-property :org-element--cache-sync-key data)
                                                            (org-element--format-element data))
                            (cl-incf deletion-count)
                            (org-element--cache-remove data)
                            (when (and (> (log org-element--cache-size 2) 10)
                                       (> deletion-count
                                          (/ org-element--cache-size (log org-element--cache-size 2))))
                              (org-element--cache-log-message "Removed %S>N/LogN(=%S/%S) elements.  Resetting cache to prevent performance degradation"
                                                              deletion-count
                                                              org-element--cache-size
                                                              (log org-element--cache-size 2))
                              (org-element-cache-reset)
                              (throw 'org-element--cache-quit t)))
                        ;; Done deleting everything starting before END.
                        ;; DATA-KEY is the first known element after END.
                        ;; Move on to phase 1.
                        (org-element--cache-log-message
                         "found element after %S: %S::%S"
                         end
                         (org-element-property :org-element--cache-sync-key data)
                         (org-element--format-element data))
                        (setf (org-element--request-key request) data-key)
                        (setf (org-element--request-beg request) pos)
                        (setf (org-element--request-phase request) 1)
		        (throw 'org-element--cache-end-phase nil)))
	          ;; No element starting after modifications left in
	          ;; cache: further processing is futile.
                  (org-element--cache-log-message
                   "Phase 0 deleted all elements in cache after %S!"
                   request-key)
	          (throw 'org-element--cache-quit t)))))))
      (when (= (org-element--request-phase request) 1)
        ;; Phase 1.
        ;;
        ;; Phase 0 left a hole in the cache.  Some elements after it
        ;; could have parents within.  For example, in the following
        ;; buffer:
        ;;
        ;;   - item
        ;;
        ;;
        ;;     Paragraph1
        ;;
        ;;     Paragraph2
        ;;
        ;; if we remove a blank line between "item" and "Paragraph1",
        ;; everything down to "Paragraph2" is removed from cache.  But
        ;; the paragraph now belongs to the list, and its `:parent'
        ;; property no longer is accurate.
        ;;
        ;; Therefore we need to parse again elements in the hole, or at
        ;; least in its last section, so that we can re-parent
        ;; subsequent elements, during phase 2.
        ;;
        ;; Note that we only need to get the parent from the first
        ;; element in cache after the hole.
        ;;
        ;; When next key is lesser or equal to the current one, current
        ;; request is inside a to-be-shifted part of the cache.  It is
        ;; fine because the order of elements will not be altered by
        ;; shifting.  However, we cannot know the real position of the
        ;; unshifted NEXT element in the current request.  So, we need
        ;; to sort the request list according to keys and re-start
        ;; processing from the new leftmost request.
        (org-element--cache-log-message "Phase 1")
        (let ((key (org-element--request-key request)))
	  (when (and next-request-key (not (org-element--cache-key-less-p key next-request-key)))
            ;; In theory, the only case when requests are not
            ;; ordered is when key of the next request is either the
            ;; same with current key or it is a key for a removed
            ;; element. Either way, we can simply merge the two
            ;; requests.
	    (let ((next-request (nth 1 org-element--cache-sync-requests)))
              (org-element--cache-log-message "Phase 1: Unorderered requests. Merging: %S\n%S\n"
                                              (let ((print-length 10) (print-level 3)) (prin1-to-string request))
                                              (let ((print-length 10) (print-level 3)) (prin1-to-string next-request)))
	      (setf (org-element--request-key next-request) key)
              (setf (org-element--request-beg next-request) (org-element--request-beg request))
	      (setf (org-element--request-phase next-request) 1)
              (throw 'org-element--cache-quit t))))
        ;; Next element will start at its beginning position plus
        ;; offset, since it hasn't been shifted yet.  Therefore, LIMIT
        ;; contains the real beginning position of the first element to
        ;; shift and re-parent.
        (let ((limit (+ (org-element--request-beg request) (org-element--request-offset request)))
              cached-before)
	  (cond ((and threshold (> limit threshold))
                 (org-element--cache-log-message "Interrupt: position %S after threshold %S" limit threshold)
                 (throw 'org-element--cache-interrupt nil))
	        ((and future-change (>= limit future-change))
	         ;; Changes happened around this element and they will
	         ;; trigger another phase 1 request.  Skip re-parenting
	         ;; and simply proceed with shifting (phase 2) to make
	         ;; sure that followup phase 0 request for the recent
	         ;; changes can operate on the correctly shifted cache.
                 (org-element--cache-log-message "position %S after future change %S" limit future-change)
                 (setf (org-element--request-parent request) nil)
                 (setf (org-element--request-phase request) 2))
	        (t
                 (when future-change
                   ;; Changes happened, but not yet registered after
                   ;; this element.  However, we a not yet safe to look
                   ;; at the buffer and parse elements in the cache gap.
                   ;; Some of the parents to be added to cache may end
                   ;; after the changes.  Parsing this parents will
                   ;; assign the :end correct value for cache state
                   ;; after future-change.  Then, when the future change
                   ;; is going to be processed, such parent boundary
                   ;; will be altered unnecessarily.  To avoid this,
                   ;; we alter the new parents by -OFFSET.
                   ;; For now, just save last known cached element and
                   ;; then check all the parents below.
                   (setq cached-before (org-element--cache-find (1- limit) nil)))
                 ;; No relevant changes happened after submitting this
                 ;; request.  We are safe to look at the actual Org
                 ;; buffer and calculate the new parent.
	         (let ((parent (org-element--parse-to (1- limit) nil time-limit)))
                   (when future-change
                     ;; Check all the newly added parents to not
                     ;; intersect with future change.
                     (let ((up parent))
                       (while (and up
                                   (or (not cached-before)
                                       (> (org-element-begin up)
                                          (org-element-begin cached-before))))
                         (when (> (org-element-end up) future-change)
                           ;; Offset future cache request.
                           (org-element--cache-shift-positions
                            up (- offset)
                            (if (and (org-element-property :robust-begin up)
                                     (org-element-property :robust-end up))
                                '(:contents-end :end :robust-end)
                              '(:contents-end :end))))
                         ;; Cached elements cannot have deferred `:parent'.
                         (setq up (org-element-property-raw :parent up)))))
                   (org-element--cache-log-message
                    "New parent at %S: %S::%S"
                    limit
                    (org-element-property :org-element--cache-sync-key parent)
                    (org-element--format-element parent))
                   (setf (org-element--request-parent request) parent)
		   (setf (org-element--request-phase request) 2))))))
      ;; Phase 2.
      ;;
      ;; Shift all elements starting from key START, but before NEXT, by
      ;; OFFSET, and re-parent them when appropriate.
      ;;
      ;; Elements are modified by side-effect so the tree structure
      ;; remains intact.
      ;;
      ;; Once THRESHOLD, if any, is reached, or once there is an input
      ;; pending, exit.  Before leaving, the current synchronization
      ;; request is updated.
      (org-element--cache-log-message "Phase 2")
      (let ((start (org-element--request-key request))
	    (offset (org-element--request-offset request))
	    (parent (org-element--request-parent request))
	    (node (org-element--cache-root))
	    (stack (list nil))
	    (leftp t)
	    exit-flag continue-flag)
        ;; No re-parenting nor shifting planned: request is over.
        (when (and (not parent) (zerop offset))
          (org-element--cache-log-message "Empty offset. Request completed.")
          (throw 'org-element--cache-quit t))
        (while node
	  (let* ((data (avl-tree--node-data node))
	         (key (org-element--cache-key data)))
            ;; Traverse the cache tree.  Ignore all the elements before
            ;; START.  Note that `avl-tree-stack' would not bypass the
            ;; elements before START and thus would have been less
            ;; efficient.
	    (if (and leftp (avl-tree--node-left node)
		     (not (org-element--cache-key-less-p key start)))
	        (progn (push node stack)
		       (setq node (avl-tree--node-left node)))
              ;; Shift and re-parent when current node starts at or
              ;; after START, but before NEXT.
	      (unless (org-element--cache-key-less-p key start)
	        ;; We reached NEXT.  Request is complete.
	        (when (and next-request-key
                           (not (org-element--cache-key-less-p key next-request-key)))
                  (org-element--cache-log-message "Reached next request.")
                  (let ((next-request (nth 1 org-element--cache-sync-requests)))
                    (unless (and (org-element-property :cached (org-element--request-parent next-request))
                                 (org-element-begin (org-element--request-parent next-request))
                                 parent
                                 (> (org-element-begin (org-element--request-parent next-request))
                                    (org-element-begin parent)))
                      (setf (org-element--request-parent next-request) parent)))
                  (throw 'org-element--cache-quit t))
	        ;; Handle interruption request.  Update current request.
	        (when (or exit-flag (org-element--cache-interrupt-p time-limit))
                  (org-element--cache-log-message "Interrupt: %s" (if exit-flag "threshold" "time limit"))
                  (setf (org-element--request-key request) key)
                  (setf (org-element--request-parent request) parent)
                  (throw 'org-element--cache-interrupt nil))
	        ;; Shift element.
	        (unless (zerop offset)
                  (when (>= org-element--cache-diagnostics-level 3)
                    (org-element--cache-log-message "Shifting positions (𝝙%S) in %S::%S"
                                                    offset
                                                    (org-element-property :org-element--cache-sync-key data)
                                                    (org-element--format-element data)))
		  (org-element--cache-shift-positions data offset))
	        (let ((begin (org-element-begin data)))
		  ;; Update PARENT and re-parent DATA, only when
		  ;; necessary.  Propagate new structures for lists.
		  (while (and parent (<= (org-element-end parent) begin))
		    (setq parent
                          ;; Cached elements cannot have deferred `:parent'.
                          (org-element-property-raw :parent parent)))
		  (cond ((and (not parent) (zerop offset)) (throw 'org-element--cache-quit nil))
                        ;; Consider scenario when DATA lays within
                        ;; sensitive lines of PARENT that was found
                        ;; during phase 2.  For example:
                        ;;
                        ;; #+ begin_quote
                        ;; Paragraph
                        ;; #+end_quote
                        ;;
                        ;; In the above source block, remove space in
                        ;; the first line will trigger re-parenting of
                        ;; the paragraph and "#+end_quote" that is also
                        ;; considered paragraph before the modification.
                        ;; However, the paragraph element stored in
                        ;; cache must be deleted instead.
                        ((and parent
                              (or (not (org-element-type-p parent org-element-greater-elements))
                                  (and (org-element-contents-begin parent)
                                       (< (org-element-begin data) (org-element-contents-begin parent)))
                                  (and (org-element-contents-end parent)
                                       (>= (org-element-begin data) (org-element-contents-end parent)))
                                  (> (org-element-end data) (org-element-end parent))
                                  (and (org-element-contents-end data)
                                       (> (org-element-contents-end data) (org-element-contents-end parent)))))
                         (org-element--cache-log-message "org-element-cache: Removing obsolete element with key %S::%S"
                                                         (org-element-property :org-element--cache-sync-key data)
                                                         (org-element--format-element data))
                         (org-element--cache-remove data)
                         ;; We altered the tree structure.  The tree
                         ;; traversal needs to be restarted.
                         (setf (org-element--request-key request) key)
                         (setf (org-element--request-parent request) parent)
                         ;; Restart tree traversal.
                         (setq node (org-element--cache-root)
	                       stack (list nil)
	                       leftp t
                               begin -1
                               continue-flag t))
		        ((and parent
                              (not (eq parent data))
                              ;; Cached elements cannot have deferred `:parent'.
			      (let ((p (org-element-property-raw :parent data)))
			        (or (not p)
				    (< (org-element-begin p)
				       (org-element-begin parent))
                                    (unless (eq p parent)
                                      (not (org-element-property :cached p))
                                      ;; (not (avl-tree-member-p org-element--cache p))
                                      ))))
                         (org-element--cache-log-message
                          "Updating parent in %S\n Old parent: %S\n New parent: %S"
                          (org-element--format-element data)
                          (org-element--format-element
                           (org-element-property-raw :parent data))
                          (org-element--format-element parent))
                         (when (and (org-element-type-p parent 'org-data)
                                    (not (org-element-type-p data 'headline)))
                           ;; FIXME: This check is here to see whether
                           ;; such error happens within
                           ;; `org-element--cache-process-request' or somewhere
                           ;; else.
                           (org-element--cache-warn
                            "Added org-data parent to non-headline element: %S
If this warning appears regularly, please report the warning text to Org mode mailing list (M-x org-submit-bug-report)."
                            data)
                           (org-element-cache-reset)
                           (throw 'org-element--cache-quit t))
		         (org-element-put-property data :parent parent)
		         (let ((s (org-element-property :structure parent)))
			   (when (and s (org-element-property :structure data))
			     (org-element-put-property data :structure s)))))
		  ;; Cache is up-to-date past THRESHOLD.  Request
		  ;; interruption.
		  (when (and threshold (> begin threshold))
                    (org-element--cache-log-message "Reached threshold %S: %S"
                                                    threshold
                                                    (org-element--format-element data))
                    (setq exit-flag t))))
              (if continue-flag
                  (setq continue-flag nil)
	        (setq node (if (setq leftp (avl-tree--node-right node))
			       (avl-tree--node-right node)
			     (pop stack)))))))
        ;; We reached end of tree: synchronization complete.
        t))
    (org-element--cache-log-message
     "org-element-cache: Finished process. The cache size is %S. The remaining sync requests: %S"
     org-element--cache-size
     (let ((print-level 2)) (prin1-to-string org-element--cache-sync-requests)))))

(defsubst org-element--open-end-p (element)
  "Check if ELEMENT in current buffer contains extra blank lines after
it and does not have closing term.

Examples of such elements are: section, headline, org-data,
and footnote-definition."
  (and (org-element-contents-end element)
       (= (org-element-contents-end element)
          (save-excursion
            (goto-char (org-element-end element))
            (skip-chars-backward " \r\n\t")
            (line-beginning-position 2)))))

(defun org-element--headline-parent-deferred (headline)
  "Parse parent for HEADLINE."
  (with-current-buffer (org-element-property :buffer headline)
    (org-with-point-at (org-element-begin headline)
      (if (or (bobp) (= 1 (org-element-property :true-level headline)))
          ;; Top-level heading.  Parent is `org-data'.
          (org-element-org-data-parser)
        (re-search-backward
         (org-headline-re
          (1- (org-element-property :true-level headline)))
         nil 'move)
        (let ((parent (org-element-at-point)))
          (if (org-element-type-p parent 'headline) parent
            ;; Before first headline.  Assign `org-data'.
            (org-element-lineage parent 'org-data t)))))))

(defconst org-element--headline-parent-deferred
  (org-element-deferred-create
   t #'org-element--headline-parent-deferred)
  "Constant holding deferred value for headline `:parent' property.")

(defun org-element--parse-to (pos &optional syncp time-limit)
  "Parse elements in current section, down to POS.

Start parsing from the closest between the last known element in
cache or headline above.  Return the smallest element containing
POS.

When optional argument SYNCP is non-nil, return the parent of the
element containing POS instead.  In that case, it is also
possible to provide TIME-LIMIT, which is a time value specifying
when the parsing should stop.  The function throws
`org-element--cache-interrupt' if the process stopped before finding
the expected result."
  (catch 'exit
    (org-with-base-buffer nil
      (org-with-wide-buffer
       (goto-char pos)
       (save-excursion
         (forward-line 1)
         (skip-chars-backward " \r\t\n")
         ;; Within blank lines at the beginning of buffer, return nil.
         (when (bobp) (throw 'exit nil)))
       (let* ((cached (and (org-element--cache-active-p)
			   (org-element--cache-find pos nil)))
              (mode (org-element-property :mode cached))
              element next)
         (cond
          ;; Nothing in cache before point: start parsing from first
          ;; element in buffer down to POS or from the beginning of the
          ;; file.
          ((and (not cached) (org-element--cache-active-p))
           (setq element (org-element-org-data-parser))
           (unless (org-element-begin element)
             (org-element--cache-warn "Error parsing org-data. Got %S\nPlease report to Org mode mailing list (M-x org-submit-bug-report)." element))
           (org-element--cache-log-message
            "Nothing in cache. Adding org-data: %S"
            (org-element--format-element element))
           (org-element--cache-put element)
           (goto-char (org-element-contents-begin element))
	   (setq mode 'org-data))
          ;; Nothing in cache before point because cache is not active.
          ;; Parse from previous heading to avoid re-parsing the whole
          ;; buffer above.  Arrange `:parent' to be calculated on demand.
          ((not cached)
           (forward-line 1) ; ensure the end of current heading.
           (if (re-search-backward
                (org-get-limited-outline-regexp t)
                nil 'move)
               (progn
                 (setq element (org-element-headline-parser nil 'fast))
                 (org-element-put-property
                  element :parent
                  org-element--headline-parent-deferred)
	         (setq mode 'planning)
	         (forward-line))
             (setq element (org-element-org-data-parser))
	     (setq mode 'org-data))
           (org-skip-whitespace)
           (forward-line 0))
          ;; Check if CACHED or any of its ancestors contain point.
          ;;
          ;; If there is such an element, we inspect it in order to know
          ;; if we return it or if we need to parse its contents.
          ;; Otherwise, we just start parsing from location, which is
          ;; right after the top-most element containing CACHED but
          ;; still before POS.
          ;;
          ;; As a special case, if POS is at the end of the buffer, we
          ;; want to return the innermost element ending there.
          ;;
          ;; Also, if we find an ancestor and discover that we need to
          ;; parse its contents, make sure we don't start from
          ;; `:contents-begin', as we would otherwise go past CACHED
          ;; again.  Instead, in that situation, we will resume parsing
          ;; from NEXT, which is located after CACHED or its higher
          ;; ancestor not containing point.
          (t
           (let ((up cached)
                 (pos (if (= (point-max) pos) (1- pos) pos)))
             (while (and up (<= (org-element-end up) pos))
               (setq next (org-element-end up)
                     element up
                     mode (org-element--next-mode (org-element-property :mode element) (org-element-type element) nil)
                     ;; Cached elements cannot have deferred `:parent'.
                     up (org-element-property-raw :parent up)))
             (when next (goto-char next))
             (when up (setq element up)))))
         ;; Parse successively each element until we reach POS.
         (let ((end (or (org-element-end element) (point-max)))
	       (parent (org-element-property-raw :parent element)))
           (while t
	     (when (org-element--cache-interrupt-p time-limit)
               (throw 'org-element--cache-interrupt nil))
             (when (and inhibit-quit org-element--cache-interrupt-C-g quit-flag)
               (when quit-flag
	         (cl-incf org-element--cache-interrupt-C-g-count)
                 (setq quit-flag nil))
               (when (>= org-element--cache-interrupt-C-g-count
                         org-element--cache-interrupt-C-g-max-count)
                 (setq quit-flag t)
                 (setq org-element--cache-interrupt-C-g-count 0)
                 (org-element-cache-reset)
                 (error "org-element: Parsing aborted by user.  Cache has been cleared.
If you observe Emacs hangs frequently, please report this to Org mode mailing list (M-x org-submit-bug-report)."))
               (message (substitute-command-keys
                         "`org-element--parse-buffer': Suppressed `\\[keyboard-quit]'.  Press `\\[keyboard-quit]' %d more times to force interruption.")
                        (- org-element--cache-interrupt-C-g-max-count
                           org-element--cache-interrupt-C-g-count)))
	     (unless element
               ;; Do not try to parse within blank at EOB.
               (unless (save-excursion
                         (org-skip-whitespace)
                         (eobp))
                 (setq element (org-element--current-element
			        end 'element mode
			        (org-element-property :structure parent))))
               ;; Make sure that we return referenced element in cache
               ;; that can be altered directly.
               (if element
                   (setq element (or (org-element--cache-put element) element))
                 ;; Nothing to parse (i.e. empty file).
                 (throw 'exit parent))
               (unless (or parent (not (org-element--cache-active-p)))
                 (org-element--cache-warn
                  "Got empty parent while parsing. Please report it to Org mode mailing list (M-x org-submit-bug-report).\n Backtrace:\n%S"
                  (when (and (fboundp 'backtrace-get-frames)
                             (fboundp 'backtrace-to-string))
                    (backtrace-to-string (backtrace-get-frames 'backtrace))
                    (org-element-cache-reset)
                    (error "org-element--cache: Emergency exit"))))
	       (org-element-put-property element :parent parent))
	     (let ((elem-end (org-element-end element))
	           (type (org-element-type element)))
	       (cond
	        ;; Skip any element ending before point.  Also skip
	        ;; element ending at point (unless it is also the end of
	        ;; buffer) since we're sure that another element begins
	        ;; after it.
	        ((and (<= elem-end pos) (/= (point-max) elem-end))
                 ;; Avoid parsing headline siblings above.
                 (goto-char elem-end)
                 (when (eq type 'headline)
                   (unless (when (and (/= 1 (org-element-property :true-level element))
                                      (re-search-forward
                                       (org-headline-re (1- (org-element-property :true-level element)))
                                       pos t))
                             (forward-line 0)
                             t)
                     ;; There are headings with lower level than
                     ;; ELEMENT between ELEM-END and POS.  Siblings
                     ;; may exist though.  Parse starting from the
                     ;; last sibling or from ELEM-END if there are
                     ;; no other siblings.
                     (goto-char pos)
                     (unless
                         (re-search-backward
                          (org-headline-re (org-element-property :true-level element))
                          elem-end t)
                       ;; Roll-back to normal parsing.
                       (goto-char elem-end))))
	         (setq mode (org-element--next-mode mode type nil)))
	        ;; A non-greater element contains point: return it.
	        ((not (memq type org-element-greater-elements))
	         (throw 'exit (if syncp parent element)))
	        ;; Otherwise, we have to decide if ELEMENT really
	        ;; contains POS.  In that case we start parsing from
	        ;; contents' beginning.
	        ;;
	        ;; If POS is at contents' beginning but it is also at
	        ;; the beginning of the first item in a list or a table.
	        ;; In that case, we need to create an anchor for that
	        ;; list or table, so return it.
	        ;;
	        ;; Also, if POS is at the end of the buffer, no element
	        ;; can start after it, but more than one may end there.
	        ;; Arbitrarily, we choose to return the innermost of
	        ;; such elements.
	        ((let ((cbeg (org-element-contents-begin element))
		       (cend (org-element-contents-end element)))
	           (when (and cbeg cend
			      (or (< cbeg pos)
			          (and (= cbeg pos)
				       (not (memq type '(plain-list table)))))
			      (or (> cend pos)
                                  ;; When we are at cend or within blank
                                  ;; lines after, it is a special case:
                                  ;; 1. At the end of buffer we return
                                  ;; the innermost element.
                                  ;; 2. At cend of element with return
                                  ;; that element.
                                  ;; 3. At the end of element, we would
                                  ;; return in the earlier cond form.
                                  ;; 4. Within blank lines after cend,
                                  ;; when element does not have a
                                  ;; closing keyword, we return that
                                  ;; outermost element, unless the
                                  ;; outermost element is a non-empty
                                  ;; headline.  In the latter case, we
                                  ;; return the outermost element inside
                                  ;; the headline section.
			          (and (org-element--open-end-p element)
                                       (or (= (org-element-end element) (point-max))
                                           (and (>= pos (org-element-contents-end element))
                                                (org-element-type-p element '(org-data section headline)))))))
		     (goto-char (or next cbeg))
		     (setq mode (if next mode (org-element--next-mode mode type t))
                           next nil
		           parent element
		           end (if (org-element--open-end-p element)
                                   (org-element-end element)
                                 (org-element-contents-end element))))))
	        ;; Otherwise, return ELEMENT as it is the smallest
	        ;; element containing POS.
	        (t (throw 'exit (if syncp parent element)))))
	     (setq element nil))))))))

;;;; Staging Buffer Changes

(defconst org-element--cache-sensitive-re
  (concat
   "^\\*+ " "\\|"
   "\\\\end{[A-Za-z0-9*]+}[ \t]*$" "\\|"
   "^[ \t]*\\(?:"
   "#\\+END\\(?:_\\|:?[ \t]*$\\)" "\\|"
   org-list-full-item-re "\\|"
   ":\\(?: \\|$\\)" "\\|"
   ":\\(?:\\w\\|[-_]\\)+:[ \t]*$"
   "\\)")
  "Regexp matching a sensitive line, structure wise.
A sensitive line is a headline, inlinetask, block, drawer, or
latex-environment boundary.  When such a line is modified,
structure changes in the document may propagate in the whole
section, possibly making cache invalid.")

(defun org-element--cache-before-change (beg end)
  "Detect modifications in sensitive parts of Org buffer.
BEG and END are the beginning and end of the range of changed
text.  See `before-change-functions' for more information.

The function returns the new value of `org-element--cache-change-warning'."
  (org-with-base-buffer nil
    (when (org-element--cache-active-p t)
      (org-with-wide-buffer
       (setq org-element--cache-change-tic (buffer-chars-modified-tick))
       (setq org-element--cache-last-buffer-size (buffer-size))
       (goto-char beg)
       (forward-line 0)
       (let ((bottom (save-excursion
                       (goto-char end)
                       (if (and (bolp)
                                ;; When beg == end, still extent to eol.
                                (> (point) beg))
                           ;; FIXME: Potential pitfall.
                           ;; We are appending to an element end.
                           ;; Unless the last inserted char is not
                           ;; newline, the next element is not broken
                           ;; and does not need to be purged from the
                           ;; cache.
                           end
                         (line-end-position)))))
         (prog1
             ;; Use the worst change warning to not miss important edits.
             ;; This function is called before edit and after edit by
             ;; `org-element--cache-after-change'.  Before the edit, we still
             ;; want to use the old value if it comes from previous
             ;; not yet processed edit (they may be merged by
             ;; `org-element--cache-submit-request').  After the edit, we want to
             ;; look if there was a sensitive removed during edit.
             ;; FIXME: This is not the most efficient way and we now
             ;; have to delete more elements than needed in some
             ;; cases.  A better approach may be storing the warning
             ;; in the modification request itself.
             (let ((org-element--cache-change-warning-before org-element--cache-change-warning)
                   (org-element--cache-change-warning-after))
               (setq org-element--cache-change-warning-after
                     ;; We must preserve match data when called as `before-change-functions'.
	             (save-match-data
                       (let ((case-fold-search t))
                         (when (re-search-forward
		                org-element--cache-sensitive-re bottom t)
                           (goto-char beg)
                           (forward-line 0)
                           (let (min-level)
                             (cl-loop while (re-search-forward
                                             (rx-to-string
                                              (if (and min-level
                                                       (> min-level 1))
                                                  `(and bol (repeat 1 ,(1- min-level) "*") " ")
                                                `(and bol (+ "*") " ")))
                                             bottom t)
                                      do (setq min-level (1- (length (match-string 0))))
                                      until (= min-level 1))
                             (goto-char beg)
                             (forward-line 0)
                             (or (and min-level (org-reduced-level min-level))
                                 (when (looking-at-p "^[ \t]*#\\+CATEGORY:")
                                   'org-data)
                                 t))))))
               (setq org-element--cache-change-warning
                     (cond
                      ((and (numberp org-element--cache-change-warning-before)
                            (numberp org-element--cache-change-warning-after))
                       (min org-element--cache-change-warning-after
                            org-element--cache-change-warning-before))
                      ((numberp org-element--cache-change-warning-before)
                       org-element--cache-change-warning-before)
                      ((numberp org-element--cache-change-warning-after)
                       org-element--cache-change-warning-after)
                      (t (or org-element--cache-change-warning-after
                             org-element--cache-change-warning-before)))))
           (org-element--cache-log-message
            "%S is about to modify text: warning %S"
            this-command
            org-element--cache-change-warning)))))))

(defun org-element--cache-after-change (beg end pre)
  "Update buffer modifications for current buffer.
BEG and END are the beginning and end of the range of changed
text, and the length in bytes of the pre-change text replaced by
that range.  See `after-change-functions' for more information."
  (org-with-base-buffer nil
    (when (org-element--cache-active-p t)
      (when (not (eq org-element--cache-change-tic (buffer-chars-modified-tick)))
        (org-element--cache-log-message "After change")
        (setq org-element--cache-change-warning (org-element--cache-before-change beg end))
        ;; If beg is right after spaces in front of an element, we
        ;; risk affecting previous element, so move beg to bol, making
        ;; sure that we capture preceding element.
        (setq beg (save-excursion
                    (goto-char beg)
                    (cl-incf pre (- beg (line-beginning-position)))
                    (line-beginning-position)))
        ;; Store synchronization request.
        (let ((offset (- end beg pre)))
          ;; We must preserve match data when called as `after-change-functions'.
          (save-match-data
            (org-element--cache-submit-request beg (- end offset) offset)))
        ;; Activate a timer to process the request during idle time.
        (org-element--cache-set-timer (current-buffer))))))

(defun org-element--cache-setup-change-functions ()
  "Setup `before-change-functions' and `after-change-functions'."
  (when (and (derived-mode-p 'org-mode) org-element-use-cache)
    ;; Clear copied local cache to avoid extra memory usage.
    ;; We only use cache stored in the base buffer.
    (when (buffer-base-buffer)
      (setq-local org-element--cache nil)
      (setq-local org-element--headline-cache nil))
    (add-hook 'before-change-functions
	      #'org-element--cache-before-change nil t)
    ;; Run `org-element--cache-after-change' early to handle cases
    ;; when other `after-change-functions' require element cache.
    (add-hook 'after-change-functions
	      #'org-element--cache-after-change -1 t)))

(defvar org-element--cache-avoid-synchronous-headline-re-parsing nil
  "This variable controls how buffer changes are handled by the cache.

By default (when this variable is nil), cache re-parses modified
headlines immediately after modification preserving all the unaffected
elements inside the headline.

The default behavior works best when users types inside Org buffer of
when buffer modifications are mixed with cache requests.  However,
large automated edits inserting/deleting many headlines are somewhat
slower by default (as in `org-archive-subtree').  Let-binding this
variable to non-nil will reduce cache latency after every singular edit
(`after-change-functions') at the cost of slower cache queries.")
(defun org-element--cache-for-removal (beg end offset)
  "Return first element to remove from cache.

BEG and END are buffer positions delimiting buffer modifications.
OFFSET is the size of the changes.

Returned element is usually the first element in cache containing
any position between BEG and END.  As an exception, greater
elements around the changes that are robust to contents
modifications are preserved and updated according to the
changes.  In the latter case, the returned element is the outermost
non-robust element affected by the changes.  Note that the returned
element may end before END position in which case some cached element
starting after the returned may still be affected by the changes.

Also, when there are no elements in cache before BEG, return first
known element in cache (it may start after END)."
  (let* ((elements (org-element--cache-find (1- beg) 'both))
	 (before (car elements))
	 (after (cdr elements)))
    (if (not before) after
      ;; If BEFORE is a keyword, it may need to be removed to become
      ;; an affiliated keyword.
      (when (org-element-type-p before 'keyword)
        (let ((prev before))
          (while (org-element-type-p prev 'keyword)
            (setq before prev
                  beg (org-element-begin prev))
            (setq prev (org-element--cache-find (1- (org-element-begin before)))))))
      (let ((up before)
	    (robust-flag t))
	(while up
	  (if (let ((type (org-element-type up)))
                (or (and (memq type '( center-block dynamic-block
                                       quote-block special-block
                                       drawer))
                         (or (not (eq type 'drawer))
                             (not (string= "PROPERTIES" (org-element-property :drawer-name up))))
                         ;; Sensitive change.  This is
                         ;; unconditionally non-robust change.
                         (not org-element--cache-change-warning)
		         (let ((cbeg (org-element-contents-begin up))
                               (cend (org-element-contents-end up)))
		           (and cbeg
                                (<= cbeg beg)
			        (or (> cend end)
                                    (and (= cend end)
                                         (= (+ end offset) (point-max)))))))
                    (and (memq type '(headline section org-data))
		         (let ((rbeg (org-element-property :robust-begin up))
                               (rend (org-element-property :robust-end up)))
		           (and rbeg rend
                                (<= rbeg beg)
                                (or (> rend end)
                                    (and (= rend end)
                                         (= (+ end offset) (point-max))))))
                         (pcase type
                           ;; Sensitive change in section.  Need to
                           ;; re-parse.
                           (`section (not org-element--cache-change-warning))
                           ;; Headline might be inserted.  This is non-robust
                           ;; change when `up' is a `headline' or `section'
                           ;; with `>' level compared to the inserted headline.
                           ;;
                           ;; Also, planning info/property drawer
                           ;; could have been inserted.  It is not
                           ;; robust change then.
                           (`headline
                            (and
                             (or (not (numberp org-element--cache-change-warning))
                                 (> org-element--cache-change-warning
                                    (org-element-property :level up)))
                             (org-with-point-at (org-element-contents-begin up)
                               (unless
                                   (progn
                                     (when (looking-at-p org-element-planning-line-re)
                                       (forward-line))
                                     (when (looking-at org-property-drawer-re)
                                       (< beg (match-end 0))))
                                 'robust))))
                           (`org-data (and (not (eq org-element--cache-change-warning 'org-data))
                                           ;; Property drawer could
                                           ;; have been inserted.  It
                                           ;; is not robust change
                                           ;; then.
                                           (org-with-wide-buffer
                                            (goto-char (point-min))
                                            (while (and (org-at-comment-p) (bolp)) (forward-line))
                                            ;; Should not see property
                                            ;; drawer within changed
                                            ;; region.
                                            (or (not (looking-at org-property-drawer-re))
                                                (> beg (match-end 0))))))
                           (_ 'robust)))))
	      ;; UP is a robust greater element containing changes.
	      ;; We only need to extend its ending boundaries.
              (progn
	        (org-element--cache-shift-positions
                 up offset
                 (if (and (org-element-property :robust-begin up)
                          (org-element-property :robust-end up))
                     '(:contents-end :end :robust-end)
                   '(:contents-end :end)))
                (org-element--cache-log-message
                 "Shifting end positions of robust parent: %S"
                 (org-element--format-element up)))
            (unless (or
                     ;; UP is non-robust.  Yet, if UP is headline, flagging
                     ;; everything inside for removal may be to
                     ;; costly.  Instead, we should better re-parse only the
                     ;; headline itself when possible.  If a headline is still
                     ;; starting from old :begin position, we do not care that
                     ;; its boundaries could have extended to shrunk - we
                     ;; will re-parent and shift them anyway.
                     (and (org-element-type-p up 'headline)
                          (not org-element--cache-avoid-synchronous-headline-re-parsing)
                          ;; The change is not inside headline.  Not
                          ;; updating here.
                          (not (<= beg (org-element-begin up)))
                          (not (> end (org-element-end up)))
                          (let ((current (org-with-point-at (org-element-begin up)
                                           (org-element-with-disabled-cache
                                             (and (looking-at-p org-element-headline-re)
<<<<<<< HEAD
                                                  (org-element-headline-parser))))))
                            (when (org-element-type-p current 'headline)
=======
                                                  (org-element-headline-parser nil 'fast))))))
                            (when (eq 'headline (org-element-type current))
>>>>>>> bf45090f
                              (org-element--cache-log-message
                               "Found non-robust headline that can be updated individually: %S"
                               (org-element--format-element current))
                              (org-element-set up current org-element--cache-element-properties)
                              t)))
                     ;; If UP is org-data, the situation is similar to
                     ;; headline case.  We just need to re-parse the
                     ;; org-data itself, unless the change is made
                     ;; within blank lines at BOB (that could
                     ;; potentially alter first-section).
                     (when (and (org-element-type-p up 'org-data)
                                (>= beg (org-element-contents-begin up)))
                       (org-element-set up (org-with-point-at 1 (org-element-org-data-parser)) org-element--cache-element-properties)
                       (org-element--cache-log-message
                        "Found non-robust change invalidating org-data. Re-parsing: %S"
                        (org-element--format-element up))
                       t))
              (org-element--cache-log-message
               "Found non-robust element: %S"
               (org-element--format-element up))
              (setq before up)
	      (when robust-flag (setq robust-flag nil))))
          (unless (or (org-element-property-raw :parent up)
                      (org-element-type-p up 'org-data))
            (org-element--cache-warn "Got element without parent. Please report it to Org mode mailing list (M-x org-submit-bug-report).\n%S" up)
            (org-element-cache-reset)
            (error "org-element--cache: Emergency exit"))
	  (setq up (org-element-property-raw :parent up)))
        ;; We're at top level element containing ELEMENT: if it's
        ;; altered by buffer modifications, it is first element in
        ;; cache to be removed.  Otherwise, that first element is the
        ;; following one.
        ;;
        ;; As a special case, do not remove BEFORE if it is a robust
        ;; container for current changes.
        (if (or (< (org-element-end before) beg) robust-flag) after
	  before)))))

(defun org-element--cache-submit-request (beg end offset)
  "Submit a new cache synchronization request for current buffer.
BEG and END are buffer positions delimiting the minimal area
where cache data should be removed.  OFFSET is the size of the
change, as an integer."
  (org-element--cache-log-message
   "Submitting new synchronization request for [%S..%S]𝝙%S"
   beg end offset)
  (org-with-base-buffer nil
    (let ((next (car org-element--cache-sync-requests))
	  delete-to delete-from)
      (if (and next
               ;; First existing sync request is in phase 0.
	       (= 0 (org-element--request-phase next))
               ;; Current changes intersect with the first sync request.
	       (> (setq delete-to (+ (org-element--request-end next)
                                     (org-element--request-offset next)))
                  end)
	       (<= (setq delete-from (org-element--request-beg next))
                  end))
	  ;; Current changes can be merged with first sync request: we
	  ;; can save a partial cache synchronization.
	  (progn
            (org-element--cache-log-message "Found another phase 0 request intersecting with current")
            ;; Update OFFSET of the existing request.
	    (cl-incf (org-element--request-offset next) offset)
	    ;; If last change happened within area to be removed, extend
	    ;; boundaries of robust parents, if any.  Otherwise, find
	    ;; first element to remove and update request accordingly.
	    (if (> beg delete-from)
                ;; The current modification is completely inside NEXT.
                ;; We already added the current OFFSET to the NEXT
                ;; request.  However, the robust elements around
                ;; modifications also need to be shifted.  Moreover, the
                ;; new modification may also have non-nil
                ;; `org-element--cache-change-warning'.  In the latter case, we
                ;; also need to update the request.
                (let ((first (org-element--cache-for-removal delete-from end offset) ; Shift as needed.
                             ))
                  (org-element--cache-log-message
                   "Current request is inside next. Candidate parent: %S"
                   (org-element--format-element first))
                  (when
                      ;; Non-robust element is now before NEXT.  Need to
                      ;; update.
                      (and first
                           (org-element--cache-key-less-p
                            (org-element--cache-key first)
                            (org-element--request-key next)))
                    (org-element--cache-log-message
                     "Current request is inside next. New parent: %S"
                     (org-element--format-element first))
                    (setf (org-element--request-key next)
                          (org-element--cache-key first))
                    (setf (org-element--request-beg next)
                          (org-element-begin first))
                    (setf (org-element--request-end next)
                          (max (org-element-end first)
                               (org-element--request-end next)))
                    (setf (org-element--request-parent next)
                          ;; Cached elements cannot have deferred `:parent'.
                          (org-element-property-raw :parent first))))
              ;; The current and NEXT modifications are intersecting
              ;; with current modification starting before NEXT and NEXT
              ;; ending after current.  We need to update the common
              ;; non-robust parent for the new extended modification
              ;; region.
	      (let ((first (org-element--cache-for-removal beg delete-to offset)))
                (org-element--cache-log-message
                 "Current request intersects with next. Candidate parent: %S"
                 (org-element--format-element first))
	        (when (and first
                           (org-element--cache-key-less-p
                            (org-element--cache-key first)
                            (org-element--request-key next)))
                  (org-element--cache-log-message
                   "Current request intersects with next. Updating. New parent: %S"
                   (org-element--format-element first))
                  (setf (org-element--request-key next) (org-element--cache-key first))
                  (setf (org-element--request-beg next) (org-element-begin first))
                  (setf (org-element--request-end next)
                        (max (org-element-end first)
                             (org-element--request-end next)))
                  (setf (org-element--request-parent next)
                        ;; Cached elements cannot have deferred `:parent'.
                        (org-element-property-raw :parent first))))))
        ;; Ensure cache is correct up to END.  Also make sure that NEXT,
        ;; if any, is no longer a 0-phase request, thus ensuring that
        ;; phases are properly ordered.  We need to provide OFFSET as
        ;; optional parameter since current modifications are not known
        ;; yet to the otherwise correct part of the cache (i.e, before
        ;; the first request).
        (org-element--cache-log-message "Adding new phase 0 request")
        (when next (org-element--cache-sync (current-buffer) end beg offset 'force))
        (let ((first (org-element--cache-for-removal beg end offset)))
	  (if first
	      (push (let ((first-beg (org-element-begin first))
			  (key (org-element--cache-key first)))
		      (cond
		       ;; When changes happen before the first known
		       ;; element, re-parent and shift the rest of the
		       ;; cache.
		       ((> first-beg end)
                        (org-element--cache-log-message "Changes are before first known element. Submitting phase 1 request")
                        (vector key first-beg nil offset nil 1))
		       ;; Otherwise, we find the first non robust
		       ;; element containing END.  All elements between
		       ;; FIRST and this one are to be removed.
                       ;;
                       ;; The current modification is completely inside
                       ;; FIRST.  Clear and update cached elements in
                       ;; region containing FIRST.
		       ((let ((first-end (org-element-end first)))
			  (when (> first-end end)
                            (org-element--cache-log-message "Extending to non-robust element %S" (org-element--format-element first))
			    (vector key first-beg first-end offset
                                    (org-element-property-raw :parent first) 0))))
		       (t
                        ;; Now, FIRST is the first element after BEG or
                        ;; non-robust element containing BEG.  However,
                        ;; FIRST ends before END and there might be
                        ;; another ELEMENT before END that spans beyond
                        ;; END.  If there is such element, we need to
                        ;; extend the region down to end of the common
                        ;; parent of FIRST and everything inside
                        ;; BEG..END.
		        (let* ((element (org-element--cache-find end))
			       (element-end (org-element-end element))
			       (up element))
			  (while (and (not (eq up first))
                                      ;; Cached elements cannot have deferred `:parent'.
                                      (setq up (org-element-property-raw :parent up))
				      (>= (org-element-begin up) first-beg))
                            ;; Note that UP might have been already
                            ;; shifted if it is a robust element.  After
                            ;; deletion, it can put it's end before yet
                            ;; unprocessed ELEMENT.
			    (setq element-end (max (org-element-end up) element-end)
				  element up))
                          ;; Extend region to remove elements between
                          ;; beginning of first and the end of outermost
                          ;; element starting before END but after
                          ;; beginning of first.
                          ;; of the FIRST.
                          (org-element--cache-log-message
                           "Extending to all elements between:\n 1: %S\n 2: %S"
                           (org-element--format-element first)
                           (org-element--format-element element))
			  (vector key first-beg element-end offset up 0)))))
		    org-element--cache-sync-requests)
	    ;; No element to remove.  No need to re-parent either.
	    ;; Simply shift additional elements, if any, by OFFSET.
	    (if org-element--cache-sync-requests
                (progn
                  (org-element--cache-log-message
                   "Nothing to remove. Updating offset of the next request by 𝝙%S: %S"
                   offset
                   (let ((print-level 3))
                     (car org-element--cache-sync-requests)))
	          (cl-incf (org-element--request-offset (car org-element--cache-sync-requests))
		           offset))
              (org-element--cache-log-message
               "Nothing to remove. No elements in cache after %S. Terminating."
               end))))))
    (setq org-element--cache-change-warning nil)))

(defun org-element--cache-verify-element (element)
  "Verify correctness of ELEMENT when `org-element--cache-self-verify' is non-nil.

Return non-nil when verification failed."
  (let ((org-element--cache-self-verify
         (or org-element--cache-self-verify
             (and (boundp 'org-batch-test) org-batch-test)))
        (org-element--cache-self-verify-frequency
         (if (and (boundp 'org-batch-test) org-batch-test)
             1
           org-element--cache-self-verify-frequency)))
    ;; Verify correct parent for the element.
    (unless (or (not org-element--cache-self-verify)
                (org-element-property :parent element)
                (org-element-type-p element 'org-data))
      (org-element--cache-warn "Got element without parent (cache active?: %S). Please report it to Org mode mailing list (M-x org-submit-bug-report).\n%S" (org-element--cache-active-p)  element)
      (org-element-cache-reset))
    (when (and org-element--cache-self-verify
               (org-element--cache-active-p)
               (org-element-type-p element 'headline)
               ;; Avoid too much slowdown
               (< (random 1000) (* 1000 org-element--cache-self-verify-frequency)))
      (org-with-point-at (org-element-begin element)
        (org-element-with-disabled-cache (org-up-heading-or-point-min))
        (unless (or (= (point)
                       (org-element-begin
                        (org-element-property :parent element)))
                    (eq (point) (point-min)))
          (org-element--cache-warn
           "Cached element has wrong parent in %s. Resetting.
If this warning appears regularly, please report the warning text to Org mode mailing list (M-x org-submit-bug-report).
The element is: %S\n The parent is: %S\n The real parent is: %S"
           (buffer-name (current-buffer))
           (org-element--format-element element)
           (org-element--format-element (org-element-property :parent element))
           (org-element--format-element
            (org-element--current-element
             (org-element-end (org-element-property :parent element)))))
          (org-element-cache-reset))
        (org-element--cache-verify-element
         (org-element-property :parent element))))
    ;; Verify the element itself.
    (when (and org-element--cache-self-verify
               (org-element--cache-active-p)
               element
               (not (org-element-type-p element '(section org-data)))
               ;; Avoid too much slowdown
               (< (random 1000) (* 1000 org-element--cache-self-verify-frequency)))
      (let ((real-element (org-element-with-disabled-cache
                            (org-element--parse-to
                             (if (org-element-type-p element '(table-row item))
                                 (1+ (org-element-begin element))
                               (org-element-begin element))))))
        (unless (and (eq (org-element-type real-element) (org-element-type element))
                     (eq (org-element-begin real-element) (org-element-begin element))
                     (eq (org-element-end real-element) (org-element-end element))
                     (eq (org-element-contents-begin real-element) (org-element-contents-begin element))
                     (eq (org-element-contents-end real-element) (org-element-contents-end element))
                     (or (not (org-element-property :ID real-element))
                         (string= (org-element-property :ID real-element) (org-element-property :ID element))))
          (org-element--cache-warn "(%S) Cached element is incorrect in %s. (Cache tic up to date: %S) Resetting.
If this warning appears regularly, please report the warning text to Org mode mailing list (M-x org-submit-bug-report).
The element is: %S\n The real element is: %S\n Cache around :begin:\n%S\n%S\n%S"
                                   this-command
                                   (buffer-name (current-buffer))
                                   (if (/= org-element--cache-change-tic
                                          (buffer-chars-modified-tick))
                                       "no" "yes")
                                   (org-element--format-element element)
                                   (org-element--format-element real-element)
                                   (org-element--format-element (org-element--cache-find (1- (org-element-begin real-element))))
                                   (org-element--format-element (car (org-element--cache-find (org-element-begin real-element) 'both)))
                                   (org-element--format-element (cdr (org-element--cache-find (org-element-begin real-element) 'both))))
          (org-element-cache-reset))))))

;;; Cache persistence

(defun org-element--cache-persist-before-write (container &optional associated)
  "Sync cache before saving."
  (when (equal container '(elisp org-element--cache))
    (if (and org-element-use-cache
             (plist-get associated :file)
             (get-file-buffer (plist-get associated :file))
             org-element-cache-persistent)
        (with-current-buffer (get-file-buffer (plist-get associated :file))
          (if (and (derived-mode-p 'org-mode)
                   org-element--cache)
              (org-with-wide-buffer
               (org-element--cache-sync (current-buffer) (point-max))
               ;; Cleanup cache request keys to avoid collisions during next
               ;; Emacs session.  Cleanup known non-printable objects.
               (avl-tree-mapc
                (lambda (el)
                  (org-element-put-property el :org-element--cache-sync-key nil)
                  (org-element-map el t
                    (lambda (el2)
                      (unless (org-element-type-p el2 'plain-text)
                        (org-element-put-property el2 :buffer nil)))
                    nil nil nil 'with-affiliated 'no-undefer))
                org-element--cache)
               nil)
            'forbid))
      'forbid)))

(defun org-element--cache-persist-before-read (container &optional associated)
  "Avoid reading cache before Org mode is loaded."
  (when (equal container '(elisp org-element--cache))
    (if (not (and (plist-get associated :file)
                (get-file-buffer (plist-get associated :file))))
        'forbid
      (with-current-buffer (get-file-buffer (plist-get associated :file))
        (unless (and org-element-use-cache
                     org-element-cache-persistent
                     (derived-mode-p 'org-mode)
                     (equal (secure-hash 'md5 (current-buffer))
                            (plist-get associated :hash)))
          'forbid)))))

(defun org-element--cache-persist-after-read (container &optional associated)
  "Setup restored cache."
  (when (and (plist-get associated :file)
             (get-file-buffer (plist-get associated :file)))
    (with-current-buffer (get-file-buffer (plist-get associated :file))
      (when (and org-element-use-cache org-element-cache-persistent)
        (when (and (equal container '(elisp org-element--cache)) org-element--cache)
          ;; Restore `:buffer' property.
          (avl-tree-mapc
           (lambda (el)
             (org-element-map el t
               (lambda (el2)
                 (unless (org-element-type-p el2 'plain-text)
                   (org-element-put-property el2 :buffer (current-buffer))))
               nil nil nil 'with-affiliated 'no-undefer))
           org-element--cache)
          (setq-local org-element--cache-size (avl-tree-size org-element--cache)))
        (when (and (equal container '(elisp org-element--headline-cache)) org-element--headline-cache)
          (setq-local org-element--headline-cache-size (avl-tree-size org-element--headline-cache)))))))

(add-hook 'org-persist-before-write-hook #'org-element--cache-persist-before-write)
(add-hook 'org-persist-before-read-hook #'org-element--cache-persist-before-read)
(add-hook 'org-persist-after-read-hook #'org-element--cache-persist-after-read)

;;;; Public Functions

(defvar-local org-element--cache-gapless nil
  "An alist containing (granularity . `org-element--cache-change-tic') elements.
Each element indicates the latest `org-element--cache-change-tic' when
change did not contain gaps.")

;;;###autoload
(defun org-element-cache-reset (&optional all no-persistence)
  "Reset cache in current buffer.
When optional argument ALL is non-nil, reset cache in all Org
buffers.
When optional argument NO-PERSISTENCE is non-nil, do not try to update
the cache persistence in the buffer."
  (interactive "P")
  (dolist (buffer (if all (buffer-list) (list (current-buffer))))
    (org-with-base-buffer buffer
      (when (and org-element-use-cache (derived-mode-p 'org-mode))
        ;; Only persist cache in file buffers.
        (when (and (buffer-file-name) (not no-persistence))
          (when (not org-element-cache-persistent)
            (org-persist-unregister
             'org-element--headline-cache
             (current-buffer)
             :remove-related t)
            (org-persist-unregister
             'org-element--cache
             (current-buffer)
             :remove-related t))
          (when (and org-element-cache-persistent
                     (buffer-file-name (current-buffer)))
            (org-persist-register
             '((elisp org-element--cache) (version "2.0"))
             (current-buffer))
            (org-persist-register
             'org-element--headline-cache
             (current-buffer)
             :inherit '((elisp org-element--cache) (version "2.0")))))
        (setq-local org-element--cache-change-tic (buffer-chars-modified-tick))
        (setq-local org-element--cache-last-buffer-size (buffer-size))
        (setq-local org-element--cache-gapless nil)
	(setq-local org-element--cache
		    (avl-tree-create #'org-element--cache-compare))
        (setq-local org-element--headline-cache
		    (avl-tree-create #'org-element--cache-compare))
        (setq-local org-element--cache-hash-left (make-vector org-element--cache-hash-size nil))
        (setq-local org-element--cache-hash-right (make-vector org-element--cache-hash-size nil))
        (setq-local org-element--cache-size 0)
        (setq-local org-element--headline-cache-size 0)
	(setq-local org-element--cache-sync-keys-value 0)
	(setq-local org-element--cache-change-warning nil)
	(setq-local org-element--cache-sync-requests nil)
	(setq-local org-element--cache-sync-timer nil)
        (org-element--cache-setup-change-functions)
        ;; Install in the existing indirect buffers.
        (dolist (buf (seq-filter
                      (lambda (buf)
                        (eq (current-buffer)
                            (buffer-base-buffer buf)))
                      (buffer-list)))
          (with-current-buffer buf
            (org-element--cache-setup-change-functions)))
        ;; Make sure that `org-element--cache-after-change' and
        ;; `org-element--cache-before-change' are working inside properly created
        ;; indirect buffers.  Note that `clone-indirect-buffer-hook'
        ;; will not work inside indirect buffers not created by
        ;; calling `clone-indirect-buffer'.  We consider that the code
        ;; not using `clone-indirect-buffer' to be written with
        ;; awareness about possible consequences.
        (add-hook 'clone-indirect-buffer-hook
                  #'org-element--cache-setup-change-functions)))))

;;;###autoload
(defun org-element-cache-refresh (pos)
  "Refresh cache at position POS."
  (when (org-element--cache-active-p)
    (org-element--cache-sync (current-buffer) pos)
    (org-element--cache-submit-request pos pos 0)
    (org-element--cache-set-timer (current-buffer))))

(defmacro org-element-with-enabled-cache (&rest body)
  "Run BODY with org-element cache enabled (maybe temporarily).
When cache is enabled, just run body.
When cache is disabled, initialize a new cache, run BODY, and cleanup
at the end."
  (declare (debug (form body)) (indent 0))
  (org-with-gensyms (old-state buffer)
    `(if (org-element--cache-active-p)
         ;; Cache is active, just run BODY.
         (progn ,@body)
       ;; Cache is disabled.
       ;; Save existing cache.
       (let ((,buffer (current-buffer))
             (,old-state
              (org-with-base-buffer nil
                (mapcar #'symbol-value org-element--cache-variables)))
             (org-element-use-cache t))
         (unwind-protect
             (progn
               (org-element-cache-reset)
               ,@body)
           (cl-mapc
            (lambda (var values)
              (org-with-base-buffer ,buffer
                (set var values)))
            org-element--cache-variables
            ,old-state))))))

(defvar warning-minimum-log-level) ; Defined in warning.el
(defvar org-element-cache-map-continue-from nil
  "Position from where mapping should continue.
This variable can be set by called function, especially when the
function modified the buffer.")
;;;###autoload
(cl-defun org-element-cache-map (func &key (granularity 'headline+inlinetask) restrict-elements
                                      next-re fail-re from-pos (to-pos (point-max-marker)) after-element limit-count
                                      narrow)
  "Map all elements in current buffer with FUNC according to
GRANULARITY.  Collect non-nil return values into result list.

FUNC should accept a single argument - the element.

FUNC can modify the buffer, but doing so may reduce performance.  If
buffer is modified, the mapping will continue from an element starting
after the last mapped element.  If the last mapped element is deleted,
the subsequent element will be skipped as it cannot be distinguished
deterministically from a changed element.  If FUNC is expected to
delete the element, it should directly set the value of
`org-element-cache-map-continue-from' to force `org-element-cache-map'
continue from the right point in buffer.

If some elements are not yet in cache, they will be added.

GRANULARITY can be `headline', `headline+inlinetask'
`greater-element', or `element'.  The default is
`headline+inlinetask'.  `object' granularity is not supported.

RESTRICT-ELEMENTS is a list of element types to be mapped over.

NEXT-RE is a regexp used to search next candidate match when FUNC
returns non-nil and to search the first candidate match.  FAIL-RE is a
regexp used to search next candidate match when FUNC returns nil.  The
mapping will continue starting from headline at the RE match.

FROM-POS and TO-POS are buffer positions.  When non-nil, they bound the
mapped elements to elements starting at of after FROM-POS but before
TO-POS.

AFTER-ELEMENT, when non-nil, bounds the mapping to all the elements
after AFTER-ELEMENT (i.e. if AFTER-ELEMENT is a headline section, we
map all the elements starting from first element inside section, but
not including the section).

LIMIT-COUNT limits mapping to that many first matches where FUNC
returns non-nil.

NARROW controls whether current buffer narrowing should be preserved.

This function does a subset of what `org-element-map' does, but with
much better performance.  Cached elements are supplied as the single
argument of FUNC.  Changes to elements made in FUNC will also alter
the cache."
  (org-element-with-enabled-cache
    (unless (org-element--cache-active-p)
      (error "Cache must be active."))
    (unless (memq granularity '( headline headline+inlinetask
                                 greater-element element))
      (error "Unsupported granularity: %S" granularity))
    ;; Make TO-POS marker.  Otherwise, buffer edits may garble the the
    ;; process.
    (unless (markerp to-pos)
      (let ((mk (make-marker)))
        (set-marker mk to-pos)
        (setq to-pos mk)))
    (let (;; Bind variables used inside loop to avoid memory
          ;; re-allocation on every iteration.
          ;; See https://emacsconf.org/2021/talks/faster/
          tmpnext-start tmpparent tmpelement)
      (save-excursion
        (save-restriction
          (unless narrow (widen))
          ;; Synchronize cache up to the end of mapped region.
          (org-element-at-point to-pos)
          (cl-macrolet ((cache-root
                          ;; Use the most optimal version of cache available.
                          () `(org-with-base-buffer nil
                                (if (memq granularity '(headline headline+inlinetask))
                                    (org-element--headline-cache-root)
                                  (org-element--cache-root))))
                        (cache-size
                          ;; Use the most optimal version of cache available.
                          () `(org-with-base-buffer nil
                                (if (memq granularity '(headline headline+inlinetask))
                                    org-element--headline-cache-size
                                  org-element--cache-size)))
                        (cache-walk-restart
                          ;; Restart tree traversal after AVL tree re-balance.
                          () `(when node
                                (org-element-at-point (point-max))
                                (setq node (cache-root)
		                      stack (list nil)
		                      leftp t
		                      continue-flag t)))
                        (cache-walk-abort
                          ;; Abort tree traversal.
                          () `(setq continue-flag t
                                    node nil))
                        (element-match-at-point
                          ;; Returning the first element to match around point.
                          ;; For example, if point is inside headline and
                          ;; granularity is restricted to headlines only, skip
                          ;; over all the child elements inside the headline
                          ;; and return the first parent headline.
                          ;; When we are inside a cache gap, calling
                          ;; `org-element-at-point' also fills the cache gap down to
                          ;; point.
                          () `(progn
                                ;; Parsing is one of the performance
                                ;; bottlenecks.  Make sure to optimize it as
                                ;; much as possible.
                                ;;
                                ;; Avoid extra staff like timer cancels et al
                                ;; and only call `org-element--cache-sync-requests' when
                                ;; there are pending requests.
                                (org-with-base-buffer nil
                                  (when org-element--cache-sync-requests
                                    (org-element--cache-sync (current-buffer))))
                                ;; Call `org-element--parse-to' directly avoiding any
                                ;; kind of `org-element-at-point' overheads.
                                (if restrict-elements
                                    ;; Search directly instead of calling
                                    ;; `org-element-lineage' to avoid funcall overheads
                                    ;; and making sure that we do not go all
                                    ;; the way to `org-data' as `org-element-lineage'
                                    ;; does.
                                    (progn
                                      (setq tmpelement (org-element--parse-to (point)))
                                      (while (and tmpelement (not (org-element-type-p tmpelement restrict-elements)))
                                        (setq tmpelement (org-element-parent tmpelement)))
                                      tmpelement)
                                  (org-element--parse-to (point)))))
                        ;; Starting from (point), search RE and move START to
                        ;; the next valid element to be matched according to
                        ;; restriction.  Abort cache walk if no next element
                        ;; can be found.  When RE is nil, just find element at
                        ;; point.
                        (move-start-to-next-match
                          ;; Preserve match data that might be set by FUNC.
                          (re) `(save-match-data
                                  (if (or (not ,re)
                                          (if org-element--cache-map-statistics
                                              (progn
                                                (setq before-time (float-time))
                                                (re-search-forward (or (car-safe ,re) ,re) nil 'move)
                                                (cl-incf re-search-time
                                                         (- (float-time)
                                                            before-time)))
                                            (re-search-forward (or (car-safe ,re) ,re) nil 'move)))
                                      (unless (or (< (point) (or start -1))
                                                  (and data
                                                       (< (point) (org-element-begin data))))
                                        (if (cdr-safe ,re)
                                            ;; Avoid parsing when we are 100%
                                            ;; sure that regexp is good enough
                                            ;; to find new START.
                                            (setq start (match-beginning 0))
                                          (setq start (max (or start -1)
                                                           (or (org-element-begin data) -1)
                                                           (or (org-element-begin (element-match-at-point)) -1))))
                                        (when (>= start to-pos) (cache-walk-abort))
                                        (when (eq start -1) (setq start nil)))
                                    (cache-walk-abort))))
                        ;; Find expected begin position of an element after
                        ;; DATA.
                        (next-element-start
                          () `(progn
                                (setq tmpnext-start nil)
                                (if (memq granularity '(headline headline+inlinetask))
                                    (setq tmpnext-start (or (when (org-element-type-p data '(headline org-data))
                                                              (org-element-contents-begin data))
                                                            (org-element-end data)))
		                  (setq tmpnext-start (or (when (org-element-type-p data org-element-greater-elements)
                                                            (org-element-contents-begin data))
                                                          (org-element-end data))))
                                ;; DATA end may be the last element inside
                                ;; i.e. source block.  Skip up to the end
                                ;; of parent in such case.
                                (setq tmpparent data)
		                (catch :exit
                                  (when (eq tmpnext-start (org-element-contents-end tmpparent))
			            (setq tmpnext-start (org-element-end tmpparent)))
			          (while (setq tmpparent (org-element-parent tmpparent))
			            (if (eq tmpnext-start (org-element-contents-end tmpparent))
			                (setq tmpnext-start (org-element-end tmpparent))
                                      (throw :exit t))))
                                tmpnext-start))
                        ;; Check if cache does not have gaps.
                        (cache-gapless-p
                          () `(org-with-base-buffer nil
                                (eq org-element--cache-change-tic
                                    (alist-get granularity org-element--cache-gapless)))))
            ;; The core algorithm is simple walk along binary tree.  However,
            ;; instead of checking all the tree elements from first to last
            ;; (like in `avl-tree-mapcar'), we begin from FROM-POS skipping
            ;; the elements before FROM-POS efficiently: O(logN) instead of
            ;; O(Nbefore).
            ;;
            ;; Later, we may also not check every single element in the
            ;; binary tree after FROM-POS.  Instead, we can find position of
            ;; next candidate elements by means of regexp search and skip the
            ;; binary tree branches that are before the next candidate:
            ;; again, O(logN) instead of O(Nbetween).
            ;;
            ;; Some elements might not yet be in the tree.  So, we also parse
            ;; the empty gaps in cache as needed making sure that we do not
            ;; miss anything.
            (let* (;; START is always beginning of an element.  When there is
                   ;; no element in cache at START, we are inside cache gap
                   ;; and need to fill it.
                   (start (and from-pos
                               (progn
                                 (goto-char from-pos)
                                 (org-element-begin (element-match-at-point)))))
                   ;; Some elements may start at the same position, so we
                   ;; also keep track of the last processed element and make
                   ;; sure that we do not try to search it again.
                   (prev after-element)
                   (node (cache-root))
                   data
                   (stack (list nil))
                   (leftp t)
                   result
                   ;; Whether previous element matched FUNC (FUNC
                   ;; returned non-nil).
                   (last-match t)
                   continue-flag
                   ;; Generic regexp to search next potential match.  If it
                   ;; is a cons of (regexp . 'match-beg), we are 100% sure
                   ;; that the match beginning is the existing element
                   ;; beginning.
                   (next-element-re (pcase granularity
                                      ((or `headline
                                           (guard (equal '(headline)
                                                         restrict-elements)))
                                       (cons
                                        (org-with-limited-levels
                                         org-element-headline-re)
                                        'match-beg))
                                      (`headline+inlinetask
                                       (cons
                                        (if (equal '(inlinetask) restrict-elements)
                                            (org-inlinetask-outline-regexp)
                                          org-element-headline-re)
                                        'match-beg))
                                      ;; TODO: May add other commonly
                                      ;; searched elements as needed.
                                      (_)))
                   ;; Make sure that we are not checking the same regexp twice.
                   (next-re (unless (and next-re
                                         (string= next-re
                                                  (or (car-safe next-element-re)
                                                      next-element-re)))
                              next-re))
                   (fail-re (unless (and fail-re
                                         (string= fail-re
                                                  (or (car-safe next-element-re)
                                                      next-element-re)))
                              fail-re))
                   (restrict-elements (or restrict-elements
                                          (pcase granularity
                                            (`headline
                                             '(headline))
                                            (`headline+inlinetask
                                             '(headline inlinetask))
                                            (`greater-element
                                             org-element-greater-elements)
                                            (_ nil))))
                   ;; Statistics
                   (time (float-time))
                   (predicate-time 0)
                   (pre-process-time 0)
                   (re-search-time 0)
                   (count-predicate-calls-match 0)
                   (count-predicate-calls-fail 0)
                   ;; Bind variables used inside loop to avoid memory
                   ;; re-allocation on every iteration.
                   ;; See https://emacsconf.org/2021/talks/faster/
                   cache-size before-time modified-tic)
              ;; Skip to first element within region.
              (goto-char (or start (point-min)))
              (move-start-to-next-match next-element-re)
              (unless (and start (>= start to-pos))
                (while node
                  (setq data (avl-tree--node-data node))
                  (if (and leftp (avl-tree--node-left node) ; Left branch.
                           ;; Do not move to left branch when we are before
                           ;; PREV.
		           (or (not prev)
		               (not (org-element--cache-key-less-p
		                     (org-element--cache-key data)
			             (org-element--cache-key prev))))
                           ;; ... or when we are before START.
                           (or (not start)
                               (not (> start (org-element-begin data)))))
	              (progn (push node stack)
		             (setq node (avl-tree--node-left node)))
                    ;; The whole tree left to DATA is before START and
                    ;; PREV.  DATA may still be before START (i.e. when
                    ;; DATA is the root or when START moved), at START, or
                    ;; after START.
                    ;;
                    ;; If DATA is before start, skip it over and move to
                    ;; subsequent elements.
                    ;; If DATA is at start, run FUNC if necessary and
                    ;; update START according and NEXT-RE, FAIL-RE,
                    ;; NEXT-ELEMENT-RE.
                    ;; If DATA is after start, we have found a cache gap
                    ;; and need to fill it.
                    (unless (or (and start (< (org-element-begin data) start))
		                (and prev (not (org-element--cache-key-less-p
				                (org-element--cache-key prev)
				                (org-element--cache-key data)))))
                      ;; DATA is at of after START and PREV.
	              (if (or (not start) (= (org-element-begin data) start))
                          ;; DATA is at START.  Match it.
                          ;; In the process, we may alter the buffer,
                          ;; so also keep track of the cache state.
                          (progn
                            (setq modified-tic
                                  (org-with-base-buffer nil
                                    org-element--cache-change-tic))
                            (setq cache-size (cache-size))
                            ;; When NEXT-RE/FAIL-RE is provided, skip to
                            ;; next regexp match after :begin of the current
                            ;; element.
                            (when (if last-match next-re fail-re)
                              (goto-char (org-element-begin data))
                              (move-start-to-next-match
                               (if last-match next-re fail-re)))
                            (when (and (or (not start) (eq (org-element-begin data) start))
                                       (< (org-element-begin data) to-pos))
                              ;; Calculate where next possible element
                              ;; starts and update START if needed.
		              (setq start (next-element-start))
                              (goto-char start)
                              ;; Move START further if possible.
                              (when (and next-element-re
                                         ;; Do not move if we know for
                                         ;; sure that cache does not
                                         ;; contain gaps.  Regexp
                                         ;; searches are not cheap.
                                         (not (cache-gapless-p)))
                                (move-start-to-next-match next-element-re)
                                ;; Make sure that point is at START
                                ;; before running FUNC.
                                (goto-char start))
                              ;; Try FUNC if DATA matches all the
                              ;; restrictions.  Calculate new START.
                              (when (or (not restrict-elements)
                                        (org-element-type-p data restrict-elements))
                                ;; DATA matches restriction.  FUNC may
                                ;;
                                ;; Call FUNC.  FUNC may move point.
                                (setq org-element-cache-map-continue-from nil)
                                (if (org-with-base-buffer nil org-element--cache-map-statistics)
                                    (progn
                                      (setq before-time (float-time))
                                      (push (funcall func data) result)
                                      (cl-incf predicate-time
                                               (- (float-time)
                                                  before-time))
                                      (if (car result)
                                          (cl-incf count-predicate-calls-match)
                                        (cl-incf count-predicate-calls-fail)))
                                  (push (funcall func data) result)
                                  (when (car result) (cl-incf count-predicate-calls-match)))
                                ;; Set `last-match'.
                                (setq last-match (car result))
                                ;; If FUNC moved point forward, update
                                ;; START.
                                (when org-element-cache-map-continue-from
                                  (goto-char org-element-cache-map-continue-from))
                                (when (> (point) start)
                                  (move-start-to-next-match nil)
                                  ;; (point) inside matching element.
                                  ;; Go further.
                                  (when (> (point) start)
                                    (setq data (element-match-at-point))
                                    (if (not data)
                                        (cache-walk-abort)
                                      (goto-char (next-element-start))
                                      (move-start-to-next-match next-element-re))))
                                ;; Drop nil.
                                (unless (car result) (pop result)))
                              ;; If FUNC did not move the point and we
                              ;; know for sure that cache does not contain
                              ;; gaps, do not try to calculate START in
                              ;; advance but simply loop to the next cache
                              ;; element.
                              (when (and (cache-gapless-p)
                                         (eq (next-element-start)
                                             start))
                                (setq start nil))
                              ;; Reached LIMIT-COUNT.  Abort.
                              (when (and limit-count
                                         (>= count-predicate-calls-match
                                             limit-count))
                                (cache-walk-abort)))
                            ;; Check if the buffer or cache has been modified.
                            (unless (org-with-base-buffer nil
                                      (and (eq modified-tic org-element--cache-change-tic)
                                           (eq cache-size (cache-size))))
                              ;; START may no longer be valid, update
                              ;; it to beginning of real element.
                              ;; Upon modification, START may lay
                              ;; inside an element.  We want to move
                              ;; it to real beginning then despite
                              ;; START being larger.
                              (setq start nil)
                              (let ((data nil)) ; data may not be valid. ignore it.
                                (move-start-to-next-match nil))
                              ;; The new element may now start before
                              ;; or at already processed position.
                              ;; Make sure that we continue from an
                              ;; element past already processed
                              ;; place.
                              (when (and start
                                         (<= start (org-element-begin data))
                                         (not org-element-cache-map-continue-from))
                                (goto-char start)
                                (setq data (element-match-at-point))
                                ;; If DATA is nil, buffer is
                                ;; empty. Abort.
                                (when data
                                  (goto-char (next-element-start))
                                  (move-start-to-next-match next-element-re)))
                              (org-element-at-point to-pos)
                              (cache-walk-restart))
                            (if (org-element-property :cached data)
		                (setq prev data)
                              (setq prev nil)))
                        ;; DATA is after START.  Fill the gap.
                        (if (org-element-type-p
                             (org-element--parse-to start)
                             '(plain-list table))
                            ;; Tables and lists are special, we need a
                            ;; trickery to make items/rows be populated
                            ;; into cache.
                            (org-element--parse-to (1+ start)))
                        ;; Restart tree traversal as AVL tree is
                        ;; re-balanced upon adding elements.  We can no
                        ;; longer trust STACK.
                        (cache-walk-restart)))
                    ;; Second, move to the right branch of the tree or skip
                    ;; it altogether.
                    (if continue-flag
	                (setq continue-flag nil)
	              (setq node (if (and (car stack)
                                          ;; If START advanced beyond stack parent, skip the right branch.
                                          (or (and start (< (org-element-begin (avl-tree--node-data (car stack))) start))
		                              (and prev (org-element--cache-key-less-p
				                         (org-element--cache-key (avl-tree--node-data (car stack)))
                                                         (org-element--cache-key prev)))))
                                     (progn
                                       (setq leftp nil)
                                       (pop stack))
                                   ;; Otherwise, move ahead into the right
                                   ;; branch when it exists.
                                   (if (setq leftp (avl-tree--node-right node))
		                       (avl-tree--node-right node)
		                     (pop stack))))))))
              (when (and org-element--cache-map-statistics
                         (or (not org-element--cache-map-statistics-threshold)
                             (> (- (float-time) time) org-element--cache-map-statistics-threshold)))
                (message "Mapped over elements in %S. %d/%d predicate matches. Total time: %f sec. Pre-process time: %f sec. Predicate time: %f sec. Re-search time: %f sec.
       Calling parameters: :granularity %S :restrict-elements %S :next-re %S :fail-re %S :from-pos %S :to-pos %S :limit-count %S :after-element %S"
                         (current-buffer)
                         count-predicate-calls-match
                         (+ count-predicate-calls-match
                            count-predicate-calls-fail)
                         (- (float-time) time)
                         pre-process-time
                         predicate-time
                         re-search-time
                         granularity restrict-elements next-re fail-re from-pos to-pos limit-count after-element))
              ;; Return result.
              (nreverse result))))))))




;;; The Toolbox
;;
;; The first move is to implement a way to obtain the smallest element
;; containing point.  This is the job of `org-element-at-point'.  It
;; basically jumps back to the beginning of section containing point
;; and proceed, one element after the other, with
;; `org-element--current-element' until the container is found.  Note:
;; When using `org-element-at-point', secondary values are never
;; parsed since the function focuses on elements, not on objects.
;;
;; At a deeper level, `org-element-context' lists all elements and
;; objects containing point.
;;
;; `org-element-nested-p' and `org-element-swap-A-B' may be used
;; internally by navigation and manipulation tools.


;;;###autoload
(defun org-element-at-point (&optional epom cached-only)
  "Determine closest element around point or EPOM.

When EPOM is an element, return it immediately.
Otherwise, determine element at EPOM marker or position.

Only check cached element when CACHED-ONLY is non-nil and return nil
unconditionally when element at EPOM is not in cache.

Return value is a list like (TYPE PROPS) where TYPE is the type
of the element and PROPS a plist of properties associated to the
element.

Possible types are defined in `org-element-all-elements'.
Properties depend on element or object type, but always include
`:begin', `:end', and `:post-blank' properties.

As a special case, if point is at the very beginning of the first
item in a list or sub-list, returned element will be that list
instead of the item.  Likewise, if point is at the beginning of
the first row of a table, returned element will be the table
instead of the first row.

When point is at the end of the buffer, return the innermost
element ending there.

This function may modify the match data."
  (if (org-element-type epom t) epom
    (setq epom (or epom (point)))
    (org-with-point-at epom
      ;; Allow re-parsing when the command can benefit from it.
      (when (and cached-only
                 (memq this-command org-element--cache-non-modifying-commands))
        (setq cached-only nil))
      (let (element)
        (when (org-element--cache-active-p)
          (if (not org-element--cache) (org-element-cache-reset)
            (unless cached-only (org-element--cache-sync (current-buffer) epom))))
        (setq element (if cached-only
                          (when (and (org-element--cache-active-p)
                                     (or (not org-element--cache-sync-requests)
                                         (< epom
                                            (org-element--request-beg
                                             (car org-element--cache-sync-requests)))))
                            (org-element--cache-find epom))
                        (condition-case-unless-debug err
                            (org-element--parse-to epom)
                          (error
                           (org-element--cache-warn
                            "Org parser error in %s::%S. Resetting.\n The error was: %S\n Backtrace:\n%S\n Please report this to Org mode mailing list (M-x org-submit-bug-report)."
                            (buffer-name (current-buffer))
                            epom
                            err
                            (when (and (fboundp 'backtrace-get-frames)
                                       (fboundp 'backtrace-to-string))
                              (backtrace-to-string (backtrace-get-frames 'backtrace))))
                           (org-element-cache-reset)
                           (org-element--parse-to epom)))))
        (when (and (org-element--cache-active-p)
                   element
                   (org-element--cache-verify-element element))
          (setq element (org-element--parse-to epom)))
        (unless (org-element-type-p element 'org-data)
          (unless (and cached-only
                       (not (and element
                               (or (= epom (org-element-begin element))
                                   (and (not (org-element-type-p element org-element-greater-elements))
                                        (>= epom (org-element-begin element))
                                        (< epom (org-element-end element)))
                                   (and (org-element-contents-begin element)
                                        (>= epom (org-element-begin element))
                                        (< epom (org-element-contents-begin element)))
                                   (and (not (org-element-contents-end element))
                                        (>= epom (org-element-begin element))
                                        (< epom (org-element-end element)))))))
            (if (not (org-element-type-p element 'section))
                element
              (org-element-at-point (1+ epom) cached-only))))))))

;;;###autoload
(defsubst org-element-at-point-no-context (&optional pom)
  "Quickly find element at point or POM.

It is a faster version of `org-element-at-point' that is not
guaranteed to return cached element.  `:parent' element may be
deferred and slow to retrieve."
  (or (org-element-at-point pom 'cached-only)
      (org-element-with-disabled-cache (org-element-at-point pom))))

;;;###autoload
(defun org-element-context (&optional element)
  "Return smallest element or object around point.

Return value is a list like (TYPE PROPS) where TYPE is the type
of the element or object and PROPS a plist of properties
associated to it.

Possible types are defined in `org-element-all-elements' and
`org-element-all-objects'.  Properties depend on element or
object type, but always include `:begin', `:end', `:parent' and
`:post-blank'.

As a special case, if point is right after an object and not at
the beginning of any other object, return that object.

Optional argument ELEMENT, when non-nil, is the closest element
containing point, as returned by `org-element-at-point'.
Providing it allows for quicker computation.

This function may modify match data."
  (catch 'objects-forbidden
    (org-with-wide-buffer
     (let* ((pos (point))
	    (element (or element (org-element-at-point)))
	    (type (org-element-type element))
	    (post (org-element-post-affiliated element)))
       ;; If point is inside an element containing objects or
       ;; a secondary string, narrow buffer to the container and
       ;; proceed with parsing.  Otherwise, return ELEMENT.
       (cond
	;; At a parsed affiliated keyword, check if we're inside main
	;; or dual value.
	((and post (< pos post))
	 (forward-line 0)
	 (let ((case-fold-search t)) (looking-at org-element--affiliated-re))
	 (cond
	  ((not (member-ignore-case (match-string 1)
				    org-element-parsed-keywords))
	   (throw 'objects-forbidden element))
	  ((< (match-end 0) pos)
	   (narrow-to-region (match-end 0) (line-end-position)))
	  ((and (match-beginning 2)
		(>= pos (match-beginning 2))
		(< pos (match-end 2)))
	   (narrow-to-region (match-beginning 2) (match-end 2)))
	  (t (throw 'objects-forbidden element)))
	 ;; Also change type to retrieve correct restrictions.
	 (setq type 'keyword))
	;; At an item, objects can only be located within tag, if any.
	((eq type 'item)
	 (let ((tag (org-element-property :tag element)))
	   (if (or (not tag) (/= (line-beginning-position) post))
	       (throw 'objects-forbidden element)
	     (forward-line 0)
	     (search-forward tag (line-end-position))
	     (goto-char (match-beginning 0))
	     (if (and (>= pos (point)) (< pos (match-end 0)))
		 (narrow-to-region (point) (match-end 0))
	       (throw 'objects-forbidden element)))))
	;; At an headline or inlinetask, objects are in title.
	((memq type '(headline inlinetask))
	 (let ((case-fold-search nil))
	   (goto-char (org-element-begin element))
	   (looking-at org-complex-heading-regexp)
	   (let ((end (match-end 4)))
	     (if (not end) (throw 'objects-forbidden element)
	       (goto-char (match-beginning 4))
	       (when (looking-at org-element-comment-string)
		 (goto-char (match-end 0)))
	       (if (>= (point) end) (throw 'objects-forbidden element)
		 (narrow-to-region (point) end))))))
	;; At a paragraph, a table-row or a verse block, objects are
	;; located within their contents.
	((memq type '(paragraph table-row verse-block))
	 (let ((cbeg (org-element-contents-begin element))
	       (cend (org-element-contents-end element)))
	   ;; CBEG is nil for table rules.
	   (if (and cbeg cend (>= pos cbeg)
		    (or (< pos cend) (and (= pos cend) (eobp))))
	       (narrow-to-region cbeg cend)
	     (throw 'objects-forbidden element))))
	(t (throw 'objects-forbidden element)))
       (goto-char (point-min))
       (let ((restriction (org-element-restriction type))
	     (parent element)
	     last)
	 (catch 'exit
	   (while t
	     (let ((next (org-element--object-lex restriction)))
	       (when next (org-element-put-property next :parent parent))
	       ;; Process NEXT, if any, in order to know if we need to
	       ;; skip it, return it or move into it.
	       (if (or (not next) (> (org-element-begin next) pos))
		   (throw 'exit (or last parent))
		 (let ((end (org-element-end next))
		       (cbeg (org-element-contents-begin next))
		       (cend (org-element-contents-end next)))
		   (cond
		    ;; Skip objects ending before point.  Also skip
		    ;; objects ending at point unless it is also the
		    ;; end of buffer, since we want to return the
		    ;; innermost object.
		    ((and (<= end pos) (/= (point-max) end))
		     (goto-char end)
		     ;; For convenience, when object ends at POS,
		     ;; without any space, store it in LAST, as we
		     ;; will return it if no object starts here.
		     (when (and (= end pos)
				(not (memq (char-before) '(?\s ?\t))))
		       (setq last next)))
		    ;; If POS is within a container object, move into
		    ;; that object.
		    ((and cbeg cend
			  (>= pos cbeg)
			  (or (< pos cend)
			      ;; At contents' end, if there is no
			      ;; space before point, also move into
			      ;; object, for consistency with
			      ;; convenience feature above.
			      (and (= pos cend)
				   (or (= (point-max) pos)
				       (not (memq (char-before pos)
					          '(?\s ?\t)))))))
		     (goto-char cbeg)
		     (narrow-to-region (point) cend)
		     (setq parent next)
		     (setq restriction (org-element-restriction next)))
		    ;; Otherwise, return NEXT.
		    (t (throw 'exit next)))))))))))))

(defun org-element-nested-p (elem-A elem-B)
  "Non-nil when elements ELEM-A and ELEM-B are nested."
  (let ((beg-A (org-element-begin elem-A))
	(beg-B (org-element-begin elem-B))
	(end-A (org-element-end elem-A))
	(end-B (org-element-end elem-B)))
    (or (and (>= beg-A beg-B) (<= end-A end-B))
	(and (>= beg-B beg-A) (<= end-B end-A)))))

(defun org-element-swap-A-B (elem-A elem-B)
  "Swap elements ELEM-A and ELEM-B.
Assume ELEM-B is after ELEM-A in the buffer.  Leave point at the
end of ELEM-A."
  (goto-char (org-element-begin elem-A))
  ;; There are two special cases when an element doesn't start at bol:
  ;; the first paragraph in an item or in a footnote definition.
  (let ((specialp (not (bolp))))
    ;; Only a paragraph without any affiliated keyword can be moved at
    ;; ELEM-A position in such a situation.  Note that the case of
    ;; a footnote definition is impossible: it cannot contain two
    ;; paragraphs in a row because it cannot contain a blank line.
    (when (and specialp
	       (or (not (org-element-type-p elem-B 'paragraph))
		   (/= (org-element-begin elem-B)
		      (org-element-contents-begin elem-B))))
      (error "Cannot swap elements"))
    ;; Preserve folding state when `org-fold-core-style' is set to
    ;; `text-properties'.
    (org-fold-core-ignore-modifications
      ;; In a special situation, ELEM-A will have no indentation.  We'll
      ;; give it ELEM-B's (which will in, in turn, have no indentation).
      (let* ((ind-B (when specialp
		      (goto-char (org-element-begin elem-B))
		      (current-indentation)))
	     (beg-A (org-element-begin elem-A))
	     (end-A (save-excursion
		      (goto-char (org-element-end elem-A))
		      (skip-chars-backward " \r\t\n")
		      (line-end-position)))
	     (beg-B (org-element-begin elem-B))
	     (end-B (save-excursion
		      (goto-char (org-element-end elem-B))
		      (skip-chars-backward " \r\t\n")
		      (line-end-position)))
	     ;; Store inner folds responsible for visibility status.
	     (folds
	      (cons
               (org-fold-core-get-regions :from beg-A :to end-A :relative t)
               (org-fold-core-get-regions :from beg-B :to end-B :relative t)))
	     ;; Get contents.
	     (body-A (buffer-substring beg-A end-A))
	     (body-B (buffer-substring beg-B end-B)))
        ;; Clear up the folds.
        (org-fold-region beg-A end-A nil)
        (org-fold-region beg-B end-B nil)
        (delete-region beg-B end-B)
        (goto-char beg-B)
        (when specialp
	  (setq body-B (replace-regexp-in-string "\\`[ \t]*" "" body-B))
	  (indent-to-column ind-B))
        (insert body-A)
        ;; Restore ex ELEM-A folds.
        (org-fold-core-regions (car folds) :relative beg-B)
	(goto-char beg-A)
	(delete-region beg-A end-A)
	(insert body-B)
        ;; Restore ex ELEM-A folds.
        (org-fold-core-regions (cdr folds) :relative beg-A)
        (goto-char (org-element-end elem-B))))))

(provide 'org-element)

;; Local variables:
;; generated-autoload-file: "org-loaddefs.el"
;; End:

;;; org-element.el ends here<|MERGE_RESOLUTION|>--- conflicted
+++ resolved
@@ -7096,13 +7096,8 @@
                           (let ((current (org-with-point-at (org-element-begin up)
                                            (org-element-with-disabled-cache
                                              (and (looking-at-p org-element-headline-re)
-<<<<<<< HEAD
-                                                  (org-element-headline-parser))))))
+                                                  (org-element-headline-parser nil 'fast))))))
                             (when (org-element-type-p current 'headline)
-=======
-                                                  (org-element-headline-parser nil 'fast))))))
-                            (when (eq 'headline (org-element-type current))
->>>>>>> bf45090f
                               (org-element--cache-log-message
                                "Found non-robust headline that can be updated individually: %S"
                                (org-element--format-element current))
