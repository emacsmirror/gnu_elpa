--- conflicted
+++ resolved
@@ -1,6 +1,3 @@
-<<<<<<< HEAD
-2007-07-27    <jean@bornier.net>
-=======
 2007-07-27  Michael Olson  <mwolson@gnu.org>
 
 	* README: Permit Muse to be called "Emacs-Muse".
@@ -12,7 +9,6 @@
 	and Emacs-Muse are the same thing.
 
 2007-07-27  Jean Magnan de Bornier  <jean@bornier.net>
->>>>>>> 669adfe3
 
 	* lisp/muse-context.el (muse-context-header): Put
 	starttext after the modules who must be in preamble.
@@ -23,14 +19,11 @@
 	math environment in ConTeXt when centered: "$$ $$" has to be
 	"\startformula \stopformula".
 
-<<<<<<< HEAD
-=======
 2007-07-26  Michael Olson  <mwolson@gnu.org>
 
 	* lisp/muse-xml-common.el (muse-xml-escape-url): Do not escape
 	parentheses in URLs.
 
->>>>>>> 669adfe3
 2007-07-24  Michael Olson  <mwolson@gnu.org>
 
 	* examples/QuickStart.muse (Images): Fix typo where some text
