;;; compat-28.el --- Compatibility Layer for Emacs 28.1  -*- lexical-binding: t; -*-

;; Copyright (C) 2021, 2022, 2023 Free Software Foundation, Inc.

;; Author: Philip Kaludercic <philipk@posteo.net>
;; Maintainer: Compat Development <~pkal/compat-devel@lists.sr.ht>
;; URL: https://git.sr.ht/~pkal/compat/
;; Keywords: lisp

;; This program is free software; you can redistribute it and/or modify
;; it under the terms of the GNU General Public License as published by
;; the Free Software Foundation, either version 3 of the License, or
;; (at your option) any later version.

;; This program is distributed in the hope that it will be useful,
;; but WITHOUT ANY WARRANTY; without even the implied warranty of
;; MERCHANTABILITY or FITNESS FOR A PARTICULAR PURPOSE.  See the
;; GNU General Public License for more details.

;; You should have received a copy of the GNU General Public License
;; along with this program.  If not, see <https://www.gnu.org/licenses/>.

;;; Commentary:

;; Find here the functionality added in Emacs 28.1, needed by older
;; versions.
;;
;; Only load this library if you need to use one of the following
;; functions:
;;
;; - `unlock-buffer'
;; - `string-width'
;; - `directory-files'
;; - `json-serialize'
;; - `json-insert'
;; - `json-parse-string'
;; - `json-parse-buffer'
;; - `count-windows'

;;; Code:

<<<<<<< HEAD
(require 'compat-macs "compat-macs.el")
=======
(eval-when-compile (load "compat-macs.el" nil t t))
>>>>>>> 55080aca

(compat-declare-version "28.1")

;;;; Defined in fns.c

;;* INCOMPLETE FEATURE: Should handle multibyte regular expressions
(compat-defun string-search (needle haystack &optional start-pos)
  "Search for the string NEEDLE in the strign HAYSTACK.

The return value is the position of the first occurrence of
NEEDLE in HAYSTACK, or nil if no match was found.

The optional START-POS argument says where to start searching in
HAYSTACK and defaults to zero (start at the beginning).
It must be between zero and the length of HAYSTACK, inclusive.

Case is always significant and text properties are ignored."
  :note "Prior to Emacs 27 `string-match' has issues handling
multibyte regular expressions.  As the compatibility function
for `string-search' is implemented via `string-match', these
issues are inherited."
  (when (and start-pos (or (< (length haystack) start-pos)
                           (< start-pos 0)))
    (signal 'args-out-of-range (list start-pos)))
  (save-match-data
    (let ((case-fold-search nil))
      (string-match (regexp-quote needle) haystack start-pos))))

(compat-defun length= (sequence length)
  "Returns non-nil if SEQUENCE has a length equal to LENGTH."
  (cond
   ((null sequence) (zerop length))
   ((consp sequence)
    (and (null (nthcdr length sequence))
         (nthcdr (1- length) sequence)
         t))
   ((arrayp sequence)
    (= (length sequence) length))
   ((signal 'wrong-type-argument sequence))))

(compat-defun length< (sequence length)
  "Returns non-nil if SEQUENCE is shorter than LENGTH."
  (cond
   ((null sequence) (not (zerop length)))
   ((listp sequence)
    (null (nthcdr (1- length) sequence)))
   ((arrayp sequence)
    (< (length sequence) length))
   ((signal 'wrong-type-argument sequence))))

(compat-defun length> (sequence length)
  "Returns non-nil if SEQUENCE is longer than LENGTH."
  (cond
   ((listp sequence)
    (and (nthcdr length sequence) t))
   ((arrayp sequence)
    (> (length sequence) length))
   ((signal 'wrong-type-argument sequence))))

;;;; Defined in fileio.c

(compat-defun file-name-concat (directory &rest components)
  "Append COMPONENTS to DIRECTORY and return the resulting string.
Elements in COMPONENTS must be a string or nil.
DIRECTORY or the non-final elements in COMPONENTS may or may not end
with a slash -- if they don’t end with a slash, a slash will be
inserted before contatenating."
  (let ((seperator (eval-when-compile
                     (if (memq system-type '(ms-dos windows-nt cygwin))
                         "\\" "/")))
        (last (if components (car (last components)) directory)))
    (mapconcat (lambda (part)
                 (if (eq part last)	;the last component is not modified
                     last
                   (replace-regexp-in-string
                    (concat seperator "+\\'") "" part)))
               (cons directory components)
               seperator)))

;;;; Defined in alloc.c

;;* UNTESTED (but also not necessary)
(compat-defun garbage-collect-maybe (_factor)
  "Call ‘garbage-collect’ if enough allocation happened.
FACTOR determines what \"enough\" means here: If FACTOR is a
positive number N, it means to run GC if more than 1/Nth of the
allocations needed to trigger automatic allocation took place.
Therefore, as N gets higher, this is more likely to perform a GC.
Returns non-nil if GC happened, and nil otherwise."
  :note "For releases of Emacs before version 28, this function will do nothing."
  ;; Do nothing
  nil)

;;;; Defined in filelock.c

(compat-defun unlock-buffer ()
  "Handle `file-error' conditions:

Handles file system errors by calling ‘display-warning’ and
continuing as if the error did not occur."
  :prefix t
  (condition-case error
      (unlock-buffer)
    (file-error
     (display-warning
      '(unlock-file)
      (message "%s, ignored" (error-message-string error))
      :warning))))

;;;; Defined in characters.c

(compat-defun string-width (string &optional from to)
  "Handle optional arguments FROM and TO:

Optional arguments FROM and TO specify the substring of STRING to
consider, and are interpreted as in `substring'."
  :prefix t
  (let* ((len (length string))
         (from (or from 0))
         (to (or to len)))
    (if (and (= from 0) (= to len))
        (string-width string)
      (string-width (substring string from to)))))

;;;; Defined in dired.c

;;* UNTESTED
(compat-defun directory-files (directory &optional full match nosort count)
  "Handle additional optional argument COUNT:

If COUNT is non-nil and a natural number, the function will
 return COUNT number of file names (if so many are present)."
  :prefix t
  (let ((files (directory-files directory full match nosort)))
    (when (natnump count)
      (setf (nthcdr count files) nil))
    files))

;;;; Defined in json.c

(declare-function json-insert nil (object &rest args))
(declare-function json-serialize nil (object &rest args))
(declare-function json-parse-string nil (string &rest args))
(declare-function json-parse-buffer nil (&rest args))

(compat-defun json-serialize (object &rest args)
  "Handle top-level JSON values."
  :prefix t
  :min-version "27"
  (if (or (listp object) (vectorp object))
      (apply #'json-serialize object args)
    (substring (json-serialize (list object)) 1 -1)))

(compat-defun json-insert (object &rest args)
  "Handle top-level JSON values."
  :prefix t
  :min-version "27"
  (if (or (listp object) (vectorp object))
      (apply #'json-insert object args)
    ;; `compat-json-serialize' is not sharp-quoted as the byte
    ;; compiled doesn't always know that the function has been
    ;; defined, but it will only be used in this function if the
    ;; prefixed definition of `json-serialize' (see above) has also
    ;; been defined.
    (insert (apply 'compat-json-serialize object args))))

(compat-defun json-parse-string (string &rest args)
  "Handle top-level JSON values."
  :prefix t
  :min-version "27"
  (if (string-match-p "\\`[[:space:]]*[[{]" string)
      (apply #'json-parse-string string args)
    ;; Wrap the string in an array, and extract the value back using
    ;; `elt', to ensure that no matter what the value of `:array-type'
    ;; is we can access the first element.
    (elt (apply #'json-parse-string (concat "[" string "]") args) 0)))

(compat-defun json-parse-buffer (&rest args)
  "Handle top-level JSON values."
  :prefix t
  :min-version "27"
  (if (looking-at-p "[[:space:]]*[[{]")
      (apply #'json-parse-buffer args)
    (catch 'escape
      (atomic-change-group
        (with-syntax-table
            (let ((st (make-syntax-table)))
              (modify-syntax-entry ?\" "\"" st)
              (modify-syntax-entry ?. "_" st)
              st)
          (let ((inhibit-read-only t))
            (save-excursion
            (insert "[")
            (forward-sexp 1)
            (insert "]"))))
        (throw 'escape (elt (apply #'json-parse-buffer args) 0))))))

;;;; xfaces.c

(compat-defun color-values-from-color-spec (spec)
  "Parse color SPEC as a numeric color and return (RED GREEN BLUE).
This function recognises the following formats for SPEC:

 #RGB, where R, G and B are hex numbers of equal length, 1-4 digits each.
 rgb:R/G/B, where R, G, and B are hex numbers, 1-4 digits each.
 rgbi:R/G/B, where R, G and B are floating-point numbers in [0,1].

If SPEC is not in one of the above forms, return nil.

Each of the 3 integer members of the resulting list, RED, GREEN,
and BLUE, is normalized to have its value in [0,65535]."
  (let ((case-fold-search nil))
    (save-match-data
      (cond
       ((string-match
         ;; (rx bos "#"
         ;;     (or (: (group-n 1 (= 1 hex)) (group-n 2 (= 1 hex)) (group-n 3 (= 1 hex)))
         ;;         (: (group-n 1 (= 2 hex)) (group-n 2 (= 2 hex)) (group-n 3 (= 2 hex)))
         ;;         (: (group-n 1 (= 3 hex)) (group-n 2 (= 3 hex)) (group-n 3 (= 3 hex)))
         ;;         (: (group-n 1 (= 4 hex)) (group-n 2 (= 4 hex)) (group-n 3 (= 4 hex))))
         ;;     eos)
         "\\`#\\(?:\\(?1:[[:xdigit:]]\\{1\\}\\)\\(?2:[[:xdigit:]]\\{1\\}\\)\\(?3:[[:xdigit:]]\\{1\\}\\)\\|\\(?1:[[:xdigit:]]\\{2\\}\\)\\(?2:[[:xdigit:]]\\{2\\}\\)\\(?3:[[:xdigit:]]\\{2\\}\\)\\|\\(?1:[[:xdigit:]]\\{3\\}\\)\\(?2:[[:xdigit:]]\\{3\\}\\)\\(?3:[[:xdigit:]]\\{3\\}\\)\\|\\(?1:[[:xdigit:]]\\{4\\}\\)\\(?2:[[:xdigit:]]\\{4\\}\\)\\(?3:[[:xdigit:]]\\{4\\}\\)\\)\\'"
         spec)
        (let ((max (1- (ash 1 (* (- (match-end 1) (match-beginning 1)) 4)))))
          (list (/ (* (string-to-number (match-string 1 spec) 16) 65535) max)
                (/ (* (string-to-number (match-string 2 spec) 16) 65535) max)
                (/ (* (string-to-number (match-string 3 spec) 16) 65535) max))))
       ((string-match
         ;; (rx bos "rgb:"
         ;;     (group (** 1 4 hex)) "/"
         ;;     (group (** 1 4 hex)) "/"
         ;;     (group (** 1 4 hex))
         ;;     eos)
         "\\`rgb:\\([[:xdigit:]]\\{1,4\\}\\)/\\([[:xdigit:]]\\{1,4\\}\\)/\\([[:xdigit:]]\\{1,4\\}\\)\\'"
         spec)
        (list (/ (* (string-to-number (match-string 1 spec) 16) 65535)
                 (1- (ash 1 (* (- (match-end 1) (match-beginning 1)) 4))))
              (/ (* (string-to-number (match-string 2 spec) 16) 65535)
                 (1- (ash 1 (* (- (match-end 2) (match-beginning 2)) 4))))
              (/ (* (string-to-number (match-string 3 spec) 16) 65535)
                 (1- (ash 1 (* (- (match-end 3) (match-beginning 3)) 4))))))
       ;; The "RGBi" (RGB Intensity) specification is defined by
       ;; XCMS[0], see [1] for the implementation in Xlib.
       ;;
       ;; [0] http://www.nic.funet.fi/pub/X11/X11R4/DOCS/color/Xcms.text
       ;; [1] https://gitlab.freedesktop.org/xorg/lib/libx11/-/blob/master/src/xcms/LRGB.c#L1392
       ((string-match
         ;; (rx bos "rgbi:" (* space)
         ;;     (group (? (or "-" "+"))
         ;;            (or (: (+ digit) (? "." (* digit)))
         ;;                (: "." (+ digit)))
         ;;            (? "e" (? (or "-" "+")) (+ digit)))
         ;;     "/" (* space)
         ;;     (group (? (or "-" "+"))
         ;;            (or (: (+ digit) (? "." (* digit)))
         ;;                (: "." (+ digit)))
         ;;            (? "e" (? (or "-" "+")) (+ digit)))
         ;;     "/" (* space)
         ;;     (group (? (or "-" "+"))
         ;;            (or (: (+ digit) (? "." (* digit)))
         ;;                (: "." (+ digit)))
         ;;            (? "e" (? (or "-" "+")) (+ digit)))
         ;;     eos)
         "\\`rgbi:[[:space:]]*\\([+-]?\\(?:[[:digit:]]+\\(?:\\.[[:digit:]]*\\)?\\|\\.[[:digit:]]+\\)\\(?:e[+-]?[[:digit:]]+\\)?\\)/[[:space:]]*\\([+-]?\\(?:[[:digit:]]+\\(?:\\.[[:digit:]]*\\)?\\|\\.[[:digit:]]+\\)\\(?:e[+-]?[[:digit:]]+\\)?\\)/[[:space:]]*\\([+-]?\\(?:[[:digit:]]+\\(?:\\.[[:digit:]]*\\)?\\|\\.[[:digit:]]+\\)\\(?:e[+-]?[[:digit:]]+\\)?\\)\\'"
         spec)
        (let ((r (round (* (string-to-number (match-string 1 spec)) 65535)))
              (g (round (* (string-to-number (match-string 2 spec)) 65535)))
              (b (round (* (string-to-number (match-string 3 spec)) 65535))))
          (when (and (<= 0 r) (<= r 65535)
                     (<= 0 g) (<= g 65535)
                     (<= 0 b) (<= b 65535))
            (list r g b))))))))

;;;; Defined in subr.el

;;* INCOMPLETE FEATURE: Should handle multibyte regular expressions
(compat-defun string-replace (fromstring tostring instring)
  "Replace FROMSTRING with TOSTRING in INSTRING each time it occurs."
  (when (equal fromstring "")
    (signal 'wrong-length-argument '(0)))
  (let ((case-fold-search nil))
    (replace-regexp-in-string
     (regexp-quote fromstring)
     tostring instring
     t t)))

(compat-defun always (&rest _arguments)
  "Do nothing and return t.
This function accepts any number of ARGUMENTS, but ignores them.
Also see `ignore'."
  t)

;;* UNTESTED
(compat-defun insert-into-buffer (buffer &optional start end)
  "Insert the contents of the current buffer into BUFFER.
If START/END, only insert that region from the current buffer.
Point in BUFFER will be placed after the inserted text."
  (let ((current (current-buffer)))
    (with-current-buffer buffer
      (insert-buffer-substring current start end))))

;;* UNTESTED
(compat-defun replace-string-in-region (string replacement &optional start end)
  "Replace STRING with REPLACEMENT in the region from START to END.
The number of replaced occurrences are returned, or nil if STRING
doesn't exist in the region.

If START is nil, use the current point.  If END is nil, use `point-max'.

Comparisons and replacements are done with fixed case."
  (if start
      (when (< start (point-min))
        (error "Start before start of buffer"))
    (setq start (point)))
  (if end
      (when (> end (point-max))
        (error "End after end of buffer"))
    (setq end (point-max)))
  (save-excursion
    (let ((matches 0)
          (case-fold-search nil))
      (goto-char start)
      (while (search-forward string end t)
        (delete-region (match-beginning 0) (match-end 0))
        (insert replacement)
        (setq matches (1+ matches)))
      (and (not (zerop matches))
           matches))))

;;* UNTESTED
(compat-defun replace-regexp-in-region (regexp replacement &optional start end)
  "Replace REGEXP with REPLACEMENT in the region from START to END.
The number of replaced occurrences are returned, or nil if REGEXP
doesn't exist in the region.

If START is nil, use the current point.  If END is nil, use `point-max'.

Comparisons and replacements are done with fixed case.

REPLACEMENT can use the following special elements:

  `\\&' in NEWTEXT means substitute original matched text.
  `\\N' means substitute what matched the Nth `\\(...\\)'.
       If Nth parens didn't match, substitute nothing.
  `\\\\' means insert one `\\'.
  `\\?' is treated literally."
  (if start
      (when (< start (point-min))
        (error "Start before start of buffer"))
    (setq start (point)))
  (if end
      (when (> end (point-max))
        (error "End after end of buffer"))
    (setq end (point-max)))
  (save-excursion
    (let ((matches 0)
          (case-fold-search nil))
      (goto-char start)
      (while (re-search-forward regexp end t)
        (replace-match replacement t)
        (setq matches (1+ matches)))
      (and (not (zerop matches))
           matches))))

;;* UNTESTED
(compat-defun buffer-local-boundp (symbol buffer)
  "Return non-nil if SYMBOL is bound in BUFFER.
Also see `local-variable-p'."
  (catch 'fail
    (condition-case nil
        (buffer-local-value symbol buffer)
      (void-variable nil (throw 'fail nil)))
    t))

;;* UNTESTED
(compat-defmacro with-existing-directory (&rest body)
  "Execute BODY with `default-directory' bound to an existing directory.
If `default-directory' is already an existing directory, it's not changed."
  (declare (indent 0) (debug t))
  (let ((quit (make-symbol "with-existing-directory-quit")))
    `(catch ',quit
       (dolist (dir (list default-directory
                          (expand-file-name "~/")
                          (getenv "TMPDIR")
                          "/tmp/"
                          ;; XXX: check if "/" works on non-POSIX
                          ;; system.
                          "/"))
         (when (and dir (file-exists-p dir))
           (throw ',quit (let ((default-directory dir))
                           ,@body)))))))

;;* UNTESTED
(compat-defmacro dlet (binders &rest body)
  "Like `let' but using dynamic scoping."
  (declare (indent 1) (debug let))
  `(let (_)
     ,@(mapcar (lambda (binder)
                 `(defvar ,(if (consp binder) (car binder) binder)))
               binders)
     (let ,binders ,@body)))

(compat-defun ensure-list (object)
  "Return OBJECT as a list.
If OBJECT is already a list, return OBJECT itself.  If it's
not a list, return a one-element list containing OBJECT."
  (if (listp object)
      object
    (list object)))

(compat-defun subr-primitive-p (object)
  "Return t if OBJECT is a built-in primitive function."
  (subrp object))

;;;; Defined in subr-x.el

(compat-defun string-clean-whitespace (string)
  "Clean up whitespace in STRING.
All sequences of whitespaces in STRING are collapsed into a
single space character, and leading/trailing whitespace is
removed."
  :feature 'subr-x
  (let ((blank "[[:blank:]\r\n]+"))
    (replace-regexp-in-string
     "^[[:blank:]\r\n]+\\|[[:blank:]\r\n]+$"
     ""
     (replace-regexp-in-string
      blank " " string))))

(compat-defun string-fill (string length)
  "Clean up whitespace in STRING.
All sequences of whitespaces in STRING are collapsed into a
single space character, and leading/trailing whitespace is
removed."
  :feature 'subr-x
  (with-temp-buffer
    (insert string)
    (goto-char (point-min))
    (let ((fill-column length)
          (adaptive-fill-mode nil))
      (fill-region (point-min) (point-max)))
    (buffer-string)))

(compat-defun string-lines (string &optional omit-nulls)
  "Split STRING into a list of lines.
If OMIT-NULLS, empty lines will be removed from the results."
  :feature 'subr-x
  (split-string string "\n" omit-nulls))

(compat-defun string-pad (string length &optional padding start)
  "Pad STRING to LENGTH using PADDING.
If PADDING is nil, the space character is used.  If not nil, it
should be a character.

If STRING is longer than the absolute value of LENGTH, no padding
is done.

If START is nil (or not present), the padding is done to the end
of the string, and if non-nil, padding is done to the start of
the string."
  :feature 'subr-x
  (unless (natnump length)
    (signal 'wrong-type-argument (list 'natnump length)))
  (let ((pad-length (- length (length string))))
    (if (< pad-length 0)
        string
      (concat (and start
                   (make-string pad-length (or padding ?\s)))
              string
              (and (not start)
                   (make-string pad-length (or padding ?\s)))))))

(compat-defun string-chop-newline (string)
  "Remove the final newline (if any) from STRING."
  :feature 'subr-x
  (if (and (>= (length string) 1) (= (aref string (1- (length string))) ?\n))
      (substring string 0 -1)
    string))

(compat-defmacro named-let (name bindings &rest body)
  "Looping construct taken from Scheme.
Like `let', bind variables in BINDINGS and then evaluate BODY,
but with the twist that BODY can evaluate itself recursively by
calling NAME, where the arguments passed to NAME are used
as the new values of the bound variables in the recursive invocation."
  :feature 'subr-x
  (declare (indent 2) (debug (symbolp (&rest (symbolp form)) body)))
  (let ((fargs (mapcar (lambda (b)
                         (let ((var (if (consp b) (car b) b)))
                           (make-symbol (symbol-name var))))
                       bindings))
        (aargs (mapcar (lambda (b) (if (consp b) (cadr b))) bindings))
        rargs)
    (dotimes (i (length bindings))
      (let ((b (nth i bindings)))
        (push (list (if (consp b) (car b) b) (nth i fargs))
              rargs)
        (setf (if (consp b) (car b) b)
              (nth i fargs))))
    (letrec
        ((quit (make-symbol "quit")) (self (make-symbol "self"))
         (total-tco t)
         (macro (lambda (&rest args)
                  (setq total-tco nil)
                  `(funcall ,self . ,args)))
         ;; Based on `cl--self-tco':
         (tco-progn (lambda (exprs)
                      (append
                       (butlast exprs)
                       (list (funcall tco (car (last exprs)))))))
         (tco (lambda (expr)
                (cond
                 ((eq (car-safe expr) 'if)
                  (append (list 'if
                                (cadr expr)
                                (funcall tco (nth 2 expr)))
                          (funcall tco-progn (nthcdr 3 expr))))
                 ((eq (car-safe expr) 'cond)
                  (let ((conds (cdr expr)) body)
                    (while conds
                      (let ((branch (pop conds)))
                        (push (cond
                               ((cdr branch) ;has tail
                                (funcall tco-progn branch))
                               ((null conds) ;last element
                                (list t (funcall tco (car branch))))
                               ((progn
                                  branch)))
                              body)))
                    (cons 'cond (nreverse body))))
                 ((eq (car-safe expr) 'or)
                  (if (cddr expr)
                      (let ((var (make-symbol "var")))
                        `(let ((,var ,(cadr expr)))
                           (if ,var ,(funcall tco var)
                             ,(funcall tco (cons 'or (cddr expr))))))
                    (funcall tco (cadr expr))))
                 ((eq (car-safe expr) 'condition-case)
                  (append (list 'condition-case (cadr expr) (nth 2 expr))
                          (mapcar
                           (lambda (handler)
                             (cons (car handler)
                                   (funcall tco-progn (cdr handler))))
                           (nthcdr 3 expr))))
                 ((memq (car-safe expr) '(and progn))
                  (cons (car expr) (funcall tco-progn (cdr expr))))
                 ((memq (car-safe expr) '(let let*))
                  (append (list (car expr) (cadr expr))
                          (funcall tco-progn (cddr expr))))
                 ((eq (car-safe expr) name)
                  (let (sets (args (cdr expr)))
                    (dolist (farg fargs)
                      (push (list farg (pop args))
                            sets))
                    (cons 'setq (apply #'nconc (nreverse sets)))))
                 (`(throw ',quit ,expr))))))
      (let ((tco-body (funcall tco (macroexpand-all (macroexp-progn body)))))
        (when tco-body
          (setq body `((catch ',quit
                         (while t (let ,rargs ,@(macroexp-unprogn tco-body))))))))
      (let ((expand (macroexpand-all (macroexp-progn body) (list (cons name macro)))))
        (if total-tco
            `(let ,bindings ,expand)
          `(funcall
            (letrec ((,self (lambda ,fargs ,expand))) ,self)
            ,@aargs))))))

;;;; Defined in files.el

(declare-function compat--string-trim-left "compat-26" (string &optional regexp))
(declare-function compat--directory-name-p "compat-25" (name))
(compat-defun file-name-with-extension (filename extension)
  "Set the EXTENSION of a FILENAME.
The extension (in a file name) is the part that begins with the last \".\".

Trims a leading dot from the EXTENSION so that either \"foo\" or
\".foo\" can be given.

Errors if the FILENAME or EXTENSION are empty, or if the given
FILENAME has the format of a directory.

See also `file-name-sans-extension'."
  (let ((extn (compat--string-trim-left extension "[.]")))
    (cond
     ((string= filename "")
      (error "Empty filename"))
     ((string= extn "")
      (error "Malformed extension: %s" extension))
     ((compat--directory-name-p filename)
      (error "Filename is a directory: %s" filename))
     (t
      (concat (file-name-sans-extension filename) "." extn)))))

;;* UNTESTED
(compat-defun directory-empty-p (dir)
  "Return t if DIR names an existing directory containing no other files.
Return nil if DIR does not name a directory, or if there was
trouble determining whether DIR is a directory or empty.

Symbolic links to directories count as directories.
See `file-symlink-p' to distinguish symlinks."
  (and (file-directory-p dir)
       (null (directory-files dir nil directory-files-no-dot-files-regexp t))))

(compat-defun file-modes-number-to-symbolic (mode &optional filetype)
  "Return a string describing a file's MODE.
For instance, if MODE is #o700, then it produces `-rwx------'.
FILETYPE if provided should be a character denoting the type of file,
such as `?d' for a directory, or `?l' for a symbolic link and will override
the leading `-' char."
  (string
   (or filetype
       (pcase (lsh mode -12)
         ;; POSIX specifies that the file type is included in st_mode
         ;; and provides names for the file types but values only for
         ;; the permissions (e.g., S_IWOTH=2).

         ;; (#o017 ??) ;; #define S_IFMT  00170000
         (#o014 ?s)    ;; #define S_IFSOCK 0140000
         (#o012 ?l)    ;; #define S_IFLNK  0120000
         ;; (8  ??)    ;; #define S_IFREG  0100000
         (#o006  ?b)   ;; #define S_IFBLK  0060000
         (#o004  ?d)   ;; #define S_IFDIR  0040000
         (#o002  ?c)   ;; #define S_IFCHR  0020000
         (#o001  ?p)   ;; #define S_IFIFO  0010000
         (_ ?-)))
   (if (zerop (logand   256 mode)) ?- ?r)
   (if (zerop (logand   128 mode)) ?- ?w)
   (if (zerop (logand    64 mode))
       (if (zerop (logand  2048 mode)) ?- ?S)
     (if (zerop (logand  2048 mode)) ?x ?s))
   (if (zerop (logand    32 mode)) ?- ?r)
   (if (zerop (logand    16 mode)) ?- ?w)
   (if (zerop (logand     8 mode))
       (if (zerop (logand  1024 mode)) ?- ?S)
     (if (zerop (logand  1024 mode)) ?x ?s))
   (if (zerop (logand     4 mode)) ?- ?r)
   (if (zerop (logand     2 mode)) ?- ?w)
   (if (zerop (logand 512 mode))
       (if (zerop (logand   1 mode)) ?- ?x)
     (if (zerop (logand   1 mode)) ?T ?t))))

;;* UNTESTED
(compat-defun file-backup-file-names (filename)
  "Return a list of backup files for FILENAME.
The list will be sorted by modification time so that the most
recent files are first."
  ;; `make-backup-file-name' will get us the right directory for
  ;; ordinary or numeric backups.  It might create a directory for
  ;; backups as a side-effect, according to `backup-directory-alist'.
  (let* ((filename (file-name-sans-versions
                    (make-backup-file-name (expand-file-name filename))))
         (dir (file-name-directory filename))
         files)
    (dolist (file (file-name-all-completions
                   (file-name-nondirectory filename) dir))
      (let ((candidate (concat dir file)))
        (when (and (backup-file-name-p candidate)
                   (string= (file-name-sans-versions candidate) filename))
          (push candidate files))))
    (sort files #'file-newer-than-file-p)))

(compat-defun make-lock-file-name (filename)
  "Make a lock file name for FILENAME.
This prepends \".#\" to the non-directory part of FILENAME, and
doesn't respect `lock-file-name-transforms', as Emacs 28.1 and
onwards does."
  (expand-file-name
   (concat
    ".#" (file-name-nondirectory filename))
   (file-name-directory filename)))

;;;; Defined in files-x.el

(declare-function tramp-tramp-file-p "tramp" (name))

;;* UNTESTED
(compat-defun null-device ()
  "Return the best guess for the null device."
  (require 'tramp)
  (if (tramp-tramp-file-p default-directory)
      "/dev/null"
    null-device))

;;;; Defined in minibuffer.el

(compat-defun format-prompt (prompt default &rest format-args)
  "Format PROMPT with DEFAULT.
If FORMAT-ARGS is nil, PROMPT is used as a plain string.  If
FORMAT-ARGS is non-nil, PROMPT is used as a format control
string, and FORMAT-ARGS are the arguments to be substituted into
it.  See `format' for details.

If DEFAULT is a list, the first element is used as the default.
If not, the element is used as is.

If DEFAULT is nil or an empty string, no \"default value\" string
is included in the return value."
  (concat
   (if (null format-args)
       prompt
     (apply #'format prompt format-args))
   (and default
        (or (not (stringp default))
            (> (length default) 0))
        (format " (default %s)"
                (if (consp default)
                    (car default)
                  default)))
   ": "))

;;;; Defined in windows.el

;;* UNTESTED
(compat-defun count-windows (&optional minibuf all-frames)
  "Handle optional argument ALL-FRAMES:

If ALL-FRAMES is non-nil, count the windows in all frames instead
just the selected frame."
  :prefix t
  (if all-frames
      (let ((sum 0))
        (dolist (frame (frame-list))
          (with-selected-frame frame
            (setq sum (+ (count-windows minibuf) sum))))
        sum)
    (count-windows minibuf)))

;;;; Defined in thingatpt.el

(declare-function mouse-set-point "mouse" (event &optional promote-to-region))

;;* UNTESTED
(compat-defun thing-at-mouse (event thing &optional no-properties)
  "Return the THING at mouse click.
Like `thing-at-point', but tries to use the event
where the mouse button is clicked to find a thing nearby."
  :feature 'thingatpt
  (save-excursion
    (mouse-set-point event)
    (thing-at-point thing no-properties)))

;;;; Defined in macroexp.el

;;* UNTESTED
(compat-defun macroexp-file-name ()
  "Return the name of the file from which the code comes.
Returns nil when we do not know.
A non-nil result is expected to be reliable when called from a macro in order
to find the file in which the macro's call was found, and it should be
reliable as well when used at the top-level of a file.
Other uses risk returning non-nil value that point to the wrong file."
  :feature 'macroexp
  (let ((file (car (last current-load-list))))
    (or (if (stringp file) file)
        (bound-and-true-p byte-compile-current-file))))

;;;; Defined in env.el

;;* UNTESTED
(compat-defmacro with-environment-variables (variables &rest body)
  "Set VARIABLES in the environent and execute BODY.
VARIABLES is a list of variable settings of the form (VAR VALUE),
where VAR is the name of the variable (a string) and VALUE
is its value (also a string).

The previous values will be be restored upon exit."
  (declare (indent 1) (debug (sexp body)))
  (unless (consp variables)
    (error "Invalid VARIABLES: %s" variables))
  `(let ((process-environment (copy-sequence process-environment)))
     ,@(mapcar (lambda (elem)
                 `(setenv ,(car elem) ,(cadr elem)))
               variables)
     ,@body))

;;;; Defined in button.el

;;* UNTESTED
(compat-defun button-buttonize (string callback &optional data)
  "Make STRING into a button and return it.
When clicked, CALLBACK will be called with the DATA as the
function argument.  If DATA isn't present (or is nil), the button
itself will be used instead as the function argument."
  :feature 'button
  (propertize string
              'face 'button
              'button t
              'follow-link t
              'category t
              'button-data data
              'keymap button-map
              'action callback))

;;;; Defined in autoload.el

(defvar generated-autoload-file)

;;* UNTESTED
(compat-defun make-directory-autoloads (dir output-file)
  "Update autoload definitions for Lisp files in the directories DIRS.
DIR can be either a single directory or a list of
directories.  (The latter usage is discouraged.)

The autoloads will be written to OUTPUT-FILE.  If any Lisp file
binds `generated-autoload-file' as a file-local variable, write
its autoloads into the specified file instead.

The function does NOT recursively descend into subdirectories of the
directory or directories specified."
  (let ((generated-autoload-file output-file))
    ;; We intentionally don't sharp-quote
    ;; `update-directory-autoloads', because it was deprecated in
    ;; Emacs 28 and we don't want to trigger the byte compiler for
    ;; newer versions.
    (apply 'update-directory-autoloads
           (if (listp dir) dir (list dir)))))

;;;; Defined in time-data.el

(compat-defun decoded-time-period (time)
  "Interpret DECODED as a period and return its length in seconds.
For computational purposes, years are 365 days long and months
are 30 days long."
  :feature 'time-date
  :version "28"
  ;; Inlining the definitions from compat-27
  (+ (if (consp (nth 0 time))
         ;; Fractional second.
         (/ (float (car (nth 0 time)))
            (cdr (nth 0 time)))
       (or (nth 0 time) 0))
     (* (or (nth 1 time) 0) 60)
     (* (or (nth 2 time) 0) 60 60)
     (* (or (nth 3 time) 0) 60 60 24)
     (* (or (nth 4 time) 0) 60 60 24 30)
     (* (or (nth 5 time) 0) 60 60 24 365)))

(compat--inhibit-prefixed (provide 'compat-28))
;;; compat-28.el ends here<|MERGE_RESOLUTION|>--- conflicted
+++ resolved
@@ -39,11 +39,7 @@
 
 ;;; Code:
 
-<<<<<<< HEAD
-(require 'compat-macs "compat-macs.el")
-=======
 (eval-when-compile (load "compat-macs.el" nil t t))
->>>>>>> 55080aca
 
 (compat-declare-version "28.1")
 
