--- conflicted
+++ resolved
@@ -1,13 +1,9 @@
-;;; hact.el --- GNU Hyperbole button action handling  -*- lexical-binding: t; -*-
+;;; hact.el --- GNU Hyperbole button action handling  -*- lexical-binding: t; -let*-
 ;;
 ;; Author:       Bob Weiner
 ;;
 ;; Orig-Date:    18-Sep-91 at 02:57:09
-<<<<<<< HEAD
-;; Last-Mod:     23-Jul-22 at 21:25:44 by Bob Weiner
-=======
-;; Last-Mod:     21-Jul-22 at 08:58:11 by Mats Lidell
->>>>>>> 89913d25
+;; Last-Mod:     24-Jul-22 at 10:58:30 by Bob Weiner
 ;;
 ;; Copyright (C) 1991-2021  Free Software Foundation, Inc.
 ;; See the "HY-COPY" file for license information.
@@ -269,16 +265,11 @@
 ;;; ------------------------------------------------------------------------
 
 (defun   htype:symbol (type type-category)
-<<<<<<< HEAD
-  "Return possibly new Hyperbole type symbol composed from TYPE and TYPE-CATEGORY (both symbols).
-TYPE-CATEGORY must be one of `actypes' or `ibtypes'; if not, return nil."
+  "Return possibly new Hyperbole type symbol composed from TYPE and TYPE-CATEGORY.
+TYPE and TYPE-CATEGORY are both symbols.  TYPE-CATEGORY must be one of
+`actypes' or `ibtypes'; if not, return nil."
   (when (memq type-category '(actypes ibtypes))
     (intern (concat (symbol-name type-category) "::" (symbol-name type)))))
-=======
-  "Return possibly new Hyperbole type symbol composed from TYPE and TYPE-CATEGORY.
-TYPE and TYPE-CATEGORY are both symbols."
-  (intern (concat (symbol-name type-category) "::" (symbol-name type))))
->>>>>>> 89913d25
 
 ;;; ========================================================================
 ;;; action class
