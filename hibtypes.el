;;; hibtypes.el --- GNU Hyperbole default implicit button types  -*- lexical-binding: t; -*-
;;
;; Author:       Bob Weiner
;;
;; Orig-Date:    19-Sep-91 at 20:45:31
<<<<<<< HEAD
;; Last-Mod:      2-Oct-23 at 04:57:50 by Bob Weiner
=======
;; Last-Mod:      3-Oct-23 at 17:21:27 by Mats Lidell
>>>>>>> b5d61f64
;;
;; SPDX-License-Identifier: GPL-3.0-or-later
;;
;; Copyright (C) 1991-2023 Free Software Foundation, Inc.
;; See the "HY-COPY" file for license information.
;;
;; This file is part of GNU Hyperbole.
;;; Commentary:
;;
;;   Implicit button types (ibtypes) in this file are defined in increasing
;;   order of priority within this file (last one is highest priority).
;;
;;   To return a list of the implicit button types in priority order (highest
;;   to lowest), evaluate:
;;
;;      (symset:get 'ibtypes 'symbols)
;;
;;   If you need to reset the priorities of all ibtypes, evaluate:
;;
;;      (symset:clear 'ibtypes)
;;
;;   and then reload this file.
;;
;;   To get a list of all loaded action types, evaluate:
;;
;;      (symset:get 'actypes 'symbols)

;;; Code:
;;; ************************************************************************
;;; Other required Elisp libraries
;;; ************************************************************************

(require 'cl-lib) ;; for cl-count
(eval-when-compile (require 'hversion))
(require 'hactypes)
(require 'hypb)
(require 'subr-x) ;; For string-trim
(require 'thingatpt)

;;; ************************************************************************
;;; Public declarations
;;; ************************************************************************

(declare-function markdown-footnote-goto-text "ext:markdown")
(declare-function markdown-footnote-marker-positions "ext:markdown")
(declare-function markdown-footnote-return "ext:markdown")
(declare-function markdown-link-p "ext:markdown")
(declare-function markdown-reference-goto-definition "ext:markdown")
(declare-function markdown-reference-goto-link "ext:markdown")
(declare-function markdown-wiki-link-p "ext:markdown")
(declare-function markdown-footnote-text-positions "ext:markdown")
(declare-function org-roam-id-find "ext:org-roam")
(defvar markdown-regex-link-reference)
(defvar markdown-regex-reference-definition)

(defvar id-cflow-repeated-indicator)

(defvar cscope-output-line-regexp)

(declare-function actype:eval "hact")
(declare-function actype:identity "hact")
(declare-function hact "hact")
(declare-function hpath:display-buffer "hpath")
(declare-function htype:def-symbol "hact")
(declare-function hui:help-ebut-highlight "hui")
(declare-function hyperb:stack-frame "hversion")
(declare-function set:member "set")
(declare-function symset:add "hact")
(declare-function symtable:add "hact")

;;; ************************************************************************
;;; Public implicit button types
;;; ************************************************************************

(run-hooks 'hibtypes-begin-load-hook)

;; Don't use require below here for any libraries with ibtypes in
;; them.  Use load instead to ensure are reloaded when resetting
;; ibtype priorities.

(defib python-tb-previous-line ()
  "Move to prior line with potential Python line ref.
In Python, tracebacks may be on a line just below the source
reference line so since not on a Hyperbole button, move back a
line and check for a source reference line again."
  (save-excursion
    (unless (/= (forward-line -1) 0)
      ;; Don't wrap this next line in (hact) since has hact call
      ;; in the function itself.
      (hib-python-traceback))))

;;; ========================================================================
;;; Action Button Types that run Hyperbole tests;
;;; ert-deftest ibtype executes current ert test when on first line of def.
;;; ========================================================================

(load "hypb-ert")

;;; ========================================================================
;;; Handles social media hashtag and username references, e.g. twitter#myhashtag
;;; ========================================================================

(load "hib-social")

;;; ========================================================================
;;; Displays Org Roam and Org IDs.
;;; ========================================================================

(defib org-id ()
  "Display Org roam or Org node referenced by id at point, if any.
If on the :ID: definition line, display a message about how to copy the id.
If the referenced location is found, return non-nil."
  (when (featurep 'org-id)
    (let* ((id (thing-at-point 'symbol t)) ;; Could be a uuid or some other form of id
           (bounds (when id (bounds-of-thing-at-point 'symbol)))
	   (start (when bounds (car bounds)))
	   (end   (when bounds (cdr bounds)))
	   m)
      ;; Ignore ID definitions or when not on a possible ID
      (when (and id (string-match "\\`[:alnum:][-[:alnum:]:.@]+\\'" id))
	(when (and start end)
	  (ibut:label-set id start end))
	(if (and (not assist-flag)
		 (save-excursion (beginning-of-line)
				 (re-search-forward ":\\(CUSTOM_\\)?ID:[ \t]+"
						    (line-end-position) t)))
	    (hact 'message "On ID definition; use {C-u M-RET} to copy a link to an ID.")
	  (when (let ((inhibit-message t) ;; Inhibit org-id-find status msgs
		      (obuf (current-buffer))
		      (omode major-mode))
		  (prog1 (setq m (or (and (featurep 'org-roam)
					  (org-roam-id-find id 'marker))
				     (org-id-find id 'marker)))
		    ;; org-find-id sets current buffer mode to Org
		    ;; mode even if ID is not found; switch it back
		    ;; when necessary.
		    (when (and (eq obuf (current-buffer))
			       (not (eq omode major-mode)))
		      (funcall omode))))
	    (hact 'link-to-org-id-marker m)))))))

(defun org-id:help (_hbut)
  "Copy link to kill ring of an Org roam or Org node referenced by id at point.
If on the :ID: definition line, do nothing and return nil.
If the referenced location is found, return non-nil."
  (when (featurep 'org-id)
    (let ((id (thing-at-point 'symbol t)) ;; Could be a uuid or some other form of id
	  m
	  mpos)
      ;; Ignore ID definitions or when not on a possible ID
      (when (and id
		 (let ((inhibit-message t)) ;; Inhibit org-id-find status msgs
		   (setq m (or (and (featurep 'org-roam) (org-roam-id-find id 'marker))
			       (org-id-find id 'marker)))))
	(save-excursion
	  (setq mpos (marker-position m))
	  (set-buffer (marker-buffer m))
	  (save-restriction
	    (widen)
	    (goto-char mpos)
	    (kill-new (message (org-id-store-link)))))))))

;;; ========================================================================
;;; Displays files and directories when a valid pathname is activated.
;;; ========================================================================

(defib pathname ()
  "Make a valid pathname at point display the path entry.

If instead is a PATH-style variable name, .e.g. MANPATH, will prompt
with completion for one of the paths and will then display that.  If
it is the colon or semicolon-separated string of paths value from a
PATH-style variable, the path at point is used; empty paths, e.g. ::
represent the current directory, '.'.

Also works for delimited and non-delimited remote pathnames,
recursive \\='ls' listings, Texinfo @file{} entries, and hash-style
link references to HTML, XML, SGML, Markdown or Emacs outline
headings, shell script comments, and MSWindows paths (see
\"${hyperb:dir}/DEMO#POSIX and MSWindows Paths\" for details).
Emacs Lisp library files (filenames without any directory
component that end in .el, .elc or .eln) are looked up using the
`load-path' directory list.

The pathname may contain references to Emacs Lisp variables or
shell environment variables using the syntax, \"${variable-name}\".

See `hpath:at-p' function documentation for possible delimiters.
See `hpath:suffixes' variable documentation for suffixes that are
added to or removed from pathname when searching for a valid
match.  See `hpath:find' function documentation for special file
display options."
  ;;
  ;; Ignore paths in Buffer menu, dired and helm modes.
  (unless (or (derived-mode-p 'helm-major-mode)
              (delq nil (mapcar (lambda (substring)
                                  (string-match substring (format-mode-line mode-name)))
                                '("Buffer Menu" "IBuffer" "Dired"))))
    (let* ((orig-path (hpath:delimited-possible-path))
	   ;; Normalized and expanded path
	   (path (hpath:at-p))
	   elisp-suffix
           full-path)
      (if path
	  (cond ((and (not (string-empty-p path))
 		      (= (aref path 0) ?-)
		      (or (setq elisp-suffix (string-match "\\`[^\\\\/~]+\\.el[cn]?\\(\\.gz\\)?\\'" path))
			  (string-match "\\`[^.\\/\t\n\r\f]+\\'" path))
		      (string-match hpath:prefix-regexp path))
                 (setq path (substring path (match-end 0))
		       full-path (locate-library path elisp-suffix))
                 (cond (full-path
			(setq path (concat "-" path))
			(apply #'ibut:label-set orig-path (hpath:start-end orig-path))
			(hact 'hpath:find path))
		       (elisp-suffix
			(hact 'error "(pathname): \"%s\" not found in `load-path'" path))
		       ;; Don't match as a pathname ibut; could be a Lisp
		       ;; symbol or something else starting with a '-'.
		       (t nil)))
		(t (when (string-match "\\`file://" path)
                     (setq path (substring path (match-end 0))))
		   (if (or (> (cl-count ?: orig-path) 2)
			   (> (cl-count ?\; orig-path) 2))
		       ;; PATH-like set of values; select just the one point is on
                       (apply #'ibut:label-set path (hpath:start-end path))
		     ;; Otherwise, use the unchanged orig-path
                     (apply #'ibut:label-set orig-path (hpath:start-end orig-path)))
                   (hact 'link-to-file path)))
        ;;
        ;; Match PATH-related Environment and Lisp variable names and
	;; Emacs Lisp and Info files without any directory component.
        (when (setq path orig-path)
          (cond ((and (string-match hpath:path-variable-regexp path)
		      (setq path (match-string-no-properties 1 path))
		      (hpath:is-path-variable-p path))
		 (setq path (if (or assist-flag (hyperb:stack-frame '(hkey-help)))
				path
			      (hpath:choose-from-path-variable path "Display")))
		 (unless (or (null path) (string-blank-p path)
			     ;; Could be a shell command from a semicolon
			     ;; separated list; ignore if so.
			     (and (string-match "\\`\\s-*\\([^; 	]+\\)" path)
				  (executable-find (match-string-no-properties 1 path))))
                   (apply #'ibut:label-set path (hpath:start-end path))
		   (hact 'link-to-file path)))
		((setq elisp-suffix (string-match "\\`[^\\\\/~]+\\.el[cn]?\\(\\.gz\\)?\\'" path))
                 (cond ((string-match hpath:prefix-regexp path)
			(apply #'ibut:label-set path (hpath:start-end path))
			(hact 'hpath:find path))
                       ((setq full-path
			      (let ((load-suffixes '(".el")))
				(locate-library path elisp-suffix)))
			(apply #'ibut:label-set orig-path (hpath:start-end orig-path))
			(hact 'link-to-file full-path))
		       (elisp-suffix
			(hact 'error "(pathname): \"%s\" not found in `load-path'" path))
		       ;; Don't match as a pathname ibut; could be a Lisp
		       ;; symbol or something else starting with a '-'.
		       (t nil)))
                ;; Match only if "(filename)" references a valid Info file
                ;; and point is within the filename, not on any delimiters
                ;; so that delimited thing matches trigger later.
                ((and (not (looking-at "[\"()]"))
                      (string-match "\\`(\\([^ \t\n\r\f]+\\))\\'" path)
                      (save-match-data (require 'info))
                      (Info-find-file (match-string-no-properties 1 path) t))
                 (apply #'ibut:label-set orig-path (hpath:start-end orig-path))
                 (hact 'link-to-Info-node (format "%sTop" path)))
                ((string-match hpath:info-suffix path)
                 (apply #'ibut:label-set orig-path (hpath:start-end orig-path))
                 (hact 'link-to-Info-node (format "(%s)Top" path)))
                ;; Otherwise, fall through and allow other implicit
                ;; button types to handle this context.
                ))))))

;;; ========================================================================
;;; Follows URLs by invoking a web browser.
;;; ========================================================================

(load "hsys-www")

;;; ========================================================================
;;; Composes mail, in another window, to the e-mail address at point.
;;; ========================================================================

(defun mail-address-at-p ()
  "Return e-mail address, a string, that point is within or nil."
  (let ((case-fold-search t))
    (save-excursion
      (skip-chars-backward "^ \t\n\r\f\"\'(){}[];:<>|")
      (and (or (looking-at hypb:mail-address-regexp)
               (looking-at (concat "mailto:" hypb:mail-address-regexp)))
           (save-match-data
             (string-match hypb:mail-address-tld-regexp (match-string-no-properties 1)))
           (match-string-no-properties 1)))))

(defib mail-address ()
  "If on an e-mail address compose mail to that address in another window.

Applies to any major mode in `hypb:mail-address-mode-list', the HyRolo match
buffer, any buffer attached to a file in `hyrolo-file-list', or any buffer with
\"mail\" or \"rolo\" (case-insensitive) within its name.

If `hypb:mail-address-mode-list' is set to nil, this button type is active
in all buffers."
  (when (let ((case-fold-search t))
          (or
           (and (or (null hypb:mail-address-mode-list)
		    (apply #'derived-mode-p hypb:mail-address-mode-list))
                (not (string-match "-Elements\\'" (buffer-name)))
                ;; Don't want this to trigger within an OOBR-FTR buffer.
                (not (string-match "\\`\\(OOBR.*-FTR\\|oobr.*-ftr\\)"
                                   (buffer-name)))
                (not (string-equal "*Implementors*" (buffer-name))))
           (and
            (string-match "mail\\|rolo" (buffer-name))
            ;; Don't want this to trigger in a mail/news summary buffer.
            (not (or (hmail:lister-p) (hnews:lister-p))))
           (when (boundp 'hyrolo-display-buffer)
             (equal (buffer-name) hyrolo-display-buffer))
           (and buffer-file-name
                (boundp 'hyrolo-file-list)
                (set:member (current-buffer)
                            (mapcar #'get-file-buffer hyrolo-file-list)))))
    (let ((address (mail-address-at-p)))
      (when address
        (ibut:label-set address (match-beginning 1) (match-end 1))
        (hact 'mail-other-window nil address)))))

;;; ========================================================================
;;; Follows Org links that are in non-Org mode buffers
;;; ========================================================================

;; Org links in Org mode are handled at the highest priority; see the last
;; section at the end of this file.

(defib org-link-outside-org-mode ()
  "Follow an Org link in a non-Org mode buffer.
This should be a very low priority so other Hyperbole types
handle any links they recognize first."
  (when (and (eq hsys-org-enable-smart-keys t)
	     (not (funcall hsys-org-mode-function))
	     ;; Prevent infinite recursion, e.g. if called via
	     ;; `org-metareturn-hook' from `org-meta-return' invocation.
	     (not (hyperb:stack-frame '(ibtypes::debugger-source org-meta-return))))
    (require 'hsys-org)
    (declare-function hsys-org-link-at-p      "hsys-org" ())
    (declare-function hsys-org-set-ibut-label "hsys-org" (start-end))
    (let ((start-end (hsys-org-link-at-p)))
      (when start-end
        (hsys-org-set-ibut-label start-end)
        (hact #'org-open-at-point-global)))))

;;; ========================================================================
;;; Handles internal references within an annotated bibliography, delimiters=[]
;;; ========================================================================

(defib annot-bib ()
  "Display annotated bibliography entries referenced internally.
References must be delimited by square brackets, must begin with a word
constituent character, not contain @ or # characters, must not be
in buffers whose names begin with a space or asterisk character, must
not be in a programming mode, Markdown or Org buffers and must have an
attached file."
  (and (not (bolp))
       buffer-file-name
       (let ((chr (aref (buffer-name) 0)))
         (not (or (eq chr ?\ ) (eq chr ?*))))
       (not (apply #'derived-mode-p '(prog-mode c-mode objc-mode c++-mode java-mode markdown-mode org-mode)))
       (let ((ref (hattr:get 'hbut:current 'lbl-key))
	     (lbl-start (hattr:get 'hbut:current 'lbl-start)))
         (and ref
	      lbl-start
	      (eq ?w (char-syntax (aref ref 0)))
              (not (string-match "[#@]" ref))
	      (save-excursion
		(goto-char lbl-start)
		(ibut:label-p t "[" "]" t))
              (hact 'annot-bib ref)))))

;;; ========================================================================
;;; Displays in-file Markdown link referents.
;;; ========================================================================

(defun markdown-follow-link-p ()
  "Jump between reference links and definitions or footnote markers and text.
Return t if jump and nil otherwise."
  (cond
   ;; Footnote definition
   ((markdown-footnote-text-positions)
    (markdown-footnote-return)
    t)
   ;; Footnote marker
   ((markdown-footnote-marker-positions)
    (markdown-footnote-goto-text)
    t)
   ;; Reference link
   ((thing-at-point-looking-at markdown-regex-link-reference)
    (markdown-reference-goto-definition)
    t)
   ;; Reference definition
   ((thing-at-point-looking-at markdown-regex-reference-definition)
    (markdown-reference-goto-link (match-string-no-properties 2))
    t)))

(defun markdown-follow-inline-link-p (opoint)
  "If on an inline link, jump to its referent if it is absolute and return non-nil.
Absolute means not relative within the file.  Otherwise, if an
internal link, move back to OPOINT and return nil."
  (let (handle-link-flag
        result)
    (skip-chars-forward "^\]\[()")
    (when (looking-at "\][\[()]")
      (if (looking-at "\(")
          (skip-chars-backward "^\]\[()")
        (skip-chars-forward "\]\[\("))
      ;; Leave point on the link even if not activated
      ;; here, so that other ibtypes activate it.  If point is after
      ;; the # character of an in-file link, then the following predicate
      ;; fails and the `pathname' ibtype will handle it.  If point is before
      ;; the # character, the link is handled here.
      (setq handle-link-flag (not (or (hpath:www-at-p) (hpath:at-p))))
      (when (setq result (and (markdown-link-p) handle-link-flag))
        ;; In-file referents are handled by the `pathname' implicit
        ;; button type, not here.
        (ibut:label-set (match-string-no-properties 0) (match-beginning 0) (match-end 0))
        (hpath:display-buffer (current-buffer))
        (hact 'markdown-follow-link-at-point)))
    (when handle-link-flag
      (goto-char opoint))
    result))

(defib markdown-internal-link ()
  "Display any in-file Markdown link referent at point.
Pathnames and urls are handled elsewhere."
  (when (and (derived-mode-p 'markdown-mode)
             (not (hpath:www-at-p)))
    (let ((opoint (point))
          npoint)
      (cond ((markdown-link-p)
             (condition-case ()
                 ;; Follows a reference link or footnote to its referent.
                 (if (markdown-follow-link-p)
                     (when (/= opoint (point))
                       (ibut:label-set (match-string-no-properties 0) (match-beginning 0) (match-end 0))
                       (setq npoint (point))
                       (goto-char opoint)
                       (hact 'link-to-file buffer-file-name npoint))
                   ;; Follows an absolute file link.
                   (markdown-follow-inline-link-p opoint))
               ;; May be on the name of an infile link, so move to the
               ;; link itself and then let the `pathname' ibtype handle it.
               (error (markdown-follow-inline-link-p opoint))))
            ((markdown-wiki-link-p)
             (ibut:label-set (match-string-no-properties 0) (match-beginning 0) (match-end 0))
             (hpath:display-buffer (current-buffer))
             (hact 'markdown-follow-wiki-link-at-point))))))

;;; ========================================================================
;;; Summarizes an Internet rfc for random access browsing by section.
;;; ========================================================================

(defib rfc-toc ()
  "Summarize the contents of an Internet rfc from anywhere within an rfc buffer.
Each line in the summary may be selected to jump to a section."
  (let ((case-fold-search t)
        (toc)
        (opoint (point))
	sections-start)
    (if (and (string-match "\\`rfc[-_]?[0-9]" (buffer-name))
	     (not (string-match "toc" (buffer-name)))
             (goto-char (point-min))
             (progn (setq toc (search-forward "Table of Contents" nil t))
                    (re-search-forward "^[ \t]*1.0?[ \t]+[^ \t\n\r]" nil t
                                       (and toc 2))))
        (progn (beginning-of-line)
	       (setq sections-start (point))
               (ibut:label-set (buffer-name))
	       (goto-char opoint)
               (hact 'rfc-toc (buffer-name) nil sections-start))
      (goto-char opoint)
      nil)))

;;; ========================================================================
;;; Expands or collapses C call trees and jumps to code definitions.
;;; ========================================================================

(defib id-cflow ()
  "Expand or collapse C call trees and jump to code definitions.
Require cross-reference tables built by the external `cxref' program of Cflow."
  (when (and (derived-mode-p 'id-cflow-mode)
             (not (eolp)))
    (let ((pnt (point)))
      (save-excursion
        (cond
         ;; If on a repeated function mark, display its previously
         ;; expanded tree.
         ((progn (skip-chars-backward " ")
                 (looking-at id-cflow-repeated-indicator))
          (let ((end (point))
                start entry)
            (beginning-of-line)
            (skip-chars-forward "| ")
            (setq start (point)
                  entry (buffer-substring-no-properties start end))
            (ibut:label-set entry start end)
            (condition-case ()
                (hact 'link-to-regexp-match
                      (concat "^[| ]*[&%%]*" (regexp-quote entry) "$")
                      1 (current-buffer) t)
              (error
               (goto-char end)
               (error "(id-cflow): No prior expansion found")))))
         ;; If to the left of an entry, expand or contract its tree.
         ((progn (beginning-of-line)
                 (or (= pnt (point))
                     (and (looking-at "[| ]+")
                          (<= pnt (match-end 0)))))
          (hact 'id-cflow-expand-or-contract current-prefix-arg))
         ;; Within an entry's filename, display the file.
         ((search-forward "\(" pnt t)
          (let* ((start (point))
                 (end (1- (search-forward "\)" nil t)))
                 (file (buffer-substring-no-properties start end)))
            (ibut:label-set file start end)
            (hact 'link-to-file file)))
         ;; Within an entry's function name, jump to its definition.
         (t
          (hact 'smart-c)))))))

;;; ========================================================================
;;; Jumps to the source line associated with a ctags file entry.
;;; ========================================================================

(defib ctags ()
  "Jump to the source line associated with a ctags file entry in any buffer."
  (save-excursion
    (beginning-of-line)
    (cond
     ((looking-at "^\\(\\S-+\\) \\(\\S-+\\.[a-zA-Z]+\\) \\([1-9][0-9]*\\)$")
      ;;             identifier       pathname              line-number
      ;; ctags vgrind output format entry
      (let ((identifier (match-string-no-properties 1))
            (file (expand-file-name (match-string-no-properties 2)))
            (line-num (string-to-number (match-string-no-properties 3))))
        (ibut:label-set identifier (match-beginning 1) (match-end 1))
        (hact 'link-to-file-line file line-num)))
     ((looking-at "^\\(\\S-+\\) +\\([1-9][0-9]*\\) \\(\\S-+\\.[a-zA-Z]+\\) ")
      ;; ctags cxref output format entry
      ;;             identifier    line-number           pathname
      (let ((identifier (match-string-no-properties 1))
            (line-num (string-to-number (match-string-no-properties 2)))
            (file (expand-file-name (match-string-no-properties 3))))
        (ibut:label-set identifier (match-beginning 1) (match-end 1))
        (hact 'link-to-file-line file line-num))))))

;;; ========================================================================
;;; Jumps to the source line associated with an etags file entry in a TAGS buffer.
;;; ========================================================================

(defib etags ()
  "Jump to the source line associated with an etags file entry in a TAGS buffer.
If on a tag entry line, jump to the source line for the tag.  If on a
pathname line or line preceding it, jump to the associated file."
  (when (let (case-fold-search) (string-match "^TAGS" (buffer-name)))
    (save-excursion
      (beginning-of-line)
      (cond
       ((save-excursion
          (and (or (and (eq (following-char) ?\^L)
                        (zerop (forward-line 1)))
                   (and (zerop (forward-line -1))
                        (eq (following-char) ?\^L)
                        (zerop (forward-line 1))))
               (looking-at "\\([^,\n\r]+\\),[0-9]+$")))
        (let ((file (match-string-no-properties 1)))
          (ibut:label-set file (match-beginning 1) (match-end 1))
          (hact 'link-to-file file)))
       ((looking-at
         "\\([^\^?\n\r]+\\)[ ]*\^?\\([^\^A\n\r]+\^A\\)?\\([1-9][0-9]+\\),")
        (let* ((tag-grouping (if (match-beginning 2) 2 1))
               (tag (buffer-substring-no-properties (match-beginning tag-grouping)
                                                    (1- (match-end tag-grouping))))
               (line (string-to-number (match-string-no-properties 3)))
               file)
          (ibut:label-set tag (match-beginning tag-grouping)
                          (1- (match-end tag-grouping)))
          (save-excursion
            (if (re-search-backward "\^L\r?\n\\([^,\n\r]+\\),[0-9]+$" nil t)
                (setq file (expand-file-name (match-string-no-properties 1)))
              (setq file "No associated file name")))
          (hact 'link-to-file-line file line)))))))

;;; ========================================================================
;;; Jumps to C/C++ source line associated with Cscope C analyzer output line.
;;; ========================================================================

(defib cscope ()
  "Jump to C/C++ source line associated with Cscope C analyzer output line.
The cscope.el Lisp library available from the Emacs package manager
must be loaded and the open source cscope program available from
http://cscope.sf.net must be installed for this button type to do
anything."
  (and (boundp 'cscope:bname-prefix)  ;; (featurep 'cscope)
       (stringp cscope:bname-prefix)
       (string-match (regexp-quote cscope:bname-prefix)
                     (buffer-name))
       (= (match-beginning 0) 0)
       (save-excursion
         (beginning-of-line)
         (looking-at cscope-output-line-regexp))
       (let (start end)
         (skip-chars-backward "^\n\r")
         (setq start (point))
         (skip-chars-forward "^\n\r")
         (setq end (point))
         (ibut:label-set (buffer-substring start end)
                         start end)
         (hact 'cscope-interpret-output-line))))

;;; ========================================================================
;;; Makes README table of contents entries jump to associated sections.
;;; ========================================================================

(defib text-toc ()
  "Jump to the text file section referenced by a table of contents entry at point.
Buffer must be in a text mode or must contain DEMO, README or
TUTORIAL and there must be a `Table of Contents' or `Contents'
label on a line by itself (it may begin with an asterisk),
preceding the table of contents.  Each toc entry must begin with
some whitespace followed by one or more asterisk characters.
Each section header linked to by the toc must start with one or
more asterisk characters at the very beginning of the line."
  (let (section)
    (when (and (or (derived-mode-p 'text-mode)
		   (string-match "DEMO\\|README\\|TUTORIAL" (buffer-name)))
               (save-excursion (re-search-backward
                                "^\\*?*[ \t]*\\(Table of \\)?Contents[ \t]*$"
                                nil t))
               (save-excursion
                 (beginning-of-line)
                 ;; Entry line within a TOC
                 (when (and (or 
			     ;; Next line is typically in RFCs,
			     ;; e.g. "1.1.  Scope ..... 1"
			     (looking-at "^[ \t]*\\([0-9.]+\\([ \t]+[^ \t\n\r]+\\)+\\) \\.+")
			     (looking-at "[ \t]+\\([-+*o]+[ \t]+.*\\)$"))
			    (setq section (string-trim (match-string-no-properties 1))))
		   (ibut:label-set section (match-beginning 1) (match-end 1))
                   t)))
      (hact 'text-toc section))))

;;; ========================================================================
;;; Makes directory summaries into file list menus.
;;; ========================================================================

(defib dir-summary ()
  "Detect filename buttons in files named \"MANIFEST\" or \"DIR\".
Display selected files.  Each file name must be at the beginning of the line
or may be preceded by some semicolons and must be followed by one or more
spaces and then another non-space, non-parenthesis, non-brace character."
  (when buffer-file-name
    (let ((file (file-name-nondirectory buffer-file-name))
          entry start end)
      (when (and (or (string-equal file "DIR")
                     (string-match "\\`MANIFEST\\(\\..+\\)?\\'" file))
		 (save-excursion
		   (beginning-of-line)
		   (when (looking-at "\\(;+[ \t]*\\)?\\([^(){}* \t\n\r]+\\)")
		     (setq entry (match-string-no-properties 2)
			   start (match-beginning 2)
			   end (match-end 2))
		     (file-exists-p entry))))
        (ibut:label-set entry start end)
        (hact 'link-to-file entry)))))

;;; ========================================================================
;;; Handles Gnu debbugs issue ids, e.g. bug#45678 or just 45678.
;;; ========================================================================

(load "hib-debbugs")

;;; ========================================================================
;;; Executes or documents command bindings of brace delimited key sequences.
;;; ========================================================================

(load "hib-kbd")

;;; ========================================================================
;;; Makes Internet RFC references retrieve the RFC.
;;; ========================================================================

(defib rfc ()
  "Retrieve and display an Internet Request for Comments (RFC) at point.
The following formats are recognized: RFC822, rfc-822, and RFC 822.  The
`hpath:rfc' variable specifies the location from which to retrieve RFCs.
Requires the Emacs builtin Tramp library for ftp file retrievals."
  (let ((case-fold-search t)
        (rfc-num nil))
    (and (not (memq major-mode '(dired-mode monkey-mode)))
         (boundp 'hpath:rfc)
         (stringp hpath:rfc)
         (or (looking-at " *\\(rfc[- ]?\\([0-9]+\\)\\)")
             (save-excursion
               (skip-chars-backward "0-9")
               (skip-chars-backward "- ")
               (skip-chars-backward "rRfFcC")
               (looking-at " *\\(rfc[- ]?\\([0-9]+\\)\\)")))
         (progn (setq rfc-num (match-string-no-properties 2))
                (ibut:label-set (match-string-no-properties 1)
				(match-beginning 1)
				(match-end 1))
                t)
         ;; Ensure remote file access is available for retrieving a remote
         ;; RFC, if need be.
         (if (string-match "^/.+:" hpath:rfc)
             ;; This is a remote path.
             (hpath:remote-available-p)
           ;; local path
           t)
         (hact 'link-to-rfc rfc-num))))

;;; ========================================================================
;;; Shows man page associated with a man apropos entry.
;;; ========================================================================

(defib man-apropos ()
  "Make man apropos entries display associated man pages when selected."
  (save-excursion
    (beginning-of-line)
    (let ((nm "[^ \t\n\r!@,:;(){}][^ \t\n\r,(){}]*[^ \t\n\r@.,:;(){}]")
          topic)
      (and (looking-at
            (concat
             "^\\(\\*[ \t]+[!@]\\)?\\(" nm "[ \t]*,[ \t]*\\)*\\(" nm "\\)[ \t]*"
             "\\(([-0-9a-zA-z]+)\\)\\(::\\)?[ \t]+-[ \t]+[^ \t\n\r]"))
           (setq topic (concat (match-string-no-properties 3)
                               (match-string-no-properties 4)))
           (ibut:label-set topic (match-beginning 3) (match-end 4))
	   ;; Use 'man' instead of 'actypes::man-show' in next line so
	   ;; can follow cross-references within the same window when
	   ;; Hyperbole is set to display other referents in another window.
           (hact 'man topic)))))

;;; ========================================================================
;;; Follows links to Hyperbole Koutliner cells.
;;; ========================================================================

(load "klink")

;;; ========================================================================
;;; Links to Hyperbole button types
;;; ========================================================================

(defun hlink (link-actype label-prefix start-delim end-delim)
  "Call LINK-ACTYPE and use LABEL-PREFIX if point is within an implicit button.
LINK-ACTYPE is the action type and button is prefixed with
LABEL-PREFIX.  The button must be delimited by START-DELIM and
END-DELIM."
  ;; Used by e/g/ilink implicit buttons."
  (let* ((label-start-end (hbut:label-p t start-delim end-delim t t))
         (label-and-file (nth 0 label-start-end))
         (start-pos (nth 1 label-start-end))
         (end-pos (nth 2 label-start-end))
         but-key lbl-key key-file partial-lbl)
    (when label-and-file
      (setq label-and-file (hlink:parse-label-and-file label-and-file)
            partial-lbl (nth 0 label-and-file)
            but-key (hbut:label-to-key partial-lbl)
            key-file (nth 1 label-and-file)
            lbl-key (when but-key (concat label-prefix but-key)))
      (ibut:label-set (hbut:key-to-label lbl-key) start-pos end-pos)
      (hact link-actype but-key key-file))))

(defun hlink:parse-label-and-file (label-and-file)
  "Parse colon-separated string LABEL-AND-FILE into a list of label and file path."
  ;; Can't use split-string here because file path may contain colons;
  ;; we want to split only on the first colon.
  (let ((i 0)
        (len (length label-and-file))
        label
        file)
    (while (< i len)
      (when (= ?: (aref label-and-file i))
        (when (zerop i)
          (error "(hlink:parse-label-and-file): Missing label: '%s'" label-and-file))
        (setq label (hpath:trim (substring label-and-file 0 i))
              file (hpath:trim (substring label-and-file (1+ i))))
        (when (string-empty-p label) (setq label nil))
        (when (string-empty-p file) (setq file nil))
        (setq i len))
      (setq i (1+ i)))
    (unless (or label (string-empty-p label-and-file))
      (setq label label-and-file))
    (delq nil (list label file))))

(defconst elink:start "<elink:"
  "String matching the start of a link to a Hyperbole explicit button.")
(defconst elink:end   ">"
  "String matching the end of a link to a Hyperbole explicit button.")

(defib elink ()
  "At point, activate a link to an explicit button.
This executes the linked to explicit button's action in the
context of the current buffer.

Recognizes the format '<elink:' button_label [':' button_file_path] '>',
where : button_file_path is given only when the link is to another file,
e.g. <elink: project-list: ~/projs>."
  (hlink 'link-to-ebut "elink_" elink:start elink:end))

(defconst glink:start "<glink:"
  "String matching the start of a link to a Hyperbole global button.")
(defconst glink:end   ">"
  "String matching the end of a link to a Hyperbole global button.")

(defib glink ()
  "At point, activates a link to a global button.
This executes the linked to global button's action in the context
of the current buffer.

Recognizes the format '<glink:' button_label '>',
e.g. <glink: open todos>."
  (hlink 'link-to-gbut "glink_" glink:start glink:end))

(defconst ilink:start "<ilink:"
  "String matching the start of a link to a Hyperbole implicit button.")
(defconst ilink:end   ">"
  "String matching the end of a link to a Hyperbole implicit button.")

(defib ilink ()
  "At point, activate a link to a labeled implicit button.
This executes the linked to implicit button's action in the context of the
current buffer.

Recognizes the format '<ilink:' button_label [':' button_file_path] '>',
where button_file_path is given only when the link is to another file,
e.g. <ilink: my series of keys: ${hyperb:dir}/HYPB>."
  (hlink 'link-to-ibut "ilink_" ilink:start ilink:end))

;;; ========================================================================
;;; Displays files at specific lines and optional column number
;;; locations.
;;; ========================================================================

(defib pathname-line-and-column ()
  "Display path at position given by a pathname:line-num[:column-num] pattern.
Also works for remote pathnames.
May also contain hash-style link references with the following format:
\"<path>[#<link-anchor>]:<line-num>[:<column-num>]}\".

See `hpath:at-p' function documentation for possible delimiters.
See `hpath:suffixes' variable documentation for suffixes that are added to or
removed from pathname when searching for a valid match.
See `hpath:find' function documentation for special file display options."
  (let* ((path-start-and-end (hpath:delimited-possible-path nil t))
	 (path-line-and-col (nth 0 path-start-and-end))
	 (start (nth 1 path-start-and-end)))
    (when (and (stringp path-line-and-col)
               (string-match hpath:section-line-and-column-regexp path-line-and-col))
      (let* ((line-num (string-to-number (match-string-no-properties 3 path-line-and-col)))
             (col-num (when (match-end 4)
			(string-to-number (match-string-no-properties 5 path-line-and-col))))
	     (label (match-string-no-properties 1 path-line-and-col))
	     ;; Next variable must come last as it can overwrite the match-data
	     (file (hpath:expand label)))
        (when (setq file (hpath:is-p file))
          (ibut:label-set label start (+ start (length label)))
          (if col-num
              (hact 'link-to-file-line-and-column file line-num col-num)
            (hact 'link-to-file-line file line-num)))))))

;;; ========================================================================
;;; Jumps to source line associated with ipython, ripgrep, grep or
;;; compilation errors.
;;; ========================================================================

(defib ipython-stack-frame ()
  "Jump to the line associated with an ipython stack frame line numbered msg.
ipython outputs each pathname once followed by all matching lines
in that pathname.  Messages are recognized in any buffer (other
than a helm completion buffer)."
  ;; Locate and parse ipython stack trace messages found in any buffer other than a
  ;; helm completion buffer.
  ;;
  ;; Sample ipython stack trace command output:
  ;;
  ;; ~/Dropbox/py/inview/inview_pr.py in ap(name_filter, value_filter, print_func)
  ;; 1389     apc(name_filter, value_filter, print_func, defined_only=True)
  ;; 1390     print('\n**** Modules/Packages ****')
  ;; -> 1391     apm(name_filter, value_filter, print_func, defined_only=True)
  ;; 1392
  ;; 1393 def apa(name_filter=None, value_filter=None, print_func=pd1, defined_only=False):
  (unless (derived-mode-p 'helm-major-mode)
    (save-excursion
      (beginning-of-line)
      (let ((line-num-regexp "\\( *\\|-+> \\)?\\([1-9][0-9]*\\) ")
            line-num
            file)
        (when (looking-at line-num-regexp)
          ;; ipython stack trace matches and context lines (-A<num> option)
          (setq line-num (match-string-no-properties 2)
                file nil)
          (while (and (= (forward-line -1) 0)
                      (looking-at line-num-regexp)))
          (unless (or (looking-at line-num-regexp)
                      (not (re-search-forward " in " nil (line-end-position)))
                      (and (setq file (buffer-substring-no-properties (line-beginning-position) (match-beginning 0)))
                           (string-empty-p (string-trim file))))
            (let* ((but-label (concat file ":" line-num))
                   (source-loc (unless (file-name-absolute-p file)
                                 (hbut:to-key-src t))))
              (when (stringp source-loc)
                (setq file (expand-file-name file (file-name-directory source-loc))))
              (when (file-readable-p file)
                (setq line-num (string-to-number line-num))
                (ibut:label-set but-label)
                (hact 'link-to-file-line file line-num)))))))))

(defib ripgrep-msg ()
  "Jump to the line associated with a ripgrep (rg) line numbered msg.
Ripgrep outputs each pathname once followed by all matching lines
in that pathname.  Messages are recognized in any buffer (other
than a helm completion buffer)."
  ;; Locate and parse ripgrep messages found in any buffer other than a
  ;; helm completion buffer.
  ;;
  ;; Sample ripgrep command output:
  ;;
  ;; bash-3.2$ rg -nA2 hkey-throw *.el
  ;; hmouse-drv.el
  ;; 405:(defun hkey-throw (release-window)
  ;; 406-  "Throw either a displayable item at point or the current buffer to RELEASE-WINDOW.
  ;; 407-The selected window does not change."
  ;; --
  ;; 428:    (hkey-throw to-window)))
  ;; 429-
  ;; 430-(defun hmouse-click-to-drag ()
  ;;
  ;; Use `rg -n --no-heading' for pathname on each line.
  (unless (derived-mode-p 'helm-major-mode)
    (save-excursion
      (beginning-of-line)
      (when (looking-at "\\([1-9][0-9]*\\)[-:]")
        ;; Ripgrep matches and context lines (-A<num> option)
        (let ((line-num (match-string-no-properties 1))
              file)
          (while (and (= (forward-line -1) 0)
                      (looking-at "[1-9][0-9]*[-:]\\|--$")))
          (unless (or (looking-at "[1-9][0-9]*[-:]\\|--$")
                      (and (setq file (buffer-substring-no-properties (line-beginning-position) (line-end-position)))
                           (string-empty-p (string-trim file))))
            (let* ((but-label (concat file ":" line-num))
		   ;; RSW 12-05-2021 - Added hpath:expand in next line to
		   ;; resolve any variables in the path before checking if absolute.
		   (source-loc (unless (file-name-absolute-p (hpath:expand file))
                                 (hbut:to-key-src t))))
              (if (stringp source-loc)
                  (setq file (expand-file-name file (file-name-directory source-loc)))
		(setq file (or (hpath:prepend-shell-directory file) file)))
              (when (file-readable-p file)
                (setq line-num (string-to-number line-num))
                (ibut:label-set but-label)
                (hact 'link-to-file-line file line-num)))))))))

(defib grep-msg ()
  "Jump to the line associated with line numbered grep or compilation error msgs.
Messages are recognized in any buffer (other than a helm completion
buffer) except for grep -A<num> context lines which are matched only
in grep and shell buffers."
  ;; Locate and parse grep messages found in any buffer other than a
  ;; helm completion buffer.
  (unless (derived-mode-p 'helm-major-mode)
    (save-excursion
      (beginning-of-line)
      (when (or
	     ;; Emacs native compiler file lines
	     (looking-at "Compiling \\(\\S-+\\)\\.\\.\\.$")
	     (looking-at "Loading \\(\\S-+\\) (\\S-+)\\.\\.\\.$")
 	     (looking-at "[a-zA-Z0-9]+ ([-a-zA-Z0-9]+): \\([^:\"'`]+\\):\\([0-9]+\\):")
             ;; Grep matches (allowing for Emacs Lisp vars with : in
	     ;; name within the pathname), Ruby, UNIX C compiler and Introl 68HC11 C compiler errors
             (looking-at "\\([^ \t\n\r\"'`]*[^ \t\n\r:\"'`0-9]\\): ?\\([1-9][0-9]*\\)[ :]")
	     ;; Ruby tracebacks
             (looking-at "[ \t]+[1-9][0-9]*: from \\([^ \t\n\r\"'`]*[^ \t\n\r:\"'`]\\):\\([1-9][0-9]*\\):in")
             ;; Grep matches, UNIX C compiler and Introl 68HC11 C
             ;; compiler errors, allowing for file names with
             ;; spaces followed by a null character rather than a :
             (looking-at "\\([^\t\n\r\"'`]+\\)\0 ?\\([1-9][0-9]*\\)[ :]")
             ;; HP C compiler errors
             (looking-at "[a-zA-Z0-9]+: \"\\([^\t\n\r\",]+\\)\", line \\([0-9]+\\):")
             ;; BSO/Tasking 68HC08 C compiler errors
             (looking-at
              "[a-zA-Z 0-9]+: \\([^ \t\n\r\",]+\\) line \\([0-9]+\\)[ \t]*:")
             ;; UNIX Shell errors
             (looking-at "\\([^:\"'`]+\\): line \\([0-9]+\\): ")
             ;; UNIX Lint errors
             (looking-at "[^:\"'`]+: \\([^ \t\n\r:]+\\): line \\([0-9]+\\):")
             ;; SparcWorks C compiler errors (ends with :)
             ;; IBM AIX xlc C compiler errors (ends with .)
             (looking-at "\"\\([^\"'`]+\\)\", line \\([0-9]+\\)[:.]")
             ;; Introl as11 assembler errors
             (looking-at " \\*+ \\([^ \t\n\r\"'`]+\\) - \\([0-9]+\\) ")
             ;; perl5: ... at file.c line 10
             (looking-at ".+ at \\([^ \t\n\r\"'`]+\\) line +\\([0-9]+\\)")
             ;; Weblint
             (looking-at "\\([^ \t\n\r:()\"'`]+\\)(\\([0-9]+\\)): ")
             ;; Microsoft JVC
             ;; file.java(6,1) : error J0020: Expected 'class' or 'interface'
             (looking-at "^\\(\\([a-zA-Z]:\\)?[^:\( \t\n\r-]+\\)[:\(][ \t]*\\([0-9]+\\),")
             ;; Grep match context lines (-A<num> option)
             (and (string-match "grep\\|shell" (buffer-name))
                  (looking-at "\\([^ \t\n\r:\"'`]+\\)-\\([1-9][0-9]*\\)-")))
        (let* ((file (match-string-no-properties 1))
               (line-num  (or (match-string-no-properties 2) "1"))
               (but-label (concat file ":" line-num))
	       ;; RSW 12-05-2021 - Added hpath:expand in next line to
	       ;; resolve any variables in the path before checking if absolute.
               (source-loc (unless (file-name-absolute-p (hpath:expand file))
                             (hbut:to-key-src t))))
          (if (stringp source-loc)
              (setq file (expand-file-name file (file-name-directory source-loc)))
	    (setq file (or (hpath:prepend-shell-directory file) file)))
	  (when (file-exists-p file)
            (setq line-num (string-to-number line-num))
            (ibut:label-set but-label)
            (hact 'link-to-file-line file line-num)))))))

;;; ========================================================================
;;; Jumps to source line associated with debugger stack frame or breakpoint
;;; lines.  Supports gdb, dbx, and xdb.
;;; ========================================================================

(defun hib-python-traceback ()
"Test for and jump to line referenced in Python pdb, traceback, or pytype error."
  (when (or (looking-at "\\(^\\|.+ \\)File \"\\([^\"\t\f\n\r]+\\S-\\)\", line \\([0-9]+\\)")
            (looking-at ">?\\(\\s-+\\)\\([^\"()\t\f\n\r]+\\S-\\)(\\([0-9]+\\))\\S-"))
    (let* ((file (match-string-no-properties 2))
           (line-num (match-string-no-properties 3))
           (but-label (concat file ":" line-num)))
      (setq line-num (string-to-number line-num))
      (ibut:label-set but-label (match-beginning 2) (match-end 2))
      (hact 'link-to-file-line file line-num))))

(defib debugger-source ()
  "Jump to source line associated with stack frame or breakpoint lines.
This works with JavaScript and Python tracebacks, gdb, dbx, and
xdb.  Such lines are recognized in any buffer."
  (save-excursion
    (beginning-of-line)
    (cond
     ;; Python pdb or traceback, pytype error
     ;; Don't wrap this next line in (hact) since has hact call
     ;; in the function itself.
     ((hib-python-traceback))

     ;; JavaScript traceback
     ((or (looking-at "[a-zA-Z0-9-:.()? ]+? +at \\([^() \t]+\\) (\\([^:, \t()]+\\):\\([0-9]+\\):\\([0-9]+\\))$")
          (looking-at "[a-zA-Z0-9-:.()? ]+? +at\\( \\)\\([^:, \t()]+\\):\\([0-9]+\\):\\([0-9]+\\)$")
          (looking-at "[a-zA-Z0-9-:.()? ]+?\\( \\)\\([^:, \t()]+\\):\\([0-9]+\\)\\(\\)$"))
      (let* ((file (match-string-no-properties 2))
             (line-num (match-string-no-properties 3))
             (col-num (match-string-no-properties 4))
             but-label)

        ;; For Meteor app errors, remove the "app/" prefix which
        ;; is part of the build subdirectory and not part of the
        ;; source tree.
        (when (and (not (string-equal col-num "")) (string-match "^app/" file))
          (setq file (substring file (match-end 0))))

        (setq but-label (concat file ":" line-num)
              line-num (string-to-number line-num))
        (ibut:label-set but-label)
        (hact 'link-to-file-line file line-num)))

     ;; GDB or WDB
     ((looking-at
       ".+ \\(at\\|file\\) \\([^ :,]+\\)\\(:\\|, line \\)\\([0-9]+\\)\\.?$")
      (let* ((file (match-string-no-properties 2))
             (line-num (match-string-no-properties 4))
             (but-label (concat file ":" line-num))
             (gdb-last-file (or (and (boundp 'gud-last-frame)
                                     (stringp (car gud-last-frame))
                                     (car gud-last-frame))
                                (and (boundp 'gdb-last-frame)
                                     (stringp (car gdb-last-frame))
                                     (car gdb-last-frame)))))
        (setq line-num (string-to-number line-num))
        ;; The `file' typically has no directory component and so may
        ;; not be resolvable.  `gdb-last-file' is the last file
        ;; displayed by gdb.  Use its directory if available as a best
        ;; guess.
        (when gdb-last-file
          (setq file (expand-file-name file (file-name-directory gdb-last-file))))
        (ibut:label-set but-label)
        (hact 'link-to-file-line file line-num)))

     ;; XEmacs assertion failure
     ((looking-at ".+ (file=[^\"\n\r]+\"\\([^\"\n\r]+\\)\", line=\\([0-9]+\\),")
      (let* ((file (match-string-no-properties 1))
             (line-num (match-string-no-properties 2))
             (but-label (concat file ":" line-num)))
        (setq line-num (string-to-number line-num))
        (ibut:label-set but-label)
        (hact 'link-to-file-line file line-num)))

     ;; New DBX
     ((looking-at ".+ line \\([0-9]+\\) in \"\\([^\"]+\\)\"$")
      (let* ((file (match-string-no-properties 2))
             (line-num (match-string-no-properties 1))
             (but-label (concat file ":" line-num)))
        (setq line-num (string-to-number line-num))
        (ibut:label-set but-label)
        (hact 'link-to-file-line file line-num)))

     ;; Old DBX and HP-UX xdb
     ((or (looking-at ".+ \\[\"\\([^\"]+\\)\":\\([0-9]+\\),") ;; Old DBX
          (looking-at ".+ \\[\\([^: ]+\\): \\([0-9]+\\)\\]")) ;; HP-UX xdb
      (let* ((file (match-string-no-properties 1))
             (line-num (match-string-no-properties 2))
             (but-label (concat file ":" line-num)))
        (setq line-num (string-to-number line-num))
        (ibut:label-set but-label)
        (hact 'link-to-file-line file line-num))))))

;;; ========================================================================
;;; Jumps to source of Emacs Lisp byte-compiler error messages.
;;; ========================================================================

(defib elisp-compiler-msg ()
  "Jump to definition of an Emacs Lisp symbol in an error or test message.
The message may come from the Emacs byte compiler, the Emacs Lisp native
compiler or the Emacs regression test system (ERT).
This works when activated anywhere within file line references."
  (when (or (member (buffer-name) '("*Compile-Log-Show*" "*Compile-Log*"
                                    "*compilation*" "*Async-native-compile-log*" "*ert*"))
            (save-excursion
              (and (re-search-backward "^[^ \t\n\r]" nil t)
                   (looking-at "While compiling\\|In \\([^ \n]+\\):$"))))
    (let (src buffer-p label start-end
	  lbl-start-end)
      (or
       ;; Emacs Regression Test (ERT) output lines
       (when (or (save-excursion
		   (forward-line 0)
		   (or (looking-at "\\s-+\\(passed\\|failed\\|skipped\\)\\s-+[0-9]+/[0-9]+\\s-+\\(\\S-+\\)\\s-+(")
		       (looking-at "\\(Test\\)\\s-+\\(\\S-+\\)\\s-+\\(backtrace\\|condition\\):")))
		 ;; Handle symbols and pathnames in a backtrace from an ERT test exception
		 (save-match-data
		   (and (save-excursion
			  (re-search-backward "^$\\|^Test \\(\\S-+\\)\\s-+\\(backtrace\\|condition\\):" nil t)
			  (looking-at "Test "))
			(or
			 ;; Handle double-quoted pathnames
			 (and (setq lbl-start-end (hpath:delimited-possible-path nil t)
				    label (nth 0 lbl-start-end))
			      (ibut:label-set label (nth 1 lbl-start-end) (nth 2 lbl-start-end)))
			 ;; Handle symbols
			 (and (setq label (thing-at-point 'symbol)
				    start-end (bounds-of-thing-at-point 'symbol))
			      (ibut:label-set label (car start-end) (cdr start-end)))))))
         (unless label
	   (setq label (match-string-no-properties 2))
	   (ibut:label-set label (match-beginning 2) (match-end 2)))
	 (if (hpath:is-p label)
	     (hact 'link-to-file label)
           ;; Remove prefix generated by actype and ibtype definitions.
           (setq label (replace-regexp-in-string "[^:]+::" "" label nil t))
           (hact 'smart-tags-display label nil)))
       ;; GNU Emacs Byte Compiler
       (and (save-excursion
              (re-search-backward
               "^While compiling [^\t\n]+ in \\(file\\|buffer\\) \\([^ \n]+\\):$"
               nil t))
            (setq buffer-p (equal (match-string-no-properties 1) "buffer")
                  src (match-string-no-properties 2))
            (save-excursion
              (end-of-line)
              (re-search-backward "^While compiling \\([^ \n]+\\)\\(:$\\| \\)"
                                  nil t))
            (progn
              (setq label (match-string-no-properties 1))
              (ibut:label-set label (match-beginning 1) (match-end 1))
              ;; Remove prefix generated by actype and ibtype definitions.
              (setq label (replace-regexp-in-string "[^:]+::" "" label nil t))
              (hact 'link-to-regexp-match
                    (concat "^\(def[a-z \t]+" (regexp-quote label)
                            "[ \t\n\r\(]")
                    1 src buffer-p)))
       ;; GNU Emacs Native Compiler
       (and (save-excursion
              (re-search-backward "^Compiling \\([^ \n]+\\)\\.\\.\\.$" nil t))
            (setq buffer-p nil
                  src (match-string-no-properties 1))
            (save-excursion
              (end-of-line)
              (re-search-backward "^In \\([^ \n]+\\):$" nil t))
            (progn
              (setq label (match-string-no-properties 1))
              (ibut:label-set label (match-beginning 1) (match-end 1))
              ;; Remove prefix generated by actype and ibtype definitions.
              (setq label (replace-regexp-in-string "[^:]+::" "" label nil t))
              (hact 'link-to-regexp-match
                    (concat "^\(def[a-z \t]+" (regexp-quote label)
                            "[ \t\n\r\(]")
                    1 src buffer-p)))
       ;; InfoDock and XEmacs
       (and (save-excursion
              (re-search-backward
               "^Compiling \\(file\\|buffer\\) \\([^ \n]+\\) at "
               nil t))
            (setq buffer-p (equal (match-string-no-properties 1) "buffer")
                  src (match-string-no-properties 2))
            (save-excursion
              (end-of-line)
              (re-search-backward "^While compiling \\([^ \n]+\\)\\(:$\\| \\)"
                                  nil t))
            (progn
              (setq label (match-string-no-properties 1))
              (ibut:label-set label (match-beginning 1) (match-end 1))
              ;; Remove prefix generated by actype and ibtype definitions.
              (setq label (replace-regexp-in-string "[^:]+::" "" label nil t))
              (hact 'link-to-regexp-match
                    (concat "^\(def[a-z \t]+" (regexp-quote label)
                            "[ \t\n\r\(]")
                    1 src buffer-p)))))))

;;; ========================================================================
;;; Jumps to source associated with a line of output from `patch'.
;;; ========================================================================

(defib patch-msg ()
  "Jump to source code associated with output from the `patch' program.
Patch applies diffs to source code."
  (when (save-excursion
          (beginning-of-line)
          (looking-at "Patching \\|Hunk "))
    (let ((opoint (point))
          (file) line)
      (beginning-of-line)
      (cond ((looking-at "Hunk .+ at \\([0-9]+\\)")
             (setq line (match-string-no-properties 1))
             (ibut:label-set line (match-beginning 1) (match-end 1))
             (if (re-search-backward "^Patching file \\(\\S +\\)" nil t)
                 (setq file (match-string-no-properties 1))))
            ((looking-at "Patching file \\(\\S +\\)")
             (setq file (match-string-no-properties 1)
                   line "1")
             (ibut:label-set file (match-beginning 1) (match-end 1))))
      (goto-char opoint)
      (when file
        (setq line (string-to-number line))
        (hact 'link-to-file-line file line)))))

;;; ========================================================================
;;; Displays Texinfo or Info node associated with Texinfo @xref, @pxref or @ref at point.
;;; ========================================================================

(defib texinfo-ref ()
  "Display Texinfo, Info node or help associated with Texinfo constructs at point.
Supported Texinfo constructs are node, menu item, @xref, @pxref,
@ref, @code, @findex, @var or @vindex.

If point is within the braces of a cross-reference, the associated
Info node is shown.  If point is to the left of the braces but after
the @ symbol and the reference is to a node within the current
Texinfo file, then the Texinfo node is shown.

For @code, @findex, @var and @vindex references, the associated
documentation string is displayed."
  (when (memq major-mode '(texinfo-mode para-mode))
    (let ((opoint (point))
          (bol (save-excursion (beginning-of-line) (point))))
      (cond ((save-excursion
               (beginning-of-line)
               ;; If a menu item, display the node for the item.
               (looking-at "*\\s-+\\([^:\t\n\r]+\\)::"))
             (hact 'link-to-texinfo-node
                   nil
                   (ibut:label-set (match-string-no-properties 1) (match-beginning 1) (match-end 1))))
            ;; Show doc for any Emacs Lisp identifier references,
            ;; marked with @code{} or @var{}.
            ((save-excursion
               (and (search-backward "@" bol t)
                    (or (looking-at "@\\(code\\|var\\){\\([^\} \t\n\r]+\\)}")
                        (looking-at "@\\(findex\\|vindex\\)[ ]+\\([^\} \t\n\r]+\\)"))
                    (>= (match-end 2) opoint)))
             (let ((type-str (match-string-no-properties 1))
                   (symbol (intern-soft (ibut:label-set (match-string-no-properties 2) (match-beginning 2) (match-end 2)))))
               (when (and symbol (pcase type-str
                                   ((or "code" "findex") (fboundp symbol))
                                   ((or "var" "vindex") (boundp symbol))))
                 (hact 'link-to-elisp-doc `',symbol))))
            ;; If at an @node and point is within a node name reference
            ;; other than the current node, display it.
            ((save-excursion
               (and (save-excursion (beginning-of-line) (looking-at "@node\\s-+[^,\n\r]+,"))
                    (search-backward "," bol t)
                    (looking-at ",\\s-*\\([^,\n\r]*[^, \t\n\r]\\)[,\n\r]")))
             (hact 'link-to-texinfo-node
                   nil
                   (ibut:label-set (match-string-no-properties 1) (match-beginning 1) (match-end 1))))
            ((save-excursion
               (and (search-backward "@" bol t)
                    (looking-at
                     (concat
                      "@p?x?ref\\({\\)\\s-*\\([^,}]*[^,} \t\n\r]\\)\\s-*"
                      "\\(,[^,}]*\\)?\\(,[^,}]*\\)?"
                      "\\(,\\s-*\\([^,}]*[^,} \t\n\r]\\)\\)?[^}]*}"))
                    (> (match-end 0) opoint)))
             (let* ((show-texinfo-node
                     (and
                      ;; Reference to node within this file.
                      (not (match-beginning 6))
                      ;; To the left of the reference opening brace.
                      (<= opoint (match-beginning 1))))
                    (node
                     (save-match-data
                       (if (match-beginning 6)
                           ;; Explicit filename included in reference.
                           (format "(%s)%s"
                                   (match-string-no-properties 6)
                                   (match-string-no-properties 2))
                         ;; Derive file name from the source file name.
                         (let ((nodename (match-string-no-properties 2))
                               (file (file-name-nondirectory buffer-file-name)))
                           (if show-texinfo-node
                               nodename
                             (format "(%s)%s"
                                     (if (string-match "\\.[^.]+$" file)
                                         (substring file 0
                                                    (match-beginning 0))
                                       "unspecified file")
                                     nodename)))))))
               (ibut:label-set (match-string-no-properties 0) (match-beginning 0) (match-end 0))
               (if show-texinfo-node
                   (hact 'link-to-texinfo-node nil node)
                 (hact 'link-to-Info-node node))))))))

;;; ========================================================================
;;; Activate any GNUS push-button at point.
;;; ========================================================================

(defib gnus-push-button ()
  "Activate GNUS-specific article push-buttons, e.g. for hiding signatures.
GNUS is a news and mail reader."
  (and (fboundp 'get-text-property)
       (get-text-property (point) 'gnus-callback)
       (fboundp 'gnus-article-press-button)
       (hact 'gnus-article-press-button)))

;;; ========================================================================
;;; Displays Info nodes when double quoted "(file)node" button is activated.
;;; ========================================================================

(defib Info-node ()
  "Make a \"(filename)nodename\" button display the associated Info node.
Also make a \"(filename)itemname\" button display the associated Info index item.
Examples are \"(hyperbole)Implicit Buttons\" and ``(hyperbole)C-c /''.

Activates only if point is within the first line of the Info-node name."
  (let* ((node-ref-and-pos (or ;; HTML
			       (hbut:label-p t "&quot;" "&quot;" t t)
			       ;; Embedded double quotes
			       (hbut:label-p t "\\\"" "\\\"" t t)
			       ;; Double quotes
			       (hbut:label-p t "\"" "\"" t t)
                               ;; Typical GNU Info references; note
                               ;; these are special quote marks, not the
                               ;; standard ASCII characters.
                               (hbut:label-p t "‘" "’" t t)
                               (hbut:label-p t "‘" "’" t t)
                               ;; Regular dual single quotes (Texinfo smart quotes)
                               (hbut:label-p t "``" "''" t t)
                               ;; Regular open and close quotes
                               (hbut:label-p t "`" "'" t t)))
         (ref (car node-ref-and-pos))
         (node-ref (and (stringp ref)
                        (string-match-p "\\`([^\): \t\n\r\f]+)" ref)
                        (hpath:is-p ref nil t))))
    (and node-ref
         (ibut:label-set node-ref-and-pos)
         (hact 'link-to-Info-node node-ref))))

;;; ========================================================================
;;; Makes Hyperbole mail addresses output Hyperbole environment info.
;;; ========================================================================

(defib hyp-address ()
  "Within a mail or news composer, make a Hyperbole support/discussion e-mail.
Hyperbole environment and version information is inserted.  See
also the documentation for `actypes::hyp-config'.

For example, an Action Mouse Key click on <hyperbole-users@gnu.org> in
a mail composer window would activate this implicit button type."
  (when (memq major-mode (list 'mail-mode hmail:composer hnews:composer))
    (let ((addr (thing-at-point 'email)))
      (cond ((null addr) nil)
            ((member addr '("hyperbole" "hyperbole-users@gnu.org" "bug-hyperbole@gnu.org"))
             (hact 'hyp-config))
            ((string-match "\\(hyperbole\\|hyperbole-users@gnu\\.org\\|bug-hyperbole@gnu\\.org\\)\\(-\\(join\\|leave\\|owner\\)\\)" addr)
             (hact 'hyp-request))))))

;;; ========================================================================
;;; Makes source entries in Hyperbole reports selectable.
;;; ========================================================================

(defib hyp-source ()
  "Turn source location entries in Hyperbole reports into buttons.
The buttons jump to the associated location.

For example, {C-h h d d C-h h e h o} summarizes the properties of
the explicit buttons in the DEMO file and each button in that
report buffer behaves the same as the corresponding button in the
original DEMO file."
  (save-excursion
    (beginning-of-line)
    (when (looking-at hbut:source-prefix)
      (let ((src (hbut:source)))
        (when src
          (unless (stringp src)
            (setq src (prin1-to-string src)))
          (ibut:label-set src (point) (line-end-position))
          (hact 'hyp-source src))))))

;;; ========================================================================
;;; Executes an angle bracket delimited Hyperbole action, Elisp
;;; function call or display of an Elisp variable and its value.
;;; ========================================================================

;; Allow for parameterized action-types surrounded by angle brackets.
;; For example, <man-show "grep"> should display grep's man page
;; (since man-show is an action type).

(defconst action:start "<"
  "Regexp matching the start of a Hyperbole Emacs Lisp expression to evaluate.")

(defconst action:end ">"
  "Regexp matching the end of a Hyperbole Emacs Lisp expression to evaluate.")

;; Silence the byte-compiler that thinks these actype references
;; should be regular functions.
(declare-function display-boolean  "ext:ignore")
(declare-function display-variable "ext:ignore")
(declare-function display-value    "ext:ignore")

(defib action ()
  "The Action Button type.
At point, activate any of: an Elisp variable, a Hyperbole
action-type, or an Elisp function call surrounded by <> rather
than ().
If an Elisp variable, display a message showing its value.

There may not be any <> characters within the expression.  The
first identifier in the expression must be an Elisp variable,
action type or a function symbol to call, i.e. '<'actype-or-elisp-symbol
arg1 ... argN '>'.  For example, <mail nil \"user@somewhere.org\">."
  (let ((hbut:max-len 0)
	(lbl-key (hattr:get 'hbut:current 'lbl-key))
	(start-pos (hattr:get 'hbut:current 'lbl-start))
	(end-pos  (hattr:get 'hbut:current 'lbl-end))
        actype actype-sym action args lbl var-flag)

    ;; Continue only if start-delim is either:
    ;;     at the beginning of the buffer
    ;;     or preceded by a space character or a grouping character
    ;;   and that character after start-delim is:
    ;;     not a whitespace character
    ;;   and end-delim is either:
    ;;     at the end of the buffer
    ;;     or is followed by a space, punctuation or grouping character.
    (when (and lbl-key (or (null (char-before start-pos))
                           (memq (char-syntax (char-before start-pos)) '(?\  ?\> ?\( ?\))))
	       (not (memq (char-syntax (char-after (1+ start-pos))) '(?\  ?\>)))
	       (or (null (char-after end-pos))
                   (memq (char-syntax (char-after end-pos)) '(?\  ?\> ?. ?\( ?\)))
                   ;; Some of these characters may have symbol-constituent syntax
                   ;; rather than punctuation, so check them individually.
                   (memq (char-after end-pos) '(?. ?, ?\; ?: ?! ?\' ?\"))))
      (setq lbl (ibut:key-to-label lbl-key))
      ;; Handle $ preceding var name in cases where same name is
      ;; bound as a function symbol
      (when (string-match "\\`\\$" lbl)
        (setq var-flag t
	      lbl (substring lbl 1)))
      (setq actype (if (string-match-p " " lbl) (car (split-string lbl)) lbl)
            actype-sym (intern-soft (concat "actypes::" actype))
	    ;; Must ignore that (boundp nil) would be t here.
            actype (or (and actype-sym
			    (or (fboundp actype-sym) (boundp actype-sym)
				(special-form-p actype-sym))
			    actype-sym)
		       (and (setq actype-sym (intern-soft actype))
			    (or (fboundp actype-sym) (boundp actype-sym)
				(special-form-p actype-sym))
			    actype-sym)))
      (when actype
	;; For <hynote> buttons, need to double quote each argument so
	;; 'read' does not change the idstamp 02 to 2.
	(when (and (memq actype '(hy hynote))
		   (string-match-p " " lbl))
	  (setq lbl (replace-regexp-in-string "\"\\(.*\\)\\'" "\\1\""
					      (combine-and-quote-strings
					       (split-string lbl) "\" \""))))
        (setq action (read (concat "(" lbl ")"))
	      args (cdr action))
	;; Ensure action uses an fboundp symbol if executing a
	;; Hyperbole actype.
	(when (and (car action) (symbolp (car action)))
	  (setcar action
		  (or (intern-soft (concat "actypes::" (symbol-name (car action))))
		      (car action))))
	(unless assist-flag
          (cond ((and (symbolp actype) (fboundp actype)
		      (string-match "-p\\'" (symbol-name actype)))
		 ;; Is a function with a boolean result
		 (setq actype #'display-boolean
		       args `(',action)))
		((and (null args) (symbolp actype) (boundp actype)
		      (or var-flag (not (fboundp actype))))
		 ;; Is a variable, display its value as the action
		 (setq args `(',actype)
		       actype #'display-variable))
		(t
		 ;; All other expressions, display the action result in the minibuffer
		 (setq actype #'display-value
		       args `(',action)))))

	;; Create implicit button object and store in symbol hbut:current.
	(ibut:create :lbl-key lbl-key :lbl-start start-pos :lbl-end end-pos
		     :categ 'ibtypes::action :actype actype :args args)

        ;; Necessary so can return a null value, which actype:act cannot.
        (let ((hrule:action
	       (if (eq hrule:action #'actype:identity)
                   #'actype:identity
                 #'actype:eval)))
          (if (eq hrule:action #'actype:identity)
	      `(hact ,actype ,@args)
            `(hact ,actype ,@(mapcar #'eval args))))))))

(defun action:help (hbut)
  "Display documentation for action button at point.
If a boolean function or variable, display its value."
  (interactive
   (list
    (when (hbut:at-p)
      (hbut:label 'hbut:current))))
  (when (hbut:is-p hbut)
    (let* ((label (hbut:key-to-label (hattr:get hbut 'lbl-key)))
	   (actype (hattr:get hbut 'actype))
	   (args (hattr:get hbut 'args))
	   (type-help-func))
      (setq actype (or (htype:def-symbol actype) actype))
      (if hbut
	  (progn (setq type-help-func (intern-soft (concat (symbol-name actype) ":help")))
		 (if (functionp type-help-func)
		     (funcall type-help-func hbut)
		   (let ((total (hbut:report hbut)))
		     (when total (hui:help-ebut-highlight))))
		 (when (memq actype '(display-boolean display-variable))
		   (apply #'actype:eval actype args)))
	(error "(action:help): No action button labeled: %s" label)))))

;;; ========================================================================
;;; Inserts completion into minibuffer or other window.
;;; ========================================================================

(defib completion ()
  "Insert completion at point into minibuffer or other window."
  (let ((completion (hargs:completion t)))
    (and completion
         (ibut:label-set completion)
         (hact 'completion))))

;;; ========================================================================
;;; Follows Org mode links and radio targets and cycles Org heading views
;;; ========================================================================

;; See `smart-org' in "hui-mouse.el"; this is higher priority than all ibtypes.

;; If you want to to disable ALL Hyperbole support within Org major
;; and minor modes, set the custom option `hsys-org-enable-smart-keys' to nil.

(run-hooks 'hibtypes-end-load-hook)
(provide 'hibtypes)

;;; hibtypes.el ends here<|MERGE_RESOLUTION|>--- conflicted
+++ resolved
@@ -3,11 +3,7 @@
 ;; Author:       Bob Weiner
 ;;
 ;; Orig-Date:    19-Sep-91 at 20:45:31
-<<<<<<< HEAD
-;; Last-Mod:      2-Oct-23 at 04:57:50 by Bob Weiner
-=======
 ;; Last-Mod:      3-Oct-23 at 17:21:27 by Mats Lidell
->>>>>>> b5d61f64
 ;;
 ;; SPDX-License-Identifier: GPL-3.0-or-later
 ;;
