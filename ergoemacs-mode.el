;;; ergoemacs-mode.el --- Emacs mode based on common modern interface and ergonomics. -*- lexical-binding: t -*-

;; Copyright © 2007-2010, 2012-2021  Free Software Foundation, Inc.

;; Author: Xah Lee <xah@xahlee.org>
;;         David Capello <davidcapello@gmail.com>
;;         Matthew L. Fidler <matthew.fidler@gmail.com>
;; Maintainer: Matthew L. Fidler <matthew.fidler@gmail.com>
;; Created: August 01 2007
;; Keywords: convenience
;; Version: 5.16.10.12
;; Package-Requires: ((emacs "24.1") (cl-lib "0.5"))
;; URL: https://github.com/ergoemacs/ergoemacs-mode

;; ErgoEmacs is free software: you can redistribute it and/or modify
;; it under the terms of the GNU General Public License as published
;; by the Free Software Foundation, either version 3 of the License,
;; or (at your option) any later version.

;; ErgoEmacs is distributed in the hope that it will be useful, but
;; WITHOUT ANY WARRANTY; without even the implied warranty of
;; MERCHANTABILITY or FITNESS FOR A PARTICULAR PURPOSE.  See the GNU
;; General Public License for more details.

;; You should have received a copy of the GNU General Public License
;; along with ErgoEmacs.  If not, see <http://www.gnu.org/licenses/>.

;;; Commentary:

;; An efficient keybinding set based on statistics of command
;; frequency, and supports common Windows shortcuts such as Open,
;; Close, Copy, Cut, Paste, Undo, Redo.

;;; Code:

(defvar ergoemacs--load-time (current-time)
  "Amount of time it took for `ergoemacs-mode' to load.")

;; Include extra files
(defvar ergoemacs-dir
  (file-name-directory
   (or
    load-file-name
    (buffer-file-name)))
  "Ergoemacs directory.")
(push ergoemacs-dir load-path)

(require 'cl-lib)
(eval-when-compile
  (require 'ergoemacs-macros))

(provide 'ergoemacs-mode)
(require 'kmacro)

(require 'printing)
(pr-update-menus)

(defvar ergoemacs-keyboard-layout)

(declare-function ergoemacs-key-description--unicode-char "ergoemacs-key-description")
(declare-function ergoemacs-map-keymap "ergoemacs-mapkeymap")
(declare-function ergoemacs-translate--meta-to-escape "ergoemacs-translate")
(declare-function ergoemacs-layouts--customization-type "ergoemacs-layouts")

<<<<<<< HEAD
(declare-function ergoemacs-map-properties--label "ergoemacs-map-properties")
(declare-function ergoemacs-map-- "ergoemacs-map")

(declare-function persistent-soft-fetch "persistent-soft")
(declare-function persistent-soft-flush "persistent-soft")
(declare-function persistent-soft-location-destroy "persistent-flush")
(declare-function persistent-soft-store "persistent-soft")

(declare-function pcache-clear "pcache")
(declare-function pcache-repository "pcache")

=======
>>>>>>> edc154f0

;; Fundamental ergoemacs functions


;; Ergoemacs-keybindings version
(defconst ergoemacs-mode-version "5.14.7.3"
  "Ergoemacs-keybindings minor mode version number.")

(defconst ergoemacs-mode-changes "Delete window Alt+0 changed to Alt+2.
Added beginning-of-buffer Alt+n (QWERTY notation) and end-of-buffer Alt+Shift+n")

(defgroup ergoemacs-mode nil
  "Emacs mode based on common modern software interface and ergonomics."
  :group 'editing-basics
  :group 'convenience
  :group 'emulations)

(defcustom ergoemacs-display-key-use-face t
  "Use a button face for keys."
  :type 'boolean
  :initialize #'custom-initialize-default
  :group 'ergoemacs-display)

(defcustom ergoemacs-theme nil
  "Ergoemacs Keyboard Layout Themes."
  :type '(choice
          (const :tag "Standard" :value nil)
          (choice (symbol :tag "Other (symbol)")
                  (string :tag "Other (string)")))
  :initialize #'custom-initialize-default
  :group 'ergoemacs-mode)

(defvar ergoemacs-keymap (make-sparse-keymap)
  "ErgoEmacs minor mode keymap.")

(defvar ergoemacs-translate--parent-map (make-sparse-keymap)
  "Parent keymap for sparse translation")

(defcustom ergoemacs-keyboard-layout "us"
  (concat "Specifies which keyboard layout to use.")
  :type 'sexp
  :initialize #'custom-initialize-default
  :group 'ergoemacs-mode)

(defcustom ergoemacs-keyboard-mirror nil
  "Specifies which keyboard layout to mirror."
  :type 'sexp
<<<<<<< HEAD
  :set #'ergoemacs-set-default
=======
>>>>>>> edc154f0
  :initialize #'custom-initialize-default
  :group 'ergoemacs-mode)


(defcustom ergoemacs-mode-line t
  "Determines when the ergoemacs-mode modeline indicator is shown."
  :type '(choice
	  (const :tag "Always Show Mode Line" t)
	  (const :tag "Do not show layout" no-layout)
	  (const :tag "Never Show Mode Line" nil))
  :group 'ergoemacs-mode)

(defun ergoemacs-mode-line (&optional text)
  "Set ergoemacs-mode-line.

The TEXT will be what the mode-line is set to be."
  (let ((new-text (and text (or (and (not ergoemacs-mode-line) "") text))))
    (if new-text
        (setq minor-mode-alist
              (mapcar (lambda(x)
                        (if (not (eq 'ergoemacs-mode (nth 0 x)))
                            x
                          `(ergoemacs-mode ,new-text)))
                      minor-mode-alist))
      (setq minor-mode-alist
            (mapcar (lambda(x)
                      (if (not (eq 'ergoemacs-mode (nth 0 x)))
                          x
                        `(ergoemacs-mode ,(if (or (not ergoemacs-mode-line) (eq ergoemacs-mode-line 'no-layout)) ""
                                            (concat " ErgoEmacs"
                                                    "[" ergoemacs-keyboard-layout "]")))))
                    minor-mode-alist)))))

(defconst ergoemacs-font-lock-keywords
  '(("(\\(ergoemacs\\(?:-translation\\)\\)\\_>[ \t']*\\(\\(?:\\sw\\|\\s_\\)+\\)?"
     (1 font-lock-keyword-face)
     (2 font-lock-constant-face nil t))))

(font-lock-add-keywords 'emacs-lisp-mode ergoemacs-font-lock-keywords)



(defvar ergoemacs-mode-startup-hook nil
  "Hook for starting `ergoemacs-mode'.")

(defvar ergoemacs-mode-shutdown-hook nil
  "Hook for shutting down `ergoemacs-mode'.")

(defvar ergoemacs-mode-intialize-hook nil
  "Hook for initializing `ergoemacs-mode'.")

(defvar ergoemacs-mode-init-hook nil
  "Hook for running after Emacs loads.")

(defvar ergoemacs-mode-after-load-hook nil
  "Hook for running after a library loads.")

(defvar ergoemacs-pre-command-hook nil)
(defun ergoemacs-pre-command-hook ()
  "Run `ergoemacs-mode' pre command hooks."
  (when ergoemacs-mode
    (run-hooks 'ergoemacs-pre-command-hook)))

(defvar ergoemacs-post-command-hook nil)
(defun ergoemacs-post-command-hook ()
  "Run `ergoemacs-mode' post command hooks."
  (when ergoemacs-mode
    (run-hooks 'ergoemacs-post-command-hook)))

(defvar ergoemacs-after-load-functions nil)
(defun ergoemacs-after-load-functions (absoulte-file-name)
  "Run `ergoemacs-mode' after load functions.

ABSOULTE-FILE-NAME is the file name that will be passed to the
variable `ergoemacs-after-load-functions'."
  (run-hook-with-args 'ergoemacs-after-load-functions absoulte-file-name))

(defvar ergoemacs-mode--default-frame-alist nil
  "List that saves default frame parameters.")

(defvar ergoemacs-mode--save-keymaps-list '()
  "List of emacs saved to restore if needed.")

(defvar ergoemacs-mode--save-keymaps (make-hash-table)
  "Saved keymaps for `ergoemacs-mode'")


(defun ergoemacs-mode--save-map (symbol-map &optional is-ergoemacs)
  "Save the keymap SYMBOL-MAP in the hash `ergoemacs-mode--save-keymaps'.

IS-ERGOEMACS is true when the `ergoemacs-mode' keybindings are installed."
  (let (hash-symbol
        (map (symbol-value symbol-map)))
    (if is-ergoemacs
        (setq hash-symbol (concat (symbol-name symbol-map) "-ergoemacs-"
                                  (or ergoemacs-theme "")))
      (add-to-list 'ergoemacs-mode--save-keymaps-list symbol-map)
      (setq hash-symbol (symbol-name symbol-map)))
    (setq hash-symbol (intern hash-symbol))
    (unless (gethash hash-symbol ergoemacs-mode--save-keymaps)
      (puthash hash-symbol (copy-keymap map)
               ergoemacs-mode--save-keymaps))))



(defun ergoemacs-mode--get-map (symbol-map &optional is-ergoemacs)
  "Get the keymap SYMBOL-MAP in the hash `ergoemacs-mode--save-keymaps'.

IS-ERGOEMACS is true when the `ergoemacs-mode' keybindings are installed."
  (let (hash-symbol)
    (if is-ergoemacs
        (setq hash-symbol (concat (symbol-name symbol-map) "-ergoemacs-"
                                  (or ergoemacs-theme "")))
      (setq hash-symbol (symbol-name symbol-map)))
    (setq hash-symbol (intern hash-symbol))
    (gethash hash-symbol ergoemacs-mode--save-keymaps)))

(defun ergoemacs-mode--restore-maps (&optional is-ergoemacs)
  "Restore normal or ergoemacs keymaps (when IS-ERGOEMACS is non-nil)."
  (dolist (k ergoemacs-mode--save-keymaps-list)
    (set k (ergoemacs-mode--get-map k is-ergoemacs))))

;; ErgoEmacs minor mode
;;;###autoload
(define-minor-mode ergoemacs-mode
  "Toggle ergoemacs keybinding minor mode.
This minor mode changes your emacs keybinding.

Without argument, toggles the minor mode.
If optional argument is 1, turn it on.
If optional argument is 0, turn it off.

Home page URL `http://ergoemacs.github.io/'

The `execute-extended-command' is now \\[execute-extended-command].
"
  nil
  :lighter " ErgoEmacs"
  :global t
  :group 'ergoemacs-mode
  (setq ergoemacs-mode--start-p t)
  (if ergoemacs-mode
      (progn
        ;; Save frame parameters
        (run-hooks 'ergoemacs-mode-startup-hook)
        (add-hook 'pre-command-hook #'ergoemacs-pre-command-hook)
        (add-hook 'post-command-hook #'ergoemacs-post-command-hook)
        (add-hook 'after-load-functions #'ergoemacs-after-load-functions)

        (setq ergoemacs-mode--default-frame-alist nil)
        (dolist (elt (reverse default-frame-alist))
          (push elt ergoemacs-mode--default-frame-alist))
        (ergoemacs-mode--restore-maps t)
        ;; Setup the global keys that can be overriden
        (cond
         ((string-equal ergoemacs-theme "reduction")
          (ergoemacs-install-reduction-theme))
         (t (ergoemacs-install-standard-theme)))
        (ergoemacs-command-loop--setup-quit-key)
        ;; Make the ErgoEmacs menu
        (ergoemacs-map--install)
        ;; Setup the main keys
        (cond
         ((string-equal ergoemacs-theme "reduction")
          (ergoemacs-setup-override-keymap))
         (t (ergoemacs-setup-override-keymap)))
        (setq ergoemacs-require--ini-p t)
        ;;(define-key key-translation-map (kbd "<apps>") (kbd "<menu>"))
        ;;(global-unset-key (kbd "<apps>"))
        ;;(global-unset-key (kbd "<menu>"))
        ;;(define-key ergoemacs-translate--parent-map [apps] 'ergoemacs-command-loop--swap-translation)
        ;;(define-key ergoemacs-translate--parent-map [menu] 'ergoemacs-command-loop--swap-translation)
        (when ergoemacs-mode-turn-on-cua-mode
          (cua-mode 1))
        (message "Ergoemacs-mode turned ON (%s)." ergoemacs-keyboard-layout))
    ;; Turn off
    ;; Restore frame parameters
    (modify-all-frames-parameters ergoemacs-mode--default-frame-alist)
    (setq ergoemacs-mode--default-frame-alist nil)

    (ergoemacs-command-loop--redefine-quit-key)
    (run-hooks 'ergoemacs-mode-shutdown-hook)
    (remove-hook 'post-command-hook #'ergoemacs-post-command-hook)
    (remove-hook 'pre-command-hook #'ergoemacs-pre-command-hook)
    (remove-hook 'after-load-functions #'ergoemacs-after-load-functions)
    (when ergoemacs-mode-turn-on-cua-mode
      (cua-mode 0))
    (ergoemacs-mode--restore-maps)
    (message "Ergoemacs-mode turned OFF.")))

(defvar ergoemacs-translate--event-hash (make-hash-table)
  "Event modifiers not covered by standard Emacs.")

(defvar ergoemacs-translate--hash (make-hash-table)
  "Hash table of keyboard translations.
This is structured by valid keyboard layouts for
`ergoemacs-keyboard-layout'.")

(defvar ergoemacs-translation-hash (make-hash-table)
  "Hash table of translations, structured by translatin type.")

(dolist (pkg '(ergoemacs-command-loop
               ergoemacs-advice
               ergoemacs-functions
               ergoemacs-key-description
               ergoemacs-layouts
               ergoemacs-lib
               ergoemacs-map
               ergoemacs-map-properties
               ergoemacs-mapkeymap
               ergoemacs-theme-engine
               ergoemacs-translate
               ergoemacs-macros
               ergoemacs-calculate-bindings
               ergoemacs-themes))
  (unless (featurep pkg)
    (load (symbol-name pkg))))

(require 'unicode-fonts nil t)
(defcustom ergoemacs-use-unicode-symbols nil
  "Use unicode symbols in display."
  :type 'boolean
  :group 'ergoemacs-mode)

(defvar ergoemacs-command-loop-spinners
  '((standard ("|" "/" "-" "\\"))
    (arrows ("←" "↖" "↑" "↗" "→" "↘" "↓" "↙"))
    (bar-vertical ("▁" "▃" "▄" "▅" "▆" "▇" "█" "▇" "▆" "▅" "▄" "▃"))
    (bar-horizontal ("▉" "▊" "▋" "▌" "▍" "▎" "▏" "▎" "▍" "▌" "▋" "▊" "▉"))
    (rotate-cross ("┤" "┘" "┴" "└" "├" "┌" "┬" "┐"))
    (rotate-triangle ("◢" "◣" "◤" "◥"))
    (rotate-balloons ("." "o" "O" "@" "*"))
    (eyes ("◡◡" "⊙⊙" "◠◠"))
    (dots ("⣾" "⣽" "⣻" "⢿" "⡿" "⣟" "⣯" "⣷"))
    (dot ("⠁" "⠂" "⠄" "⡀" "⢀" "⠠" "⠐" "⠈"))
    (fish (">))'>" " >))'>" "  >))'>" "   >))'>" "    >))'>" "   <'((<" "  <'((<" " <'((<")))
<<<<<<< HEAD
  "Spinners for long commands with `ergoemacs-command-loop'."
  :type 'sexp 
  :group 'ergoemacs-command-loop)
=======
  "Spinners for long commands with `ergoemacs-command-loop'.")

(defcustom ergoemacs-mode-turn-on-cua-mode t
  "Turn on cua mode when starting `ergoemacs-mode'."
  :type 'boolean
  :group 'ergoemacs-mode)
>>>>>>> edc154f0

(defcustom ergoemacs-command-loop-spinner (or (and ergoemacs-use-unicode-symbols 'dots) 'standard)
  "What spinner to use for long commands with `ergoemacs-command-loop'."
  :type 'sexp
  :group 'ergoemacs-command-loop)

(defcustom ergoemacs-command-loop-spinner-rate 0.4
  "Spinner rate for long commands."
  :type 'number
  :group 'ergoemacs-command-loop)

(defvar ergoemacs-user-keymap (make-sparse-keymap)
  "User `ergoemacs-mode' keymap.")

;; ErgoEmacs hooks


(require 'cus-edit)

(defvar ergoemacs-mode-intialize-hook nil
  "Hook for initializing `ergoemacs-mode'.")

(defvar ergoemacs-mode-init-hook nil
  "Hook for running after Emacs loads.")

(defvar ergoemacs-override-keymap (make-sparse-keymap)
  "ErgoEmacs override keymap.  Modify this keymap to change the
basic ergoemacs functionality.  For example, if you want M-t to
transpose words instead of running completion, call

  (ergoemacs-define-key ergoemacs-override-keymap (kbd \"M-t\") 'transpose-words)

after initializing ergoemacs-mode.
")

(defvar ergoemacs-mark-active-keymap (let ((map (make-sparse-keymap)))
                                       (define-key map (kbd "TAB") 'indent-region))
  "The keybinding that is active when the mark is active.")

(defvar ergoemacs-override-alist nil
  "ErgoEmacs override keymaps.")

(defvar ergoemacs-minor-alist nil
  "ErgoEmacs minor mode keymap.")

(declare-function ergoemacs-advice-undefined "ergoemacs-advice")

(defun ergoemacs-setup-override-keymap ()
  "Setup `ergoemacs-mode' keymaps."
  (setq ergoemacs-override-alist `((ergoemacs-mode . ,ergoemacs-user-keymap)
                                   (ergoemacs-mode . ,ergoemacs-override-keymap)
                                   (ergoemacs-mode . ,ergoemacs-keymap))
        ergoemacs-minor-alist `((mark-active . ,ergoemacs-mark-active-keymap)))
  (add-hook 'emulation-mode-map-alists ergoemacs-override-alist)
  (add-hook 'minor-mode-map-alist ergoemacs-minor-alist)
  (advice-add 'undefined :around #'ergoemacs-advice-undefined)
  (advice-add 'substitute-command-keys :around #'ergoemacs-advice-substitute-command-keys)
  (advice-add 'handle-shift-selection :before #'ergoemacs-advice-handle-shift-selection)
  (advice-add 'read-key :before #'ergoemacs-advice-read-key))

(defun ergoemacs-remove-override-keymap ()
  "Remove `ergoemacs-mode' keymaps."
  (remove-hook 'emulation-mode-map-alists 'ergoemacs-override-alist)
  (remove-hook 'minor-mode-map-alist ergoemacs-minor-alist)
  (advice-remove 'undefined #'ergoemacs-advice-undefined)
  (advice-remove 'substitute-command-keys #'ergoemacs-advice-substitute-command-keys)
  (advice-remove 'handle-shift-selection #'ergoemacs-advice-handle-shift-selection)
  (advice-remove 'read-key #'ergoemacs-advice-read-key))


;;; Frequently used commands as aliases
(defcustom ergoemacs-use-aliases t
  "Use aliases defined by `ergoemacs-aliases'.

This abbreviates commonly used commands.

Depending on how you use the completion engines, this may or may
not be useful.  However instead of using
\\[execute-extended-command] `eval-buffer', you could use
\\[execute-extended-command] `eb'"
  :type 'boolean
  :group 'ergoemacs-mode)

(defcustom ergoemacs-aliases
  '((ar    align-regexp)
    (c     toggle-case-fold-search)
    (cc    calc)
    (dml   delete-matching-lines)
    (dnml  delete-non-matching-lines)
    (dtw   delete-trailing-whitespace)
    (eb    eval-buffer)
    (ed    eval-defun)
    (eis   elisp-index-search)
    (er    eval-region)
    (fb    flyspell-buffer)
    (fd    find-dired)
    (g     grep)
    (gf    grep-find)
    (lcd   list-colors-display)
    (lf    load-file)
    (lml   list-matching-lines)
    (ps    powershell)
    (qrr   query-replace-regexp)
    (rb    revert-buffer)
    (rof   recentf-open-files)
    (rr    reverse-region)
    (rs    replace-string)
    (sbc   set-background-color)
    (sh    shell)
    (sl    sort-lines)
    (ws    whitespace-mode))
  "List of aliases defined by `ergoemacs-mode'."
  :type '(repeat
          (list
           (sexp :tag "alias")
           (symbol :tag "actual function")))
  :group 'ergoemacs-mode)

(defun ergoemacs-load-aliases ()
  "Load aliases defined in `ergoemacs-aliases'."
  (dolist (x ergoemacs-aliases)
    (eval (macroexpand `(defalias ',(nth 0 x) ',(nth 1 x))) t)))

(autoload 'ergoemacs "ergoemacs-macros")

(defcustom ergoemacs-keyboard-layout "us"
  (concat "Specifies which keyboard layout to use.

Valid values are:
" (ergoemacs-layouts--custom-documentation)
)
  :type (ergoemacs-layouts--customization-type)
  :initialize #'custom-initialize-default
  :group 'ergoemacs-mode)


(defgroup ergoemacs-display nil
  "Display Options for `ergoemacs-mode'."
  :group 'ergoemacs-mode)

<<<<<<< HEAD
(define-obsolete-variable-alias 'ergoemacs-use-unicode-char 'ergoemacs-display-unicode-characters "Ergoemacs-v5.16")

(defcustom ergoemacs-display-unicode-characters t
  "Use unicode characters when available."
  :type 'boolean
  :set #'ergoemacs-set-default
  :initialize #'custom-initialize-default
  :group 'ergoemacs-display)

(define-obsolete-variable-alias 'ergoemacs-use-ergoemacs-key-descriptions 'ergoemacs-display-ergoemacs-key-descriptions)

=======
>>>>>>> edc154f0
(defcustom ergoemacs-display-ergoemacs-key-descriptions t
  "Use ergoemacs key descriptions (Alt+)."
  :type 'boolean
  :initialize #'custom-initialize-default
  :group 'ergoemacs-display)

<<<<<<< HEAD
(define-obsolete-variable-alias 'ergoemacs-use-unicode-brackets 'ergoemacs-display-use-unicode-brackets-around-keys "Ergoemacs-v5.16")
=======
>>>>>>> edc154f0

(defcustom ergoemacs-display-use-unicode-brackets-around-keys t
  "Use unicode brackets."
  :type 'boolean
  :initialize #'custom-initialize-default
  :group 'ergoemacs-display)

<<<<<<< HEAD
(define-obsolete-variable-alias 'ergoemacs-use-small-symbols 'ergoemacs-display-small-symbols-for-key-modifiers "Ergoemacs-v5.16")

=======
>>>>>>> edc154f0
(defcustom ergoemacs-display-small-symbols-for-key-modifiers nil
  "Use small symbols to represent alt+ ctl+ on windows/linux."
  :type 'boolean
  :initialize #'custom-initialize-default
  :group 'ergoemacs-display)

<<<<<<< HEAD
(define-obsolete-variable-alias 'ergoemacs-capitalize-keys 'ergoemacs-display-capitalize-keys "Ergoemacs-v5.16")

=======
>>>>>>> edc154f0
(defcustom ergoemacs-display-capitalize-keys 'with-modifiers
  "Capitalize keys like Ctrl+C.
`ergoemacs-mode' should show Ctrl+Shift+C if you are pressing these keys."
  :type '(choice
          (const :tag "Don't Capitalize Keys" nil)
          (const :tag "Capitalize Keys with modifiers" with-modifiers)
          (const :tag "Capitalize Keys" t))
  :initialize #'custom-initialize-default
  :group 'ergoemacs-display)

<<<<<<< HEAD
(define-obsolete-variable-alias 'ergoemacs-pretty-key-use-face-p 'ergoemacs-display-key-use-face "Ergoemacs-v5.16")

(defcustom ergoemacs-display-key-use-face t
=======
(defcustom ergoemacs-display-key-use-face-p t
>>>>>>> edc154f0
  "Use a button face for keys."
  :type 'boolean
  :initialize #'custom-initialize-default
  :group 'ergoemacs-display)

(defface ergoemacs-display-key-face
  '((t :inverse-video t :box (:line-width 1 :style released-button) :weight bold))
  "Button Face for an `ergoemacs-mode' pretty key."
  :group 'ergoemacs-display)

;;; Command loop options.
(defgroup ergoemacs-command-loop nil
  "Options for `ergoemacs-command-loop'."
  :group 'ergoemacs-mode)

<<<<<<< HEAD
(define-obsolete-variable-alias 'ergoemacs-read-blink 'ergoemacs-command-loop-blink-character "Ergoemacs-v5.16")

(defcustom ergoemacs-command-loop-blink-character (ergoemacs :unicode-or-alt "•" "·" "-")
=======
(defcustom ergoemacs-command-loop-blink-character "-"
>>>>>>> edc154f0
  "Blink character."
  :type '(choice
          (string :tag "Cursor")
          (const :tag "No cursor" nil))
  :group 'ergoemacs-command-loop)

(define-obsolete-variable-alias 'ergoemacs-read-blink-timeout 'ergoemacs-command-loop-blink-rate "Ergoemacs-v5.16")

(defcustom ergoemacs-command-loop-blink-rate 0.4
  "Rate that the ergoemacs-command loop cursor blinks."
  :type 'number
  :group 'ergoemacs-command-loop)

<<<<<<< HEAD
(define-obsolete-variable-alias 'ergoemacs-read-swaps 'ergoemacs-command-loop-swap-translation "Ergoemacs-v5.16")

=======
>>>>>>> edc154f0
(defcustom ergoemacs-command-loop-swap-translation
  '(((:normal :normal) :unchorded-ctl)
    ((:normal :unchorded-ctl) :normal))
  "How the translation will be swapped."
  :type '(repeat
          (list
           (list
            (sexp :tag "First Type")
            (sexp :tag "Current Type"))
           (sexp :tag "Translated Type")))
  :group 'ergoemacs-command-loop)

(defcustom ergoemacs-command-loop-type nil
  "Type of `ergoemacs-mode' command loop."
  :type '(choice
          (const :tag "Replace emacs command loop (full)" :full)
          ;; (const :tag "Test mode; Don't actually run command " :test)
          (const :tag "No command loop support" nil))
  :group 'ergoemacs-comamnd-loop)

(defcustom ergoemacs-command-loop-echo-keystrokes 1
  "The amount of time before `ergoemacs-mode' displays keystrokes."
  :type 'number
  :group 'ergoemacs-command-loop)

(defcustom ergoemacs-command-loop-timeout 2
  "The number of seconds before hook has froze."
  :type 'number
  :group 'ergoemacs-command-loop)

(defcustom ergoemacs-echo-function :on-translation
  "Shows the function evaluated with a key."
  :type '(choice
          (const :tag "Always echo" t)
          (const :tag "For multi-key commands" :multi-key)
          (const :tag "Echo on translations" :on-translation)
          (const :tag "Don't Echo" nil))
  :group 'ergoemacs-command-loop)


<<<<<<< HEAD
(defgroup ergoemacs-modal nil
  "Modal `ergoemacs-mode'."
  :group 'ergoemacs-mode)
(defcustom ergoemacs-modal-ignored-buffers
  '("^ \\*load\\*" "^[*]e?shell[*]" "^[*]R.*[*]$")
  "Buffers where modal ergoemacs-mode is ignored."
  :type '(repeat string)
  :group 'ergoemacs-modal)

(define-obsolete-variable-alias 'ergoemacs-default-cursor 'ergoemacs-default-cursor-color "Ergoemacs-v5.16")

=======
>>>>>>> edc154f0
(defcustom ergoemacs-default-cursor-color nil
  "Default cursor color.

This should be reset every time that the modal cursor changes
color.  Otherwise this will be nil A color string as passed to
`set-cursor-color'."
  :type '(choice (const :tag "Don't change")
                 (color :tag "Color"))
  :group 'ergoemacs-modal)

<<<<<<< HEAD
(defcustom ergoemacs-modal-emacs-state-modes
  '(archive-mode
    bbdb-mode
    bookmark-bmenu-mode
    bookmark-edit-annotation-mode
    browse-kill-ring-mode
    bzr-annotate-mode
    calc-mode
    cfw:calendar-mode
    completion-list-mode
    Custom-mode
    debugger-mode
    delicious-search-mode
    desktop-menu-blist-mode
    desktop-menu-mode
    doc-view-mode
    dvc-bookmarks-mode
    dvc-diff-mode
    dvc-info-buffer-mode
    dvc-log-buffer-mode
    dvc-revlist-mode
    dvc-revlog-mode
    dvc-status-mode
    dvc-tips-mode
    ediff-mode
    ediff-meta-mode
    efs-mode
    Electric-buffer-menu-mode
    emms-browser-mode
    emms-mark-mode
    emms-metaplaylist-mode
    emms-playlist-mode
    etags-select-mode
    fj-mode
    gc-issues-mode
    gdb-breakpoints-mode
    gdb-disassembly-mode
    gdb-frames-mode
    gdb-locals-mode
    gdb-memory-mode
    gdb-registers-mode
    gdb-threads-mode
    gist-list-mode
    gnus-article-mode
    gnus-browse-mode
    gnus-group-mode
    gnus-server-mode
    gnus-summary-mode
    google-maps-static-mode
    ibuffer-mode
    jde-javadoc-checker-report-mode
    magit-commit-mode
    magit-diff-mode
    magit-key-mode
    magit-log-mode
    magit-mode
    magit-reflog-mode
    magit-show-branches-mode
    magit-branch-manager-mode ;; New name for magit-show-branches-mode
    magit-stash-mode
    magit-status-mode
    magit-wazzup-mode
    mh-folder-mode
    monky-mode
    notmuch-hello-mode
    notmuch-search-mode
    notmuch-show-mode
    occur-mode
    org-agenda-mode
    package-menu-mode
    proced-mode
    rcirc-mode
    rebase-mode
    recentf-dialog-mode
    reftex-select-bib-mode
    reftex-select-label-mode
    reftex-toc-mode
    sldb-mode
    slime-inspector-mode
    slime-thread-control-mode
    slime-xref-mode
    shell-mode
    sr-buttons-mode
    sr-mode
    sr-tree-mode
    sr-virtual-mode
    tar-mode
    tetris-mode
    tla-annotate-mode
    tla-archive-list-mode
    tla-bconfig-mode
    tla-bookmarks-mode
    tla-branch-list-mode
    tla-browse-mode
    tla-category-list-mode
    tla-changelog-mode
    tla-follow-symlinks-mode
    tla-inventory-file-mode
    tla-inventory-mode
    tla-lint-mode
    tla-logs-mode
    tla-revision-list-mode
    tla-revlog-mode
    tla-tree-lint-mode
    tla-version-list-mode
    twittering-mode
    urlview-mode
    vc-annotate-mode
    vc-dir-mode
    vc-git-log-view-mode
    vc-svn-log-view-mode
    vm-mode
    vm-summary-mode
    w3m-mode
    wab-compilation-mode
    xgit-annotate-mode
    xgit-changelog-mode
    xgit-diff-mode
    xgit-revlog-mode
    xhg-annotate-mode
    xhg-log-mode
    xhg-mode
    xhg-mq-mode
    xhg-mq-sub-mode
    xhg-status-extra-mode)
  "Modes that should come up in `ergoemacs-mode' state."
  :type  '(repeat symbol)
  :group 'ergoemacs-modal)

(defvar ergoemacs-modal-list '())
=======
>>>>>>> edc154f0
(defvar ergoemacs-translate--translation-hash)

(defcustom ergoemacs-translate-keys nil
  "Try differnt key combinations to lookup unfound command.

When translation is enabled, and a command is not defined with
the current key sequence, look for the command with or without
different type of modifiers."
  :type 'boolean
  :group 'ergoemacs-read)

(defcustom ergoemacs-translate-emacs-keys t
  "When key is undefined, translate to an emacish key.
For example in `org-mode' C-c C-n performs
`outline-next-visible-heading'.  A QWERTY `ergoemacs-mode' key
equivalent is <apps> f M-k.  When enabled, pressing this should
also perform `outline-next-visible-heading'"
  :type 'boolean
  :group 'ergoemacs-read)

(defcustom ergoemacs-backspace-will-undo-swap-translation t
  "Backspace will undo a swapped keyboard translation."
  :type 'boolean
  :group 'ergoemacs-read)

(defcustom ergoemacs-modify-transient-maps nil
  "Modify Transient maps that are not bound to anything."
  :type 'boolean
  :group 'ergoemacs-mode)


(when ergoemacs-use-aliases
  (ergoemacs-load-aliases))

(run-hooks 'ergoemacs-mode-intialize-hook)
(setq ergoemacs--load-time (float-time (time-subtract (current-time) ergoemacs--load-time)))

(provide 'ergoemacs-mode)
;;;;;;;;;;;;;;;;;;;;;;;;;;;;;;;;;;;;;;;;;;;;;;;;;;;;;;;;;;;;;;;;;;;;;;
;;; ergoemacs-mode.el ends here
;; Local Variables:
;; coding: utf-8-emacs
;; End:<|MERGE_RESOLUTION|>--- conflicted
+++ resolved
@@ -62,20 +62,6 @@
 (declare-function ergoemacs-translate--meta-to-escape "ergoemacs-translate")
 (declare-function ergoemacs-layouts--customization-type "ergoemacs-layouts")
 
-<<<<<<< HEAD
-(declare-function ergoemacs-map-properties--label "ergoemacs-map-properties")
-(declare-function ergoemacs-map-- "ergoemacs-map")
-
-(declare-function persistent-soft-fetch "persistent-soft")
-(declare-function persistent-soft-flush "persistent-soft")
-(declare-function persistent-soft-location-destroy "persistent-flush")
-(declare-function persistent-soft-store "persistent-soft")
-
-(declare-function pcache-clear "pcache")
-(declare-function pcache-repository "pcache")
-
-=======
->>>>>>> edc154f0
  
 ;; Fundamental ergoemacs functions
@@ -124,10 +110,6 @@
 (defcustom ergoemacs-keyboard-mirror nil
   "Specifies which keyboard layout to mirror."
   :type 'sexp
-<<<<<<< HEAD
-  :set #'ergoemacs-set-default
-=======
->>>>>>> edc154f0
   :initialize #'custom-initialize-default
   :group 'ergoemacs-mode)
 
@@ -365,18 +347,12 @@
     (dots ("⣾" "⣽" "⣻" "⢿" "⡿" "⣟" "⣯" "⣷"))
     (dot ("⠁" "⠂" "⠄" "⡀" "⢀" "⠠" "⠐" "⠈"))
     (fish (">))'>" " >))'>" "  >))'>" "   >))'>" "    >))'>" "   <'((<" "  <'((<" " <'((<")))
-<<<<<<< HEAD
-  "Spinners for long commands with `ergoemacs-command-loop'."
-  :type 'sexp 
-  :group 'ergoemacs-command-loop)
-=======
   "Spinners for long commands with `ergoemacs-command-loop'.")
 
 (defcustom ergoemacs-mode-turn-on-cua-mode t
   "Turn on cua mode when starting `ergoemacs-mode'."
   :type 'boolean
   :group 'ergoemacs-mode)
->>>>>>> edc154f0
 
 (defcustom ergoemacs-command-loop-spinner (or (and ergoemacs-use-unicode-symbols 'dots) 'standard)
   "What spinner to use for long commands with `ergoemacs-command-loop'."
@@ -519,53 +495,24 @@
   "Display Options for `ergoemacs-mode'."
   :group 'ergoemacs-mode)
 
-<<<<<<< HEAD
-(define-obsolete-variable-alias 'ergoemacs-use-unicode-char 'ergoemacs-display-unicode-characters "Ergoemacs-v5.16")
-
-(defcustom ergoemacs-display-unicode-characters t
-  "Use unicode characters when available."
-  :type 'boolean
-  :set #'ergoemacs-set-default
-  :initialize #'custom-initialize-default
-  :group 'ergoemacs-display)
-
-(define-obsolete-variable-alias 'ergoemacs-use-ergoemacs-key-descriptions 'ergoemacs-display-ergoemacs-key-descriptions)
-
-=======
->>>>>>> edc154f0
 (defcustom ergoemacs-display-ergoemacs-key-descriptions t
   "Use ergoemacs key descriptions (Alt+)."
   :type 'boolean
   :initialize #'custom-initialize-default
   :group 'ergoemacs-display)
 
-<<<<<<< HEAD
-(define-obsolete-variable-alias 'ergoemacs-use-unicode-brackets 'ergoemacs-display-use-unicode-brackets-around-keys "Ergoemacs-v5.16")
-=======
->>>>>>> edc154f0
-
 (defcustom ergoemacs-display-use-unicode-brackets-around-keys t
   "Use unicode brackets."
   :type 'boolean
   :initialize #'custom-initialize-default
   :group 'ergoemacs-display)
 
-<<<<<<< HEAD
-(define-obsolete-variable-alias 'ergoemacs-use-small-symbols 'ergoemacs-display-small-symbols-for-key-modifiers "Ergoemacs-v5.16")
-
-=======
->>>>>>> edc154f0
 (defcustom ergoemacs-display-small-symbols-for-key-modifiers nil
   "Use small symbols to represent alt+ ctl+ on windows/linux."
   :type 'boolean
   :initialize #'custom-initialize-default
   :group 'ergoemacs-display)
 
-<<<<<<< HEAD
-(define-obsolete-variable-alias 'ergoemacs-capitalize-keys 'ergoemacs-display-capitalize-keys "Ergoemacs-v5.16")
-
-=======
->>>>>>> edc154f0
 (defcustom ergoemacs-display-capitalize-keys 'with-modifiers
   "Capitalize keys like Ctrl+C.
 `ergoemacs-mode' should show Ctrl+Shift+C if you are pressing these keys."
@@ -576,13 +523,7 @@
   :initialize #'custom-initialize-default
   :group 'ergoemacs-display)
 
-<<<<<<< HEAD
-(define-obsolete-variable-alias 'ergoemacs-pretty-key-use-face-p 'ergoemacs-display-key-use-face "Ergoemacs-v5.16")
-
-(defcustom ergoemacs-display-key-use-face t
-=======
 (defcustom ergoemacs-display-key-use-face-p t
->>>>>>> edc154f0
   "Use a button face for keys."
   :type 'boolean
   :initialize #'custom-initialize-default
@@ -598,13 +539,7 @@
   "Options for `ergoemacs-command-loop'."
   :group 'ergoemacs-mode)
 
-<<<<<<< HEAD
-(define-obsolete-variable-alias 'ergoemacs-read-blink 'ergoemacs-command-loop-blink-character "Ergoemacs-v5.16")
-
-(defcustom ergoemacs-command-loop-blink-character (ergoemacs :unicode-or-alt "•" "·" "-")
-=======
 (defcustom ergoemacs-command-loop-blink-character "-"
->>>>>>> edc154f0
   "Blink character."
   :type '(choice
           (string :tag "Cursor")
@@ -618,11 +553,6 @@
   :type 'number
   :group 'ergoemacs-command-loop)
 
-<<<<<<< HEAD
-(define-obsolete-variable-alias 'ergoemacs-read-swaps 'ergoemacs-command-loop-swap-translation "Ergoemacs-v5.16")
-
-=======
->>>>>>> edc154f0
 (defcustom ergoemacs-command-loop-swap-translation
   '(((:normal :normal) :unchorded-ctl)
     ((:normal :unchorded-ctl) :normal))
@@ -663,7 +593,6 @@
   :group 'ergoemacs-command-loop)
 
 
-<<<<<<< HEAD
 (defgroup ergoemacs-modal nil
   "Modal `ergoemacs-mode'."
   :group 'ergoemacs-mode)
@@ -673,10 +602,6 @@
   :type '(repeat string)
   :group 'ergoemacs-modal)
 
-(define-obsolete-variable-alias 'ergoemacs-default-cursor 'ergoemacs-default-cursor-color "Ergoemacs-v5.16")
-
-=======
->>>>>>> edc154f0
 (defcustom ergoemacs-default-cursor-color nil
   "Default cursor color.
 
@@ -687,7 +612,6 @@
                  (color :tag "Color"))
   :group 'ergoemacs-modal)
 
-<<<<<<< HEAD
 (defcustom ergoemacs-modal-emacs-state-modes
   '(archive-mode
     bbdb-mode
@@ -818,8 +742,6 @@
   :group 'ergoemacs-modal)
 
 (defvar ergoemacs-modal-list '())
-=======
->>>>>>> edc154f0
 (defvar ergoemacs-translate--translation-hash)
 
 (defcustom ergoemacs-translate-keys nil
