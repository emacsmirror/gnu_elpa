;;; org-persist.el --- Persist cached data across Emacs sessions         -*- lexical-binding: t; -*-

;; Copyright (C) 2021-2025 Free Software Foundation, Inc.

;; Author: Ihor Radchenko <yantar92 at posteo dot net>
;; Maintainer: Ihor Radchenko <yantar92 at posteo dot net>
;; Keywords: cache, storage

;; This file is part of GNU Emacs.

;; GNU Emacs is free software: you can redistribute it and/or modify
;; it under the terms of the GNU General Public License as published by
;; the Free Software Foundation, either version 3 of the License, or
;; (at your option) any later version.

;; GNU Emacs is distributed in the hope that it will be useful,
;; but WITHOUT ANY WARRANTY; without even the implied warranty of
;; MERCHANTABILITY or FITNESS FOR A PARTICULAR PURPOSE.  See the
;; GNU General Public License for more details.

;; You should have received a copy of the GNU General Public License
;; along with GNU Emacs.  If not, see <https://www.gnu.org/licenses/>.

;;; Commentary:
;;
;; This file implements persistent cache storage across Emacs sessions.
;; Both global and buffer-local data can be stored.  This
;; implementation is not meant to be used to store important data -
;; all the caches should be safe to remove at any time.
;;
;; Entry points are `org-persist-register', `org-persist-write',
;; `org-persist-read', and `org-persist-load'.
;;
;; `org-persist-register' will mark the data to be stored.  By
;; default, the data is written on disk before exiting Emacs session.
;; Optionally, the data can be written immediately.
;;
;; `org-persist-write' will immediately write the data onto disk.
;;
;; `org-persist-read' will read the data and return its value or list
;; of values for each requested container.
;;
;; `org-persist-load' will read the data with side effects.  For
;; example, loading `elisp' container will assign the values to
;; variables.
;;
;; Example usage:
;;
;; 1. Temporarily cache Elisp symbol value to disk.  Remove upon
;;    closing Emacs:
;;    (org-persist-write 'variable-symbol)
;;    (org-persist-read 'variable-symbol) ;; read the data later
;;
;; 2. Temporarily cache a remote URL file to disk.  Remove upon
;;    closing Emacs:
;;    (org-persist-write 'url "https://static.fsf.org/common/img/logo-new.png")
;;    (org-persist-read 'url "https://static.fsf.org/common/img/logo-new.png")
;;    `org-persist-read' will return the cached file location or nil if cached file
;;    has been removed.
;;
;; 3. Temporarily cache a file, including TRAMP path to disk:
;;    (org-persist-write `(file "/path/to/file"))
;;    (org-persist-read `(file "/path/to/file")) ; => get path to the cached file copy
;;
;; 4. Cache file or URL while some other file exists.
;;    (org-persist-register '(url "https://static.fsf.org/common/img/logo-new.png") '(:file "/path to the other file") :expiry 'never :write-immediately t)
;;    or, if the other file is current buffer file
;;    (org-persist-register '(url "https://static.fsf.org/common/img/logo-new.png") (current-buffer) :expiry 'never :write-immediately t)
;;
;; 5. Cache value of a Elisp variable to disk.  The value will be
;;    saved and restored automatically (except buffer-local
;;    variables).
;;    ;; Until `org-persist-default-expiry'
;;    (org-persist-register 'variable-symbol)
;;    ;; Specify expiry explicitly
;;    (org-persist-register 'variable-symbol :expiry 'never)
;;    ;; Save buffer-local variable (buffer-local will not be
;;    ;; autoloaded!)
;;    (org-persist-register 'org-element--cache (current-buffer))
;;    ;; Save several buffer-local variables preserving circular links
;;    ;; between:
;;    (org-persist-register 'org-element--headline-cache (current-buffer)
;;               :inherit 'org-element--cache)
;;
;; 6. Load variable by side effects assigning variable symbol:
;;    (org-persist-load 'variable-symbol (current-buffer))
;;
;; 7. Version variable value:
;;    (org-persist-register '((elisp variable-symbol) (version "2.0")))
;;
;; 8. Define a named container group:
;;
;;    (let ((info1 "test")
;;          (info2 "test 2"))
;;      (org-persist-register
;;         `("Named data" (elisp info1 local) (elisp info2 local))
;;         nil :write-immediately t))
;;    (org-persist-read
;;       "Named data"
;;       nil nil nil :read-related t) ; => ("Named data" "test" "test2")
;;
;; 9. Cancel variable persistence:
;;    (org-persist-unregister 'variable-symbol 'all) ; in all buffers
;;    (org-persist-unregister 'variable-symbol) ;; global variable
;;    (org-persist-unregister 'variable-symbol (current-buffer)) ;; buffer-local
;;
;; Most common data type is variable data.  However, other data types
;; can also be stored.
;;
;; Persistent data is stored in individual files.  Each of the files
;; can contain a collection of related data, which is particularly
;; useful when, say, several variables cross-reference each-other's
;; data-cells and we want to preserve their circular structure.
;;
;; Each data collection can be associated with a local or remote file,
;; its inode number, contents hash.  The persistent data collection
;; can later be accessed using either file buffer, file, inode, or
;; contents hash.
;;
;; The data collections can be versioned and removed upon expiry.
;;
;; In the code below, I will use the following naming conventions:
;;
;; 1. Container :: a type of data to be stored
;;    Containers can store elisp variables, files, and version
;;    numbers.  Each container can be customized with container
;;    options.  For example, `elisp' container is customized with
;;    variable symbol.  (elisp variable) is a container storing
;;    Lisp variable value.  Similarly, (version "2.0") container
;;    will store version number.
;;
;;    Container can also refer to a group of containers:
;;
;;    ;; Three containers stored together.
;;    '((elisp variable) (file "/path") (version "x.x"))
;;
;;    Providing a single container from the list to `org-persist-read'
;;    is sufficient to retrieve all the containers (with appropriate
;;    optional parameter).
;;
;;    Example:
;;
;;    (org-persist-register '((version "My data") (file "/path/to/file")) '(:key "key") :write-immediately t)
;;    (org-persist-read '(version "My data") '(:key "key") :read-related t) ;; => '("My data" "/path/to/file/copy")
;;
;;    Individual containers can also take a short form (not a list):
;;
;;    '("String" file '(quoted elisp "value") :keyword)
;;    is the same with
;;    '((elisp-data "String") (file nil)
;;      (elisp-data '(quoted elisp "value")) (elisp-data :keyword))
;;
;;    Note that '(file "String" (elisp value)) would be interpreted as
;;    `file' container with "String" path and extra options.  See
;;    `org-persist--normalize-container'.
;;
;; 2. Associated :: an object the container is associated with.  The
;;    object can be a buffer, file, inode number, file contents hash,
;;    a generic key, or multiple of them.  Associated can also be nil.
;;
;;    Example:
;;
;;    '(:file "/path/to/file" :inode number :hash buffer-hash :key arbitrary-key)
;;
;;    When several objects are associated with a single container, it
;;    is not necessary to provide them all to access the container.
;;    Just using a single :file/:inode/:hash/:key is sufficient.  This
;;    way, one can retrieve cached data even when the file has moved -
;;    by contents hash.
;;
;; 3. Data collection :: a list of containers, the associated
;;    object/objects, expiry, access time, and information about where
;;    the cache is stored.  Each data collection can also have
;;    auxiliary records.  Their only purpose is readability of the
;;    collection index.
;;
;;    Example:
;;
;;    (:container
;;     ((index "2.7"))
;;     :persist-file "ba/cef3b7-e31c-4791-813e-8bd0bf6c5f9c"
;;     :associated nil :expiry never
;;     :last-access 1672207741.6422956 :last-access-hr "2022-12-28T09:09:01+0300")
;;
;; 4. Index file :: a file listing all the stored data collections.
;;
;; 5. Persist file :: a file holding data values or references to
;;    actual data values for a single data collection.  This file
;;    contains an alist associating each data container in data
;;    collection with its value or a reference to the actual value.
;;
;;    Example (persist file storing two elisp container values):
;;
;;    (((elisp org-element--headline-cache) . #s(avl-tree- ...))
;;     ((elisp org-element--cache)  . #s(avl-tree- ...)))
;;
;; All the persistent data is stored in `org-persist-directory'.  The data
;; collections are listed in `org-persist-index-file' and the actual data is
;; stored in UID-style subfolders.
;;
;; The `org-persist-index-file' stores the value of `org-persist--index'.
;;
;; Each collection is represented as a plist containing the following
;; properties:
;;
;; - `:container'   : list of data containers to be stored in single
;;                    file;
;; - `:persist-file': data file name;
;; - `:associated'  : list of associated objects;
;; - `:last-access' : last date when the container has been accessed;
;; - `:expiry'      : list of expiry conditions.
;; - all other keywords are ignored
;;
;; The available types of data containers are:
;; 1. (elisp variable-symbol scope) or just variable-symbol :: Storing
;;    elisp variable data.  SCOPE can be
;;
;;    - `nil'    :: Use buffer-local value in associated :file or global
;;                 value if no :file is associated.
;;    - string :: Use buffer-local value in buffer named STRING or
;;                with STRING `buffer-file-name'.
;;    - `local' :: Use symbol value in current scope.
;;                 Note: If `local' scope is used without writing the
;;                 value immediately, the actual stored value is
;;                 undefined.
;;
;; 2. (file) :: Store a copy of the associated file preserving the
;;    extension.

;;    (file "/path/to/a/file") :: Store a copy of the file in path.
;;
;; 3. (version "version number") :: Version the data collection.
;;     If the stored collection has different version than "version
;;     number", disregard it.
;;
;; 4. (url) :: Store a downloaded copy of URL object given by
;;             associated :file.
;;    (url "path") :: Use "path" instead of associated :file.
;;
;; The data collections can expire, in which case they will be removed
;; from the persistent storage at the end of Emacs session.  The
;; expiry condition can be set when saving/registering data
;; containers.  The expirty condition can be `never' - data will never
;; expire; nil - data will expire at the end of current Emacs session;
;; a number - data will expire after the number days from last access;
;; a function - data will expire if the function, called with a single
;; argument - collection, returns non-nil.
;;
;;
;; Data collections associated with files will automatically expire
;; when the file is removed.  If the associated file is remote, the
;; expiry is controlled by `org-persist-remote-files' instead.
;;
;; Data loading/writing can be more accurately controlled using
;; `org-persist-before-write-hook', `org-persist-before-read-hook',
;; and `org-persist-after-read-hook'.

;;; Code:

(require 'org-macs)
(org-assert-version)

(require 'org-compat)
(require 'org-id)
(require 'xdg nil t)

(declare-function org-back-to-heading "org" (&optional invisible-ok))
(declare-function org-next-visible-heading "org" (arg))
(declare-function org-at-heading-p "org" (&optional invisible-not-ok))

;; Silence byte-compiler (used in `org-persist--write-elisp-file').
(defvar pp-use-max-width)

(defconst org-persist--storage-version "3.2"
  "Persistent storage layout version.")

(defgroup org-persist nil
  "Persistent cache for Org mode."
  :tag "Org persist"
  :group 'org)

(defcustom org-persist-directory
  (expand-file-name
   (org-file-name-concat
    (let ((cache-dir (when (fboundp 'xdg-cache-home)
                       (xdg-cache-home))))
      (if (or (seq-empty-p cache-dir)
              (not (file-exists-p cache-dir))
              (file-exists-p (org-file-name-concat
                              user-emacs-directory
                              "org-persist")))
          user-emacs-directory
        cache-dir))
    "org-persist/"))
  "Directory where the data is stored."
  :package-version '(Org . "9.6")
  :type 'directory)

(defcustom org-persist-remote-files 100
  "Whether to keep persistent data for remote files.

When this variable is nil, never save persistent data associated with
remote files.  When t, always keep the data.  When
`check-existence', contact remote server containing the file and only
keep the data when the file exists on the server.  When a number, keep
up to that number persistent values for remote files.

Note that the last option `check-existence' may cause Emacs to show
password prompts to log in."
  :package-version '(Org . "9.6")
  :type '(choice (const :tag "Never" nil)
                 (const :tag "Always" t)
                 (number :tag "Keep not more than X files")
                 (const :tag "Check if exist on remote" check-existence)))

(defcustom org-persist-default-expiry 30
  "Default expiry condition for persistent data.

When this variable is nil, all the data vanishes at the end of Emacs
session.  When `never', the data never vanishes.  When a number, the
data is deleted that number days after last access.  When a function,
it should be a function returning non-nil when the data is expired.  The
function will be called with a single argument - collection."
  :package-version '(Org . "9.6")
  :type '(choice (const :tag "Never" never)
                 (const :tag "Always" nil)
                 (number :tag "Keep N days")
                 (function :tag "Function")))

(defconst org-persist-index-file "index.eld"
  "File name used to store the data index.")

(defconst org-persist-gc-lock-file "gc-lock.eld"
  "File used to store information about active Emacs sessions.
The file contains an alist of (`before-init-time' . LAST-ACTIVE-TIME).
`before-init-time' uniquely identifies Emacs process and
LAST-ACTIVE-TIME is written every `org-persist-gc-lock-interval'
seconds.  When LAST-ACTIVE-TIME is more than
`org-persist-gc-lock-expiry' seconds ago, that Emacs session is
considered not active.")

(defvar org-persist-gc-lock-interval (* 60 60) ; 1 hour
  "Interval in seconds for refreshing `org-persist-gc-lock-file'.")

(defvar org-persist-gc-lock-expiry (* 60 60 24) ; 1 day
  "Interval in seconds for expiring a record in `org-persist-gc-lock-file'.")

(defvar org-persist--disable-when-emacs-Q t
  "Disable persistence when Emacs is called with -Q command line arg.
When non-nil, this sets `org-persist-directory' to temporary directory.

This variable must be set before loading org-persist library.")

(defvar org-persist-before-write-hook nil
  "Abnormal hook ran before saving data.
The hook must accept the same arguments as `org-persist-write'.
The hooks will be evaluated until a hook returns non-nil.
If any of the hooks return non-nil, do not save the data.")

(defvar org-persist-before-read-hook nil
  "Abnormal hook ran before reading data.
The hook must accept the same arguments as `org-persist-read'.
The hooks will be evaluated until a hook returns non-nil.
If any of the hooks return non-nil, do not read the data.")

(defvar org-persist-after-read-hook nil
  "Abnormal hook ran after reading data.
The hook must accept the same arguments as `org-persist-read'.")

(defvar org-persist--index nil
  "Global index.

The index is a list of plists.  Each plist contains information about
persistent data storage.  Each plist contains the following
properties:

  - `:container'  : list of data containers to be stored in single file
  - `:persist-file': data file name
  - `:associated'  : list of associated objects
  - `:last-access' : last date when the container has been read
  - `:expiry'      : list of expiry conditions
  - all other keywords are ignored.")

(defvar org-persist--index-hash nil
  "Hash table storing `org-persist--index'.  Used for quick access.
The keys are conses of (container . associated).")

(defvar org-persist--index-age nil
  "The modification time of the index file, when it was loaded.")

(defvar org-persist--report-time nil
  "Whether to report read/write time.

When the value is a number, it is a threshold number of seconds.  If
the read/write time of a single persist file exceeds the threshold, a
message is displayed.

When the value is a non-nil non-number, always display the message.
When the value is nil, never display the message.")

(defvar org-persist--wrote-to-disk nil
  "Whether we wrote to disk during current Emacs session.")

;;;; Common functions

(defun org-persist--display-time (duration format &rest args)
  "Report DURATION according to FORMAT + ARGS message.
FORMAT and ARGS are passed to `message'."
  (when (or (and org-persist--report-time
                 (numberp org-persist--report-time)
                 (>= duration org-persist--report-time))
            (and org-persist--report-time
                 (not (numberp org-persist--report-time))))
    (apply #'message
           (format "org-persist: %s took %%.2f sec" format)
           (append args (list duration)))))

(defun org-persist--read-elisp-file (&optional buffer-or-file)
  "Read elisp data from BUFFER-OR-FILE or current buffer."
  (let (;; UTF-8 is explicitly used in `org-persist--write-elisp-file'.
        (coding-system-for-read 'emacs-internal)
        (buffer-or-file (or buffer-or-file (current-buffer))))
    (with-temp-buffer
      (if (bufferp buffer-or-file)
          (set-buffer buffer-or-file)
        (insert-file-contents buffer-or-file))
      (condition-case err
          (let ((read-circle t)
                (start-time (float-time)))
            ;; FIXME: Reading sometimes fails to read circular objects.
            ;; I suspect that it happens when we have object reference
            ;; #N# read before object definition #N=.  If it is really
            ;; so, it should be Emacs bug - either in `read' or in
            ;; `prin1'.  Meanwhile, just fail silently when `read'
            ;; fails to parse the saved cache object.
            (prog1
                (read (current-buffer))
              (org-persist--display-time
               (- (float-time) start-time)
               "Reading from %S" buffer-or-file)))
        ;; Recover gracefully if index file is corrupted.
        (error
         ;; Remove problematic file.
         (unless (bufferp buffer-or-file) (delete-file buffer-or-file))
         ;; Do not report the known error to user.
         (if (string-match-p "Invalid read syntax" (error-message-string err))
             (message "Emacs reader failed to read data in %S. The error was: %S"
                      buffer-or-file (error-message-string err))
           (warn "Emacs reader failed to read data in %S. The error was: %S"
                 buffer-or-file (error-message-string err)))
         nil)))))

;; FIXME: `pp' is very slow when writing even moderately large datasets
;; We should probably drop it or find some fast formatter.
(defun org-persist--write-elisp-file (file data &optional no-circular pp)
  "Write to index and then write elisp DATA to FILE.
When optional argument NO-CIRCULAR is non-nil, do not bind
`print-circle' to t.
When optional argument PP is non-nil, pretty-print the data (slow on
moderately large data)."
  ;; Fsync slightly reduces the chance of an incomplete filesystem
  ;; write, however on modern hardware its effectiveness is
  ;; questionable and it is insufficient to guarantee complete writes.
  ;; Coupled with the significant performance hit if writing many
  ;; small files, it simply does not make sense to use fsync here,
  ;; particularly as cache corruption is only a minor inconvenience.
  ;; With all this in mind, we ensure `write-region-inhibit-fsync' is
  ;; set.
  ;;
  ;; To read more about this, see the comments in Emacs's fileio.c, in
  ;; particular the large comment block in init_fileio.
  (let ((write-region-inhibit-fsync t)
        ;; We set UTF-8 here and in `org-persist--read-elisp-file'
        ;; to avoid the overhead from `find-auto-coding'.
        (coding-system-for-write 'emacs-internal)
        (print-circle (not no-circular))
        print-level
        print-length
        print-quoted
        (print-escape-control-characters t)
        (print-escape-nonascii t)
        (print-continuous-numbering t)
        print-number-table
        (start-time (float-time))
        (tmp-file (make-temp-file "org-persist-")))
    (unless (file-exists-p (file-name-directory file))
      (make-directory (file-name-directory file) t))
    ;; Do not write to FILE directly.  Another Emacs instance may be
    ;; doing the same at the same time.  Instead, write to new
    ;; temporary file and then rename it (renaming is atomic
    ;; operation that does not create data races).
    ;; See https://debbugs.gnu.org/cgi/bugreport.cgi?bug=75209#35
    (with-temp-file tmp-file
      (insert ";;   -*- mode: lisp-data; -*-\n")
      (if pp
          (let ((pp-use-max-width nil)) ; Emacs bug#58687
            (pp data (current-buffer)))
        (prin1 data (current-buffer))))
    (rename-file tmp-file file 'overwrite)
    (org-persist--display-time
     (- (float-time) start-time)
     "Writing to %S" file)))

(defmacro org-persist-gc:generic (container collection)
  "Garbage collect CONTAINER data from COLLECTION."
  `(let* ((c (org-persist--normalize-container ,container))
          (gc-func-symbol (intern (format "org-persist-gc:%s" (car c)))))
     (unless (fboundp gc-func-symbol)
       (error "org-persist: GC function %s not defined"
              gc-func-symbol))
     (funcall gc-func-symbol c ,collection)))

(defmacro org-persist--gc-expired-p (cnd collection)
  "Check if expiry condition CND triggers for COLLECTION."
  `(pcase ,cnd
     (`nil t)
     (`never nil)
     ((pred numberp)
      (when (plist-get ,collection :last-access)
        (> (float-time) (+ (plist-get ,collection :last-access) (* ,cnd 24 60 60)))))
     ((pred functionp)
      (funcall ,cnd ,collection))
     (_ (error "org-persist: Unsupported expiry type %S" ,cnd))))

;;;; Working with index

(defmacro org-persist-collection-let (collection &rest body)
  "Bind container and associated from COLLECTION and execute BODY.
BODY is executed in a context with the following additional variables:
`container', `associated', `path', `inode', `hash', and `key'."
  (declare (debug (form body)) (indent 1))
  `(let* ((container (plist-get ,collection :container))
          (associated (plist-get ,collection :associated))
          (path (plist-get associated :file))
          (inode (plist-get associated :inode))
          (hash (plist-get associated :hash))
          (key (plist-get associated :key)))
     ;; Suppress "unused variable" warnings.
     (ignore container associated path inode hash key)
     ,@body))

(defun org-persist--find-index (collection)
<<<<<<< HEAD
"Find COLLECTION in `org-persist--index'."
(org-persist-collection-let collection
  (and org-persist--index-hash
       (catch :found
         (dolist (cont
                  (if (listp (car container)) ; container group
                      (cons container container)
                    (list container)))
           (let (r)
             (setq r (or (gethash (cons cont associated) org-persist--index-hash)
                         (and path (gethash (cons cont (list :file path)) org-persist--index-hash))
                         (and inode (gethash (cons cont (list :inode inode)) org-persist--index-hash))
                         (and hash (gethash (cons cont (list :hash hash)) org-persist--index-hash))
                         (and key (gethash (cons cont (list :key key)) org-persist--index-hash))))
             (when (and r
                        ;; Every element in container group of
                        ;; COLLECTION matches returned CONTAINER.
                        (seq-every-p
                         (lambda (cont)
                           (org-persist-collection-let r
                             (member cont container)))
                         (if (listp (car container))
                             container
                           (list container))))
               (throw :found r))))))))
=======
  "Find COLLECTION in `org-persist--index'."
  (org-persist-collection-let collection
    (and org-persist--index-hash
         (catch :found
           (dolist (cont (cons container container))
             (let ((r (or (gethash (cons cont associated) org-persist--index-hash)
                          (and path (gethash (cons cont (list :file path)) org-persist--index-hash))
                          (and inode (gethash (cons cont (list :inode inode)) org-persist--index-hash))
                          (and hash (gethash (cons cont (list :hash hash)) org-persist--index-hash))
                          (and key (gethash (cons cont (list :key key)) org-persist--index-hash)))))
               (when r (throw :found r))))))))
>>>>>>> 24ec410f

(defun org-persist--add-to-index (collection &optional hash-only)
  "Add or update COLLECTION in `org-persist--index'.
When optional HASH-ONLY is non-nil, only modify the hash table.
Return PLIST."
  (org-persist-collection-let collection
    (let ((existing (org-persist--find-index collection)))
      (if existing
          (progn
            (plist-put existing :container container)
            (plist-put (plist-get existing :associated) :file path)
            (plist-put (plist-get existing :associated) :inode inode)
            (plist-put (plist-get existing :associated) :hash hash)
            (plist-put (plist-get existing :associated) :key key)
            existing)
        (unless hash-only (push collection org-persist--index))
        (unless org-persist--index-hash (setq org-persist--index-hash (make-hash-table :test 'equal)))
        (dolist (cont
                 (if (listp (car container)) ; container group
                     (cons container container)
                   (list container)))
          (puthash (cons cont associated) collection org-persist--index-hash)
          (when path (puthash (cons cont (list :file path)) collection org-persist--index-hash))
          (when inode (puthash (cons cont (list :inode inode)) collection org-persist--index-hash))
          (when hash (puthash (cons cont (list :hash inode)) collection org-persist--index-hash))
          (when key (puthash (cons cont (list :key inode)) collection org-persist--index-hash)))
        collection))))

(defmacro org-persist-associated-files:generic (container collection)
  "List associated files in `org-persist-directory' of CONTAINER in COLLECTION."
  `(let* ((c (org-persist--normalize-container ,container))
          (assocf-func-symbol (intern (format "org-persist-associated-files:%s" (car c)))))
     (if (fboundp assocf-func-symbol)
         (funcall assocf-func-symbol c ,collection)
       (error "org-persist: Read function %s not defined"
              assocf-func-symbol))))

(defun org-persist--remove-from-index (collection)
  "Remove COLLECTION from `org-persist--index'."
  (let ((existing (org-persist--find-index collection)))
    (when existing
      (org-persist-collection-let collection
        (dolist (cont
                 (if (listp (car container)) ; container group
                     (cons container container)
                   (list container)))
          (unless (listp (car container))
            (org-persist-gc:generic cont collection)
            (dolist (afile (org-persist-associated-files:generic cont collection))
              (delete-file afile)))
          (remhash (cons cont associated) org-persist--index-hash)
          (when path (remhash (cons cont (list :file path)) org-persist--index-hash))
          (when inode (remhash (cons cont (list :inode inode)) org-persist--index-hash))
          (when hash (remhash (cons cont (list :hash hash)) org-persist--index-hash))
          (when key (remhash (cons cont (list :key key)) org-persist--index-hash))))
      (setq org-persist--index (delq existing org-persist--index)))))

(defun org-persist--get-collection (container &optional associated misc)
  "Return or create collection used to store CONTAINER for ASSOCIATED.
When ASSOCIATED is nil, it is a global CONTAINER.
ASSOCIATED can also be a (:buffer buffer) or buffer, (:file file-path)
or file-path, (:inode inode), (:hash hash), or or (:key key).
MISC, if non-nil will be appended to the collection.  It must be a plist."
  (unless (and (listp container) (listp (car container)))
    (setq container (list container)))
  (when (and misc (or (not (listp misc)) (cl-oddp (length misc))))
    (error "org-persist: Not a plist: %S" misc))
  (or (org-persist--find-index
       `( :container ,(org-persist--normalize-container container)
          :associated ,associated))
      (org-persist--add-to-index
       (nconc
        (list :container (org-persist--normalize-container container)
              :persist-file
              (let ((uuid (org-id-uuid)))
                (concat (substring uuid 0 2) "/" (substring uuid 2)))
              :associated associated)
        misc))))

;;;; Reading container data.

(defun org-persist--normalize-container (container &optional inner)
  "Normalize CONTAINER representation into (type . settings).

When INNER is non-nil, do not try to match as list of containers."
  (pcase container
    ((or `elisp `elisp-data `version `file `index `url)
     `(,container nil))
    ((or (pred keywordp) (pred stringp) `(quote . ,_))
     `(elisp-data ,container))
    ((pred symbolp)
     `(elisp ,container))
    (`(,(or `elisp `elisp-data `version `file `index `url) . ,_)
     container)
    ((and (pred listp) (guard (not inner)))
     (mapcar (lambda (c) (org-persist--normalize-container c 'inner)) container))
    (_ (error "org-persist: Unknown container type: %S" container))))

(defvar org-persist--associated-buffer-cache (make-hash-table :weakness 'key)
  "Buffer hash cache.")

(defsubst org-persist--normalize-associated (associated)
  "Normalize ASSOCIATED representation into (:type value)."
  (pcase associated
    (`nil nil)
    ((or (pred stringp) `(:file ,_))
     (unless (stringp associated)
       (setq associated (cadr associated)))
     (let* ((rtn `(:file ,associated))
            (inode (and
                    ;; Do not store :inode for remote files - it may
                    ;; be time-consuming on slow connections or even
                    ;; fail completely when ssh connection is closed.
                    (not (file-remote-p associated))
                    (fboundp 'file-attribute-inode-number)
                    (file-attribute-inode-number
                     (file-attributes associated)))))
       (when inode (plist-put rtn :inode inode))
       rtn))
    ((or (pred bufferp) `(:buffer ,_))
     (unless (bufferp associated)
       (setq associated (cadr associated)))
     (let ((cached (gethash associated org-persist--associated-buffer-cache))
           file inode hash)
       (if (and cached (eq (buffer-modified-tick associated)
                           (car cached)))
           (progn
             (setq file (nth 1 cached)
                   inode (nth 2 cached)
                   hash (nth 3 cached)))
         (setq file (buffer-file-name
                     (or (buffer-base-buffer associated)
                         associated)))
         (setq inode (when (and file
                                ;; Do not store :inode for remote files - it may
                                ;; be time-consuming on slow connections or even
                                ;; fail completely when ssh connection is closed.
                                (not (file-remote-p file))
                                (fboundp 'file-attribute-inode-number))
                       (file-attribute-inode-number
                        (file-attributes file))))
         (setq hash
               ;; `secure-hash' may trigger interactive dialog when it
               ;; cannot determine the coding system automatically.
               ;; Force coding system that works reliably for any text
               ;; to avoid it.  The hash will be consistent, as long
               ;; as we use the same coding system.
               (let ((coding-system-for-write 'emacs-internal))
                 (secure-hash 'md5 associated)))
         (puthash associated
                  (list (buffer-modified-tick associated)
                        file inode hash)
                  org-persist--associated-buffer-cache))
       (let ((rtn `(:hash ,hash)))
         (when file (setq rtn (plist-put rtn :file file)))
         (when inode (setq rtn (plist-put rtn :inode inode)))
         rtn)))
    ((pred listp)
     associated)
    (_ (error "Unknown associated object %S" associated))))

(defmacro org-persist-read:generic (container reference-data collection)
  "Read and return the data stored in CONTAINER.
REFERENCE-DATA is associated with CONTAINER in the persist file.
COLLECTION is the plist holding data collection."
  `(let* ((c (org-persist--normalize-container ,container))
          (read-func-symbol (intern (format "org-persist-read:%s" (car c)))))
     (setf ,collection (plist-put ,collection :last-access (float-time)))
     (setf ,collection (plist-put ,collection :last-access-hr (format-time-string "%FT%T%z" (float-time))))
     (unless (fboundp read-func-symbol)
       (error "org-persist: Read function %s not defined"
              read-func-symbol))
     (funcall read-func-symbol c ,reference-data ,collection)))

(defun org-persist-read:elisp (_ lisp-value __)
  "Read elisp container and return LISP-VALUE."
  lisp-value)

(defun org-persist-read:elisp-data (container _ __)
  "Read elisp-data CONTAINER."
  (cadr container))

(defalias 'org-persist-read:version #'org-persist-read:elisp-data)

(defun org-persist-read:file (_ path __)
  "Read file container from PATH."
  (when (and path (file-exists-p (org-file-name-concat org-persist-directory path)))
    (org-file-name-concat org-persist-directory path)))

(defun org-persist-read:url (_ path __)
  "Read file container from PATH."
  (when (and path (file-exists-p (org-file-name-concat org-persist-directory path)))
    (org-file-name-concat org-persist-directory path)))

(defun org-persist-read:index (cont index-file _)
  "Read index container CONT from INDEX-FILE."
  (when (file-exists-p index-file)
    (let ((index (org-persist--read-elisp-file index-file)))
      (when index
        (catch :found
          (dolist (collection index)
            (org-persist-collection-let collection
              (when (and (not associated)
                         (pcase container
                           (`((index ,version))
                            (equal version (cadr cont)))
                           (_ nil)))
                (throw :found index)))))))))

;;;; Applying container data for side effects.

(defmacro org-persist-load:generic (container reference-data collection)
  "Load the data stored in CONTAINER for side effects.
REFERENCE-DATA is associated with CONTAINER in the persist file.
COLLECTION is the plist holding data collection."
  `(let* ((container (org-persist--normalize-container ,container))
          (load-func-symbol (intern (format "org-persist-load:%s" (car container)))))
     (setf ,collection (plist-put ,collection :last-access (float-time)))
     (setf ,collection (plist-put ,collection :last-access-hr (format-time-string "%FT%T%z" (float-time))))
     (unless (fboundp load-func-symbol)
       (error "org-persist: Load function %s not defined"
              load-func-symbol))
     (funcall load-func-symbol container ,reference-data ,collection)))

(defun org-persist-load:elisp (container lisp-value collection)
  "Assign elisp CONTAINER in COLLECTION LISP-VALUE."
  (let ((lisp-symbol (cadr container))
        (buffer (when (plist-get (plist-get collection :associated) :file)
                  (get-file-buffer (plist-get (plist-get collection :associated) :file)))))
    (if buffer
        (with-current-buffer buffer
          (make-variable-buffer-local lisp-symbol)
          (set lisp-symbol lisp-value))
      (set lisp-symbol lisp-value))))

(defalias 'org-persist-load:elisp-data #'org-persist-read:elisp-data)
(defalias 'org-persist-load:version #'org-persist-read:version)
(defalias 'org-persist-load:file #'org-persist-read:file)

(defun org-persist-load:index (container index-file _)
  "Load `org-persist--index' from INDEX-FILE according to CONTAINER."
  (unless org-persist--index
    (setq org-persist--index (org-persist-read:index container index-file nil)
          org-persist--index-hash nil
          org-persist--index-age (file-attribute-modification-time
                                  (file-attributes index-file)))
    (if org-persist--index
        (mapc (lambda (collection) (org-persist--add-to-index collection 'hash)) org-persist--index)
      (setq org-persist--index nil)
      (when (file-exists-p org-persist-directory)
        (dolist (file (directory-files org-persist-directory 'absolute
                                       "\\`[^.][^.]"))
          (if (file-directory-p file)
              (delete-directory file t)
            (delete-file file))))
      (plist-put (org-persist--get-collection container) :expiry 'never))))

(defun org-persist--load-index ()
  "Load `org-persist--index'."
  (org-persist-load:index
   `(index ,org-persist--storage-version)
   (org-file-name-concat org-persist-directory org-persist-index-file)
   nil))

;;;; Writing container data

(defmacro org-persist-write:generic (container collection)
  "Write CONTAINER in COLLECTION."
  `(let* ((c (org-persist--normalize-container ,container))
          (write-func-symbol (intern (format "org-persist-write:%s" (car c)))))
     (unless (plist-get ,collection :last-access)
       (setf ,collection (plist-put ,collection :last-access (float-time)))
       (setf ,collection (plist-put ,collection :last-access-hr (format-time-string "%FT%T%z" (float-time)))))
     (unless (fboundp write-func-symbol)
       (error "org-persist: Write function %s not defined"
              write-func-symbol))
     (funcall write-func-symbol c ,collection)))

(defun org-persist-write:elisp (container collection)
  "Write elisp CONTAINER according to COLLECTION."
  (let ((scope (nth 2 container)))
    (pcase scope
      ((pred stringp)
       (when-let* ((buf (or (get-buffer scope)
                            (get-file-buffer scope))))
         ;; FIXME: There is `buffer-local-boundp' introduced in Emacs 28.
         ;; Not using it yet to keep backward compatibility.
         (condition-case nil
             (buffer-local-value (cadr container) buf)
           (void-variable nil))))
      (`local
       (when (boundp (cadr container))
         (symbol-value (cadr container))))
      (`nil
       ;; FIXME: Here and in other places, we use `get-file-buffer'
       ;; assuming that all the buffers with the same
       ;; `buffer-file-name' are same.  However, this may not
       ;; necessarily be the case in general and we may initiate
       ;; writing cache in one buffer, but `get-file-buffer' may then
       ;; return _another_ buffer (with the same `buffer-file-name').
       (if-let* ((buf (and (plist-get (plist-get collection :associated) :file)
                           (get-file-buffer (plist-get (plist-get collection :associated) :file)))))
           ;; FIXME: There is `buffer-local-boundp' introduced in Emacs 28.
           ;; Not using it yet to keep backward compatibility.
           (condition-case nil
               (buffer-local-value (cadr container) buf)
             (void-variable nil))
         (when (boundp (cadr container))
           (symbol-value (cadr container))))))))

(defalias 'org-persist-write:elisp-data #'ignore)
(defalias 'org-persist-write:version #'ignore)

(defun org-persist-write:file (c collection)
  "Write file container C according to COLLECTION."
  (org-persist-collection-let collection
    (when (or (and path (file-exists-p path))
              (and (stringp (cadr c)) (file-exists-p (cadr c))))
      (when (and (stringp (cadr c)) (file-exists-p (cadr c)))
        (setq path (cadr c)))
      (let* ((persist-file (plist-get collection :persist-file))
             (ext (file-name-extension path))
             (file-copy (org-file-name-concat
                         org-persist-directory
                         (format "%s-%s.%s" persist-file (md5 path) ext))))
        (unless (file-exists-p file-copy)
          (unless (file-exists-p (file-name-directory file-copy))
            (make-directory (file-name-directory file-copy) t))
          (copy-file path file-copy 'overwrite))
        (format "%s-%s.%s" persist-file (md5 path) ext)))))

(defun org-persist-write:url (c collection)
  "Write url container C according to COLLECTION."
  (org-persist-collection-let collection
    (when (or path (cadr c))
      (when (cadr c) (setq path (cadr c)))
      (let* ((persist-file (plist-get collection :persist-file))
             (ext (file-name-extension path))
             (file-copy (org-file-name-concat
                         org-persist-directory
                         (format "%s-%s.%s" persist-file (md5 path) ext))))
        (unless (file-exists-p file-copy)
          (unless (file-exists-p (file-name-directory file-copy))
            (make-directory (file-name-directory file-copy) t))
          (if (org--should-fetch-remote-resource-p path)
              (url-copy-file path file-copy 'overwrite)
            (error "The remote resource %S is considered unsafe, and will not be downloaded"
                   path)))
        (format "%s-%s.%s" persist-file (md5 path) ext)))))

(defun org-persist--check-write-access (path)
  "Check write access to all missing directories in PATH.
Show message and return nil if there is no write access.
Otherwise, return t."
  (let* ((dir (directory-file-name (file-name-as-directory path)))
         (prev dir))
    (while (and (not (file-exists-p dir))
                (setq prev dir)
                (not (equal dir (setq dir (directory-file-name
                                         (file-name-directory dir)))))))
    (if (file-writable-p prev) t ; return t
      (message "org-persist: Missing write access rights to: %S" prev)
      ;; return nil
      nil)))

(defun org-persist-write:index (container _)
  "Write index CONTAINER."
  (org-persist--get-collection container)
  (unless (file-exists-p org-persist-directory)
    (condition-case nil
        (make-directory org-persist-directory 'parent)
      (t
       (warn "Failed to create org-persist storage in %s."
             org-persist-directory)
       (org-persist--check-write-access org-persist-directory))))
  (when (file-exists-p org-persist-directory)
    (let ((index-file
           (org-file-name-concat org-persist-directory org-persist-index-file)))
      (org-persist--merge-index-with-disk)
      (org-persist--write-elisp-file index-file org-persist--index t nil)
      (setq org-persist--index-age
            (file-attribute-modification-time (file-attributes index-file)))
      index-file)))

(defun org-persist--save-index ()
  "Save `org-persist--index'."
  (org-persist-write:index
   `(index ,org-persist--storage-version) nil))

(defun org-persist--merge-index-with-disk ()
  "Merge `org-persist--index' with the current index file on disk."
  (let* ((index-file
          (org-file-name-concat org-persist-directory org-persist-index-file))
         (disk-index
          (and (file-exists-p index-file)
               (org-file-newer-than-p index-file org-persist--index-age)
               (org-persist-read:index `(index ,org-persist--storage-version) index-file nil)))
         (combined-index
          (org-persist--merge-index org-persist--index disk-index)))
    (when disk-index
      (setq org-persist--index combined-index
            org-persist--index-age
            (file-attribute-modification-time (file-attributes index-file)))
      ;; Store newly added entries in the index hash.
      (mapc (lambda (collection) (org-persist--add-to-index collection 'hash))
            org-persist--index))))

(defun org-persist--merge-index (base other)
  "Attempt to merge new index items in OTHER into BASE.
Items with different details are considered too difficult, and skipped."
  (if other
      (if (not base) other
        (let ((new (cl-set-difference other base :test #'org-persist--find-index))
              (base-files (mapcar (lambda (s) (plist-get s :persist-file)) base))
              (combined (reverse base)))
          (dolist (item (nreverse new))
            (unless (or (memq 'index (mapcar #'car (plist-get item :container)))
                        (not (file-exists-p
                            (org-file-name-concat org-persist-directory
                                                  (plist-get item :persist-file))))
                        (member (plist-get item :persist-file) base-files))
              (push item combined)))
          (nreverse combined)))
    base))

;;;; Public API

(cl-defun org-persist-register
    ( container &optional associated &rest misc
      &key inherit
      &key (expiry org-persist-default-expiry)
      &key (write-immediately nil)
      &allow-other-keys)
  "Register CONTAINER in ASSOCIATED to be persistent across Emacs sessions.
Optional key INHERIT makes CONTAINER dependent on another container.
Such dependency means that data shared between variables will be
preserved (see elisp#Circular Objects).
Optional key EXPIRY will set the expiry condition of the container.
It can be `never', nil - until end of session, a number of days since
last access, or a function accepting a single argument - collection.
EXPIRY key has no effect when INHERIT is non-nil.
Optional key WRITE-IMMEDIATELY controls whether to save the container
data immediately.
MISC will be appended to the collection.  It must be alternating :KEY
VALUE pairs.
When WRITE-IMMEDIATELY is non-nil, the return value will be the same
with `org-persist-write'."
  ;; Sync cache with disk, dropping conflicting items between multiple
  ;; Emacsen.
  (org-persist--merge-index-with-disk)
  (setq container (org-persist--normalize-container container))
  (setq associated (org-persist--normalize-associated associated))
  (when inherit
    (setq inherit (org-persist--normalize-container inherit))
    (let ((inherited-collection (org-persist--get-collection inherit associated))
          new-collection)
      (unless (member container (plist-get inherited-collection :container))
        (setq new-collection
              (plist-put (copy-sequence inherited-collection) :container
                         (cons container (plist-get inherited-collection :container))))
        (org-persist--remove-from-index inherited-collection)
        (org-persist--add-to-index new-collection))))
  (let ((collection (org-persist--get-collection container associated misc)))
    (when (and expiry (not inherit))
      (when expiry (plist-put collection :expiry expiry))))
  (when (or (bufferp associated) (bufferp (plist-get associated :buffer)))
    (with-current-buffer (if (bufferp associated)
                             associated
                           (plist-get associated :buffer))
      (add-hook 'kill-buffer-hook #'org-persist-write-all-buffer nil 'local)))
  (when write-immediately (org-persist-write container associated)))

(cl-defun org-persist-unregister (container &optional associated &key remove-related)
  "Unregister CONTAINER in ASSOCIATED to be persistent.
When ASSOCIATED is `all', unregister CONTAINER everywhere.
When REMOVE-RELATED is non-nil, remove all the containers stored with
the CONTAINER as well."
  ;; Sync cache with disk, dropping conflicting items between multiple
  ;; Emacsen.
  (org-persist--merge-index-with-disk)
  (setq container (org-persist--normalize-container container))
  (if (eq associated 'all)
      (mapc (lambda (collection)
              (when (member container (plist-get collection :container))
                (org-persist-unregister container (plist-get collection :associated) :remove-related remove-related)))
            org-persist--index)
    (setq associated (org-persist--normalize-associated associated))
    (let ((collection (org-persist--find-index `(:container ,container :associated ,associated))))
      (when collection
        (if (or remove-related (= (length (plist-get collection :container)) 1))
            (org-persist--remove-from-index collection)
          (plist-put collection :container
                     (remove container (plist-get collection :container)))
          (org-persist--add-to-index collection))))))

(cl-defun org-persist-read (container &optional associated hash-must-match load &key read-related)
  "Restore CONTAINER data for ASSOCIATED.
When HASH-MUST-MATCH is non-nil, do not restore data if hash for
ASSOCIATED file or buffer does not match.

ASSOCIATED can be a plist, a buffer, or a string.
A buffer is treated as (:buffer ASSOCIATED).
A string is treated as (:file ASSOCIATED).

When LOAD is non-nil, load the data instead of reading.

When READ-RELATED is non-nil, return the data stored alongside with
CONTAINER as well.  For example:

    (let ((info \"test\"))
      (org-persist-register
        \\=`(\"My data\" (elisp-data ,info))
        nil :write-immediately t))
    (org-persist-read \"My data\") ; => \"My data\"
    (org-persist-read \"My data\" nil nil nil
                      :read-related t) ; => (\"My data\" \"test\")"
  ;; Sync cache with disk, dropping conflicting items between multiple
  ;; Emacsen.
  (org-persist--merge-index-with-disk)
  (setq associated (org-persist--normalize-associated associated))
  (setq container (org-persist--normalize-container container))
  (let* ((collection (org-persist--find-index `(:container ,container :associated ,associated)))
         (persist-file
          (when collection
            (org-file-name-concat
             org-persist-directory
             (plist-get collection :persist-file))))
         (data nil))
    (when (and collection
               (or (not (plist-get collection :expiry)) ; current session
                   (not (org-persist--gc-expired-p
                       (plist-get collection :expiry) collection)))
               (or (not hash-must-match)
                   (and (plist-get associated :hash)
                        (equal (plist-get associated :hash)
                               (plist-get (plist-get collection :associated) :hash))))
               (or (file-exists-p persist-file)
                   ;; Attempt to write data if it is not yet written.
                   (progn
                     (org-persist-write container associated 'no-read)
                     (file-exists-p persist-file))))
      (unless (seq-find (lambda (v)
                          (run-hook-with-args-until-success 'org-persist-before-read-hook v associated))
                        (plist-get collection :container))
        (setq data (org-persist--read-elisp-file persist-file))
        (when data
          (cl-loop for c in (plist-get collection :container)
                   with result = nil
                   do
                   (when (or read-related
                             (equal c container)
                             (member c container))
                     (if load
                         (push (org-persist-load:generic c (alist-get c data nil nil #'equal) collection) result)
                       (push (org-persist-read:generic c (alist-get c data nil nil #'equal) collection) result)))
                   (run-hook-with-args 'org-persist-after-read-hook c associated)
                   finally return (if (= 1 (length result)) (car result) (nreverse result))))))))

(cl-defun org-persist-load (container &optional associated hash-must-match &key read-related)
  "Load CONTAINER data for ASSOCIATED.
The arguments CONTAINER, ASSOCIATED, HASH-MUST-MATCH, and READ-RELATED
have the same meaning as in `org-persist-read'."
  (org-persist-read container associated hash-must-match t :read-related read-related))

(defun org-persist-load-all (&optional associated)
  "Restore all the persistent data associated with ASSOCIATED."
  ;; Sync cache with disk, dropping conflicting items between multiple
  ;; Emacsen.
  (org-persist--merge-index-with-disk)
  (setq associated (org-persist--normalize-associated associated))
  (let (all-containers)
    (dolist (collection org-persist--index)
      (when collection
        (cl-pushnew (plist-get collection :container) all-containers :test #'equal)))
    (dolist (container all-containers)
      (condition-case err
          (org-persist-load container associated t)
        (error
         (message "%s. Deleting bad index entry." err)
         (org-persist--remove-from-index (org-persist--find-index `(:container ,container :associated ,associated)))
         nil)))))

(defun org-persist-load-all-buffer ()
  "Call `org-persist-load-all' in current buffer."
  (org-persist-load-all (current-buffer)))

(defun org-persist-write (container &optional associated ignore-return)
  "Save CONTAINER according to ASSOCIATED.
ASSOCIATED can be a plist, a buffer, or a string.
A buffer is treated as (:buffer ASSOCIATED).
A string is treated as (:file ASSOCIATED).
The return value is nil when writing fails and the written value (as
returned by `org-persist-read') on success.
When IGNORE-RETURN is non-nil, just return t on success without calling
`org-persist-read'."
  (setq org-persist--wrote-to-disk t)
  (setq associated (org-persist--normalize-associated associated))
  ;; Update hash
  (when (and (plist-get associated :file)
             (plist-get associated :hash)
             (get-file-buffer (plist-get associated :file)))
    (setq associated (org-persist--normalize-associated (get-file-buffer (plist-get associated :file)))))
  (let ((collection (org-persist--get-collection container associated)))
    (setf collection (plist-put collection :associated associated))
    (unless (or
             ;; Prevent data leakage from encrypted files.
             ;; We do it in somewhat paranoid manner and do not
             ;; allow anything related to encrypted files to be
             ;; written.
             (and (plist-get associated :file)
                  (string-match-p epa-file-name-regexp (plist-get associated :file)))
             (seq-find (lambda (v)
                         (run-hook-with-args-until-success 'org-persist-before-write-hook v associated))
                       (plist-get collection :container)))
      (let ((file (org-file-name-concat org-persist-directory (plist-get collection :persist-file)))
            (data (mapcar (lambda (c) (cons c (org-persist-write:generic c collection)))
                          (plist-get collection :container))))
        (org-persist--write-elisp-file file data)
        (or ignore-return (org-persist-read container associated))))))

(defun org-persist-write-all (&optional associated)
  "Save all the persistent data.
When ASSOCIATED is non-nil, only save the matching data."
  ;; Sync cache with disk, dropping conflicting items between multiple
  ;; Emacsen.
  (org-persist--merge-index-with-disk)
  (setq associated (org-persist--normalize-associated associated))
  (if
      (and (equal 1 (length org-persist--index))
           ;; The single collection only contains a single container
           ;; in the container list.
           (equal 1 (length (plist-get (car org-persist--index) :container)))
           ;; The container is an `index' container.
           (eq 'index (caar (plist-get (car org-persist--index) :container)))
           (or (not (file-exists-p org-persist-directory))
               (org-directory-empty-p org-persist-directory)))
      ;; Do not write anything, and clear up `org-persist-directory' to reduce
      ;; clutter.
      (when (and (file-exists-p org-persist-directory)
                 (org-directory-empty-p org-persist-directory))
        (delete-directory org-persist-directory))
    ;; Write the data.
    (let (all-containers)
      (dolist (collection org-persist--index)
        (if associated
            (when collection
              (cl-pushnew (plist-get collection :container) all-containers :test #'equal))
          (condition-case err
              (org-persist-write (plist-get collection :container) (plist-get collection :associated) t)
            (error
             (message "%s. Deleting bad index entry." err)
             (org-persist--remove-from-index collection)
             nil))))
      (dolist (container all-containers)
        (let ((collection (org-persist--find-index `(:container ,container :associated ,associated))))
          (when collection
            (condition-case err
                (org-persist-write container associated t)
              (error
               (message "%s. Deleting bad index entry." err)
               (org-persist--remove-from-index collection)
               nil))))))))

(defun org-persist-write-all-buffer ()
  "Call `org-persist-write-all' in current buffer.
Do nothing in an indirect buffer."
  (unless (buffer-base-buffer (current-buffer))
    (org-persist-write-all (current-buffer))))

(defalias 'org-persist-gc:elisp #'ignore)
(defalias 'org-persist-gc:index #'ignore)
(defalias 'org-persist-gc:elisp-data #'ignore)
(defalias 'org-persist-gc:version #'ignore)
(defalias 'org-persist-gc:file #'ignore)
(defalias 'org-persist-gc:url #'ignore)

(defun org-persist--gc-persist-file (persist-file)
  "Garbage collect PERSIST-FILE."
  (when (file-exists-p persist-file)
    (delete-file persist-file)
    (when (org-directory-empty-p (file-name-directory persist-file))
      (delete-directory (file-name-directory persist-file)))))

(defalias 'org-persist-associated-files:elisp #'ignore)
(defalias 'org-persist-associated-files:index #'ignore)
(defalias 'org-persist-associated-files:elisp-data #'ignore)
(defalias 'org-persist-associated-files:version #'ignore)

(defun org-persist-associated-files:file (container collection)
  "List file CONTAINER associated files of COLLECTION in `org-persist-directory'."
  (let ((file (org-persist-read container (plist-get collection :associated))))
    (when (and file (file-exists-p file))
      (list file))))

(defun org-persist-associated-files:url (container collection)
  "List url CONTAINER associated files of COLLECTION in `org-persist-directory'."
  (let ((file (org-persist-read container (plist-get collection :associated))))
    (when (file-exists-p file)
      (list file))))

(defun org-persist--refresh-gc-lock ()
  "Refresh session timestamp in `org-persist-gc-lock-file'.
Remove expired sessions timestamps."
  (when org-persist--wrote-to-disk
    (let* ((file (org-file-name-concat org-persist-directory org-persist-gc-lock-file))
           (alist (when (file-exists-p file) (org-persist--read-elisp-file file)))
           new-alist)
      (setf (alist-get before-init-time alist nil nil #'equal)
            (current-time))
      (dolist (record alist)
        (when (< (- (float-time (cdr record)) (float-time (current-time)))
                 org-persist-gc-lock-expiry)
          (push record new-alist)))
      (ignore-errors (org-persist--write-elisp-file file new-alist)))))

(defun org-persist--gc-orphan-p ()
  "Return non-nil, when orphan files should be garbage-collected.
Remove current sessions from `org-persist-gc-lock-file'."
  (let* ((file (org-file-name-concat org-persist-directory org-persist-gc-lock-file))
         (alist (when (file-exists-p file) (org-persist--read-elisp-file file))))
    (setq alist (org-assoc-delete-all before-init-time alist))
    (ignore-errors (org-persist--write-elisp-file file alist))
    ;; Only GC orphan files when there are no active sessions.
    (not alist)))

(defun org-persist-gc ()
  "Remove expired or unregistered containers and orphaned files.
Also, remove containers associated with non-existing files."
  ;; Sync cache with disk, dropping conflicting items between multiple
  ;; Emacsen.
  (org-persist--merge-index-with-disk)
  (let (new-index
        (remote-files-num 0)
        (orphan-files
         (when (org-persist--gc-orphan-p) ; also removes current session from lock file.
           (delete (org-file-name-concat org-persist-directory org-persist-index-file)
                   (when (file-exists-p org-persist-directory)
                     (directory-files-recursively org-persist-directory ".+"))))))
    (dolist (collection org-persist--index)
      (let* ((file (plist-get (plist-get collection :associated) :file))
             (web-file (and file (string-match-p "\\`https?://" file)))
             (file-remote (when file (file-remote-p file)))
             (persist-file (when (plist-get collection :persist-file)
                             (org-file-name-concat
                              org-persist-directory
                              (plist-get collection :persist-file))))
             (expired? (org-persist--gc-expired-p
                        (plist-get collection :expiry) collection)))
        (when persist-file
          (setq orphan-files (delete persist-file orphan-files))
          (when (and file (not web-file))
            (when file-remote (cl-incf remote-files-num))
            (unless (if (not file-remote)
                        (file-exists-p file)
                      (pcase org-persist-remote-files
                        ('t t)
                        ('check-existence
                         (file-exists-p file))
                        ((pred numberp)
                         (< org-persist-remote-files remote-files-num))
                        (_ nil)))
              (setq expired? t)))
          (if expired?
              (org-persist--gc-persist-file persist-file)
            (push collection new-index)
            (dolist (container (plist-get collection :container))
              (dolist (associated-file
                       (org-persist-associated-files:generic
                        container collection))
                (setq orphan-files (delete associated-file orphan-files))))))))
    (mapc #'org-persist--gc-persist-file orphan-files)
    (setq org-persist--index (nreverse new-index))))

(defun org-persist-clear-storage-maybe ()
  "Clear `org-persist-directory' according to `org-persist--disable-when-emacs-Q'.

When `org-persist--disable-when-emacs-Q' is non-nil and Emacs is called with -Q
command line argument, `org-persist-directory' is created in potentially public
system temporary directory.  Remove everything upon existing Emacs in
such scenario."
  (when (and org-persist--disable-when-emacs-Q
             ;; FIXME: This is relying on undocumented fact that
             ;; Emacs sets `user-init-file' to nil when loaded with
             ;; "-Q" argument.
             (not user-init-file)
             (file-exists-p org-persist-directory))
    (delete-directory org-persist-directory 'recursive)))

;; Point to temp directory when `org-persist--disable-when-emacs-Q' is set.
(when (and org-persist--disable-when-emacs-Q
           ;; FIXME: This is relying on undocumented fact that
           ;; Emacs sets `user-init-file' to nil when loaded with
           ;; "-Q" argument.
           (not user-init-file))
  (setq org-persist-directory
        (make-temp-file "org-persist-" 'dir)))

;; Automatically write the data, but only when we have write access.
(when (org-persist--check-write-access org-persist-directory)
  (add-hook 'kill-emacs-hook #'org-persist-clear-storage-maybe) ; Run last.
  (add-hook 'kill-emacs-hook #'org-persist-write-all)
  ;; `org-persist-gc' should run before `org-persist-write-all'.
  ;; So we are adding the hook after `org-persist-write-all'.
  (add-hook 'kill-emacs-hook #'org-persist-gc))

(add-hook 'after-init-hook #'org-persist-load-all)

(defvar org-persist--refresh-gc-lock-timer nil
  "Timer used to refresh session timestamp in `org-persist-gc-lock-file'.")

(unless (and org-persist--disable-when-emacs-Q
             ;; FIXME: This is relying on undocumented fact that
             ;; Emacs sets `user-init-file' to nil when loaded with
             ;; "-Q" argument.
             (not user-init-file))
  (unless org-persist--refresh-gc-lock-timer
    (setq org-persist--refresh-gc-lock-timer
          (run-at-time nil org-persist-gc-lock-interval #'org-persist--refresh-gc-lock))))

(provide 'org-persist)

;;; org-persist.el ends here<|MERGE_RESOLUTION|>--- conflicted
+++ resolved
@@ -540,45 +540,30 @@
      ,@body))
 
 (defun org-persist--find-index (collection)
-<<<<<<< HEAD
-"Find COLLECTION in `org-persist--index'."
-(org-persist-collection-let collection
-  (and org-persist--index-hash
-       (catch :found
-         (dolist (cont
-                  (if (listp (car container)) ; container group
-                      (cons container container)
-                    (list container)))
-           (let (r)
-             (setq r (or (gethash (cons cont associated) org-persist--index-hash)
-                         (and path (gethash (cons cont (list :file path)) org-persist--index-hash))
-                         (and inode (gethash (cons cont (list :inode inode)) org-persist--index-hash))
-                         (and hash (gethash (cons cont (list :hash hash)) org-persist--index-hash))
-                         (and key (gethash (cons cont (list :key key)) org-persist--index-hash))))
-             (when (and r
-                        ;; Every element in container group of
-                        ;; COLLECTION matches returned CONTAINER.
-                        (seq-every-p
-                         (lambda (cont)
-                           (org-persist-collection-let r
-                             (member cont container)))
-                         (if (listp (car container))
-                             container
-                           (list container))))
-               (throw :found r))))))))
-=======
   "Find COLLECTION in `org-persist--index'."
   (org-persist-collection-let collection
     (and org-persist--index-hash
          (catch :found
-           (dolist (cont (cons container container))
+           (dolist (cont
+                    (if (listp (car container)) ; container group
+                        (cons container container)
+                      (list container)))
              (let ((r (or (gethash (cons cont associated) org-persist--index-hash)
                           (and path (gethash (cons cont (list :file path)) org-persist--index-hash))
                           (and inode (gethash (cons cont (list :inode inode)) org-persist--index-hash))
                           (and hash (gethash (cons cont (list :hash hash)) org-persist--index-hash))
                           (and key (gethash (cons cont (list :key key)) org-persist--index-hash)))))
-               (when r (throw :found r))))))))
->>>>>>> 24ec410f
+               (when (and r
+                          ;; Every element in container group of
+                          ;; COLLECTION matches returned CONTAINER.
+                          (seq-every-p
+                           (lambda (cont)
+                             (org-persist-collection-let r
+                               (member cont container)))
+                           (if (listp (car container))
+                               container
+                             (list container))))
+                 (throw :found r))))))))
 
 (defun org-persist--add-to-index (collection &optional hash-only)
   "Add or update COLLECTION in `org-persist--index'.
