--- conflicted
+++ resolved
@@ -49,15 +49,14 @@
 
  
-;;; Pulsing Progress Reporter
+;;; Spinner Progress Reporter
 ;;
 
-(unless (functionp 'progress-reporter-pulse)
-  (defvar progress-pulse-values ["-" "\\" "|" "/"])
+(unless (functionp 'progress-reporter-spin)
+  (defvar progress-spinner-values ["-" "\\" "|" "/"])
 
-<<<<<<< HEAD
   (defsubst progress-reporter-update (reporter &optional value)
-    "Report progress of an operation in the echo area.
+  "Report progress of an operation in the echo area.
 
 The first parameter, REPORTER, should be the result of a call to
 `make-progress-reporter'. For reporters for which the max value
@@ -71,10 +70,10 @@
 
 In this case, this function is very inexpensive, you need not
 care how often you call it."
-    (if (progress-reporter-pulsing-p reporter)
-        (progress-reporter-pulse reporter)
-      (when (>= value (car reporter))
-        (progress-reporter-do-update reporter value))))
+  (if (progress-reporter-spinner-p reporter)
+      (progress-reporter-spin reporter)
+    (when (>= value (car reporter))
+      (progress-reporter-do-update reporter value))))
 
     (defun make-progress-reporter (message &optional min-value max-value
                                            current-value min-change min-time)
@@ -117,7 +116,7 @@
         (progress-reporter-update reporter (or current-value min-value))
         reporter))
 
-      (defun progress-reporter-force-update (reporter value &optional new-message)
+    (defun progress-reporter-force-update (reporter &optional value new-message)
         "Report progress of an operation in the echo area unconditionally.
 
 First two parameters are the same as for
@@ -128,41 +127,23 @@
             (aset parameters 3 new-message))
           (when (aref parameters 0)
             (aset parameters 0 (float-time)))
-          (if (progress-reporter-pulsing-p reporter)
-              (progress-reporter-pulse reporter)
+          (if (progress-reporter-spinner-p reporter)
+              (progress-reporter-spin reporter)
             (progress-reporter-do-update reporter value))))
 
-      (defun progress-reporter-pulsing-p (reporter)
+      (defun progress-reporter-spinner-p (reporter)
         "Return t if REPORTER has an unknown max value."
         (null (aref (cdr reporter) 2)))
 
-      (defun progress-reporter-pulse (reporter)
-        "Advance pulsing indicator of REPORTER."
+      (defun progress-reporter-spin (reporter)
+        "Advance indicator of spinning REPORTER."
         (let* ((parameters (cdr reporter))
                (index      (+ (aref parameters 1) 1)))
           (aset parameters 1 index)
           (let ((message-log-max nil)) ; No logging
             (message "%s %s"
-                     (aref progress-pulse-values (mod index 4))
+                     (aref progress-spinner-values (mod index 4))
                      (aref parameters 3))))))
-=======
-  (defun progress-reporter-pulse (reporter &optional new-message)
-  "Advance pulsing indicator of REPORTER. Display NEW-MESSAGE if given."
-  (let* ((parameters (cdr reporter))
-	 (message    (or new-message
-			 (aref parameters 3)))
-	 (index      (if (< (car reporter) 0)
-                       (floor (- (car reporter)))
-                       0))
-	 (new-index  (mod (+ index 1) 4)))
-    (setcar reporter (float (- new-index)))
-    (aset parameters 0 (float-time))
-    (aset parameters 3 message)
-    (let ((message-log-max nil)) ;; No logging
-      (message "%s %s"
-	       (aref progress-pulse-values new-index)
-	       message)))))
->>>>>>> 4ef27b9c
 
 (provide 'rudel-compat)
 ;;; rudel-compat.el ends here