--- conflicted
+++ resolved
@@ -299,13 +299,8 @@
                      :headers `(("Authorization" . ,(format "Bearer %s" (llm-vertex-key provider))))
                      :data (llm-vertex--chat-request-ui prompt)
                      :on-partial (lambda (partial)
-<<<<<<< HEAD
                                    (when-let ((response (llm-vertex--get-partial-chat-ui-repsonse partial)))
-                                     (funcall partial-callback response)))
-=======
-                                   (when-let ((response (llm--vertex--get-partial-chat-ui-repsonse partial)))
                                      (llm-request-callback-in-buffer buf partial-callback response)))
->>>>>>> 59fc3d7d
                      :on-success (lambda (data)
                                    (let ((response (llm-vertex--get-chat-response-ui data)))
                                      (setf (llm-chat-prompt-interactions prompt)
