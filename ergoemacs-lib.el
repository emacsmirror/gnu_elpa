;;; ergoemacs-lib.el --- Ergoemacs libraries -*- lexical-binding: t -*-

;; Copyright © 2013-2021  Free Software Foundation, Inc.

;; Author: Matthew L. Fidler, Xah Lee
;; Maintainer:
;;
;;;;;;;;;;;;;;;;;;;;;;;;;;;;;;;;;;;;;;;;;;;;;;;;;;;;;;;;;;;;;;;;;;;;;;
;;
;; This program is free software; you can redistribute it and/or
;; modify it under the terms of the GNU General Public License as
;; published by the Free Software Foundation; either version 3, or
;; (at your option) any later version.
;;
;; This program is distributed in the hope that it will be useful,
;; but WITHOUT ANY WARRANTY; without even the implied warranty of
;; MERCHANTABILITY or FITNESS FOR A PARTICULAR PURPOSE.  See the GNU
;; General Public License for more details.
;;
;; You should have received a copy of the GNU General Public License
;; along with this program.  If not, see <http://www.gnu.org/licenses/>.
;;
;;;;;;;;;;;;;;;;;;;;;;;;;;;;;;;;;;;;;;;;;;;;;;;;;;;;;;;;;;;;;;;;;;;;;;
;;
;;; Code:
;; (require 'guide-key nil t)

(require 'cl-lib)
(require 'find-func)

(eval-when-compile
  (require 'ergoemacs-macros))

(defvar mode-icons-show-mode-name)
(defvar mode-icons-read-only-space)
(defvar mode-icons-cached-mode-name)
(defvar mode-icons-eol-text)
(defvar ergoemacs-excluded-major-modes)
(defvar ergoemacs-keyboard-layout)
(defvar ergoemacs-keymap)
(defvar ergoemacs-mode)
(defvar ergoemacs-mode-names)
(defvar ergoemacs-require)
(defvar ergoemacs-theme-hash)

(defvar ergoemacs-dir)


(declare-function ergoemacs-next-emacs-buffer "ergoemacs-functions")
(declare-function ergoemacs-next-user-buffer "ergoemacs-functions")
(declare-function ergoemacs-previous-emacs-buffer "ergoemacs-functions")
(declare-function ergoemacs-previous-user-buffer "ergoemacs-functions")

(declare-function mode-icons-get-mode-icon "mode-icons")

(declare-function ergoemacs-autoloadp "ergoemacs-macros")
(declare-function ergoemacs-mode-reset "ergoemacs-mode")
(declare-function ergoemacs-theme-option-on "ergoemacs-theme-engine")

(declare-function ergoemacs-key-description--menu "ergoemacs-key-description")

(declare-function ergoemacs-emacs-exe "ergoemacs-functions")
(declare-function ergoemacs-translate--ahk-ini "ergoemacs-translate")
(declare-function ergoemacs-command-loop--spinner-display "ergoemacs-command-loop")

(defun ergoemacs-setcdr (var val &optional default)
  "Use `setcdr' on VAL to VAL.
If VAL is a symbol, use `ergoemacs-sv' to determine the value.
If VAR is nil, return nil and do nothing.
If DEFAULT is non-nil set the default value, instead of the symbol value."
  (if (symbolp var)
      (setcdr (ergoemacs-sv var default) val)
    (if (not var) nil
      (setcdr var val))))

(defvar ergoemacs-set-ignore-customize nil
  "List of variables that should not be saved by customize.")

;;;###autoload
(defun ergoemacs-set (variable value &optional defer force)
  "Sets VARIABLE to VALUE without disturbing customize or setq.

If the user changed the value with either `setq' or `customize',
then respect the varaible.

If FORCE is true, set it even if it changed.

Whe changed return t, otherwise return nil."
  ;; (message "set:%s %s %s %s" variable value defer force)
  (let* ((minor-mode-p (and (string= "mode" (substring (symbol-name variable) -4))
                            (commandp variable t)))
         (new-value (or (and (not minor-mode-p) value)
                        (and (integerp value) (< 0 value) value)
                        (and (not (integerp value)) value))) ; Otherwise negative integers are the same as nil
         (last-value (ignore-errors (ergoemacs-sv variable)))
         ret)
    (when (and minor-mode-p (not last-value))
      (setq last-value -1))
    (cond
     ((and minor-mode-p (functionp variable))
      (unless (and defer (ergoemacs-autoloadp variable))
        (unless (get variable :ergoemacs-save-value)
          (put variable :ergoemacs-save-value (if new-value nil 1)))
        (ergoemacs :spinner :new "Call (%s %s)" variable new-value)
        ;; (message "(%s %s) #1" variable new-value)
        (funcall variable new-value)
        (ergoemacs :spinner :new "Done (%s %s)" variable new-value)
        (put variable :ergoemacs-set-value (ergoemacs-sv variable))
        (cl-pushnew variable ergoemacs-set-ignore-customize)
        (setq ret t)))
     ((not (equal last-value value))
      (cond
       ((and minor-mode-p (not new-value) (functionp variable))
        (unless (and defer (ergoemacs-autoloadp variable))
          ;; (message "(%s -1) #2" variable)
          (ergoemacs :spinner :new "Call (%s -1)" variable)
          (funcall variable -1)
          (ergoemacs :spinner :new "Done (%s -1)" variable)
          (unless (get variable :ergoemacs-save-value)
            (put variable :ergoemacs-save-value (ergoemacs-sv variable)))
          (put variable :ergoemacs-set-value (ergoemacs-sv variable))
          (cl-pushnew variable ergoemacs-set-ignore-customize)
          (setq ret t)))
       ((and minor-mode-p new-value (functionp variable))
        (unless (and defer (ergoemacs-autoloadp variable))
          ;; (message "(%s %s) #3" variable new-value)
          (ergoemacs :spinner :new "Call (%s %s)" variable new-value)
          (funcall variable new-value)
          (ergoemacs :spinner :new "Done (%s %s)" variable new-value)
          (unless (get variable :ergoemacs-save-value)
            (put variable :ergoemacs-save-value (ergoemacs-sv variable)))
          (put variable :ergoemacs-set-value (ergoemacs-sv variable))
          (cl-pushnew variable ergoemacs-set-ignore-customize)
          (setq ret t)))
       ((and (ergoemacs :custom-p variable)
             (not minor-mode-p)
             (or force (not (get variable 'save-value))))
        ;; (message "%s->%s #1" variable new-value)
        (unless (get variable :ergoemacs-save-value)
          (put variable :ergoemacs-save-value (ergoemacs-sv variable)))
        (set variable new-value)
        ;; Don't save ergoemacs-mode intilization
        (put variable :ergoemacs-set-value (ergoemacs-sv variable))
        (cl-pushnew variable ergoemacs-set-ignore-customize)
        (setq ret t))
       ((or force (not minor-mode-p)
            (equal (ergoemacs-sv variable) (default-value variable)))
        ;; (message "%s->%s #1" variable new-value)
        (unless (get variable :ergoemacs-save-value)
          (put variable :ergoemacs-save-value (ergoemacs-sv variable)))
        (set variable new-value)
        (set-default variable new-value)
        (unless (get variable :ergoemacs-save-value)
          (put variable :ergoemacs-save-value (ergoemacs-sv variable)))
        (put variable :ergoemacs-set-value (ergoemacs-sv variable))
        (cl-pushnew variable ergoemacs-set-ignore-customize)
        (setq ret t))
       (t
        ;; (ergoemacs-warn "%s changed outside ergoemacs-mode, respecting." variable)
        (setq ret t))))
     (t
      ;; (message "%s was not changed by ergoemacs-mode, since it has the same value.\n\tlast-value: %s\n\tnew-value: %s" variable
      ;;          last-value new-value)
      ))
    ret))

;;;###autoload
(defun ergoemacs-save (variable value)
  "Set VARIABLE to VALUE and tell customize it needs to be saved."
  (if (not (ergoemacs :custom-p variable))
      (set variable value)
    (customize-set-variable variable value)
    (customize-mark-as-set variable)))

(defun ergoemacs-reset (variable)
  "Sets VARIABLE to VALUE without disturbing customize or setq."
  (let* ((minor-mode-p (and (string= "mode" (substring (symbol-name variable) -4))
                            (commandp variable t)))
         (value (get variable :ergoemacs-save-value))
         (new-value (or (and (not minor-mode-p) value)
                        (and (integerp value) (< 0 value) value)
                        (and (not (integerp value)) value)
                        ;; Otherwise negative integers are the same as nil
                        )))
    (put variable :ergoemacs-save-value nil)
    (if (and minor-mode-p (not (boundp variable)))
        (funcall variable new-value)
      (if (ergoemacs :custom-p variable)
          (progn
            ;; (customize-mark-to-save variable)
            (if (and minor-mode-p (not new-value))
                (funcall variable -1)
              (set variable new-value)
              (set-default variable new-value)))
        (set variable new-value)
        (set-default variable new-value)
        (put variable :ergoemacs-set-value (ergoemacs-sv variable))
        (cl-pushnew variable ergoemacs-set-ignore-customize)
        (when minor-mode-p ;; Change minor mode
          (if new-value
              (funcall variable new-value)
            (funcall variable -1)))))))

(defun ergoemacs-remove (option &optional theme type keep)
  "Removes an OPTION on ergoemacs themes.

Calls `ergoemacs-require' with TYPE defaulting to 'off and
remove defaulting to t.

KEEP can change remove to nil."
  (ergoemacs-require option theme (or type 'off) (if keep nil t)))

(defvar ergoemacs-require--ini-p nil)
(defun ergoemacs-require--ini-p ()
  (setq ergoemacs-require--ini-p t))

(defun ergoemacs-require (option &optional theme type remove)
  "Requires an OPTION on ergoemacs themes.

THEME can be a single theme or list of themes to apply the option
to.  If unspecified, it is all themes.

TYPE can be 'on, where the option will be turned on by default
but shown as something at can be toggled in the ergoemacs-mode
menu.

TYPE can also be 'required-hidden, where the option is turned on,
and it dosen't show up on the ergoemacs-mode menu.

TYPE can also be 'off, where the option will be included in the
theme, but assumed to be disabled by default.

When TYPE is nil, assume the type is 'required-hidden

REMOVE represents when you would remove the OPTION from the
ergoemacs THEME."
  (unless (member (list option theme type remove) ergoemacs-require)
    (push (list option theme type remove) ergoemacs-require))
  (if ergoemacs-require--ini-p
      (if (consp option)
          (dolist (new-option option)
            (let (ergoemacs-mode)
              (ergoemacs-require new-option theme type)))
        (let ((option-sym
<<<<<<< HEAD
               (or (and option (stringp option) (intern option)) option)))
          (dolist (theme (or (and theme (or (and (consp theme) theme) (list theme)))
                             (ergoemacs-theme--list)))
            (let ((theme-plist (ergoemacs-gethash (if (and theme (stringp theme)) theme
                                                    (symbol-name theme))
                                                  ergoemacs-theme-hash))
                  comp on off)
              (setq comp (plist-get theme-plist :components)
                    on (plist-get theme-plist :optional-on)
                    off (plist-get theme-plist :optional-off))
              (setq comp (delq option-sym comp)
                    on (delq option-sym on)
                    off (delq option-sym off))
              (cond
               (remove) ;; Don't do anything.
               ((or (not type) (memq type '(required-hidden :required-hidden)))
                (push option-sym comp))
               ((memq type '(off :off))
                (push option-sym off))
               ((memq type '(on :on))
                (push option-sym on)))
              (setq theme-plist (plist-put theme-plist :components comp))
              (setq theme-plist (plist-put theme-plist :optional-on on))
              (setq theme-plist (plist-put theme-plist :optional-off off))
              (puthash (if (and theme (stringp theme)) theme (symbol-name theme)) theme-plist
                       ergoemacs-theme-hash)))))
=======
               (or (and option (stringp option) (intern option)) option))
              (theme "standard")
              )
          (let ((theme-plist (ergoemacs-gethash (if (and theme (stringp theme)) theme
                                                  (symbol-name theme))
                                                ergoemacs-theme-hash))
                comp on off)
            (setq comp (plist-get theme-plist :components)
                  on (plist-get theme-plist :optional-on)
                  off (plist-get theme-plist :optional-off))
            (setq comp (delq option-sym comp)
                  on (delq option-sym on)
                  off (delq option-sym off))
            (cond
             (remove) ;; Don't do anything.
             ((or (not type) (memq type '(required-hidden :required-hidden)))
              (push option-sym comp))
             ((memq type '(off :off))
              (push option-sym off))
             ((memq type '(on :on))
              (push option-sym on)))
            (setq theme-plist (plist-put theme-plist :components comp))
            (setq theme-plist (plist-put theme-plist :optional-on on))
            (setq theme-plist (plist-put theme-plist :optional-off off))
            (puthash (if (and theme (stringp theme)) theme (symbol-name theme)) theme-plist
                     ergoemacs-theme-hash)
            )
          )
        )
>>>>>>> edc154f0
    (unless (eq ergoemacs-require--ini-p :ini)
      (ergoemacs-theme-option-on option t))))

(defvar ergoemacs-xah-emacs-lisp-tutorial-url
  "http://ergoemacs.org/emacs/elisp.html")

<<<<<<< HEAD
(defvar ergoemacs-mode-web-page-url
  "http://ergoemacs.github.io/")


(defun ergoemacs-menu--get-major-mode-name (mode)
  "Gets the MODE language name.
Tries to get the value from `ergoemacs-mode-names'.  If not guess the language name."
  (let ((ret (assoc mode ergoemacs-mode-names)))
    (if (not ret)
        (setq ret (replace-regexp-in-string
                   "-" " "
                   (replace-regexp-in-string
                    "-mode" ""
                    (symbol-name mode))))
      (setq ret (car (cdr ret))))
    (setq ret (concat (upcase (substring ret 0 1))
                      (substring ret 1)))
    ret))

(defcustom ergoemacs-major-mode-menu-map-extra-modes
  '(fundamental-mode lisp-interaction-mode)
  "List of extra modes that should bring up the major-mode menu."
  :type '(repeat (function :tag "Major Mode"))
  :group 'ergoemacs-mode)

(defvar ergoemacs-menu--get-major-modes nil
  "List of major-modes known to `ergoemacs-mode'.")

(defun ergoemacs-menu--get-major-modes ()
  "Gets a list of language modes known to `ergoemacs-mode'.
This gets all major modes known from the variables:
-  `interpreter-mode-alist';
-  `magic-mode-alist'
-  `magic-fallback-mode-alist'
-  `auto-mode-alist'
- `ergoemacs-major-mode-menu-map-extra-modes'

All other modes are assumed to be minor modes or unimportant.
"
  ;; Get known major modes
  (let ((ret '())
        all dups cur-lst current-letter
        added-modes
        (modes '()))
    (dolist (elt ergoemacs-major-mode-menu-map-extra-modes)
      (unless (memq elt modes)
        (when (and (functionp elt)
                   (ignore-errors (string-match "-mode$" (symbol-name elt))))
          (unless (or (memq elt ergoemacs-excluded-major-modes)
                      (member (downcase (symbol-name elt)) added-modes))
            (let* ((name (ergoemacs-menu--get-major-mode-name elt))
                   (first (upcase (substring name 0 1))))
              (if (member first all)
                  (unless (member first dups)
                    (push first dups))
                (push first all))
              (push (list elt 'menu-item
                          name
                          elt)
		    ret))
            (push (downcase (symbol-name elt)) added-modes)
            (push elt modes)))))
    (dolist (elt (append
                  interpreter-mode-alist
                  magic-mode-alist
                  magic-fallback-mode-alist
                  auto-mode-alist))
      (unless (memq (cdr elt) modes)
        (when (and (functionp (cdr elt))
                   (ignore-errors (string-match "-mode$" (symbol-name (cdr elt)))))
          (unless (or (memq (cdr elt) ergoemacs-excluded-major-modes)
                      (member (downcase (symbol-name (cdr elt))) added-modes))
            (let* ((name (ergoemacs-menu--get-major-mode-name (cdr elt)))
                   (first (upcase (substring name 0 1))))
              (if (member first all)
                  (unless (member first dups)
                    (push first dups))
                (push first all))
              (push (list (cdr elt) 'menu-item
                          name
                          (cdr elt))
		    ret))
            (push (downcase (symbol-name (cdr elt))) added-modes)
            (push (cdr elt) modes)))))
    (setq modes (sort ret (lambda(x1 x2) (string< (downcase (nth 2 x2))
                                                  (downcase (nth 2 x1)))))
	  ergoemacs-menu--get-major-modes (mapcar (lambda(x) (intern x)) added-modes))
    (setq ret '())
    (dolist (elt modes)
      (let ((this-letter (upcase (substring (nth 2 elt) 0 1))))
        (cond
         ((not (member this-letter dups))
          ;; not duplicated -- add prior list and push current element.
          (when cur-lst
            (push `(,(intern current-letter) menu-item ,current-letter
                    (keymap ,@cur-lst)) ret))
          (push elt ret)
          (setq current-letter this-letter)
          (setq cur-lst nil))
         ((not (equal this-letter current-letter))
          ;; duplicated, but not last letter.
          (when cur-lst
            (push `(,(intern current-letter) menu-item ,current-letter
                    (keymap ,@cur-lst)) ret))
          (setq cur-lst nil)
          (setq current-letter this-letter)
          (push elt cur-lst))
         (t
          ;; duplicated and last letter
          (push elt cur-lst)))))
    (when cur-lst
      (push `(,(intern current-letter) menu-item ,current-letter
              (keymap ,@cur-lst)) ret))
    ;; Now create nested menu.
    `(keymap ,@ret
             (separator1 menu-item "--")
             (package menu-item  "Manage Packages" list-packages))))

(defun ergoemacs-menu-tabbar-toggle ()
  "Enables/Disables (and installs if not present) a tab-bar for emacs."
  (interactive)
  (require 'package nil t)
  (if (not (fboundp 'tabbar-mode))
      (let ((package-archives '(("melpa" . "http://melpa.org/packages/"))))
        (require 'tabbar-ruler nil t)
        (if (fboundp 'tabbar-install-faces)
            (tabbar-install-faces)
          (when (fboundp 'package-install)
            (package-refresh-contents)
            (package-initialize)
            (package-install 'tabbar-ruler)
            (require 'tabbar-ruler nil t)
            (tabbar-install-faces))))
    (if (not (featurep 'tabbar-ruler))
        (require 'tabbar-ruler nil t)
      (if tabbar-mode
          (tabbar-mode -1)
        (tabbar-mode 1)))))

(defun ergoemacs-menu--filter-key-shortcut (cmd &optional keymap)
  "Figures out ergoemacs-mode menu's preferred key-binding for CMD."
  (cond
   ((not cmd))
   ((and (memq ergoemacs-handle-ctl-c-or-ctl-x '(only-copy-cut both))
         (eq cmd 'ergoemacs-cut-line-or-region)) (ergoemacs-key-description--menu (kbd "C-x")) )
   ((and (memq ergoemacs-handle-ctl-c-or-ctl-x '(only-copy-cut both))
         (eq cmd 'ergoemacs-copy-line-or-region)) (ergoemacs-key-description--menu (kbd "C-c")))
   (t
    ;;; FIXME: faster startup by creating component alists
    ;; SLOW: 2-seconds
    (let ((key (where-is-internal cmd (or keymap ergoemacs-keymap) 'meta nil t)))
      (when (memq (elt key 0) '(menu-bar remap again redo cut copy paste help open find ergoemacs-remap execute))
        (setq key nil))
      (and key (ergoemacs-key-description--menu key)))
    ;; (let ((key (ergoemacs-gethash cmd (ergoemacs (ergoemacs :global-map) :where-is))))
    ;;   (when key
    ;;     (setq key (nth 0 key)))
    ;;   (when (memq (elt key 0) '(menu-bar remap again redo cut copy paste help open find ergoemacs-remap execute))
    ;;     (setq key nil))
    ;;   (or (and key (ergoemacs-key-description--menu key)) ""))
    )))


(defun ergoemacs-menu--filter-key-menu-item (item &optional keymap)
  "Key menu item."
  (if (and (>= (safe-length item) 4)
           (symbolp (car item))
           (eq (cadr item) 'menu-item)
           (and (cl-caddr item) (stringp (cl-caddr item)))
           (symbolp (cl-cadddr item))
           (not (ergoemacs-keymapp (cl-cadddr item))))
      ;; Look if this item already has a :keys property
      (if (catch 'found-keys
            (dolist (i item)
              (when (eq i :keys)
                (throw 'found-keys t))) nil) nil
        (ergoemacs-menu--filter-key-shortcut (cl-cadddr item) keymap))
    nil))

;;;###autoload
(defun ergoemacs-menu--filter (menu &optional fn keymap)
  "Put `ergoemacs-mode' key bindings on menus."
  (let ((menu (or (and (not fn) menu)
                  (funcall fn menu)))
        tmp tmp2)
    ;; (when fn
    ;;   (message "%s:\n\t%s" fn menu))
    (if (not (ergoemacs-keymapp menu) )
        (progn
          (when menu
            (message "Invalid menu in ergoemacs-menu--filter %s" menu))
          menu)
      (when (symbolp menu)
        (setq menu (ergoemacs-sv menu)))
      ;; For each element in the menu
      (ergoemacs-setcdr
       menu
       (mapcar
        (lambda (item)
          (let (key)
            (cond
             ;; ((ergoemacs-keymapp item)
             ;;  (ergoemacs-menu--filter item)
             ;;  (message "1:%s..." (substring (format "%s" item) 0 (min (length (format "%s" item)) 60)))
             ;;  item)
             ((and (ergoemacs-keymapp keymap) (ergoemacs-keymapp (cdr (cdr item))))
              ;; JIT processing
              `(,(nth 0 item) menu-item ,(nth 1 item) ,(cdr (cdr item))
                :filter (lambda(bind) (ergoemacs-menu--filter bind nil ',keymap))))
             ((ergoemacs-keymapp (cdr (cdr item)))
              ;; JIT processing
              `(,(nth 0 item) menu-item ,(nth 1 item) ,(cdr (cdr item))
                :filter ergoemacs-menu--filter))
             ((ergoemacs-keymapp (car (cdr (cdr (cdr item)))))
              ;; (message "3:%s..." (substring (format "%s" item) 0 (min (length (format "%s" item)) 60)))
              (if (setq tmp (plist-get item :filter))
                  (mapcar
                   (lambda(elt)
                     (cond
                      ((eq elt :filter)
                       (setq tmp2 t)
                       :filter)
                      ((not tmp2)
                       elt)
                      ((eq elt 'ergoemacs-menu--filter)
                       (setq tmp2 nil)
                       'ergoemacs-menu--filter)
                      ((ignore-errors
                         (and (consp elt)
                              (eq (nth 0 elt) 'lambda)
                              (eq (nth 0 (nth 2 elt)) 'ergoemacs-menu--filter)))
                       (setq tmp2 nil)
                       elt)
                      (t
                       (setq tmp2 nil)
                       `(lambda(bind) (ergoemacs-menu--filter bind ',tmp ',keymap)))))
                   item)
                `(,@item :filter ergoemacs-menu--filter)))
             ((setq key (ergoemacs-menu--filter-key-menu-item item keymap))
              (append item (cons :keys (cons key nil))))
             (t item))))
        (cdr menu))))
    menu))

;;;###autoload
(defun ergoemacs-set-layout (layout)
  "Set `ergoemacs-keyboard-layout' to LAYOUT and reset `ergoemacs-mode'.
The reset is done with `ergoemacs-mode-reset'."
  (setq ergoemacs-keyboard-layout layout)
  (ergoemacs-mode-reset))

=======
>>>>>>> edc154f0
;;;###autoload
(defun ergoemacs-gen-ahk (&optional all)
  "Generates autohotkey for all layouts and themes"
  (interactive)
  (if (called-interactively-p 'any)
      (progn
        (shell-command (format "%s -Q --batch -l %s/ergoemacs-mode --eval \"(ergoemacs-gen-ahk %s)\" &"
                               (ergoemacs-emacs-exe)
                               ergoemacs-dir (if current-prefix-arg "t" "nil"))))
    (let ((xtra "ahk")
          (extra-dir)
          file-temp)
      (setq extra-dir (expand-file-name "ergoemacs-extras" user-emacs-directory))
      (if (not (file-exists-p extra-dir))
          (make-directory extra-dir t))
      (setq extra-dir (expand-file-name xtra extra-dir))
      (if (not (file-exists-p extra-dir))
          (make-directory extra-dir t))
      (setq file-temp (expand-file-name "ergoemacs.ini" extra-dir))
      (with-temp-file file-temp
        (set-buffer-file-coding-system 'utf-8)
        (insert (ergoemacs-translate--ahk-ini all)))
      (setq file-temp (expand-file-name "ergoemacs.ahk" extra-dir))
      (with-temp-file file-temp
        (set-buffer-file-coding-system 'utf-8)
        (insert-file-contents (expand-file-name "ahk-us.ahk" ergoemacs-dir)))
      (message "Generated ergoemacs.ahk")
      (when (executable-find "ahk2exe")
        (shell-command (format "ahk2exe /in %s" file-temp))
        (message "Generated ergoemacs.exe")))))


(defvar ergoemacs-warn nil
  "List of warnings that `ergoemacs-mode' already gave.")

(defun ergoemacs-warn (&rest args)
  "Warn user only once.
When not contaiend in the variable `ergoemacs-mode', apply ARGS
to the `warn' function."
  (unless (member args ergoemacs-warn)
    (display-warning 'ergoemacs (apply #'format args) :warning)
    (push args ergoemacs-warn)))

(defvar ergoemacs-field-len nil)
(defvar ergoemacs-cc-len nil)
(defvar ergoemacs-at-len nil)
(defvar ergoemacs-et-len nil)
(defvar ergoemacs-mn-len nil)
(defvar ergoemacs-mx-len nil)



(provide 'ergoemacs-lib)
;;;;;;;;;;;;;;;;;;;;;;;;;;;;;;;;;;;;;;;;;;;;;;;;;;;;;;;;;;;;;;;;;;;;;;
;;; ergoemacs-lib.el ends here
;; Local Variables:
;; coding: utf-8-emacs
;; End:<|MERGE_RESOLUTION|>--- conflicted
+++ resolved
@@ -73,240 +73,9 @@
     (if (not var) nil
       (setcdr var val))))
 
-(defvar ergoemacs-set-ignore-customize nil
-  "List of variables that should not be saved by customize.")
-
-;;;###autoload
-(defun ergoemacs-set (variable value &optional defer force)
-  "Sets VARIABLE to VALUE without disturbing customize or setq.
-
-If the user changed the value with either `setq' or `customize',
-then respect the varaible.
-
-If FORCE is true, set it even if it changed.
-
-Whe changed return t, otherwise return nil."
-  ;; (message "set:%s %s %s %s" variable value defer force)
-  (let* ((minor-mode-p (and (string= "mode" (substring (symbol-name variable) -4))
-                            (commandp variable t)))
-         (new-value (or (and (not minor-mode-p) value)
-                        (and (integerp value) (< 0 value) value)
-                        (and (not (integerp value)) value))) ; Otherwise negative integers are the same as nil
-         (last-value (ignore-errors (ergoemacs-sv variable)))
-         ret)
-    (when (and minor-mode-p (not last-value))
-      (setq last-value -1))
-    (cond
-     ((and minor-mode-p (functionp variable))
-      (unless (and defer (ergoemacs-autoloadp variable))
-        (unless (get variable :ergoemacs-save-value)
-          (put variable :ergoemacs-save-value (if new-value nil 1)))
-        (ergoemacs :spinner :new "Call (%s %s)" variable new-value)
-        ;; (message "(%s %s) #1" variable new-value)
-        (funcall variable new-value)
-        (ergoemacs :spinner :new "Done (%s %s)" variable new-value)
-        (put variable :ergoemacs-set-value (ergoemacs-sv variable))
-        (cl-pushnew variable ergoemacs-set-ignore-customize)
-        (setq ret t)))
-     ((not (equal last-value value))
-      (cond
-       ((and minor-mode-p (not new-value) (functionp variable))
-        (unless (and defer (ergoemacs-autoloadp variable))
-          ;; (message "(%s -1) #2" variable)
-          (ergoemacs :spinner :new "Call (%s -1)" variable)
-          (funcall variable -1)
-          (ergoemacs :spinner :new "Done (%s -1)" variable)
-          (unless (get variable :ergoemacs-save-value)
-            (put variable :ergoemacs-save-value (ergoemacs-sv variable)))
-          (put variable :ergoemacs-set-value (ergoemacs-sv variable))
-          (cl-pushnew variable ergoemacs-set-ignore-customize)
-          (setq ret t)))
-       ((and minor-mode-p new-value (functionp variable))
-        (unless (and defer (ergoemacs-autoloadp variable))
-          ;; (message "(%s %s) #3" variable new-value)
-          (ergoemacs :spinner :new "Call (%s %s)" variable new-value)
-          (funcall variable new-value)
-          (ergoemacs :spinner :new "Done (%s %s)" variable new-value)
-          (unless (get variable :ergoemacs-save-value)
-            (put variable :ergoemacs-save-value (ergoemacs-sv variable)))
-          (put variable :ergoemacs-set-value (ergoemacs-sv variable))
-          (cl-pushnew variable ergoemacs-set-ignore-customize)
-          (setq ret t)))
-       ((and (ergoemacs :custom-p variable)
-             (not minor-mode-p)
-             (or force (not (get variable 'save-value))))
-        ;; (message "%s->%s #1" variable new-value)
-        (unless (get variable :ergoemacs-save-value)
-          (put variable :ergoemacs-save-value (ergoemacs-sv variable)))
-        (set variable new-value)
-        ;; Don't save ergoemacs-mode intilization
-        (put variable :ergoemacs-set-value (ergoemacs-sv variable))
-        (cl-pushnew variable ergoemacs-set-ignore-customize)
-        (setq ret t))
-       ((or force (not minor-mode-p)
-            (equal (ergoemacs-sv variable) (default-value variable)))
-        ;; (message "%s->%s #1" variable new-value)
-        (unless (get variable :ergoemacs-save-value)
-          (put variable :ergoemacs-save-value (ergoemacs-sv variable)))
-        (set variable new-value)
-        (set-default variable new-value)
-        (unless (get variable :ergoemacs-save-value)
-          (put variable :ergoemacs-save-value (ergoemacs-sv variable)))
-        (put variable :ergoemacs-set-value (ergoemacs-sv variable))
-        (cl-pushnew variable ergoemacs-set-ignore-customize)
-        (setq ret t))
-       (t
-        ;; (ergoemacs-warn "%s changed outside ergoemacs-mode, respecting." variable)
-        (setq ret t))))
-     (t
-      ;; (message "%s was not changed by ergoemacs-mode, since it has the same value.\n\tlast-value: %s\n\tnew-value: %s" variable
-      ;;          last-value new-value)
-      ))
-    ret))
-
-;;;###autoload
-(defun ergoemacs-save (variable value)
-  "Set VARIABLE to VALUE and tell customize it needs to be saved."
-  (if (not (ergoemacs :custom-p variable))
-      (set variable value)
-    (customize-set-variable variable value)
-    (customize-mark-as-set variable)))
-
-(defun ergoemacs-reset (variable)
-  "Sets VARIABLE to VALUE without disturbing customize or setq."
-  (let* ((minor-mode-p (and (string= "mode" (substring (symbol-name variable) -4))
-                            (commandp variable t)))
-         (value (get variable :ergoemacs-save-value))
-         (new-value (or (and (not minor-mode-p) value)
-                        (and (integerp value) (< 0 value) value)
-                        (and (not (integerp value)) value)
-                        ;; Otherwise negative integers are the same as nil
-                        )))
-    (put variable :ergoemacs-save-value nil)
-    (if (and minor-mode-p (not (boundp variable)))
-        (funcall variable new-value)
-      (if (ergoemacs :custom-p variable)
-          (progn
-            ;; (customize-mark-to-save variable)
-            (if (and minor-mode-p (not new-value))
-                (funcall variable -1)
-              (set variable new-value)
-              (set-default variable new-value)))
-        (set variable new-value)
-        (set-default variable new-value)
-        (put variable :ergoemacs-set-value (ergoemacs-sv variable))
-        (cl-pushnew variable ergoemacs-set-ignore-customize)
-        (when minor-mode-p ;; Change minor mode
-          (if new-value
-              (funcall variable new-value)
-            (funcall variable -1)))))))
-
-(defun ergoemacs-remove (option &optional theme type keep)
-  "Removes an OPTION on ergoemacs themes.
-
-Calls `ergoemacs-require' with TYPE defaulting to 'off and
-remove defaulting to t.
-
-KEEP can change remove to nil."
-  (ergoemacs-require option theme (or type 'off) (if keep nil t)))
-
-(defvar ergoemacs-require--ini-p nil)
-(defun ergoemacs-require--ini-p ()
-  (setq ergoemacs-require--ini-p t))
-
-(defun ergoemacs-require (option &optional theme type remove)
-  "Requires an OPTION on ergoemacs themes.
-
-THEME can be a single theme or list of themes to apply the option
-to.  If unspecified, it is all themes.
-
-TYPE can be 'on, where the option will be turned on by default
-but shown as something at can be toggled in the ergoemacs-mode
-menu.
-
-TYPE can also be 'required-hidden, where the option is turned on,
-and it dosen't show up on the ergoemacs-mode menu.
-
-TYPE can also be 'off, where the option will be included in the
-theme, but assumed to be disabled by default.
-
-When TYPE is nil, assume the type is 'required-hidden
-
-REMOVE represents when you would remove the OPTION from the
-ergoemacs THEME."
-  (unless (member (list option theme type remove) ergoemacs-require)
-    (push (list option theme type remove) ergoemacs-require))
-  (if ergoemacs-require--ini-p
-      (if (consp option)
-          (dolist (new-option option)
-            (let (ergoemacs-mode)
-              (ergoemacs-require new-option theme type)))
-        (let ((option-sym
-<<<<<<< HEAD
-               (or (and option (stringp option) (intern option)) option)))
-          (dolist (theme (or (and theme (or (and (consp theme) theme) (list theme)))
-                             (ergoemacs-theme--list)))
-            (let ((theme-plist (ergoemacs-gethash (if (and theme (stringp theme)) theme
-                                                    (symbol-name theme))
-                                                  ergoemacs-theme-hash))
-                  comp on off)
-              (setq comp (plist-get theme-plist :components)
-                    on (plist-get theme-plist :optional-on)
-                    off (plist-get theme-plist :optional-off))
-              (setq comp (delq option-sym comp)
-                    on (delq option-sym on)
-                    off (delq option-sym off))
-              (cond
-               (remove) ;; Don't do anything.
-               ((or (not type) (memq type '(required-hidden :required-hidden)))
-                (push option-sym comp))
-               ((memq type '(off :off))
-                (push option-sym off))
-               ((memq type '(on :on))
-                (push option-sym on)))
-              (setq theme-plist (plist-put theme-plist :components comp))
-              (setq theme-plist (plist-put theme-plist :optional-on on))
-              (setq theme-plist (plist-put theme-plist :optional-off off))
-              (puthash (if (and theme (stringp theme)) theme (symbol-name theme)) theme-plist
-                       ergoemacs-theme-hash)))))
-=======
-               (or (and option (stringp option) (intern option)) option))
-              (theme "standard")
-              )
-          (let ((theme-plist (ergoemacs-gethash (if (and theme (stringp theme)) theme
-                                                  (symbol-name theme))
-                                                ergoemacs-theme-hash))
-                comp on off)
-            (setq comp (plist-get theme-plist :components)
-                  on (plist-get theme-plist :optional-on)
-                  off (plist-get theme-plist :optional-off))
-            (setq comp (delq option-sym comp)
-                  on (delq option-sym on)
-                  off (delq option-sym off))
-            (cond
-             (remove) ;; Don't do anything.
-             ((or (not type) (memq type '(required-hidden :required-hidden)))
-              (push option-sym comp))
-             ((memq type '(off :off))
-              (push option-sym off))
-             ((memq type '(on :on))
-              (push option-sym on)))
-            (setq theme-plist (plist-put theme-plist :components comp))
-            (setq theme-plist (plist-put theme-plist :optional-on on))
-            (setq theme-plist (plist-put theme-plist :optional-off off))
-            (puthash (if (and theme (stringp theme)) theme (symbol-name theme)) theme-plist
-                     ergoemacs-theme-hash)
-            )
-          )
-        )
->>>>>>> edc154f0
-    (unless (eq ergoemacs-require--ini-p :ini)
-      (ergoemacs-theme-option-on option t))))
-
 (defvar ergoemacs-xah-emacs-lisp-tutorial-url
   "http://ergoemacs.org/emacs/elisp.html")
 
-<<<<<<< HEAD
 (defvar ergoemacs-mode-web-page-url
   "http://ergoemacs.github.io/")
 
@@ -425,141 +194,6 @@
              (separator1 menu-item "--")
              (package menu-item  "Manage Packages" list-packages))))
 
-(defun ergoemacs-menu-tabbar-toggle ()
-  "Enables/Disables (and installs if not present) a tab-bar for emacs."
-  (interactive)
-  (require 'package nil t)
-  (if (not (fboundp 'tabbar-mode))
-      (let ((package-archives '(("melpa" . "http://melpa.org/packages/"))))
-        (require 'tabbar-ruler nil t)
-        (if (fboundp 'tabbar-install-faces)
-            (tabbar-install-faces)
-          (when (fboundp 'package-install)
-            (package-refresh-contents)
-            (package-initialize)
-            (package-install 'tabbar-ruler)
-            (require 'tabbar-ruler nil t)
-            (tabbar-install-faces))))
-    (if (not (featurep 'tabbar-ruler))
-        (require 'tabbar-ruler nil t)
-      (if tabbar-mode
-          (tabbar-mode -1)
-        (tabbar-mode 1)))))
-
-(defun ergoemacs-menu--filter-key-shortcut (cmd &optional keymap)
-  "Figures out ergoemacs-mode menu's preferred key-binding for CMD."
-  (cond
-   ((not cmd))
-   ((and (memq ergoemacs-handle-ctl-c-or-ctl-x '(only-copy-cut both))
-         (eq cmd 'ergoemacs-cut-line-or-region)) (ergoemacs-key-description--menu (kbd "C-x")) )
-   ((and (memq ergoemacs-handle-ctl-c-or-ctl-x '(only-copy-cut both))
-         (eq cmd 'ergoemacs-copy-line-or-region)) (ergoemacs-key-description--menu (kbd "C-c")))
-   (t
-    ;;; FIXME: faster startup by creating component alists
-    ;; SLOW: 2-seconds
-    (let ((key (where-is-internal cmd (or keymap ergoemacs-keymap) 'meta nil t)))
-      (when (memq (elt key 0) '(menu-bar remap again redo cut copy paste help open find ergoemacs-remap execute))
-        (setq key nil))
-      (and key (ergoemacs-key-description--menu key)))
-    ;; (let ((key (ergoemacs-gethash cmd (ergoemacs (ergoemacs :global-map) :where-is))))
-    ;;   (when key
-    ;;     (setq key (nth 0 key)))
-    ;;   (when (memq (elt key 0) '(menu-bar remap again redo cut copy paste help open find ergoemacs-remap execute))
-    ;;     (setq key nil))
-    ;;   (or (and key (ergoemacs-key-description--menu key)) ""))
-    )))
-
-
-(defun ergoemacs-menu--filter-key-menu-item (item &optional keymap)
-  "Key menu item."
-  (if (and (>= (safe-length item) 4)
-           (symbolp (car item))
-           (eq (cadr item) 'menu-item)
-           (and (cl-caddr item) (stringp (cl-caddr item)))
-           (symbolp (cl-cadddr item))
-           (not (ergoemacs-keymapp (cl-cadddr item))))
-      ;; Look if this item already has a :keys property
-      (if (catch 'found-keys
-            (dolist (i item)
-              (when (eq i :keys)
-                (throw 'found-keys t))) nil) nil
-        (ergoemacs-menu--filter-key-shortcut (cl-cadddr item) keymap))
-    nil))
-
-;;;###autoload
-(defun ergoemacs-menu--filter (menu &optional fn keymap)
-  "Put `ergoemacs-mode' key bindings on menus."
-  (let ((menu (or (and (not fn) menu)
-                  (funcall fn menu)))
-        tmp tmp2)
-    ;; (when fn
-    ;;   (message "%s:\n\t%s" fn menu))
-    (if (not (ergoemacs-keymapp menu) )
-        (progn
-          (when menu
-            (message "Invalid menu in ergoemacs-menu--filter %s" menu))
-          menu)
-      (when (symbolp menu)
-        (setq menu (ergoemacs-sv menu)))
-      ;; For each element in the menu
-      (ergoemacs-setcdr
-       menu
-       (mapcar
-        (lambda (item)
-          (let (key)
-            (cond
-             ;; ((ergoemacs-keymapp item)
-             ;;  (ergoemacs-menu--filter item)
-             ;;  (message "1:%s..." (substring (format "%s" item) 0 (min (length (format "%s" item)) 60)))
-             ;;  item)
-             ((and (ergoemacs-keymapp keymap) (ergoemacs-keymapp (cdr (cdr item))))
-              ;; JIT processing
-              `(,(nth 0 item) menu-item ,(nth 1 item) ,(cdr (cdr item))
-                :filter (lambda(bind) (ergoemacs-menu--filter bind nil ',keymap))))
-             ((ergoemacs-keymapp (cdr (cdr item)))
-              ;; JIT processing
-              `(,(nth 0 item) menu-item ,(nth 1 item) ,(cdr (cdr item))
-                :filter ergoemacs-menu--filter))
-             ((ergoemacs-keymapp (car (cdr (cdr (cdr item)))))
-              ;; (message "3:%s..." (substring (format "%s" item) 0 (min (length (format "%s" item)) 60)))
-              (if (setq tmp (plist-get item :filter))
-                  (mapcar
-                   (lambda(elt)
-                     (cond
-                      ((eq elt :filter)
-                       (setq tmp2 t)
-                       :filter)
-                      ((not tmp2)
-                       elt)
-                      ((eq elt 'ergoemacs-menu--filter)
-                       (setq tmp2 nil)
-                       'ergoemacs-menu--filter)
-                      ((ignore-errors
-                         (and (consp elt)
-                              (eq (nth 0 elt) 'lambda)
-                              (eq (nth 0 (nth 2 elt)) 'ergoemacs-menu--filter)))
-                       (setq tmp2 nil)
-                       elt)
-                      (t
-                       (setq tmp2 nil)
-                       `(lambda(bind) (ergoemacs-menu--filter bind ',tmp ',keymap)))))
-                   item)
-                `(,@item :filter ergoemacs-menu--filter)))
-             ((setq key (ergoemacs-menu--filter-key-menu-item item keymap))
-              (append item (cons :keys (cons key nil))))
-             (t item))))
-        (cdr menu))))
-    menu))
-
-;;;###autoload
-(defun ergoemacs-set-layout (layout)
-  "Set `ergoemacs-keyboard-layout' to LAYOUT and reset `ergoemacs-mode'.
-The reset is done with `ergoemacs-mode-reset'."
-  (setq ergoemacs-keyboard-layout layout)
-  (ergoemacs-mode-reset))
-
-=======
->>>>>>> edc154f0
 ;;;###autoload
 (defun ergoemacs-gen-ahk (&optional all)
   "Generates autohotkey for all layouts and themes"
