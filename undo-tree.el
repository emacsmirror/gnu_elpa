;;; undo-tree.el --- Treat undo history as a tree  -*- lexical-binding: t; -*-

;; Copyright (C) 2009-2021  Free Software Foundation, Inc

;; Author: Toby Cubitt <toby+undo-tree@dr-qubit.org>
;; Maintainer: Toby Cubitt <toby-undo-tree@dr-qubit.org>
<<<<<<< HEAD
;; Version: 0.7.5
=======
;; Version: 0.8.2
>>>>>>> 2bf5e230
;; Keywords: convenience, files, undo, redo, history, tree
;; Package-Requires: ((queue "0.2"))
;; URL: https://www.dr-qubit.org/undo-tree.html
;; Repository: https://gitlab.com/tsc25/undo-tree

;; This file is part of Emacs.
;;
;; This file is free software: you can redistribute it and/or modify it under
;; the terms of the GNU General Public License as published by the Free
;; Software Foundation, either version 3 of the License, or (at your option)
;; any later version.
;;
;; This program is distributed in the hope that it will be useful, but WITHOUT
;; ANY WARRANTY; without even the implied warranty of MERCHANTABILITY or
;; FITNESS FOR A PARTICULAR PURPOSE.  See the GNU General Public License for
;; more details.
;;
;; You should have received a copy of the GNU General Public License along
;; with GNU Emacs.  If not, see <http://www.gnu.org/licenses/>.


;;; Commentary:
;;
;; Emacs has a powerful undo system. Unlike the standard undo/redo system in
;; most software, it allows you to recover *any* past state of a buffer
;; (whereas the standard undo/redo system can lose past states as soon as you
;; redo). However, this power comes at a price: many people find Emacs' undo
;; system confusing and difficult to use, spawning a number of packages that
;; replace it with the less powerful but more intuitive undo/redo system.
;;
;; Both the loss of data with standard undo/redo, and the confusion of Emacs'
;; undo, stem from trying to treat undo history as a linear sequence of
;; changes. It's not. The `undo-tree-mode' provided by this package replaces
;; Emacs' undo system with a system that treats undo history as what it is: a
;; branching tree of changes. This simple idea allows the more intuitive
;; behaviour of the standard undo/redo system to be combined with the power of
;; never losing any history. An added side bonus is that undo history can in
;; some cases be stored more efficiently, allowing more changes to accumulate
;; before Emacs starts discarding history.
;;
;; The only downside to this more advanced yet simpler undo system is that it
;; was inspired by Vim. But, after all, most successful religions steal the
;; best ideas from their competitors!
;;
;;
;; Installation
;; ============
;;
;; This package has only been tested with Emacs versions 24 and CVS. It should
;; work in Emacs versions 22 and 23 too, but will not work without
;; modifications in earlier versions of Emacs.
;;
;; To install `undo-tree-mode', make sure this file is saved in a directory in
;; your `load-path', and add the line:
;;
;;   (require 'undo-tree)
;;
;; to your .emacs file. Byte-compiling undo-tree.el is recommended (e.g. using
;; "M-x byte-compile-file" from within emacs).
;;
;; If you want to replace the standard Emacs' undo system with the
;; `undo-tree-mode' system in all buffers, you can enable it globally by
;; adding:
;;
;;   (global-undo-tree-mode)
;;
;; to your .emacs file.
;;
;;
;; Quick-Start
;; ===========
;;
;; If you're the kind of person who likes to jump in the car and drive,
;; without bothering to first figure out whether the button on the left dips
;; the headlights or operates the ejector seat (after all, you'll soon figure
;; it out when you push it), then here's the minimum you need to know:
;;
;; `undo-tree-mode' and `global-undo-tree-mode'
;;   Enable undo-tree mode (either in the current buffer or globally).
;;
;; C-_  C-/  (`undo-tree-undo')
;;   Undo changes.
;;
;; M-_  C-?  (`undo-tree-redo')
;;   Redo changes.
;;
;; `undo-tree-switch-branch'
;;   Switch undo-tree branch.
;;   (What does this mean? Better press the button and see!)
;;
;; C-x u  (`undo-tree-visualize')
;;   Visualize the undo tree.
;;   (Better try pressing this button too!)
;;
;; C-x r u  (`undo-tree-save-state-to-register')
;;   Save current buffer state to register.
;;
;; C-x r U  (`undo-tree-restore-state-from-register')
;;   Restore buffer state from register.
;;
;;
;;
;; In the undo-tree visualizer:
;;
;; <up>  p  C-p  (`undo-tree-visualize-undo')
;;   Undo changes.
;;
;; <down>  n  C-n  (`undo-tree-visualize-redo')
;;   Redo changes.
;;
;; <left>  b  C-b  (`undo-tree-visualize-switch-branch-left')
;;   Switch to previous undo-tree branch.
;;
;; <right>  f  C-f  (`undo-tree-visualize-switch-branch-right')
;;   Switch to next undo-tree branch.
;;
;; C-<up>  M-{  (`undo-tree-visualize-undo-to-x')
;;   Undo changes up to last branch point.
;;
;; C-<down>  M-}  (`undo-tree-visualize-redo-to-x')
;;   Redo changes down to next branch point.
;;
;; <down>  n  C-n  (`undo-tree-visualize-redo')
;;   Redo changes.
;;
;; <mouse-1>  (`undo-tree-visualizer-mouse-set')
;;   Set state to node at mouse click.
;;
;; t  (`undo-tree-visualizer-toggle-timestamps')
;;   Toggle display of time-stamps.
;;
;; d  (`undo-tree-visualizer-toggle-diff')
;;   Toggle diff display.
;;
;; s  (`undo-tree-visualizer-selection-mode')
;;   Toggle keyboard selection mode.
;;
;; q  (`undo-tree-visualizer-quit')
;;   Quit undo-tree-visualizer.
;;
;; C-q  (`undo-tree-visualizer-abort')
;;   Abort undo-tree-visualizer.
;;
;; ,  <
;;   Scroll left.
;;
;; .  >
;;   Scroll right.
;;
;; <pgup>  M-v
;;   Scroll up.
;;
;; <pgdown>  C-v
;;   Scroll down.
;;
;;
;;
;; In visualizer selection mode:
;;
;; <up>  p  C-p  (`undo-tree-visualizer-select-previous')
;;   Select previous node.
;;
;; <down>  n  C-n  (`undo-tree-visualizer-select-next')
;;   Select next node.
;;
;; <left>  b  C-b  (`undo-tree-visualizer-select-left')
;;   Select left sibling node.
;;
;; <right>  f  C-f  (`undo-tree-visualizer-select-right')
;;   Select right sibling node.
;;
;; <pgup>  M-v
;;   Select node 10 above.
;;
;; <pgdown>  C-v
;;   Select node 10 below.
;;
;; <enter>  (`undo-tree-visualizer-set')
;;   Set state to selected node and exit selection mode.
;;
;; s  (`undo-tree-visualizer-mode')
;;   Exit selection mode.
;;
;; t  (`undo-tree-visualizer-toggle-timestamps')
;;   Toggle display of time-stamps.
;;
;; d  (`undo-tree-visualizer-toggle-diff')
;;   Toggle diff display.
;;
;; q  (`undo-tree-visualizer-quit')
;;   Quit undo-tree-visualizer.
;;
;; C-q  (`undo-tree-visualizer-abort')
;;   Abort undo-tree-visualizer.
;;
;; ,  <
;;   Scroll left.
;;
;; .  >
;;   Scroll right.
;;
;;
;;
;; Persistent undo history:
;;
;; Note: Requires Emacs version 24.3 or higher.
;;
;; `undo-tree-auto-save-history' (variable)
;;    automatically save and restore undo-tree history along with buffer
;;    (disabled by default)
;;
;; `undo-tree-save-history' (command)
;;    manually save undo history to file
;;
;; `undo-tree-load-history' (command)
;;    manually load undo history from file
;;
;;
;;
;; Compressing undo history:
;;
;;   Undo history files cannot grow beyond the maximum undo tree size, which
;;   is limited by `undo-limit', `undo-strong-limit' and
;;   `undo-outer-limit'. Nevertheless, undo history files can grow quite
;;   large. If you want to automatically compress undo history, add the
;;   following advice to your .emacs file (replacing ".gz" with the filename
;;   extension of your favourite compression algorithm):
;;
;;   (defadvice undo-tree-make-history-save-file-name
;;     (after undo-tree activate)
;;     (setq ad-return-value (concat ad-return-value ".gz")))
;;
;;
;;
;;
;; Undo Systems
;; ============
;;
;; To understand the different undo systems, it's easiest to consider an
;; example. Imagine you make a few edits in a buffer. As you edit, you
;; accumulate a history of changes, which we might visualize as a string of
;; past buffer states, growing downwards:
;;
;;                                o  (initial buffer state)
;;                                |
;;                                |
;;                                o  (first edit)
;;                                |
;;                                |
;;                                o  (second edit)
;;                                |
;;                                |
;;                                x  (current buffer state)
;;
;;
;; Now imagine that you undo the last two changes. We can visualize this as
;; rewinding the current state back two steps:
;;
;;                                o  (initial buffer state)
;;                                |
;;                                |
;;                                x  (current buffer state)
;;                                |
;;                                |
;;                                o
;;                                |
;;                                |
;;                                o
;;
;;
;; However, this isn't a good representation of what Emacs' undo system
;; does. Instead, it treats the undos as *new* changes to the buffer, and adds
;; them to the history:
;;
;;                                o  (initial buffer state)
;;                                |
;;                                |
;;                                o  (first edit)
;;                                |
;;                                |
;;                                o  (second edit)
;;                                |
;;                                |
;;                                x  (buffer state before undo)
;;                                |
;;                                |
;;                                o  (first undo)
;;                                |
;;                                |
;;                                x  (second undo)
;;
;;
;; Actually, since the buffer returns to a previous state after an undo,
;; perhaps a better way to visualize it is to imagine the string of changes
;; turning back on itself:
;;
;;        (initial buffer state)  o
;;                                |
;;                                |
;;                  (first edit)  o  x  (second undo)
;;                                |  |
;;                                |  |
;;                 (second edit)  o  o  (first undo)
;;                                | /
;;                                |/
;;                                o  (buffer state before undo)
;;
;; Treating undos as new changes might seem a strange thing to do. But the
;; advantage becomes clear as soon as we imagine what happens when you edit
;; the buffer again. Since you've undone a couple of changes, new edits will
;; branch off from the buffer state that you've rewound to. Conceptually, it
;; looks like this:
;;
;;                                o  (initial buffer state)
;;                                |
;;                                |
;;                                o
;;                                |\
;;                                | \
;;                                o  x  (new edit)
;;                                |
;;                                |
;;                                o
;;
;; The standard undo/redo system only lets you go backwards and forwards
;; linearly. So as soon as you make that new edit, it discards the old
;; branch. Emacs' undo just keeps adding changes to the end of the string. So
;; the undo history in the two systems now looks like this:
;;
;;            Undo/Redo:                      Emacs' undo
;;
;;               o                                o
;;               |                                |
;;               |                                |
;;               o                                o  o
;;               .\                               |  |\
;;               . \                              |  | \
;;               .  x  (new edit)                 o  o  |
;;   (discarded  .                                | /   |
;;     branch)   .                                |/    |
;;               .                                o     |
;;                                                      |
;;                                                      |
;;                                                      x  (new edit)
;;
;; Now, what if you change your mind about those undos, and decide you did
;; like those other changes you'd made after all? With the standard undo/redo
;; system, you're lost. There's no way to recover them, because that branch
;; was discarded when you made the new edit.
;;
;; However, in Emacs' undo system, those old buffer states are still there in
;; the undo history. You just have to rewind back through the new edit, and
;; back through the changes made by the undos, until you reach them. Of
;; course, since Emacs treats undos (even undos of undos!) as new changes,
;; you're really weaving backwards and forwards through the history, all the
;; time adding new changes to the end of the string as you go:
;;
;;                       o
;;                       |
;;                       |
;;                       o  o     o  (undo new edit)
;;                       |  |\    |\
;;                       |  | \   | \
;;                       o  o  |  |  o  (undo the undo)
;;                       | /   |  |  |
;;                       |/    |  |  |
;;      (trying to get   o     |  |  x  (undo the undo)
;;       to this state)        | /
;;                             |/
;;                             o
;;
;; So far, this is still reasonably intuitive to use. It doesn't behave so
;; differently to standard undo/redo, except that by going back far enough you
;; can access changes that would be lost in standard undo/redo.
;;
;; However, imagine that after undoing as just described, you decide you
;; actually want to rewind right back to the initial state. If you're lucky,
;; and haven't invoked any command since the last undo, you can just keep on
;; undoing until you get back to the start:
;;
;;      (trying to get   o              x  (got there!)
;;       to this state)  |              |
;;                       |              |
;;                       o  o     o     o  (keep undoing)
;;                       |  |\    |\    |
;;                       |  | \   | \   |
;;                       o  o  |  |  o  o  (keep undoing)
;;                       | /   |  |  | /
;;                       |/    |  |  |/
;;      (already undid   o     |  |  o  (got this far)
;;       to this state)        | /
;;                             |/
;;                             o
;;
;; But if you're unlucky, and you happen to have moved the point (say) after
;; getting to the state labelled "got this far", then you've "broken the undo
;; chain". Hold on to something solid, because things are about to get
;; hairy. If you try to undo now, Emacs thinks you're trying to undo the
;; undos! So to get back to the initial state you now have to rewind through
;; *all* the changes, including the undos you just did:
;;
;;      (trying to get   o                          x  (finally got there!)
;;       to this state)  |                          |
;;                       |                          |
;;                       o  o     o     o     o     o
;;                       |  |\    |\    |\    |\    |
;;                       |  | \   | \   | \   | \   |
;;                       o  o  |  |  o  o  |  |  o  o
;;                       | /   |  |  | /   |  |  | /
;;                       |/    |  |  |/    |  |  |/
;;      (already undid   o     |  |  o<.   |  |  o
;;       to this state)        | /     :   | /
;;                             |/      :   |/
;;                             o       :   o
;;                                     :
;;                             (got this far, but
;;                              broke the undo chain)
;;
;; Confused?
;;
;; In practice you can just hold down the undo key until you reach the buffer
;; state that you want. But whatever you do, don't move around in the buffer
;; to *check* that you've got back to where you want! Because you'll break the
;; undo chain, and then you'll have to traverse the entire string of undos
;; again, just to get back to the point at which you broke the
;; chain. Undo-in-region and commands such as `undo-only' help to make using
;; Emacs' undo a little easier, but nonetheless it remains confusing for many
;; people.
;;
;;
;; So what does `undo-tree-mode' do? Remember the diagram we drew to represent
;; the history we've been discussing (make a few edits, undo a couple of them,
;; and edit again)? The diagram that conceptually represented our undo
;; history, before we started discussing specific undo systems? It looked like
;; this:
;;
;;                                o  (initial buffer state)
;;                                |
;;                                |
;;                                o
;;                                |\
;;                                | \
;;                                o  x  (current state)
;;                                |
;;                                |
;;                                o
;;
;; Well, that's *exactly* what the undo history looks like to
;; `undo-tree-mode'.  It doesn't discard the old branch (as standard undo/redo
;; does), nor does it treat undos as new changes to be added to the end of a
;; linear string of buffer states (as Emacs' undo does). It just keeps track
;; of the tree of branching changes that make up the entire undo history.
;;
;; If you undo from this point, you'll rewind back up the tree to the previous
;; state:
;;
;;                                o
;;                                |
;;                                |
;;                                x  (undo)
;;                                |\
;;                                | \
;;                                o  o
;;                                |
;;                                |
;;                                o
;;
;; If you were to undo again, you'd rewind back to the initial state. If on
;; the other hand you redo the change, you'll end up back at the bottom of the
;; most recent branch:
;;
;;                                o  (undo takes you here)
;;                                |
;;                                |
;;                                o  (start here)
;;                                |\
;;                                | \
;;                                o  x  (redo takes you here)
;;                                |
;;                                |
;;                                o
;;
;; So far, this is just like the standard undo/redo system. But what if you
;; want to return to a buffer state located on a previous branch of the
;; history? Since `undo-tree-mode' keeps the entire history, you simply need
;; to tell it to switch to a different branch, and then redo the changes you
;; want:
;;
;;                                o
;;                                |
;;                                |
;;                                o  (start here, but switch
;;                                |\  to the other branch)
;;                                | \
;;                        (redo)  o  o
;;                                |
;;                                |
;;                        (redo)  x
;;
;; Now you're on the other branch, if you undo and redo changes you'll stay on
;; that branch, moving up and down through the buffer states located on that
;; branch. Until you decide to switch branches again, of course.
;;
;; Real undo trees might have multiple branches and sub-branches:
;;
;;                                o
;;                            ____|______
;;                           /           \
;;                          o             o
;;                      ____|__         __|
;;                     /    |  \       /   \
;;                    o     o   o     o     x
;;                    |               |
;;                   / \             / \
;;                  o   o           o   o
;;
;; Trying to imagine what Emacs' undo would do as you move about such a tree
;; will likely frazzle your brain circuits! But in `undo-tree-mode', you're
;; just moving around this undo history tree. Most of the time, you'll
;; probably only need to stay on the most recent branch, in which case it
;; behaves like standard undo/redo, and is just as simple to understand. But
;; if you ever need to recover a buffer state on a different branch, the
;; possibility of switching between branches and accessing the full undo
;; history is still there.
;;
;;
;;
;; The Undo-Tree Visualizer
;; ========================
;;
;; Actually, it gets better. You don't have to imagine all these tree
;; diagrams, because `undo-tree-mode' includes an undo-tree visualizer which
;; draws them for you! In fact, it draws even better diagrams: it highlights
;; the node representing the current buffer state, it highlights the current
;; branch, and you can toggle the display of time-stamps (by hitting "t") and
;; a diff of the undo changes (by hitting "d"). (There's one other tiny
;; difference: the visualizer puts the most recent branch on the left rather
;; than the right.)
;;
;; Bring up the undo tree visualizer whenever you want by hitting "C-x u".
;;
;; In the visualizer, the usual keys for moving up and down a buffer instead
;; move up and down the undo history tree (e.g. the up and down arrow keys, or
;; "C-n" and "C-p"). The state of the "parent" buffer (the buffer whose undo
;; history you are visualizing) is updated as you move around the undo tree in
;; the visualizer. If you reach a branch point in the visualizer, the usual
;; keys for moving forward and backward in a buffer instead switch branch
;; (e.g. the left and right arrow keys, or "C-f" and "C-b").
;;
;; Clicking with the mouse on any node in the visualizer will take you
;; directly to that node, resetting the state of the parent buffer to the
;; state represented by that node.
;;
;; You can also select nodes directly using the keyboard, by hitting "s" to
;; toggle selection mode. The usual motion keys now allow you to move around
;; the tree without changing the parent buffer. Hitting <enter> will reset the
;; state of the parent buffer to the state represented by the currently
;; selected node.
;;
;; It can be useful to see how long ago the parent buffer was in the state
;; represented by a particular node in the visualizer. Hitting "t" in the
;; visualizer toggles the display of time-stamps for all the nodes. (Note
;; that, because of the way `undo-tree-mode' works, these time-stamps may be
;; somewhat later than the true times, especially if it's been a long time
;; since you last undid any changes.)
;;
;; To get some idea of what changes are represented by a given node in the
;; tree, it can be useful to see a diff of the changes. Hit "d" in the
;; visualizer to toggle a diff display. This normally displays a diff between
;; the current state and the previous one, i.e. it shows you the changes that
;; will be applied if you undo (move up the tree). However, the diff display
;; really comes into its own in the visualizer's selection mode (see above),
;; where it instead shows a diff between the current state and the currently
;; selected state, i.e. it shows you the changes that will be applied if you
;; reset to the selected state.
;;
;; (Note that the diff is generated by the Emacs `diff' command, and is
;; displayed using `diff-mode'. See the corresponding customization groups if
;; you want to customize the diff display.)
;;
;; Finally, hitting "q" will quit the visualizer, leaving the parent buffer in
;; whatever state you ended at. Hitting "C-q" will abort the visualizer,
;; returning the parent buffer to whatever state it was originally in when the
;; visualizer was invoked.
;;
;;
;;
;; Undo-in-Region
;; ==============
;;
;; Emacs allows a very useful and powerful method of undoing only selected
;; changes: when a region is active, only changes that affect the text within
;; that region will be undone. With the standard Emacs undo system, changes
;; produced by undoing-in-region naturally get added onto the end of the
;; linear undo history:
;;
;;                       o
;;                       |
;;                       |  x  (second undo-in-region)
;;                       o  |
;;                       |  |
;;                       |  o  (first undo-in-region)
;;                       o  |
;;                       | /
;;                       |/
;;                       o
;;
;; You can of course redo these undos-in-region as usual, by undoing the
;; undos:
;;
;;                       o
;;                       |
;;                       |  o_
;;                       o  | \
;;                       |  |  |
;;                       |  o  o  (undo the undo-in-region)
;;                       o  |  |
;;                       | /   |
;;                       |/    |
;;                       o     x  (undo the undo-in-region)
;;
;;
;; In `undo-tree-mode', undo-in-region works much the same way: when there's
;; an active region, undoing only undoes changes that affect that region. In
;; `undo-tree-mode', redoing when there's an active region similarly only
;; redoes changes that affect that region.
;;
;; However, the way these undo- and redo-in-region changes are recorded in the
;; undo history is quite different. The good news is, you don't need to
;; understand this to use undo- and redo-in-region in `undo-tree-mode' - just
;; go ahead and use them! They'll probably work as you expect. But if you're
;; masochistic enough to want to understand conceptually what's happening to
;; the undo tree as you undo- and redo-in-region, then read on...
;;
;;
;; Undo-in-region creates a new branch in the undo history. The new branch
;; consists of an undo step that undoes some of the changes that affect the
;; current region, and another step that undoes the remaining changes needed
;; to rejoin the previous undo history.
;;
;;      Previous undo history                Undo-in-region
;;
;;               o                                o
;;               |                                |
;;               |                                |
;;               |                                |
;;               o                                o
;;               |                                |
;;               |                                |
;;               |                                |
;;               o                                o_
;;               |                                | \
;;               |                                |  x  (undo-in-region)
;;               |                                |  |
;;               x                                o  o
;;
;; As long as you don't change the active region after undoing-in-region,
;; continuing to undo-in-region extends the new branch, pulling more changes
;; that affect the current region into an undo step immediately above your
;; current location in the undo tree, and pushing the point at which the new
;; branch is attached further up the tree:
;;
;;      First undo-in-region                 Second undo-in-region
;;
;;               o                                o
;;               |                                |
;;               |                                |
;;               |                                |
;;               o                                o_
;;               |                                | \
;;               |                                |  x  (undo-in-region)
;;               |                                |  |
;;               o_                               o  |
;;               | \                              |  |
;;		 |  x                             |  o
;;		 |  |                             |  |
;;		 o  o     			  o  o
;;
;; Redoing takes you back down the undo tree, as usual (as long as you haven't
;; changed the active region after undoing-in-region, it doesn't matter if it
;; is still active):
;;
;;                       o
;;			 |
;;			 |
;;			 |
;;			 o_
;;			 | \
;;			 |  o
;;			 |  |
;;			 o  |
;;			 |  |
;;			 |  o  (redo)
;;			 |  |
;;			 o  x  (redo)
;;
;;
;; What about redo-in-region? Obviously, redo-in-region only makes sense if
;; you have already undone some changes, so that there are some changes to
;; redo! Redoing-in-region splits off a new branch of the undo history below
;; your current location in the undo tree. This time, the new branch consists
;; of a first redo step that redoes some of the redo changes that affect the
;; current region, followed by *all* the remaining redo changes.
;;
;;      Previous undo history                Redo-in-region
;;
;;               o                                o
;;               |                                |
;;               |                                |
;;               |                                |
;;               x                                o_
;;               |                                | \
;;               |                                |  x  (redo-in-region)
;;               |                                |  |
;;               o                                o  |
;;               |                                |  |
;;               |                                |  |
;;               |                                |  |
;;               o                                o  o
;;
;; As long as you don't change the active region after redoing-in-region,
;; continuing to redo-in-region extends the new branch, pulling more redo
;; changes into a redo step immediately below your current location in the
;; undo tree.
;;
;;      First redo-in-region                 Second redo-in-region
;;
;;               o                                 o
;;               |                                 |
;;               |                                 |
;;               |                                 |
;;               o_                                o_
;;               | \                               | \
;;               |  x                              |  o
;;               |  |                              |  |
;;               o  |                              o  |
;;               |  |                              |  |
;;               |  |                              |  x  (redo-in-region)
;;               |  |                              |  |
;;               o  o                              o  o
;;
;; Note that undo-in-region and redo-in-region only ever add new changes to
;; the undo tree, they *never* modify existing undo history. So you can always
;; return to previous buffer states by switching to a previous branch of the
;; tree.



;;; Code:

(require 'cl-lib)
(require 'queue)
(require 'diff)
(require 'gv)



;;; =====================================================================
;;;              Compatibility hacks for older Emacsen

;; `characterp' isn't defined in Emacs versions < 23
(unless (fboundp 'characterp)
  (defalias 'characterp 'char-valid-p))

;; `region-active-p' isn't defined in Emacs versions < 23
(unless (fboundp 'region-active-p)
  (defun region-active-p () (and transient-mark-mode mark-active)))


;; `registerv' defstruct isn't defined in Emacs versions < 24
(unless (fboundp 'registerv-make)
  (defmacro registerv-make (data &rest _dummy) data))

(unless (fboundp 'registerv-data)
  (defmacro registerv-data (data) data))


;; `diff-no-select' and `diff-file-local-copy' aren't defined in Emacs
;; versions < 24 (copied and adapted from Emacs 24)
(unless (fboundp 'diff-no-select)
  (defun diff-no-select (old new &optional switches no-async buf)
    ;; Noninteractive helper for creating and reverting diff buffers
    (unless (bufferp new) (setq new (expand-file-name new)))
    (unless (bufferp old) (setq old (expand-file-name old)))
    (or switches (setq switches diff-switches)) ; If not specified, use default.
    (unless (listp switches) (setq switches (list switches)))
    (or buf (setq buf (get-buffer-create "*Diff*")))
    (let* ((old-alt (diff-file-local-copy old))
	   (new-alt (diff-file-local-copy new))
	   (command
	    (mapconcat 'identity
		       `(,diff-command
			 ;; Use explicitly specified switches
			 ,@switches
			 ,@(mapcar #'shell-quote-argument
				   (nconc
				    (when (or old-alt new-alt)
				      (list "-L" (if (stringp old)
						     old (prin1-to-string old))
					    "-L" (if (stringp new)
						     new (prin1-to-string new))))
				    (list (or old-alt old)
					  (or new-alt new)))))
		       " "))
	   (thisdir default-directory))
      (with-current-buffer buf
	(setq buffer-read-only t)
	(buffer-disable-undo (current-buffer))
	(let ((inhibit-read-only t))
	  (erase-buffer))
	(buffer-enable-undo (current-buffer))
	(diff-mode)
	(set (make-local-variable 'revert-buffer-function)
	     (lambda (_ignore-auto _noconfirm)
	       (diff-no-select old new switches no-async (current-buffer))))
	(setq default-directory thisdir)
	(let ((inhibit-read-only t))
	  (insert command "\n"))
	(if (and (not no-async) (fboundp 'start-process))
	    (let ((proc (start-process "Diff" buf shell-file-name
				       shell-command-switch command)))
	      (set-process-filter proc 'diff-process-filter)
	      (set-process-sentinel
	       proc (lambda (proc _msg)
		      (with-current-buffer (process-buffer proc)
			(diff-sentinel (process-exit-status proc))
			(if old-alt (delete-file old-alt))
			(if new-alt (delete-file new-alt))))))
	  ;; Async processes aren't available.
	  (let ((inhibit-read-only t))
	    (diff-sentinel
	     (call-process shell-file-name nil buf nil
			   shell-command-switch command))
	    (if old-alt (delete-file old-alt))
	    (if new-alt (delete-file new-alt)))))
      buf)))

(unless (fboundp 'diff-file-local-copy)
  (defun diff-file-local-copy (file-or-buf)
    (if (bufferp file-or-buf)
	(with-current-buffer file-or-buf
	  (let ((tempfile (make-temp-file "buffer-content-")))
	    (write-region nil nil tempfile nil 'nomessage)
	    tempfile))
      (file-local-copy file-or-buf))))


;; `user-error' isn't defined in Emacs < 24.3
(unless (fboundp 'user-error)
  (defalias 'user-error 'error)
  ;; prevent debugger being called on user errors
  (add-to-list 'debug-ignored-errors "^No further undo information")
  (add-to-list 'debug-ignored-errors "^No further redo information")
  (add-to-list 'debug-ignored-errors "^No further redo information for region"))





;;; =====================================================================
;;;              Global variables and customization options

(defvar buffer-undo-tree nil
  "Tree of undo entries in current buffer.")
(put 'buffer-undo-tree 'permanent-local t)
(make-variable-buffer-local 'buffer-undo-tree)


(defgroup undo-tree nil
  "Tree undo/redo."
  :group 'undo)


(defcustom undo-tree-limit 80000000
  "Value of `undo-limit' used in `undo-tree-mode'.

If `undo-limit' is larger than `undo-tree-limit', the larger of
the two values will be used.

See also `undo-tree-strong-limit' and `undo-tree-outer-limit'.

Setting this to nil prevents `undo-tree-mode' ever discarding
undo history. (As far as possible. In principle, it is still
possible for Emacs to discard undo history behind
`undo-tree-mode's back.) USE THIS SETTING AT YOUR OWN RISK! Emacs
may crash if undo history exceeds Emacs' available memory. This
is particularly risky if `undo-tree-auto-save-history' is
enabled, as in that case undo history is preserved even between
Emacs sessions."
  :group 'undo-tree
  :type '(choice integer (const nil)))


(defcustom undo-tree-strong-limit 120000000
  "Value of `undo-strong-limit' used in `undo-tree-mode'.

If `undo-strong-limit' is larger than `undo-tree-strong-limit'
the larger of the two values will be used."
  :group 'undo-tree
  :type 'integer)


(defcustom undo-tree-outer-limit 360000000
  "Value of `undo-outer-limit' used in `undo-tree-mode'.

If `undo-outer-limit' is larger than `undo-tree-outer-limit' the
larger of the two values will be used."
  :group 'undo-tree
  :type 'integer)


(defcustom undo-tree-mode-lighter " Undo-Tree"
  "Lighter displayed in mode line
when `undo-tree-mode' is enabled."
  :group 'undo-tree
  :type 'string)


(defcustom undo-tree-incompatible-major-modes '(term-mode)
  "List of major-modes in which `undo-tree-mode' should not be enabled.
\(See `turn-on-undo-tree-mode'.\)"
  :group 'undo-tree
  :type '(repeat symbol))


(defcustom undo-tree-enable-undo-in-region nil
  "When non-nil, enable undo-in-region.

When undo-in-region is enabled, undoing or redoing when the
region is active (in `transient-mark-mode') or with a prefix
argument (not in `transient-mark-mode') only undoes changes
within the current region."
  :group 'undo-tree
  :type 'boolean)


(defcustom undo-tree-auto-save-history t
  "When non-nil, `undo-tree-mode' will save undo history to file
when a buffer is saved to file.

It will automatically load undo history when a buffer is loaded
from file, if an undo save file exists.

By default, undo-tree history is saved to a file called
\".<buffer-file-name>.~undo-tree~\" in the same directory as the
file itself. To save under a different directory, customize
`undo-tree-history-directory-alist' (see the documentation for
that variable for details).

WARNING! `undo-tree-auto-save-history' will not work properly in
Emacs versions prior to 24.3, so it cannot be enabled via
the customization interface in versions earlier than that one. To
ignore this warning and enable it regardless, set
`undo-tree-auto-save-history' to a non-nil value outside of
customize."
  :group 'undo-tree
  :type (if (version-list-< (version-to-list emacs-version) '(24 3))
	    '(choice (const :tag "<disabled>" nil))
	  'boolean))


(defcustom undo-tree-history-directory-alist nil
  "Alist of filename patterns and undo history directory names.
Each element looks like (REGEXP . DIRECTORY).  Undo history for
files with names matching REGEXP will be saved in DIRECTORY.
DIRECTORY may be relative or absolute.  If it is absolute, so
that all matching files are backed up into the same directory,
the file names in this directory will be the full name of the
file backed up with all directory separators changed to `!' to
prevent clashes.  This will not work correctly if your filesystem
truncates the resulting name.

For the common case of all backups going into one directory, the
alist should contain a single element pairing \".\" with the
appropriate directory name.

If this variable is nil, or it fails to match a filename, the
backup is made in the original file's directory.

On MS-DOS filesystems without long names this variable is always
ignored."
  :group 'undo-tree
  :type '(repeat (cons (regexp :tag "Regexp matching filename")
		       (directory :tag "Undo history directory name"))))



(defcustom undo-tree-visualizer-relative-timestamps t
  "When non-nil, display times relative to current time
when displaying time stamps in visualizer.

Otherwise, display absolute times."
  :group 'undo-tree
  :type 'boolean)


(defcustom undo-tree-visualizer-timestamps nil
  "When non-nil, display time-stamps by default
in undo-tree visualizer.

\\<undo-tree-visualizer-mode-map>You can always toggle time-stamps on and off \
using \\[undo-tree-visualizer-toggle-timestamps], regardless of the
setting of this variable."
  :group 'undo-tree
  :type 'boolean)


(defcustom undo-tree-visualizer-diff nil
  "When non-nil, display diff by default in undo-tree visualizer.

\\<undo-tree-visualizer-mode-map>You can always toggle the diff display \
using \\[undo-tree-visualizer-toggle-diff], regardless of the
setting of this variable."
  :group 'undo-tree
  :type 'boolean)


(defcustom undo-tree-visualizer-lazy-drawing 100
  "When non-nil, use lazy undo-tree drawing in visualizer.

Setting this to a number causes the visualizer to switch to lazy
drawing when the number of nodes in the tree is larger than this
value.

Lazy drawing means that only the visible portion of the tree will
be drawn initially, and the tree will be extended later as
needed. For the most part, the only visible effect of this is to
significantly speed up displaying the visualizer for very large
trees.

There is one potential negative effect of lazy drawing. Other
branches of the tree will only be drawn once the node from which
they branch off becomes visible. So it can happen that certain
portions of the tree that would be shown with lazy drawing
disabled, will not be drawn immediately when it is
enabled. However, this effect is quite rare in practice."
  :group 'undo-tree
  :type '(choice (const :tag "never" nil)
		 (const :tag "always" t)
		 (integer :tag "> size")))


(defvar undo-tree-pre-save-element-functions '()
  "Special hook to modify undo-tree elements prior to saving.
Each function on this hook is called in turn on each undo element
in the tree by `undo-tree-save-history' prior to writing the undo
history to file. It should return either nil, which removes that
undo element from the saved history, or a replacement element to
use instead (which should be identical to the original element if
that element should be saved unchanged).")


(defvar undo-tree-post-load-element-functions '()
  "Special hook to modify undo-tree undo elements after loading.
Each function on this hook is called in turn on each undo element
in the tree by `undo-tree-load-history' after loading the undo
history from file. It should return either nil, which removes that
undo element from the loaded history, or a replacement element to
use instead (which should be identical to the original element if
that element should be loaded unchanged).")


(defface undo-tree-visualizer-default-face
  '((((class color)) :foreground "gray"))
  "Face used to draw undo-tree in visualizer."
  :group 'undo-tree)

(defface undo-tree-visualizer-current-face
  '((((class color)) :foreground "red"))
  "Face used to highlight current undo-tree node in visualizer."
  :group 'undo-tree)

(defface undo-tree-visualizer-active-branch-face
  '((((class color) (background dark))
     (:foreground "white" :weight bold))
    (((class color) (background light))
     (:foreground "black" :weight bold)))
  "Face used to highlight active undo-tree branch in visualizer."
  :group 'undo-tree)

(defface undo-tree-visualizer-register-face
  '((((class color)) :foreground "yellow"))
  "Face used to highlight undo-tree nodes saved to a register
in visualizer."
  :group 'undo-tree)

(defface undo-tree-visualizer-unmodified-face
  '((((class color)) :foreground "cyan"))
  "Face used to highlight nodes corresponding to unmodified buffers
in visualizer."
  :group 'undo-tree)


(defvar undo-tree-visualizer-parent-buffer nil
  "Parent buffer in visualizer.")
(put 'undo-tree-visualizer-parent-buffer 'permanent-local t)
(make-variable-buffer-local 'undo-tree-visualizer-parent-buffer)

;; stores modification time of parent buffer's file, if any
(defvar undo-tree-visualizer-parent-mtime nil)
(put 'undo-tree-visualizer-parent-mtime 'permanent-local t)
(make-variable-buffer-local 'undo-tree-visualizer-parent-mtime)

;; stores current horizontal spacing needed for drawing undo-tree
(defvar undo-tree-visualizer-spacing nil)
(put 'undo-tree-visualizer-spacing 'permanent-local t)
(make-variable-buffer-local 'undo-tree-visualizer-spacing)

;; calculate horizontal spacing required for drawing tree with current
;; settings
(defsubst undo-tree-visualizer-calculate-spacing ()
  (if undo-tree-visualizer-timestamps
      (if undo-tree-visualizer-relative-timestamps 9 13)
    3))

;; holds node that was current when visualizer was invoked
(defvar undo-tree-visualizer-initial-node nil)
(put 'undo-tree-visualizer-initial-node 'permanent-local t)
(make-variable-buffer-local 'undo-tree-visualizer-initial-node)

;; holds currently selected node in visualizer selection mode
(defvar undo-tree-visualizer-selected-node nil)
(put 'undo-tree-visualizer-selected-node 'permanent-local t)
(make-variable-buffer-local 'undo-tree-visualizer-selected)

;; used to store nodes at edge of currently drawn portion of tree
(defvar undo-tree-visualizer-needs-extending-down nil)
(put 'undo-tree-visualizer-needs-extending-down 'permanent-local t)
(make-variable-buffer-local 'undo-tree-visualizer-needs-extending-down)
(defvar undo-tree-visualizer-needs-extending-up nil)
(put 'undo-tree-visualizer-needs-extending-up 'permanent-local t)
(make-variable-buffer-local 'undo-tree-visualizer-needs-extending-up)

;; dynamically bound to t when undoing from visualizer, to inhibit
;; `undo-tree-kill-visualizer' hook function in parent buffer
(defvar undo-tree-inhibit-kill-visualizer nil)

;; can be let-bound to a face name, used in drawing functions
(defvar undo-tree-insert-face nil)

;; visualizer buffer names
(defconst undo-tree-visualizer-buffer-name " *undo-tree*")
(defconst undo-tree-diff-buffer-name "*undo-tree Diff*")




;;; =================================================================
;;;                          Default keymaps

(defvar undo-tree-map nil
  "Keymap used in undo-tree-mode.")

(unless undo-tree-map
  (let ((map (make-sparse-keymap)))
    ;; remap `undo' and `undo-only' to `undo-tree-undo'
    (define-key map [remap undo] 'undo-tree-undo)
    (define-key map [remap undo-only] 'undo-tree-undo)
    ;; bind standard undo bindings (since these match redo counterparts)
    (define-key map (kbd "C-/") 'undo-tree-undo)
    (define-key map "\C-_" 'undo-tree-undo)
    ;; redo doesn't exist normally, so define our own keybindings
    (define-key map (kbd "C-?") 'undo-tree-redo)
    (define-key map (kbd "M-_") 'undo-tree-redo)
    ;; just in case something has defined `redo'...
    (define-key map [remap redo] 'undo-tree-redo)
    ;; we use "C-x u" for the undo-tree visualizer
    (define-key map (kbd "\C-x u") 'undo-tree-visualize)
    ;; bind register commands
    (define-key map (kbd "C-x r u") 'undo-tree-save-state-to-register)
    (define-key map (kbd "C-x r U") 'undo-tree-restore-state-from-register)
    ;; set keymap
    (setq undo-tree-map map)))


(defvar undo-tree-visualizer-mode-map nil
  "Keymap used in undo-tree visualizer.")

(unless undo-tree-visualizer-mode-map
  (let ((map (make-sparse-keymap)))
    ;; vertical motion keys undo/redo
    (define-key map [remap previous-line] 'undo-tree-visualize-undo)
    (define-key map [remap next-line] 'undo-tree-visualize-redo)
    (define-key map [up] 'undo-tree-visualize-undo)
    (define-key map "p" 'undo-tree-visualize-undo)
    (define-key map "\C-p" 'undo-tree-visualize-undo)
    (define-key map [down] 'undo-tree-visualize-redo)
    (define-key map "n" 'undo-tree-visualize-redo)
    (define-key map "\C-n" 'undo-tree-visualize-redo)
    ;; horizontal motion keys switch branch
    (define-key map [remap forward-char]
      'undo-tree-visualize-switch-branch-right)
    (define-key map [remap backward-char]
      'undo-tree-visualize-switch-branch-left)
    (define-key map [right] 'undo-tree-visualize-switch-branch-right)
    (define-key map "f" 'undo-tree-visualize-switch-branch-right)
    (define-key map "\C-f" 'undo-tree-visualize-switch-branch-right)
    (define-key map [left] 'undo-tree-visualize-switch-branch-left)
    (define-key map "b" 'undo-tree-visualize-switch-branch-left)
    (define-key map "\C-b" 'undo-tree-visualize-switch-branch-left)
    ;; paragraph motion keys undo/redo to significant points in tree
    (define-key map [remap backward-paragraph] 'undo-tree-visualize-undo-to-x)
    (define-key map [remap forward-paragraph] 'undo-tree-visualize-redo-to-x)
    (define-key map "\M-{" 'undo-tree-visualize-undo-to-x)
    (define-key map "\M-}" 'undo-tree-visualize-redo-to-x)
    (define-key map [C-up] 'undo-tree-visualize-undo-to-x)
    (define-key map [C-down] 'undo-tree-visualize-redo-to-x)
    ;; mouse sets buffer state to node at click
    (define-key map [mouse-1] 'undo-tree-visualizer-mouse-set)
    ;; toggle timestamps
    (define-key map "t" 'undo-tree-visualizer-toggle-timestamps)
    ;; toggle diff
    (define-key map "d" 'undo-tree-visualizer-toggle-diff)
    ;; toggle selection mode
    (define-key map "s" 'undo-tree-visualizer-selection-mode)
    ;; horizontal scrolling may be needed if the tree is very wide
    (define-key map "," 'undo-tree-visualizer-scroll-left)
    (define-key map "." 'undo-tree-visualizer-scroll-right)
    (define-key map "<" 'undo-tree-visualizer-scroll-left)
    (define-key map ">" 'undo-tree-visualizer-scroll-right)
    ;; vertical scrolling may be needed if the tree is very tall
    (define-key map [next] 'undo-tree-visualizer-scroll-up)
    (define-key map [prior] 'undo-tree-visualizer-scroll-down)
    ;; quit/abort visualizer
    (define-key map "q" 'undo-tree-visualizer-quit)
    (define-key map "\C-q" 'undo-tree-visualizer-abort)
    ;; set keymap
    (setq undo-tree-visualizer-mode-map map)))


(defvar undo-tree-visualizer-selection-mode-map nil
  "Keymap used in undo-tree visualizer selection mode.")

(unless undo-tree-visualizer-selection-mode-map
  (let ((map (make-sparse-keymap)))
    ;; vertical motion keys move up and down tree
    (define-key map [remap previous-line]
      'undo-tree-visualizer-select-previous)
    (define-key map [remap next-line]
      'undo-tree-visualizer-select-next)
    (define-key map [up] 'undo-tree-visualizer-select-previous)
    (define-key map "p" 'undo-tree-visualizer-select-previous)
    (define-key map "\C-p" 'undo-tree-visualizer-select-previous)
    (define-key map [down] 'undo-tree-visualizer-select-next)
    (define-key map "n" 'undo-tree-visualizer-select-next)
    (define-key map "\C-n" 'undo-tree-visualizer-select-next)
    ;; vertical scroll keys move up and down quickly
    (define-key map [next]
      (lambda () (interactive) (undo-tree-visualizer-select-next 10)))
    (define-key map [prior]
      (lambda () (interactive) (undo-tree-visualizer-select-previous 10)))
    ;; horizontal motion keys move to left and right siblings
    (define-key map [remap forward-char] 'undo-tree-visualizer-select-right)
    (define-key map [remap backward-char] 'undo-tree-visualizer-select-left)
    (define-key map [right] 'undo-tree-visualizer-select-right)
    (define-key map "f" 'undo-tree-visualizer-select-right)
    (define-key map "\C-f" 'undo-tree-visualizer-select-right)
    (define-key map [left] 'undo-tree-visualizer-select-left)
    (define-key map "b" 'undo-tree-visualizer-select-left)
    (define-key map "\C-b" 'undo-tree-visualizer-select-left)
    ;; horizontal scroll keys move left or right quickly
    (define-key map ","
      (lambda () (interactive) (undo-tree-visualizer-select-left 10)))
    (define-key map "."
      (lambda () (interactive) (undo-tree-visualizer-select-right 10)))
    (define-key map "<"
      (lambda () (interactive) (undo-tree-visualizer-select-left 10)))
    (define-key map ">"
      (lambda () (interactive) (undo-tree-visualizer-select-right 10)))
    ;; <enter> sets buffer state to node at point
    (define-key map "\r" 'undo-tree-visualizer-set)
    ;; mouse selects node at click
    (define-key map [mouse-1] 'undo-tree-visualizer-mouse-select)
    ;; toggle diff
    (define-key map "d" 'undo-tree-visualizer-selection-toggle-diff)
    ;; set keymap
    (setq undo-tree-visualizer-selection-mode-map map)))




;;; =====================================================================
;;;                     Undo-tree data structure

(cl-defstruct
  (undo-tree
   :named
   (:constructor nil)
   (:constructor make-undo-tree
                 (&aux
                  (root (undo-tree-make-node nil nil))
                  (current root)
                  (size 0)
		  (count 0)
		  (object-pool (make-hash-table :test 'eq :weakness 'value))))
   (:copier nil))
  root current size count object-pool)

(defun undo-tree-copy (tree)
  ;; Return a copy of undo-tree TREE.
  (unwind-protect
      (let ((new (make-undo-tree)))
	(undo-tree-decircle tree)
	(let ((max-lisp-eval-depth (* 100 (undo-tree-count tree)))
	      (max-specpdl-size (* 100 (undo-tree-count tree))))
	  (setf (undo-tree-root new)
		(undo-tree-node-copy (undo-tree-root tree)
				     new (undo-tree-current tree))))
	(setf (undo-tree-size new)
	      (undo-tree-size tree))
	(setf (undo-tree-count new)
	      (undo-tree-count tree))
	(setf (undo-tree-object-pool new)
	      (copy-hash-table (undo-tree-object-pool tree)))
	(undo-tree-recircle new)
	new)
    (undo-tree-recircle tree)))


(cl-defstruct
  (undo-tree-node
   (:type vector)   ; create unnamed struct
   (:constructor nil)
   (:constructor undo-tree-make-node
                 (previous undo
		  &optional redo
                  &aux
                  (timestamp (current-time))
                  (branch 0)))
   (:constructor undo-tree-make-node-backwards
                 (next-node undo
		  &optional redo
                  &aux
                  (next (list next-node))
                  (timestamp (current-time))
                  (branch 0)))
   (:constructor undo-tree-make-empty-node ())
   (:constructor undo-tree-copy-node-save-data
		 (node
		  &aux
		  (undo (let ((changeset (undo-tree-node-undo node)))
			  (run-hook-wrapped
			   'undo-tree-pre-save-element-functions
			   (lambda (fun)
			     (setq changeset (delq nil (mapcar fun changeset)))
			     nil))
			  changeset))
		  (redo (let ((changeset (undo-tree-node-redo node)))
			  (run-hook-wrapped
			   'undo-tree-pre-save-element-functions
			   (lambda (fun)
			     (setq changeset (delq nil (mapcar fun changeset)))
			     nil))
			  changeset))
		  (timestamp (undo-tree-node-timestamp node))
		  (branch (undo-tree-node-branch node))
		  (meta-data (undo-tree-node-meta-data node))))
   (:copier nil))
  previous next undo redo timestamp branch meta-data)


(defmacro undo-tree-node-p (n)
  (let ((len (length (undo-tree-make-node nil nil))))
    `(and (vectorp ,n) (= (length ,n) ,len))))

(defun undo-tree-node-copy (node &optional tree current)
  ;; Return a deep copy of undo-tree NODE, sans previous link or meta-data.
  ;; If TREE and CURRENT are supplied, set (undo-tree-current TREE) to the
  ;; copy of CURRENT node, if found.
  (let* ((new (undo-tree-make-empty-node))
	 (stack (list (cons node new)))
	 n)
    (while (setq n (pop stack))
      (setf (undo-tree-node-undo (cdr n))
	    (copy-tree (undo-tree-node-undo (car n)) 'copy-vectors))
      (setf (undo-tree-node-redo (cdr n))
	    (copy-tree (undo-tree-node-redo (car n)) 'copy-vectors))
      (setf (undo-tree-node-timestamp (cdr n))
	    (copy-sequence (undo-tree-node-timestamp (car n))))
      (setf (undo-tree-node-branch (cdr n))
	    (undo-tree-node-branch (car n)))
      (setf (undo-tree-node-next (cdr n))
	    (mapcar (lambda (_) (undo-tree-make-empty-node))
		    (make-list (length (undo-tree-node-next (car n))) nil)))
    ;; set (undo-tree-current TREE) to copy if we've found CURRENT
    (when (and tree (eq (car n) current))
      (setf (undo-tree-current tree) (cdr n)))
    ;; recursively copy next nodes
    (let ((next0 (undo-tree-node-next (car n)))
	  (next1 (undo-tree-node-next (cdr n))))
      (while (and next0 next1)
	(push (cons (pop next0) (pop next1)) stack))))
    new))


(cl-defstruct
  (undo-tree-region-data
   (:type vector)   ; create unnamed struct
   (:constructor nil)
   (:constructor undo-tree-make-region-data
		 (&optional undo-beginning undo-end
			     redo-beginning redo-end))
   (:constructor undo-tree-make-undo-region-data
		 (undo-beginning undo-end))
   (:constructor undo-tree-make-redo-region-data
		 (redo-beginning redo-end))
   (:copier nil))
  undo-beginning undo-end redo-beginning redo-end)


(defmacro undo-tree-region-data-p (r)
  (let ((len (length (undo-tree-make-region-data))))
    `(and (vectorp ,r) (= (length ,r) ,len))))

(defmacro undo-tree-node-clear-region-data (node)
  `(setf (undo-tree-node-meta-data ,node)
	 (delq nil
	       (delq :region
		     (plist-put (undo-tree-node-meta-data ,node)
				:region nil)))))


(defmacro undo-tree-node-undo-beginning (node)
  `(let ((r (plist-get (undo-tree-node-meta-data ,node) :region)))
     (when (undo-tree-region-data-p r)
       (undo-tree-region-data-undo-beginning r))))

(defmacro undo-tree-node-undo-end (node)
  `(let ((r (plist-get (undo-tree-node-meta-data ,node) :region)))
     (when (undo-tree-region-data-p r)
       (undo-tree-region-data-undo-end r))))

(defmacro undo-tree-node-redo-beginning (node)
  `(let ((r (plist-get (undo-tree-node-meta-data ,node) :region)))
     (when (undo-tree-region-data-p r)
       (undo-tree-region-data-redo-beginning r))))

(defmacro undo-tree-node-redo-end (node)
  `(let ((r (plist-get (undo-tree-node-meta-data ,node) :region)))
     (when (undo-tree-region-data-p r)
       (undo-tree-region-data-redo-end r))))


(gv-define-setter undo-tree-node-undo-beginning (val node)
  `(let ((r (plist-get (undo-tree-node-meta-data ,node) :region)))
     (unless (undo-tree-region-data-p r)
       (setf (undo-tree-node-meta-data ,node)
	     (plist-put (undo-tree-node-meta-data ,node) :region
			(setq r (undo-tree-make-region-data)))))
     (setf (undo-tree-region-data-undo-beginning r) ,val)))

(gv-define-setter undo-tree-node-undo-end (val node)
  `(let ((r (plist-get (undo-tree-node-meta-data ,node) :region)))
     (unless (undo-tree-region-data-p r)
       (setf (undo-tree-node-meta-data ,node)
	     (plist-put (undo-tree-node-meta-data ,node) :region
			(setq r (undo-tree-make-region-data)))))
     (setf (undo-tree-region-data-undo-end r) ,val)))

(gv-define-setter undo-tree-node-redo-beginning (val node)
  `(let ((r (plist-get (undo-tree-node-meta-data ,node) :region)))
     (unless (undo-tree-region-data-p r)
       (setf (undo-tree-node-meta-data ,node)
	     (plist-put (undo-tree-node-meta-data ,node) :region
			(setq r (undo-tree-make-region-data)))))
     (setf (undo-tree-region-data-redo-beginning r) ,val)))

(gv-define-setter undo-tree-node-redo-end (val node)
  `(let ((r (plist-get (undo-tree-node-meta-data ,node) :region)))
     (unless (undo-tree-region-data-p r)
       (setf (undo-tree-node-meta-data ,node)
	     (plist-put (undo-tree-node-meta-data ,node) :region
			(setq r (undo-tree-make-region-data)))))
     (setf (undo-tree-region-data-redo-end r) ,val)))



(cl-defstruct
  (undo-tree-visualizer-data
   (:type vector)   ; create unnamed struct
   (:constructor nil)
   (:constructor undo-tree-make-visualizer-data
		 (&optional lwidth cwidth rwidth marker))
   (:copier nil))
  lwidth cwidth rwidth marker)


(defmacro undo-tree-visualizer-data-p (v)
  (let ((len (length (undo-tree-make-visualizer-data))))
    `(and (vectorp ,v) (= (length ,v) ,len))))

(defun undo-tree-node-clear-visualizer-data (node)
  (let ((plist (undo-tree-node-meta-data node)))
    (if (eq (car plist) :visualizer)
	(setf (undo-tree-node-meta-data node) (nthcdr 2 plist))
      (while (and plist (not (eq (cadr plist) :visualizer)))
	(setq plist (cdr plist)))
      (if plist (setcdr plist (nthcdr 3 plist))))))

(defmacro undo-tree-node-lwidth (node)
  `(let ((v (plist-get (undo-tree-node-meta-data ,node) :visualizer)))
     (when (undo-tree-visualizer-data-p v)
       (undo-tree-visualizer-data-lwidth v))))

(defmacro undo-tree-node-cwidth (node)
  `(let ((v (plist-get (undo-tree-node-meta-data ,node) :visualizer)))
     (when (undo-tree-visualizer-data-p v)
       (undo-tree-visualizer-data-cwidth v))))

(defmacro undo-tree-node-rwidth (node)
  `(let ((v (plist-get (undo-tree-node-meta-data ,node) :visualizer)))
     (when (undo-tree-visualizer-data-p v)
       (undo-tree-visualizer-data-rwidth v))))

(defmacro undo-tree-node-marker (node)
  `(let ((v (plist-get (undo-tree-node-meta-data ,node) :visualizer)))
     (when (undo-tree-visualizer-data-p v)
       (undo-tree-visualizer-data-marker v))))


(gv-define-setter undo-tree-node-lwidth (val node)
  `(let ((v (plist-get (undo-tree-node-meta-data ,node) :visualizer)))
     (unless (undo-tree-visualizer-data-p v)
       (setf (undo-tree-node-meta-data ,node)
	     (plist-put (undo-tree-node-meta-data ,node) :visualizer
			(setq v (undo-tree-make-visualizer-data)))))
     (setf (undo-tree-visualizer-data-lwidth v) ,val)))

(gv-define-setter undo-tree-node-cwidth (val node)
  `(let ((v (plist-get (undo-tree-node-meta-data ,node) :visualizer)))
     (unless (undo-tree-visualizer-data-p v)
       (setf (undo-tree-node-meta-data ,node)
	     (plist-put (undo-tree-node-meta-data ,node) :visualizer
			(setq v (undo-tree-make-visualizer-data)))))
     (setf (undo-tree-visualizer-data-cwidth v) ,val)))

(gv-define-setter undo-tree-node-rwidth (val node)
  `(let ((v (plist-get (undo-tree-node-meta-data ,node) :visualizer)))
     (unless (undo-tree-visualizer-data-p v)
       (setf (undo-tree-node-meta-data ,node)
	     (plist-put (undo-tree-node-meta-data ,node) :visualizer
			(setq v (undo-tree-make-visualizer-data)))))
     (setf (undo-tree-visualizer-data-rwidth v) ,val)))

(gv-define-setter undo-tree-node-marker (val node)
  `(let ((v (plist-get (undo-tree-node-meta-data ,node) :visualizer)))
     (unless (undo-tree-visualizer-data-p v)
       (setf (undo-tree-node-meta-data ,node)
	     (plist-put (undo-tree-node-meta-data ,node) :visualizer
			(setq v (undo-tree-make-visualizer-data)))))
     (setf (undo-tree-visualizer-data-marker v) ,val)))



(cl-defstruct
  (undo-tree-register-data
   (:type vector)
   (:constructor nil)
   (:constructor undo-tree-make-register-data (buffer node)))
  buffer node)

(defun undo-tree-register-data-p (data)
  (and (vectorp data)
       (= (length data) 2)
       (undo-tree-node-p (undo-tree-register-data-node data))))

(defun undo-tree-register-data-print-func (data)
  (princ (format "an undo-tree state for buffer %s"
		 (undo-tree-register-data-buffer data))))

(defmacro undo-tree-node-register (node)
  `(plist-get (undo-tree-node-meta-data ,node) :register))

(gv-define-setter undo-tree-node-register (val node)
  `(setf (undo-tree-node-meta-data ,node)
	 (plist-put (undo-tree-node-meta-data ,node) :register ,val)))




;;; =====================================================================
;;;              Basic undo-tree data structure functions

(defun undo-tree-grow (undo)
  "Add an UNDO node to current branch of `buffer-undo-tree'."
  (let* ((current (undo-tree-current buffer-undo-tree))
         (new (undo-tree-make-node current undo)))
    (push new (undo-tree-node-next current))
    (setf (undo-tree-current buffer-undo-tree) new)))


(defun undo-tree-grow-backwards (node undo &optional redo)
  "Add new node *above* undo-tree NODE, and return new node.
Note that this will overwrite NODE's \"previous\" link, so should
only be used on a detached NODE, never on nodes that are already
part of `buffer-undo-tree'."
  (let ((new (undo-tree-make-node-backwards node undo redo)))
    (setf (undo-tree-node-previous node) new)
    new))


(defun undo-tree-splice-node (node splice)
  "Splice NODE into undo tree, below node SPLICE.
Note that this will overwrite NODE's \"next\" and \"previous\"
links, so should only be used on a detached NODE, never on nodes
that are already part of `buffer-undo-tree'."
  (setf (undo-tree-node-next node) (undo-tree-node-next splice)
	(undo-tree-node-branch node) (undo-tree-node-branch splice)
	(undo-tree-node-previous node) splice
	(undo-tree-node-next splice) (list node)
	(undo-tree-node-branch splice) 0)
  (dolist (n (undo-tree-node-next node))
    (setf (undo-tree-node-previous n) node)))


(defun undo-tree-snip-node (node)
  "Snip NODE out of undo tree."
  (let* ((parent (undo-tree-node-previous node))
	 position p)
    ;; if NODE is only child, replace parent's next links with NODE's
    (if (= (length (undo-tree-node-next parent)) 0)
	(setf (undo-tree-node-next parent) (undo-tree-node-next node)
	      (undo-tree-node-branch parent) (undo-tree-node-branch node))
      ;; otherwise...
      (setq position (undo-tree-position node (undo-tree-node-next parent)))
      (cond
       ;; if active branch used do go via NODE, set parent's branch to active
       ;; branch of NODE
       ((= (undo-tree-node-branch parent) position)
	(setf (undo-tree-node-branch parent)
	      (+ position (undo-tree-node-branch node))))
       ;; if active branch didn't go via NODE, update parent's branch to point
       ;; to same node as before
       ((> (undo-tree-node-branch parent) position)
	(cl-incf (undo-tree-node-branch parent)
		 (1- (length (undo-tree-node-next node))))))
      ;; replace NODE in parent's next list with NODE's entire next list
      (if (= position 0)
	  (setf (undo-tree-node-next parent)
		(nconc (undo-tree-node-next node)
		       (cdr (undo-tree-node-next parent))))
	(setq p (nthcdr (1- position) (undo-tree-node-next parent)))
	(setcdr p (nconc (undo-tree-node-next node) (cddr p)))))
    ;; update previous links of NODE's children
    (dolist (n (undo-tree-node-next node))
      (setf (undo-tree-node-previous n) parent))))


(defun undo-tree-mapc (--undo-tree-mapc-function-- node)
  ;; Apply FUNCTION to NODE and to each node below it.
  (let ((stack (list node))
	n)
    (while (setq n (pop stack))
      (funcall --undo-tree-mapc-function-- n)
      (setq stack (append (undo-tree-node-next n) stack)))))


(defmacro undo-tree-num-branches ()
  "Return number of branches at current undo tree node."
  '(length (undo-tree-node-next (undo-tree-current buffer-undo-tree))))


(defun undo-tree-position (node list)
  "Find the first occurrence of NODE in LIST.
Return the index of the matching item, or nil of not found.
Comparison is done with `eq'."
  (let ((i 0))
    (catch 'found
      (while (progn
               (when (eq node (car list)) (throw 'found i))
               (cl-incf i)
               (setq list (cdr list))))
      nil)))


(defvar *undo-tree-id-counter* 0)
(make-variable-buffer-local '*undo-tree-id-counter*)

(defmacro undo-tree-generate-id ()
  ;; Generate a new, unique id (uninterned symbol).
  ;; The name is made by appending a number to "undo-tree-id".
  ;; (Copied from CL package `gensym'.)
  `(let ((num (prog1 *undo-tree-id-counter*
		(cl-incf *undo-tree-id-counter*))))
     (make-symbol (format "undo-tree-id%d" num))))


(defun undo-tree-decircle (undo-tree)
  ;; Nullify PREVIOUS links of UNDO-TREE nodes, to make UNDO-TREE data
  ;; structure non-circular.
  (undo-tree-mapc
   (lambda (node)
     (dolist (n (undo-tree-node-next node))
       (setf (undo-tree-node-previous n) nil)))
   (undo-tree-root undo-tree)))


(defun undo-tree-recircle (undo-tree)
  ;; Recreate PREVIOUS links of UNDO-TREE nodes, to restore circular UNDO-TREE
  ;; data structure.
  (undo-tree-mapc
   (lambda (node)
     (dolist (n (undo-tree-node-next node))
       (setf (undo-tree-node-previous n) node)))
   (undo-tree-root undo-tree)))




;;; =====================================================================
;;;             Undo list and undo changeset utility functions

(defmacro undo-list-marker-elt-p (elt)
  `(markerp (car-safe ,elt)))

(defmacro undo-list-GCd-marker-elt-p (elt)
  ;; Return t if ELT is a marker element whose marker has been moved to the
  ;; object-pool, so may potentially have been garbage-collected.
  ;; Note: Valid marker undo elements should be uniquely identified as cons
  ;; cells with a symbol in the car (replacing the marker), and a number in
  ;; the cdr. However, to guard against future changes to undo element
  ;; formats, we perform an additional redundant check on the symbol name.
  `(and (car-safe ,elt)
	(symbolp (car ,elt))
	(let ((str (symbol-name (car ,elt))))
	  (and (> (length str) 12)
	       (string= (substring str 0 12) "undo-tree-id")))
	(numberp (cdr-safe ,elt))))


(defun undo-tree-move-GC-elts-to-pool (elt)
  ;; Move elements that can be garbage-collected into `buffer-undo-tree'
  ;; object pool, substituting a unique id that can be used to retrieve them
  ;; later. (Only markers require this treatment currently.)
  (when (undo-list-marker-elt-p elt)
    (let ((id (undo-tree-generate-id)))
      (puthash id (car elt) (undo-tree-object-pool buffer-undo-tree))
      (setcar elt id))))


(defun undo-tree-restore-GC-elts-from-pool (elt)
  ;; Replace object id's in ELT with corresponding objects from
  ;; `buffer-undo-tree' object pool and return modified ELT, or return nil if
  ;; any object in ELT has been garbage-collected.
  (if (undo-list-GCd-marker-elt-p elt)
      (when (setcar elt (gethash (car elt)
				 (undo-tree-object-pool buffer-undo-tree)))
	elt)
    elt))


(defun undo-list-clean-GCd-elts (undo-list)
  ;; Remove object id's from UNDO-LIST that refer to elements that have been
  ;; garbage-collected. UNDO-LIST is modified by side-effect.
  (while (undo-list-GCd-marker-elt-p (car undo-list))
    (unless (gethash (caar undo-list)
		     (undo-tree-object-pool buffer-undo-tree))
      (setq undo-list (cdr undo-list))))
  (let ((p undo-list))
    (while (cdr p)
      (when (and (undo-list-GCd-marker-elt-p (cadr p))
		 (null (gethash (car (cadr p))
				(undo-tree-object-pool buffer-undo-tree))))
	(setcdr p (cddr p)))
      (setq p (cdr p))))
  undo-list)


(defun undo-list-found-canary-p (undo-list)
  (or (eq (car undo-list) 'undo-tree-canary)
      (and (null (car undo-list))
	   (eq (cadr undo-list) 'undo-tree-canary))))


(defmacro undo-list-pop-changeset (undo-list &optional discard-pos)
  ;; Pop changeset from `undo-list'. If DISCARD-POS is non-nil, discard
  ;; any position entries from changeset.
  `(when (and ,undo-list (not (undo-list-found-canary-p ,undo-list)))
     (let (changeset)
       ;; discard initial undo boundary(ies)
       (while (null (car ,undo-list)) (setq ,undo-list (cdr ,undo-list)))
       ;; pop elements up to next undo boundary, discarding position entries
       ;; if DISCARD-POS is non-nil
       (while (null changeset)
	 (while (and ,undo-list (car ,undo-list)
		     (not (undo-list-found-canary-p ,undo-list)))
	   (if (and ,discard-pos (integerp (car ,undo-list)))
	       (setq ,undo-list (cdr ,undo-list))
	     (push (pop ,undo-list) changeset)
	     (undo-tree-move-GC-elts-to-pool (car changeset)))))
       (nreverse changeset))))


(defun undo-tree-copy-list (undo-list)
  ;; Return a deep copy of first changeset in `undo-list'. Object id's are
  ;; replaced by corresponding objects from `buffer-undo-tree' object-pool.
    (let (copy p)
      ;; if first element contains an object id, replace it with object from
      ;; pool, discarding element entirely if it's been GC'd
    (while (and undo-list (null copy))
	(setq copy
	      (undo-tree-restore-GC-elts-from-pool (pop undo-list))))
    (when copy
      (setq copy (list copy)
	    p copy)
      ;; copy remaining elements, replacing object id's with objects from
      ;; pool, or discarding them entirely if they've been GC'd
      (while undo-list
	(when (setcdr p (undo-tree-restore-GC-elts-from-pool
			 (undo-copy-list-1 (pop undo-list))))
	  (setcdr p (list (cdr p)))
	  (setq p (cdr p))))
      copy)))


(defvar undo-tree-gc-flag nil)

(defun undo-tree-post-gc ()
  (setq undo-tree-gc-flag t))


(defun undo-list-transfer-to-tree ()
  ;; Transfer entries accumulated in `undo-list' to `buffer-undo-tree'.

  ;; `undo-list-transfer-to-tree' should never be called when undo is disabled
  ;; (i.e. `buffer-undo-tree' is t)
  (cl-assert (not (eq buffer-undo-tree t)))

  ;; if `buffer-undo-tree' is empty, create initial undo-tree
  (when (null buffer-undo-tree) (setq buffer-undo-tree (make-undo-tree)))

  ;; garbage-collect then repeatedly try to deep-copy `buffer-undo-list' until
  ;; we succeed without GC running, in an attempt to mitigate race conditions
  ;; with garbage collector corrupting undo history (is this even a thing?!)
  (unless (or (null buffer-undo-list)
	      (undo-list-found-canary-p buffer-undo-list))
    (garbage-collect))
  (let (undo-list changeset)
    (setq undo-tree-gc-flag t)
    (while undo-tree-gc-flag
      (setq undo-tree-gc-flag nil
	    undo-list (copy-tree buffer-undo-list)))
    (setq buffer-undo-list (list nil 'undo-tree-canary))

    ;; create new node from first changeset in `undo-list', save old
    ;; `buffer-undo-tree' current node, and make new node the current node
    (when (setq changeset (undo-list-pop-changeset undo-list))
      (let* ((node (undo-tree-make-node nil changeset))
	     (splice (undo-tree-current buffer-undo-tree))
	     (size (undo-list-byte-size (undo-tree-node-undo node)))
	     (count 1))
	(setf (undo-tree-current buffer-undo-tree) node)
	;; grow tree fragment backwards using `undo-list' changesets
	(while (setq changeset (undo-list-pop-changeset undo-list))
	  (setq node (undo-tree-grow-backwards node changeset))
	  (cl-incf size (undo-list-byte-size (undo-tree-node-undo node)))
	  (cl-incf count))

	;; if no undo history has been discarded from `undo-list' since last
	;; transfer, splice new tree fragment onto end of old
	;; `buffer-undo-tree' current node
	(if (undo-list-found-canary-p undo-list)
	    (progn
	      (setf (undo-tree-node-previous node) splice)
	      (push node (undo-tree-node-next splice))
	      (setf (undo-tree-node-branch splice) 0)
	      (cl-incf (undo-tree-size buffer-undo-tree) size)
	      (cl-incf (undo-tree-count buffer-undo-tree) count))

	  ;; if undo history has been discarded, replace entire
	  ;; `buffer-undo-tree' with new tree fragment
	  (unless (= (undo-tree-size buffer-undo-tree) 0)
	    (message "Undo history discarded by Emacs (see `undo-limit') - rebuilding undo-tree"))
	  (setq node (undo-tree-grow-backwards node nil))
	  (setf (undo-tree-root buffer-undo-tree) node)
	  (setf (undo-tree-size buffer-undo-tree) size)
	  (setf (undo-tree-count buffer-undo-tree) count)))))

  ;; discard undo history if necessary
  (undo-tree-discard-history))


(defun undo-list-byte-size (undo-list)
  ;; Return size (in bytes) of UNDO-LIST
  (let ((size 0))
    (dolist (elt undo-list)
      (cl-incf size 8)  ; cons cells use up 8 bytes
      (when (stringp (car-safe elt))
        (cl-incf size (string-bytes (car elt)))))
    size))



(defun undo-list-rebuild-from-tree ()
  "Rebuild `buffer-undo-list' from information in `buffer-undo-tree'."
  (unless (eq buffer-undo-list t)
    (undo-list-transfer-to-tree)
    (setq buffer-undo-list nil)
    (when buffer-undo-tree
      (let ((stack (list (list (undo-tree-root buffer-undo-tree)))))
	(push (sort (mapcar 'identity (undo-tree-node-next (caar stack)))
		    (lambda (a b)
		      (time-less-p (undo-tree-node-timestamp a)
				   (undo-tree-node-timestamp b))))
	      stack)
	;; Traverse tree in depth-and-oldest-first order, but add undo records
	;; on the way down, and redo records on the way up.
	(while (or (car stack)
		   (not (eq (car (nth 1 stack))
			    (undo-tree-current buffer-undo-tree))))
	  (if (car stack)
	      (progn
		(setq buffer-undo-list
		      (append (undo-tree-node-undo (caar stack))
			      buffer-undo-list))
		(undo-boundary)
		(push (sort (mapcar 'identity
				    (undo-tree-node-next (caar stack)))
			    (lambda (a b)
			      (time-less-p (undo-tree-node-timestamp a)
					   (undo-tree-node-timestamp b))))
		      stack))
	    (pop stack)
	    (setq buffer-undo-list
		  (append (undo-tree-node-redo (caar stack))
			  buffer-undo-list))
	    (undo-boundary)
	    (pop (car stack))))))))




;;; =====================================================================
;;;                History discarding utility functions

(defun undo-tree-oldest-leaf (node)
  ;; Return oldest leaf node below NODE.
  (while (undo-tree-node-next node)
    (setq node
          (car (sort (mapcar 'identity (undo-tree-node-next node))
                     (lambda (a b)
                       (time-less-p (undo-tree-node-timestamp a)
                                    (undo-tree-node-timestamp b)))))))
  node)


(defun undo-tree-discard-node (node)
  ;; Discard NODE from `buffer-undo-tree', and return next in line for
  ;; discarding.

  ;; don't discard current node
  (unless (eq node (undo-tree-current buffer-undo-tree))

    ;; discarding root node...
    (if (eq node (undo-tree-root buffer-undo-tree))
        (cond
         ;; should always discard branches before root
         ((> (length (undo-tree-node-next node)) 1)
          (error "Trying to discard undo-tree root which still\
 has multiple branches"))
         ;; don't discard root if current node is only child
         ((eq (car (undo-tree-node-next node))
              (undo-tree-current buffer-undo-tree))
	  nil)
	 ;; discard root
         (t
	  ;; clear any register referring to root
	  (let ((r (undo-tree-node-register node)))
	    (when (and r (eq (get-register r) node))
	      (set-register r nil)))
          ;; make child of root into new root
          (setq node (setf (undo-tree-root buffer-undo-tree)
                           (car (undo-tree-node-next node))))
	  ;; update undo-tree size
	  (cl-decf (undo-tree-size buffer-undo-tree)
		   (+ (undo-list-byte-size (undo-tree-node-undo node))
		      (undo-list-byte-size (undo-tree-node-redo node))))
	  (cl-decf (undo-tree-count buffer-undo-tree))
	  ;; discard new root's undo data and PREVIOUS link
	  (setf (undo-tree-node-undo node) nil
		(undo-tree-node-redo node) nil
		(undo-tree-node-previous node) nil)
          ;; if new root has branches, or new root is current node, next node
          ;; to discard is oldest leaf, otherwise it's new root
          (if (or (> (length (undo-tree-node-next node)) 1)
                  (eq (car (undo-tree-node-next node))
                      (undo-tree-current buffer-undo-tree)))
              (undo-tree-oldest-leaf node)
            node)))

      ;; discarding leaf node...
      (let* ((parent (undo-tree-node-previous node))
             (current (nth (undo-tree-node-branch parent)
                           (undo-tree-node-next parent))))
	;; clear any register referring to the discarded node
	(let ((r (undo-tree-node-register node)))
	  (when (and r (eq (get-register r) node))
	    (set-register r nil)))
	;; update undo-tree size
	(cl-decf (undo-tree-size buffer-undo-tree)
		 (+ (undo-list-byte-size (undo-tree-node-undo node))
		    (undo-list-byte-size (undo-tree-node-redo node))))
	(cl-decf (undo-tree-count buffer-undo-tree))
	;; discard leaf
        (setf (undo-tree-node-next parent)
                (delq node (undo-tree-node-next parent))
              (undo-tree-node-branch parent)
                (undo-tree-position current (undo-tree-node-next parent)))
        ;; if parent has branches, or parent is current node, next node to
        ;; discard is oldest leaf, otherwise it's the parent itself
        (if (or (eq parent (undo-tree-current buffer-undo-tree))
                (and (undo-tree-node-next parent)
                     (or (not (eq parent (undo-tree-root buffer-undo-tree)))
                         (> (length (undo-tree-node-next parent)) 1))))
            (undo-tree-oldest-leaf parent)
          parent)))))



(defun undo-tree-discard-history ()
  "Discard undo history until we're within memory usage limits
set by `undo-limit', `undo-strong-limit' and `undo-outer-limit'."

  (when (> (undo-tree-size buffer-undo-tree) undo-limit)
    ;; if there are no branches off root, first node to discard is root;
    ;; otherwise it's leaf node at botom of oldest branch
    (let ((node (if (> (length (undo-tree-node-next
                                (undo-tree-root buffer-undo-tree))) 1)
                    (undo-tree-oldest-leaf (undo-tree-root buffer-undo-tree))
                  (undo-tree-root buffer-undo-tree)))
	  discarded)

      ;; discard nodes until memory use is within `undo-strong-limit'
      (while (and node
                  (> (undo-tree-size buffer-undo-tree) undo-strong-limit))
        (setq node (undo-tree-discard-node node)
	      discarded t))

      ;; discard nodes until next node to discard would bring memory use
      ;; within `undo-limit'
      (while (and node
		  ;; check first if last discard has brought us within
		  ;; `undo-limit', in case we can avoid more expensive
		  ;; `undo-strong-limit' calculation
		  ;; Note: this assumes undo-strong-limit > undo-limit;
		  ;;       if not, effectively undo-strong-limit = undo-limit
		  (> (undo-tree-size buffer-undo-tree) undo-limit)
                  (> (- (undo-tree-size buffer-undo-tree)
			;; if next node to discard is root, the memory we
			;; free-up comes from discarding changesets from its
			;; only child...
			(if (eq node (undo-tree-root buffer-undo-tree))
			    (+ (undo-list-byte-size
				(undo-tree-node-undo
				 (car (undo-tree-node-next node))))
			       (undo-list-byte-size
				(undo-tree-node-redo
				 (car (undo-tree-node-next node)))))
			  ;; ...otherwise, it comes from discarding changesets
			  ;; from along with the node itself
			  (+ (undo-list-byte-size (undo-tree-node-undo node))
			     (undo-list-byte-size (undo-tree-node-redo node)))
			  ))
                     undo-limit))
        (setq node (undo-tree-discard-node node)
	      discarded t))

      (when discarded
	(message "Undo history discarded by undo-tree (see `undo-tree-limit')"))

      ;; if we're still over the `undo-outer-limit', discard entire history
      (when (and undo-outer-limit
		 (> (undo-tree-size buffer-undo-tree) undo-outer-limit))
        ;; query first if `undo-ask-before-discard' is set
        (if undo-ask-before-discard
            (when (yes-or-no-p
                   (format
                    "Buffer `%s' undo info is %d bytes long;  discard it? "
                    (buffer-name) (undo-tree-size buffer-undo-tree)))
              (setq buffer-undo-tree nil))
          ;; otherwise, discard and display warning
          (display-warning
           '(undo discard-info)
           (concat
            (format "Buffer `%s' undo info was %d bytes long.\n"
                    (buffer-name) (undo-tree-size buffer-undo-tree))
            "The undo info was discarded because it exceeded\
 `undo-outer-limit'.

This is normal if you executed a command that made a huge change
to the buffer. In that case, to prevent similar problems in the
future, set `undo-outer-limit' to a value that is large enough to
cover the maximum size of normal changes you expect a single
command to make, but not so large that it might exceed the
maximum memory allotted to Emacs.

If you did not execute any such command, the situation is
probably due to a bug and you should report it.

You can disable the popping up of this buffer by adding the entry
\(undo discard-info) to the user option `warning-suppress-types',
which is defined in the `warnings' library.\n")
           :warning)
          (setq buffer-undo-tree nil)))

      ;; if currently displaying the visualizer, redraw it
      (when (and buffer-undo-tree
		 discarded
		 (or (eq major-mode 'undo-tree-visualizer-mode)
		     undo-tree-visualizer-parent-buffer
		     (get-buffer undo-tree-visualizer-buffer-name)))
	(let ((undo-tree buffer-undo-tree))
	  (with-current-buffer undo-tree-visualizer-buffer-name
	    (undo-tree-draw-tree undo-tree)
	    (when undo-tree-visualizer-diff (undo-tree-visualizer-update-diff)))))
      )))




;;; =====================================================================
;;;                   Visualizer utility functions

(defun undo-tree-compute-widths (node)
  "Recursively compute widths for nodes below NODE."
  (let ((stack (list node))
        res)
    (while stack
      ;; try to compute widths for node at top of stack
      (if (undo-tree-node-p
           (setq res (undo-tree-node-compute-widths (car stack))))
          ;; if computation fails, it returns a node whose widths still need
          ;; computing, which we push onto the stack
          (push res stack)
        ;; otherwise, store widths and remove it from stack
        (setf (undo-tree-node-lwidth (car stack)) (aref res 0)
              (undo-tree-node-cwidth (car stack)) (aref res 1)
              (undo-tree-node-rwidth (car stack)) (aref res 2))
        (pop stack)))))


(defun undo-tree-node-compute-widths (node)
  ;; Compute NODE's left-, centre-, and right-subtree widths. Returns widths
  ;; (in a vector) if successful. Otherwise, returns a node whose widths need
  ;; calculating before NODE's can be calculated.
  (let ((num-children (length (undo-tree-node-next node)))
        (lwidth 0) (cwidth 0) (rwidth 0) p)
    (catch 'need-widths
      (cond
       ;; leaf nodes have 0 width
       ((= 0 num-children)
        (setf cwidth 1
              (undo-tree-node-lwidth node) 0
              (undo-tree-node-cwidth node) 1
              (undo-tree-node-rwidth node) 0))

       ;; odd number of children
       ((= (mod num-children 2) 1)
        (setq p (undo-tree-node-next node))
        ;; compute left-width
        (dotimes (_ (/ num-children 2))
          (if (undo-tree-node-lwidth (car p))
              (cl-incf lwidth (+ (undo-tree-node-lwidth (car p))
                              (undo-tree-node-cwidth (car p))
                              (undo-tree-node-rwidth (car p))))
            ;; if child's widths haven't been computed, return that child
            (throw 'need-widths (car p)))
          (setq p (cdr p)))
        (if (undo-tree-node-lwidth (car p))
            (cl-incf lwidth (undo-tree-node-lwidth (car p)))
          (throw 'need-widths (car p)))
        ;; centre-width is inherited from middle child
        (setf cwidth (undo-tree-node-cwidth (car p)))
        ;; compute right-width
        (cl-incf rwidth (undo-tree-node-rwidth (car p)))
        (setq p (cdr p))
        (dotimes (_ (/ num-children 2))
          (if (undo-tree-node-lwidth (car p))
              (cl-incf rwidth (+ (undo-tree-node-lwidth (car p))
                              (undo-tree-node-cwidth (car p))
                              (undo-tree-node-rwidth (car p))))
            (throw 'need-widths (car p)))
          (setq p (cdr p))))

       ;; even number of children
       (t
        (setq p (undo-tree-node-next node))
        ;; compute left-width
        (dotimes (_ (/ num-children 2))
          (if (undo-tree-node-lwidth (car p))
              (cl-incf lwidth (+ (undo-tree-node-lwidth (car p))
                              (undo-tree-node-cwidth (car p))
                              (undo-tree-node-rwidth (car p))))
            (throw 'need-widths (car p)))
          (setq p (cdr p)))
        ;; centre-width is 0 when number of children is even
        (setq cwidth 0)
        ;; compute right-width
        (dotimes (_ (/ num-children 2))
          (if (undo-tree-node-lwidth (car p))
              (cl-incf rwidth (+ (undo-tree-node-lwidth (car p))
                              (undo-tree-node-cwidth (car p))
                              (undo-tree-node-rwidth (car p))))
            (throw 'need-widths (car p)))
          (setq p (cdr p)))))

      ;; return left-, centre- and right-widths
      (vector lwidth cwidth rwidth))))


(defun undo-tree-clear-visualizer-data (tree)
  ;; Clear visualizer data below NODE.
  (undo-tree-mapc
   (lambda (n) (undo-tree-node-clear-visualizer-data n))
   (undo-tree-root tree)))


(defun undo-tree-node-unmodified-p (node &optional mtime)
  ;; Return non-nil if NODE corresponds to a buffer state that once upon a
  ;; time was unmodified. If a file modification time MTIME is specified,
  ;; return non-nil if the corresponding buffer state really is unmodified.
  (let* ((changeset
	  (or (undo-tree-node-redo node)
	      (and (setq changeset (car (undo-tree-node-next node)))
		   (undo-tree-node-undo changeset))))
	 (ntime
	  (let ((elt (car (last changeset))))
	    (and (consp elt) (eq (car elt) t) (consp (cdr elt))
		 (cdr elt)))))
    (and ntime
	 (or (null mtime)
	     ;; high-precision timestamps
	     (if (listp (cdr ntime))
		 (equal ntime mtime)
	       ;; old-style timestamps
	       (and (= (car ntime) (car mtime))
		    (= (cdr ntime) (cadr mtime))))))))




;;; =====================================================================
;;;                  Undo-in-region utility functions

;; `undo-elt-in-region' uses this as a dynamically-scoped variable
(defvar undo-adjusted-markers nil)


(defun undo-tree-pull-undo-in-region-branch (start end)
  ;; Pull out entries from undo changesets to create a new undo-in-region
  ;; branch, which undoes changeset entries lying between START and END first,
  ;; followed by remaining entries from the changesets, before rejoining the
  ;; existing undo tree history. Repeated calls will, if appropriate, extend
  ;; the current undo-in-region branch rather than creating a new one.

  ;; if we're just reverting the last redo-in-region, we don't need to
  ;; manipulate the undo tree at all
  (if (undo-tree-reverting-redo-in-region-p start end)
      t  ; return t to indicate success

    ;; We build the `region-changeset' and `delta-list' lists forwards, using
    ;; pointers `r' and `d' to the penultimate element of the list. So that we
    ;; don't have to treat the first element differently, we prepend a dummy
    ;; leading nil to the lists, and have the pointers point to that
    ;; initially.
    ;; Note: using '(nil) instead of (list nil) in the `let*' results in
    ;;       errors when the code is byte-compiled, presumably because the
    ;;       Lisp reader generates a single cons, and that same cons gets used
    ;;       each call.
    (let* ((region-changeset (list nil))
	   (r region-changeset)
	   (delta-list (list nil))
	   (d delta-list)
	   (node (undo-tree-current buffer-undo-tree))
	   (repeated-undo-in-region
	    (undo-tree-repeated-undo-in-region-p start end))
	   undo-adjusted-markers  ; `undo-elt-in-region' expects this
	   fragment splice original-fragment original-splice original-current
	   got-visible-elt undo-list elt)

      ;; --- initialisation ---
      (cond
       ;; if this is a repeated undo in the same region, start pulling changes
       ;; from NODE at which undo-in-region branch is attached, and detatch
       ;; the branch, using it as initial FRAGMENT of branch being constructed
       (repeated-undo-in-region
	(setq original-current node
	      fragment (car (undo-tree-node-next node))
	      splice node)
	;; undo up to node at which undo-in-region branch is attached
	;; (recognizable as first node with more than one branch)
	(let ((mark-active nil))
	  (while (= (length (undo-tree-node-next node)) 1)
	    (undo-tree-undo-1)
	    (setq fragment node
		  node (undo-tree-current buffer-undo-tree))))
	(when (eq splice node) (setq splice nil))
	;; detatch undo-in-region branch
	(setf (undo-tree-node-next node)
	      (delq fragment (undo-tree-node-next node))
	      (undo-tree-node-previous fragment) nil
	      original-fragment fragment
	      original-splice node))

       ;; if this is a new undo-in-region, initial FRAGMENT is a copy of all
       ;; nodes below the current one in the active branch
       ((undo-tree-node-next node)
	(setq fragment (undo-tree-make-node nil nil)
	      splice fragment)
	(while (setq node (nth (undo-tree-node-branch node)
			       (undo-tree-node-next node)))
	  (push (undo-tree-make-node
		 splice
		 (undo-copy-list (undo-tree-node-undo node))
		 (undo-copy-list (undo-tree-node-redo node)))
		(undo-tree-node-next splice))
	  (setq splice (car (undo-tree-node-next splice))))
	(setq fragment (car (undo-tree-node-next fragment))
	      splice nil
	      node (undo-tree-current buffer-undo-tree))))


      ;; --- pull undo-in-region elements into branch ---
      ;; work backwards up tree, pulling out undo elements within region until
      ;; we've got one that undoes a visible change (insertion or deletion)
      (catch 'abort
	(while (and (not got-visible-elt) node (undo-tree-node-undo node))
	  ;; we cons a dummy nil element on the front of the changeset so that
	  ;; we can conveniently remove the first (real) element from the
	  ;; changeset if we need to; the leading nil is removed once we're
	  ;; done with this changeset
	  (setq undo-list (cons nil (undo-copy-list (undo-tree-node-undo node)))
		elt (cadr undo-list))
	  (if fragment
	      (progn
		(setq fragment (undo-tree-grow-backwards fragment undo-list))
		(unless splice (setq splice fragment)))
	    (setq fragment (undo-tree-make-node nil undo-list))
	    (setq splice fragment))

	  (while elt
	    (cond
	     ;; keep elements within region
	     ((undo-elt-in-region elt start end)
	      ;; set flag if kept element is visible (insertion or deletion)
	      (when (and (consp elt)
			 (or (stringp (car elt)) (integerp (car elt))))
		(setq got-visible-elt t))
	      ;; adjust buffer positions in elements previously undone before
	      ;; kept element, as kept element will now be undone first
	      (undo-tree-adjust-elements-to-elt splice elt)
	      ;; move kept element to undo-in-region changeset, adjusting its
	      ;; buffer position as it will now be undone first
	      (setcdr r (list (undo-tree-apply-deltas elt (cdr delta-list))))
	      (setq r (cdr r))
	      (setcdr undo-list (cddr undo-list)))

	     ;; discard "was unmodified" elements
	     ;; FIXME: deal properly with these
	     ((and (consp elt) (eq (car elt) t))
	      (setcdr undo-list (cddr undo-list)))

	     ;; if element crosses region, we can't pull any more elements
	     ((undo-elt-crosses-region elt start end)
	      ;; if we've found a visible element, it must be earlier in
	      ;; current node's changeset; stop pulling elements (null
	      ;; `undo-list' and non-nil `got-visible-elt' cause loop to exit)
	      (if got-visible-elt
		  (setq undo-list nil)
		;; if we haven't found a visible element yet, pulling
		;; undo-in-region branch has failed
		(setq region-changeset nil)
		(throw 'abort t)))

	     ;; if rejecting element, add its delta (if any) to the list
	     (t
	      (let ((delta (undo-delta elt)))
		(when (/= 0 (cdr delta))
		  (setcdr d (list delta))
		  (setq d (cdr d))))
	      (setq undo-list (cdr undo-list))))

	    ;; process next element of current changeset
	    (setq elt (cadr undo-list)))

	  ;; if there are remaining elements in changeset, remove dummy nil
	  ;; from front
	  (if (cadr (undo-tree-node-undo fragment))
	      (pop (undo-tree-node-undo fragment))
	    ;; otherwise, if we've kept all elements in changeset, discard
	    ;; empty changeset
	    (when (eq splice fragment) (setq splice nil))
	    (setq fragment (car (undo-tree-node-next fragment))))
	  ;; process changeset from next node up the tree
	  (setq node (undo-tree-node-previous node))))

      ;; pop dummy nil from front of `region-changeset'
      (setq region-changeset (cdr region-changeset))


      ;; --- integrate branch into tree ---
      ;; if no undo-in-region elements were found, restore undo tree
      (if (null region-changeset)
	  (when original-current
	    (push original-fragment (undo-tree-node-next original-splice))
	    (setf (undo-tree-node-branch original-splice) 0
		  (undo-tree-node-previous original-fragment) original-splice)
	    (let ((mark-active nil))
	      (while (not (eq (undo-tree-current buffer-undo-tree)
			      original-current))
		(undo-tree-redo-1)))
	    nil)  ; return nil to indicate failure

	;; otherwise...
	;; need to undo up to node where new branch will be attached, to
	;; ensure redo entries are populated, and then redo back to where we
	;; started
	(let ((mark-active nil)
	      (current (undo-tree-current buffer-undo-tree)))
	  (while (not (eq (undo-tree-current buffer-undo-tree) node))
	    (undo-tree-undo-1))
	  (while (not (eq (undo-tree-current buffer-undo-tree) current))
	    (undo-tree-redo-1)))

	(cond
	 ;; if there's no remaining fragment, just create undo-in-region node
	 ;; and attach it to parent of last node from which elements were
	 ;; pulled
	 ((null fragment)
	  (setq fragment (undo-tree-make-node node region-changeset))
	  (push fragment (undo-tree-node-next node))
	  (setf (undo-tree-node-branch node) 0)
	  ;; set current node to undo-in-region node
	  (setf (undo-tree-current buffer-undo-tree) fragment))

	 ;; if no splice point has been set, add undo-in-region node to top of
	 ;; fragment and attach it to parent of last node from which elements
	 ;; were pulled
	 ((null splice)
	  (setq fragment (undo-tree-grow-backwards fragment region-changeset))
	  (push fragment (undo-tree-node-next node))
	  (setf (undo-tree-node-branch node) 0
		(undo-tree-node-previous fragment) node)
	  ;; set current node to undo-in-region node
	  (setf (undo-tree-current buffer-undo-tree) fragment))

	 ;; if fragment contains nodes, attach fragment to parent of last node
	 ;; from which elements were pulled, and splice in undo-in-region node
	 (t
	  (setf (undo-tree-node-previous fragment) node)
	  (push fragment (undo-tree-node-next node))
	  (setf (undo-tree-node-branch node) 0)
	  ;; if this is a repeated undo-in-region, then we've left the current
	  ;; node at the original splice-point; we need to set the current
	  ;; node to the equivalent node on the undo-in-region branch and redo
	  ;; back to where we started
	  (when repeated-undo-in-region
	    (setf (undo-tree-current buffer-undo-tree)
		  (undo-tree-node-previous original-fragment))
	    (let ((mark-active nil))
	      (while (not (eq (undo-tree-current buffer-undo-tree) splice))
		(undo-tree-redo-1 nil 'preserve-undo))))
	  ;; splice new undo-in-region node into fragment
	  (setq node (undo-tree-make-node nil region-changeset))
	  (undo-tree-splice-node node splice)
	  ;; set current node to undo-in-region node
	  (setf (undo-tree-current buffer-undo-tree) node)))

	;; update undo-tree size
	(setq node (undo-tree-node-previous fragment))
	(while (progn
		 (and (setq node (car (undo-tree-node-next node)))
		      (not (eq node original-fragment))
		      (cl-incf (undo-tree-count buffer-undo-tree))
		      (cl-incf (undo-tree-size buffer-undo-tree)
			       (+ (undo-list-byte-size (undo-tree-node-undo node))
				  (undo-list-byte-size (undo-tree-node-redo node)))))))
	t)  ; indicate undo-in-region branch was successfully pulled
      )))



(defun undo-tree-pull-redo-in-region-branch (start end)
  ;; Pull out entries from redo changesets to create a new redo-in-region
  ;; branch, which redoes changeset entries lying between START and END first,
  ;; followed by remaining entries from the changesets. Repeated calls will,
  ;; if appropriate, extend the current redo-in-region branch rather than
  ;; creating a new one.

  ;; if we're just reverting the last undo-in-region, we don't need to
  ;; manipulate the undo tree at all
  (if (undo-tree-reverting-undo-in-region-p start end)
      t  ; return t to indicate success

    ;; We build the `region-changeset' and `delta-list' lists forwards, using
    ;; pointers `r' and `d' to the penultimate element of the list. So that we
    ;; don't have to treat the first element differently, we prepend a dummy
    ;; leading nil to the lists, and have the pointers point to that
    ;; initially.
    ;; Note: using '(nil) instead of (list nil) in the `let*' causes bizarre
    ;;       errors when the code is byte-compiled, where parts of the lists
    ;;       appear to survive across different calls to this function.  An
    ;;       obscure byte-compiler bug, perhaps?
    (let* ((region-changeset (list nil))
	   (r region-changeset)
	   (delta-list (list nil))
	   (d delta-list)
	   (node (undo-tree-current buffer-undo-tree))
	   (repeated-redo-in-region
	    (undo-tree-repeated-redo-in-region-p start end))
	   undo-adjusted-markers  ; `undo-elt-in-region' expects this
	   fragment splice got-visible-elt redo-list elt)

      ;; --- inisitalisation ---
      (cond
       ;; if this is a repeated redo-in-region, detach fragment below current
       ;; node
       (repeated-redo-in-region
	(when (setq fragment (car (undo-tree-node-next node)))
	  (setf (undo-tree-node-previous fragment) nil
		(undo-tree-node-next node)
		(delq fragment (undo-tree-node-next node)))))
       ;; if this is a new redo-in-region, initial fragment is a copy of all
       ;; nodes below the current one in the active branch
       ((undo-tree-node-next node)
	(setq fragment (undo-tree-make-node nil nil)
	      splice fragment)
	(while (setq node (nth (undo-tree-node-branch node)
			       (undo-tree-node-next node)))
	  (push (undo-tree-make-node
		 splice nil
		 (undo-copy-list (undo-tree-node-redo node)))
		(undo-tree-node-next splice))
	  (setq splice (car (undo-tree-node-next splice))))
	(setq fragment (car (undo-tree-node-next fragment)))))


      ;; --- pull redo-in-region elements into branch ---
      ;; work down fragment, pulling out redo elements within region until
      ;; we've got one that redoes a visible change (insertion or deletion)
      (setq node fragment)
      (catch 'abort
	(while (and (not got-visible-elt) node (undo-tree-node-redo node))
	  ;; we cons a dummy nil element on the front of the changeset so that
	  ;; we can conveniently remove the first (real) element from the
	  ;; changeset if we need to; the leading nil is removed once we're
	  ;; done with this changeset
	  (setq redo-list (push nil (undo-tree-node-redo node))
		elt (cadr redo-list))
	  (while elt
	    (cond
	     ;; keep elements within region
	     ((undo-elt-in-region elt start end)
	      ;; set flag if kept element is visible (insertion or deletion)
	      (when (and (consp elt)
			 (or (stringp (car elt)) (integerp (car elt))))
		(setq got-visible-elt t))
	      ;; adjust buffer positions in elements previously redone before
	      ;; kept element, as kept element will now be redone first
	      (undo-tree-adjust-elements-to-elt fragment elt t)
	      ;; move kept element to redo-in-region changeset, adjusting its
	      ;; buffer position as it will now be redone first
	      (setcdr r (list (undo-tree-apply-deltas elt (cdr delta-list) -1)))
	      (setq r (cdr r))
	      (setcdr redo-list (cddr redo-list)))

	     ;; discard "was unmodified" elements
	     ;; FIXME: deal properly with these
	     ((and (consp elt) (eq (car elt) t))
	      (setcdr redo-list (cddr redo-list)))

	     ;; if element crosses region, we can't pull any more elements
	     ((undo-elt-crosses-region elt start end)
	      ;; if we've found a visible element, it must be earlier in
	      ;; current node's changeset; stop pulling elements (null
	      ;; `redo-list' and non-nil `got-visible-elt' cause loop to exit)
	      (if got-visible-elt
		  (setq redo-list nil)
		;; if we haven't found a visible element yet, pulling
		;; redo-in-region branch has failed
		(setq region-changeset nil)
		(throw 'abort t)))

	     ;; if rejecting element, add its delta (if any) to the list
	     (t
	      (let ((delta (undo-delta elt)))
		(when (/= 0 (cdr delta))
		  (setcdr d (list delta))
		  (setq d (cdr d))))
	      (setq redo-list (cdr redo-list))))

	    ;; process next element of current changeset
	    (setq elt (cadr redo-list)))

	  ;; if there are remaining elements in changeset, remove dummy nil
	  ;; from front
	  (if (cadr (undo-tree-node-redo node))
	      (pop (undo-tree-node-undo node))
	    ;; otherwise, if we've kept all elements in changeset, discard
	    ;; empty changeset
	    (if (eq fragment node)
		(setq fragment (car (undo-tree-node-next fragment)))
	      (undo-tree-snip-node node)))
	  ;; process changeset from next node in fragment
	  (setq node (car (undo-tree-node-next node)))))

      ;; pop dummy nil from front of `region-changeset'
      (setq region-changeset (cdr region-changeset))


      ;; --- integrate branch into tree ---
      (setq node (undo-tree-current buffer-undo-tree))
      ;; if no redo-in-region elements were found, restore undo tree
      (if (null (car region-changeset))
	  (when (and repeated-redo-in-region fragment)
	    (push fragment (undo-tree-node-next node))
	    (setf (undo-tree-node-branch node) 0
		  (undo-tree-node-previous fragment) node)
	    nil)  ; return nil to indicate failure

	;; otherwise, add redo-in-region node to top of fragment, and attach
	;; it below current node
	(setq fragment
	      (if fragment
		  (undo-tree-grow-backwards fragment nil region-changeset)
		(undo-tree-make-node nil nil region-changeset)))
	(push fragment (undo-tree-node-next node))
	(setf (undo-tree-node-branch node) 0
	      (undo-tree-node-previous fragment) node)
	;; update undo-tree size
	(unless repeated-redo-in-region
	  (setq node fragment)
	  (while (and (setq node (car (undo-tree-node-next node)))
		      (cl-incf (undo-tree-count buffer-undo-tree))
		      (cl-incf (undo-tree-size buffer-undo-tree)
			       (undo-list-byte-size
				(undo-tree-node-redo node))))))
	(cl-incf (undo-tree-size buffer-undo-tree)
		 (undo-list-byte-size (undo-tree-node-redo fragment)))
	t)  ; indicate redo-in-region branch was successfully pulled
      )))



(defun undo-tree-adjust-elements-to-elt (node undo-elt &optional below)
  "Adjust buffer positions of undo elements, starting at NODE's
and going up the tree (or down the active branch if BELOW is
non-nil) and through the nodes' undo elements until we reach
UNDO-ELT.  UNDO-ELT must appear somewhere in the undo changeset
of either NODE itself or some node above it in the tree."
  (let ((delta (list (undo-delta undo-elt)))
	(undo-list (undo-tree-node-undo node)))
    ;; adjust elements until we reach UNDO-ELT
    (while (and (car undo-list)
		(not (eq (car undo-list) undo-elt)))
      (setcar undo-list
	      (undo-tree-apply-deltas (car undo-list) delta -1))
      ;; move to next undo element in list, or to next node if we've run out
      ;; of elements
      (unless (car (setq undo-list (cdr undo-list)))
	(if below
	    (setq node (nth (undo-tree-node-branch node)
			    (undo-tree-node-next node)))
	  (setq node (undo-tree-node-previous node)))
	(setq undo-list (undo-tree-node-undo node))))))



(defun undo-tree-apply-deltas (undo-elt deltas &optional sgn)
  ;; Apply DELTAS in order to UNDO-ELT, multiplying deltas by SGN
  ;; (only useful value for SGN is -1).
  (let (position offset)
    (dolist (delta deltas)
      (setq position (car delta)
	    offset (* (cdr delta) (or sgn 1)))
      (cond
       ;; POSITION
       ((integerp undo-elt)
	(when (>= undo-elt position)
	  (setq undo-elt (- undo-elt offset))))
       ;; nil (or any other atom)
       ((atom undo-elt))
       ;; (TEXT . POSITION)
       ((stringp (car undo-elt))
	(let ((text-pos (abs (cdr undo-elt)))
	      (point-at-end (< (cdr undo-elt) 0)))
	  (if (>= text-pos position)
	      (setcdr undo-elt (* (if point-at-end -1 1)
				  (- text-pos offset))))))
       ;; (BEGIN . END)
       ((integerp (car undo-elt))
	(when (>= (car undo-elt) position)
	  (setcar undo-elt (- (car undo-elt) offset))
	  (setcdr undo-elt (- (cdr undo-elt) offset))))
       ;; (nil PROPERTY VALUE BEG . END)
       ((null (car undo-elt))
	(let ((tail (nthcdr 3 undo-elt)))
	  (when (>= (car tail) position)
	    (setcar tail (- (car tail) offset))
	    (setcdr tail (- (cdr tail) offset)))))
       ))
    undo-elt))



(defun undo-tree-repeated-undo-in-region-p (start end)
  ;; Return non-nil if undo-in-region between START and END is a repeated
  ;; undo-in-region
  (let ((node (undo-tree-current buffer-undo-tree)))
    (and (setq node
	       (nth (undo-tree-node-branch node) (undo-tree-node-next node)))
	 (eq (undo-tree-node-undo-beginning node) start)
	 (eq (undo-tree-node-undo-end node) end))))


(defun undo-tree-repeated-redo-in-region-p (start end)
  ;; Return non-nil if undo-in-region between START and END is a repeated
  ;; undo-in-region
  (let ((node (undo-tree-current buffer-undo-tree)))
    (and (eq (undo-tree-node-redo-beginning node) start)
	 (eq (undo-tree-node-redo-end node) end))))


;; Return non-nil if undo-in-region between START and END is simply
;; reverting the last redo-in-region
(defalias 'undo-tree-reverting-undo-in-region-p
  'undo-tree-repeated-undo-in-region-p)


;; Return non-nil if redo-in-region between START and END is simply
;; reverting the last undo-in-region
(defalias 'undo-tree-reverting-redo-in-region-p
  'undo-tree-repeated-redo-in-region-p)




;;; =====================================================================
;;;                        Undo-tree commands

(defvar undo-tree-timer nil)

;;;###autoload
(define-minor-mode undo-tree-mode
  "Toggle undo-tree mode.
With no argument, this command toggles the mode.
A positive prefix argument turns the mode on.
A negative prefix argument turns it off.

Undo-tree-mode replaces Emacs' standard undo feature with a more
powerful yet easier to use version, that treats the undo history
as what it is: a tree.

The following keys are available in `undo-tree-mode':

  \\{undo-tree-map}

Within the undo-tree visualizer, the following keys are available:

  \\{undo-tree-visualizer-mode-map}"

  nil                       ; init value
  undo-tree-mode-lighter    ; lighter
  undo-tree-map             ; keymap

  (cond
   (undo-tree-mode  ; enabling `undo-tree-mode'
    (set (make-local-variable 'undo-limit)
	 (if undo-tree-limit
	     (max undo-limit undo-tree-limit)
	   most-positive-fixnum))
    (set (make-local-variable 'undo-strong-limit)
	 (if undo-tree-limit
	     (max undo-strong-limit undo-tree-strong-limit)
	   most-positive-fixnum))
    (set (make-local-variable 'undo-outer-limit)  ; null `undo-outer-limit' means no limit
	 (when (and undo-tree-limit undo-outer-limit undo-outer-limit)
	   (max undo-outer-limit undo-tree-outer-limit)))
    (when (null undo-tree-limit)
      (setq undo-tree-timer
	    (run-with-idle-timer 5 'repeat #'undo-list-transfer-to-tree)))
    (add-hook 'post-gc-hook #'undo-tree-post-gc nil))

   (t  ; disabling `undo-tree-mode'
    ;; rebuild `buffer-undo-list' from tree so Emacs undo can work
    (undo-list-rebuild-from-tree)
    (setq buffer-undo-tree nil)
    (remove-hook 'post-gc-hook #'undo-tree-post-gc 'local)
    (when (timerp undo-tree-timer) (cancel-timer undo-tree-timer))
    (kill-local-variable 'undo-limit)
    (kill-local-variable 'undo-strong-limit)
    (kill-local-variable 'undo-outer-limit))))


(defun turn-on-undo-tree-mode (&optional print-message)
  "Enable `undo-tree-mode' in the current buffer, when appropriate.
Some major modes implement their own undo system, which should
not normally be overridden by `undo-tree-mode'. This command does
not enable `undo-tree-mode' in such buffers. If you want to force
`undo-tree-mode' to be enabled regardless, use (undo-tree-mode 1)
instead.

The heuristic used to detect major modes in which
`undo-tree-mode' should not be used is to check whether either
the `undo' command has been remapped, or the default undo
keybindings (C-/ and C-_) have been overridden somewhere other
than in the global map. In addition, `undo-tree-mode' will not be
enabled if the buffer's `major-mode' appears in
`undo-tree-incompatible-major-modes'."
  (interactive "p")
  (if (or (key-binding [remap undo])
	  (undo-tree-overridden-undo-bindings-p)
	  (memq major-mode undo-tree-incompatible-major-modes))
      (when print-message
	(message "Buffer does not support undo-tree-mode;\
 undo-tree-mode NOT enabled"))
    (undo-tree-mode 1)))


(defun undo-tree-overridden-undo-bindings-p ()
  "Returns t if default undo bindings are overridden, nil otherwise.
Checks if either of the default undo key bindings (\"C-/\" or
\"C-_\") are overridden in the current buffer by any keymap other
than the global one. (So global redefinitions of the default undo
key bindings do not count.)"
  (let ((binding1 (lookup-key (current-global-map) [?\C-/]))
	(binding2 (lookup-key (current-global-map) [?\C-_])))
    (global-set-key [?\C-/] 'undo)
    (global-set-key [?\C-_] 'undo)
    (unwind-protect
	(or (and (key-binding [?\C-/])
		 (not (eq (key-binding [?\C-/]) 'undo)))
	    (and (key-binding [?\C-_])
		 (not (eq (key-binding [?\C-_]) 'undo))))
      (global-set-key [?\C-/] binding1)
      (global-set-key [?\C-_] binding2))))


;;;###autoload
(define-globalized-minor-mode global-undo-tree-mode
  undo-tree-mode turn-on-undo-tree-mode)



(defun undo-tree-undo (&optional arg)
  "Undo changes.
Repeat this command to undo more changes.
A numeric ARG serves as a repeat count.

In Transient Mark mode when the mark is active, only undo changes
within the current region. Similarly, when not in Transient Mark
mode, just \\[universal-argument] as an argument limits undo to
changes within the current region."
  (interactive "*P")
  (unless undo-tree-mode
    (user-error "Undo-tree mode not enabled in buffer"))
  ;; throw error if undo is disabled in buffer
  (when (eq buffer-undo-list t)
    (user-error "No undo information in this buffer"))
  (undo-tree-undo-1 arg)
  ;; inform user if at branch point
  (when (> (undo-tree-num-branches) 1) (message "Undo branch point!")))


(defun undo-tree-undo-1 (&optional arg preserve-redo preserve-timestamps)
  ;; Internal undo function. An active mark in `transient-mark-mode', or
  ;; non-nil ARG otherwise, enables undo-in-region. Non-nil PRESERVE-REDO
  ;; causes the existing redo record to be preserved, rather than replacing it
  ;; with the new one generated by undoing. Non-nil PRESERVE-TIMESTAMPS
  ;; disables updating of timestamps in visited undo-tree nodes. (This latter
  ;; should *only* be used when temporarily visiting another undo state and
  ;; immediately returning to the original state afterwards. Otherwise, it
  ;; could cause history-discarding errors.)
  (let ((undo-in-progress t)
	(undo-in-region (and undo-tree-enable-undo-in-region
			     (or (region-active-p)
				 (and arg (not (numberp arg))))))
	pos current)
    ;; transfer entries accumulated in `buffer-undo-list' to
    ;; `buffer-undo-tree'
    (undo-list-transfer-to-tree)

    (dotimes (_ (or (and (numberp arg) (prefix-numeric-value arg)) 1))
      ;; check if at top of undo tree
      (unless (undo-tree-node-previous (undo-tree-current buffer-undo-tree))
	(user-error "No further undo information"))

      ;; if region is active, or a non-numeric prefix argument was supplied,
      ;; try to pull out a new branch of changes affecting the region
      (when (and undo-in-region
		 (not (undo-tree-pull-undo-in-region-branch
		       (region-beginning) (region-end))))
	(user-error "No further undo information for region"))

      ;; remove any GC'd elements from node's undo list
      (setq current (undo-tree-current buffer-undo-tree))
      (cl-decf (undo-tree-size buffer-undo-tree)
	       (undo-list-byte-size (undo-tree-node-undo current)))
      (setf (undo-tree-node-undo current)
	    (undo-list-clean-GCd-elts (undo-tree-node-undo current)))
      (cl-incf (undo-tree-size buffer-undo-tree)
	       (undo-list-byte-size (undo-tree-node-undo current)))
      ;; undo one record from undo tree
      (when undo-in-region
	(setq pos (set-marker (make-marker) (point)))
	(set-marker-insertion-type pos t))
      (primitive-undo 1 (undo-tree-copy-list (undo-tree-node-undo current)))
      (undo-boundary)

      ;; if preserving old redo record, discard new redo entries that
      ;; `primitive-undo' has added to `buffer-undo-list', and remove any GC'd
      ;; elements from node's redo list
      (if preserve-redo
	  (progn
	    (undo-list-pop-changeset buffer-undo-list)
	    (cl-decf (undo-tree-size buffer-undo-tree)
		     (undo-list-byte-size (undo-tree-node-redo current)))
	    (setf (undo-tree-node-redo current)
		  (undo-list-clean-GCd-elts (undo-tree-node-redo current)))
	    (cl-incf (undo-tree-size buffer-undo-tree)
		     (undo-list-byte-size (undo-tree-node-redo current))))
	;; otherwise, record redo entries that `primitive-undo' has added to
	;; `buffer-undo-list' in current node's redo record, replacing
	;; existing entry if one already exists
	(cl-decf (undo-tree-size buffer-undo-tree)
		 (undo-list-byte-size (undo-tree-node-redo current)))
	(setf (undo-tree-node-redo current)
	      (undo-list-pop-changeset buffer-undo-list 'discard-pos))
	(cl-incf (undo-tree-size buffer-undo-tree)
		 (undo-list-byte-size (undo-tree-node-redo current))))

      ;; rewind current node and update timestamp
      (setf (undo-tree-current buffer-undo-tree)
	    (undo-tree-node-previous (undo-tree-current buffer-undo-tree)))
      (unless preserve-timestamps
	(setf (undo-tree-node-timestamp (undo-tree-current buffer-undo-tree))
	      (current-time)))

      ;; if undoing-in-region, record current node, region and direction so we
      ;; can tell if undo-in-region is repeated, and re-activate mark if in
      ;; `transient-mark-mode'; if not, erase any leftover data
      (if (not undo-in-region)
	  (undo-tree-node-clear-region-data current)
	(goto-char pos)
	;; note: we deliberately want to store the region information in the
	;; node *below* the now current one
	(setf (undo-tree-node-undo-beginning current) (region-beginning)
	      (undo-tree-node-undo-end current) (region-end))
	(set-marker pos nil)))

    ;; undo deactivates mark unless undoing-in-region
    (setq deactivate-mark (not undo-in-region))))



(defun undo-tree-redo (&optional arg)
  "Redo changes. A numeric ARG serves as a repeat count.

In Transient Mark mode when the mark is active, only redo changes
within the current region. Similarly, when not in Transient Mark
mode, just \\[universal-argument] as an argument limits redo to
changes within the current region."
  (interactive "*P")
  (unless undo-tree-mode
    (user-error "Undo-tree mode not enabled in buffer"))
  ;; throw error if undo is disabled in buffer
  (when (eq buffer-undo-list t)
    (user-error "No undo information in this buffer"))
  (undo-tree-redo-1 arg)
  ;; inform user if at branch point
  (when (> (undo-tree-num-branches) 1) (message "Undo branch point!")))


(defun undo-tree-redo-1 (&optional arg preserve-undo preserve-timestamps)
  ;; Internal redo function. An active mark in `transient-mark-mode', or
  ;; non-nil ARG otherwise, enables undo-in-region. Non-nil PRESERVE-UNDO
  ;; causes the existing redo record to be preserved, rather than replacing it
  ;; with the new one generated by undoing. Non-nil PRESERVE-TIMESTAMPS
  ;; disables updating of timestamps in visited undo-tree nodes. (This latter
  ;; should *only* be used when temporarily visiting another undo state and
  ;; immediately returning to the original state afterwards. Otherwise, it
  ;; could cause history-discarding errors.)
  (let ((undo-in-progress t)
	(redo-in-region (and undo-tree-enable-undo-in-region
			     (or (region-active-p)
				 (and arg (not (numberp arg))))))
	pos current)
    ;; transfer entries accumulated in `buffer-undo-list' to
    ;; `buffer-undo-tree'
    (undo-list-transfer-to-tree)

    (dotimes (_ (or (and (numberp arg) (prefix-numeric-value arg)) 1))
      ;; check if at bottom of undo tree
      (when (null (undo-tree-node-next (undo-tree-current buffer-undo-tree)))
	(user-error "No further redo information"))

      ;; if region is active, or a non-numeric prefix argument was supplied,
      ;; try to pull out a new branch of changes affecting the region
      (when (and redo-in-region
		 (not (undo-tree-pull-redo-in-region-branch
		       (region-beginning) (region-end))))
	(user-error "No further redo information for region"))

      ;; get next node (but DON'T advance current node in tree yet, in case
      ;; redoing fails)
      (setq current (undo-tree-current buffer-undo-tree)
	    current (nth (undo-tree-node-branch current)
			 (undo-tree-node-next current)))
      ;; remove any GC'd elements from node's redo list
      (cl-decf (undo-tree-size buffer-undo-tree)
	       (undo-list-byte-size (undo-tree-node-redo current)))
      (setf (undo-tree-node-redo current)
	    (undo-list-clean-GCd-elts (undo-tree-node-redo current)))
      (cl-incf (undo-tree-size buffer-undo-tree)
	       (undo-list-byte-size (undo-tree-node-redo current)))
      ;; redo one record from undo tree
      (when redo-in-region
	(setq pos (set-marker (make-marker) (point)))
	(set-marker-insertion-type pos t))
      (primitive-undo 1 (undo-tree-copy-list (undo-tree-node-redo current)))
      (undo-boundary)
      ;; advance current node in tree
      (setf (undo-tree-current buffer-undo-tree) current)

      ;; if preserving old undo record, discard new undo entries that
      ;; `primitive-undo' has added to `buffer-undo-list', and remove any GC'd
      ;; elements from node's redo list
      (if preserve-undo
	  (progn
	    (undo-list-pop-changeset buffer-undo-list)
	    (cl-decf (undo-tree-size buffer-undo-tree)
		     (undo-list-byte-size (undo-tree-node-undo current)))
	    (setf (undo-tree-node-undo current)
		  (undo-list-clean-GCd-elts (undo-tree-node-undo current)))
	    (cl-incf (undo-tree-size buffer-undo-tree)
		     (undo-list-byte-size (undo-tree-node-undo current))))
	;; otherwise, record undo entries that `primitive-undo' has added to
	;; `buffer-undo-list' in current node's undo record, replacing
	;; existing entry if one already exists
	(cl-decf (undo-tree-size buffer-undo-tree)
		 (undo-list-byte-size (undo-tree-node-undo current)))
	(setf (undo-tree-node-undo current)
	      (undo-list-pop-changeset buffer-undo-list 'discard-pos))
	(cl-incf (undo-tree-size buffer-undo-tree)
		 (undo-list-byte-size (undo-tree-node-undo current))))

      ;; update timestamp
      (unless preserve-timestamps
	(setf (undo-tree-node-timestamp current) (current-time)))

      ;; if redoing-in-region, record current node, region and direction so we
      ;; can tell if redo-in-region is repeated, and re-activate mark if in
      ;; `transient-mark-mode'
      (if (not redo-in-region)
	  (undo-tree-node-clear-region-data current)
	(goto-char pos)
	(setf (undo-tree-node-redo-beginning current) (region-beginning)
	      (undo-tree-node-redo-end current) (region-end))
	(set-marker pos nil)))

    ;; redo deactivates the mark unless redoing-in-region
    (setq deactivate-mark (not redo-in-region))))



(defun undo-tree-switch-branch (branch)
  "Switch to a different BRANCH of the undo tree.
This will affect which branch to descend when *redoing* changes
using `undo-tree-redo'."
  (interactive (list (or (and prefix-arg (prefix-numeric-value prefix-arg))
                         (and (not (eq buffer-undo-list t))
			      (undo-list-transfer-to-tree)
			      (let ((b (undo-tree-node-branch
					(undo-tree-current
					 buffer-undo-tree))))
				(cond
				 ;; switch to other branch if only 2
				 ((= (undo-tree-num-branches) 2) (- 1 b))
				 ;; prompt if more than 2
				 ((> (undo-tree-num-branches) 2)
				  (read-number
				   (format "Branch (0-%d, on %d): "
					   (1- (undo-tree-num-branches)) b)))
				 ))))))
  (unless undo-tree-mode
    (user-error "Undo-tree mode not enabled in buffer"))
  ;; throw error if undo is disabled in buffer
  (when (eq buffer-undo-list t)
    (user-error "No undo information in this buffer"))
  ;; sanity check branch number
  (when (<= (undo-tree-num-branches) 1)
    (user-error "Not at undo branch point"))
  (when (or (< branch 0) (> branch (1- (undo-tree-num-branches))))
    (user-error "Invalid branch number"))
  ;; transfer entries accumulated in `buffer-undo-list' to `buffer-undo-tree'
  (undo-list-transfer-to-tree)
  ;; switch branch
  (setf (undo-tree-node-branch (undo-tree-current buffer-undo-tree))
	branch)
  (message "Switched to branch %d" branch))


(defun undo-tree-set (node &optional preserve-timestamps)
  ;; Set buffer to state corresponding to NODE. Returns intersection point
  ;; between path back from current node and path back from selected NODE.
  ;; Non-nil PRESERVE-TIMESTAMPS disables updating of timestamps in visited
  ;; undo-tree nodes. (This should *only* be used when temporarily visiting
  ;; another undo state and immediately returning to the original state
  ;; afterwards. Otherwise, it could cause history-discarding errors.)
  (let ((path (make-hash-table :test 'eq))
        (n node))
    (puthash (undo-tree-root buffer-undo-tree) t path)
    ;; build list of nodes leading back from selected node to root, updating
    ;; branches as we go to point down to selected node
    (while (progn
             (puthash n t path)
             (when (undo-tree-node-previous n)
               (setf (undo-tree-node-branch (undo-tree-node-previous n))
                     (undo-tree-position
                      n (undo-tree-node-next (undo-tree-node-previous n))))
               (setq n (undo-tree-node-previous n)))))
    ;; work backwards from current node until we intersect path back from
    ;; selected node
    (setq n (undo-tree-current buffer-undo-tree))
    (while (not (gethash n path))
      (setq n (undo-tree-node-previous n)))
    ;; ascend tree until intersection node
    (while (not (eq (undo-tree-current buffer-undo-tree) n))
      (undo-tree-undo-1 nil nil preserve-timestamps))
    ;; descend tree until selected node
    (while (not (eq (undo-tree-current buffer-undo-tree) node))
      (undo-tree-redo-1 nil nil preserve-timestamps))
    n))  ; return intersection node



(defun undo-tree-save-state-to-register (register)
  "Store current undo-tree state to REGISTER.
The saved state can be restored using
`undo-tree-restore-state-from-register'.
Argument is a character, naming the register."
  (interactive "cUndo-tree state to register: ")
  (unless undo-tree-mode
    (user-error "Undo-tree mode not enabled in buffer"))
  ;; throw error if undo is disabled in buffer
  (when (eq buffer-undo-list t)
    (user-error "No undo information in this buffer"))
  ;; transfer entries accumulated in `buffer-undo-list' to `buffer-undo-tree'
  (undo-list-transfer-to-tree)
  ;; save current node to REGISTER
  (set-register
   register (registerv-make
	     (undo-tree-make-register-data
	      (current-buffer) (undo-tree-current buffer-undo-tree))
	     :print-func 'undo-tree-register-data-print-func))
  ;; record REGISTER in current node, for visualizer
  (setf (undo-tree-node-register (undo-tree-current buffer-undo-tree))
	register))



(defun undo-tree-restore-state-from-register (register)
  "Restore undo-tree state from REGISTER.
The state must be saved using `undo-tree-save-state-to-register'.
Argument is a character, naming the register."
  (interactive "*cRestore undo-tree state from register: ")
  (unless undo-tree-mode
    (user-error "Undo-tree mode not enabled in buffer"))
  ;; throw error if undo is disabled in buffer, or if register doesn't contain
  ;; an undo-tree node
  (let ((data (registerv-data (get-register register))))
    (cond
     ((eq buffer-undo-list t)
      (user-error "No undo information in this buffer"))
     ((not (undo-tree-register-data-p data))
      (user-error "Register doesn't contain undo-tree state"))
     ((not (eq (current-buffer) (undo-tree-register-data-buffer data)))
      (user-error "Register contains undo-tree state for a different buffer")))
    ;; transfer entries accumulated in `buffer-undo-list' to `buffer-undo-tree'
    (undo-list-transfer-to-tree)
    ;; restore buffer state corresponding to saved node
    (undo-tree-set (undo-tree-register-data-node data))))




;;; =====================================================================
;;;                       Undo-tree menu bar

(defvar undo-tree-old-undo-menu-item nil)

(defun undo-tree-update-menu-bar ()
  "Update `undo-tree-mode' Edit menu items."
  (if undo-tree-mode
      (progn
	;; save old undo menu item, and install undo/redo menu items
	(setq undo-tree-old-undo-menu-item
	      (cdr (assq 'undo (lookup-key global-map [menu-bar edit]))))
	(define-key (lookup-key global-map [menu-bar edit])
	  [undo] '(menu-item "Undo" undo-tree-undo
			     :enable (and undo-tree-mode
					  (not buffer-read-only)
					  (not (eq t buffer-undo-list))
					  (not (eq nil buffer-undo-tree))
					  (undo-tree-node-previous
					   (undo-tree-current buffer-undo-tree)))
			     :help "Undo last operation"))
	(define-key-after (lookup-key global-map [menu-bar edit])
	  [redo] '(menu-item "Redo" undo-tree-redo
			     :enable (and undo-tree-mode
					  (not buffer-read-only)
					  (not (eq t buffer-undo-list))
					  (not (eq nil buffer-undo-tree))
					  (undo-tree-node-next
					   (undo-tree-current buffer-undo-tree)))
			     :help "Redo last operation")
	  'undo))
    ;; uninstall undo/redo menu items
    (define-key (lookup-key global-map [menu-bar edit])
      [undo] undo-tree-old-undo-menu-item)
    (define-key (lookup-key global-map [menu-bar edit])
      [redo] nil)))

(add-hook 'menu-bar-update-hook 'undo-tree-update-menu-bar)




;;; =====================================================================
;;;                    Persistent storage commands

(defvar undo-tree-save-format-version 1
  "Undo-tree history file format version.")


(defun undo-tree-make-history-save-file-name (file)
  "Create the undo history file name for FILE.
Normally this is the file's name with \".\" prepended and
\".~undo-tree~\" appended.

A match for FILE is sought in `undo-tree-history-directory-alist'
\(see the documentation of that variable for details\). If the
directory for the backup doesn't exist, it is created."
  (let* ((backup-directory-alist undo-tree-history-directory-alist)
	 (name (make-backup-file-name-1 file)))
    (concat (file-name-directory name) "." (file-name-nondirectory name)
	    ".~undo-tree~")))


(defun undo-tree-serialize (tree)
  "Serialise undo-tree TREE to current buffer."
  ;; write root
  (let ((data (undo-tree-copy-node-save-data (undo-tree-root tree))))
    (when (eq (undo-tree-root tree) (undo-tree-current tree))
      (setf (undo-tree-node-next data) 'current))
    (prin1 data (current-buffer)))
  (terpri (current-buffer))
  ;; Note: We serialise in breadth-first order, as undo-trees are typically
  ;;       much deeper than they are wide, so this is more memory-efficient.
  (let ((queue (make-queue)))
    (queue-enqueue queue (undo-tree-root tree))
    (while (not (queue-empty queue))
      (prin1 (mapcar
	      (lambda (n)
		(queue-enqueue queue n)
		(let ((data (undo-tree-copy-node-save-data n)))
		  ;; use empty next field to mark current node
		  (when (eq n (undo-tree-current tree))
		    (setf (undo-tree-node-next data) 'current))
		  data))
	      (undo-tree-node-next (queue-dequeue queue)))
	     (current-buffer))
      (terpri (current-buffer)))))


(defun undo-tree-deserialize ()
  "Deserialize and return undo-tree from current buffer."
  (let ((tree (make-undo-tree))
	(queue (make-queue))
	node)
    ;; read root
    (setf (undo-tree-root tree) (read (current-buffer)))
    (queue-enqueue queue (undo-tree-root tree))
    ;; reconstruct tree in breadth-first order
    (while (not (queue-empty queue))
      (setq node (queue-dequeue queue))
      (when (eq (undo-tree-node-next node) 'current)
	(setf (undo-tree-current tree) node))
      (setf (undo-tree-node-next node) (read (current-buffer)))
      (mapc (lambda (n) (queue-enqueue queue n))
	    (undo-tree-node-next node)))
    ;; restore parent links
    (undo-tree-recircle tree)
    tree))


(defun undo-tree-serialize-old-format (tree)
  ;; make tmp copy of TREE
  (setq tree (undo-tree-copy tree))
  ;; decircle and discard object pool before saving
  (undo-tree-decircle tree)
  (setf (undo-tree-object-pool tree) nil)
  ;; run pre-save transformer functions
  (when undo-tree-pre-save-element-functions
    (undo-tree-mapc
     (lambda (node)
       (let ((changeset (undo-tree-node-undo node)))
	 (run-hook-wrapped
	  'undo-tree-pre-save-element-functions
	  (lambda (fun)
	    (setq changeset (delq nil (mapcar fun changeset)))
	    nil))
	 (setf (undo-tree-node-undo node) changeset))
       (let ((changeset (undo-tree-node-redo node)))
	 (run-hook-wrapped
	  'undo-tree-pre-save-element-functions
	  (lambda (fun)
	    (setq changeset (delq nil (mapcar fun changeset)))
	    nil))
	 (setf (undo-tree-node-redo node) changeset)))
     (undo-tree-root tree)))
  ;; write tree
  (let ((print-circle t)) (prin1 tree (current-buffer))))


(defun undo-tree-deserialize-old-format ()
  ;; read tree
  (let ((tree (read (current-buffer))))
    ;; run post-load transformer functions
    (when undo-tree-post-load-element-functions
      (undo-tree-mapc
       (lambda (node)
	 (let ((changeset (undo-tree-node-undo node)))
	   (run-hook-wrapped
	    'undo-tree-post-load-element-functions
	    (lambda (fun)
	      (setq changeset (delq nil (mapcar fun changeset)))))
	   (setf (undo-tree-node-undo node) changeset))
	 (let ((changeset (undo-tree-node-redo node)))
	   (run-hook-wrapped
	    'undo-tree-post-load-element-functions
	    (lambda (fun)
	      (setq changeset (delq nil (mapcar fun changeset)))))
	   (setf (undo-tree-node-redo node) changeset)))
       (undo-tree-root tree)))
    ;; initialise empty undo-tree object pool
    (setf (undo-tree-object-pool tree)
	  (make-hash-table :test 'eq :weakness 'value))
    ;; restore parent links
    (undo-tree-recircle tree)
    tree))



(defun undo-tree-save-history (&optional filename overwrite)
  "Store undo-tree history to file.

If optional argument FILENAME is omitted, default save file is
\".<buffer-file-name>.~undo-tree\" if buffer is visiting a file.
Otherwise, prompt for one.

If OVERWRITE is non-nil, any existing file will be overwritten
without asking for confirmation."
  (interactive)
  (unless undo-tree-mode
    (user-error "Undo-tree mode not enabled in buffer"))
  (when (eq buffer-undo-list t)
    (user-error "No undo information in this buffer"))
  (undo-list-transfer-to-tree)
  (when (and buffer-undo-tree (not (eq buffer-undo-tree t)))
    ;; (undo-tree-kill-visualizer)
    ;; ;; should be cleared already by killing the visualizer, but writes
    ;; ;; unreasable data if not for some reason, so just in case...
    ;; (undo-tree-clear-visualizer-data buffer-undo-tree)
    (let ((buff (current-buffer))
	  (tree buffer-undo-tree))
      ;; get filename
      (unless filename
	(setq filename
	      (if buffer-file-name
		  (undo-tree-make-history-save-file-name buffer-file-name)
		(expand-file-name (read-file-name "File to save in: ") nil))))
      (when (or (not (file-exists-p filename))
		overwrite
		(yes-or-no-p (format "Overwrite \"%s\"? " filename)))

	;; print undo-tree to file
	;; Note: We use `with-temp-buffer' instead of `with-temp-file' to
	;;       allow `auto-compression-mode' to take effect, in case user
	;;       has overridden or advised the default
	;;       `undo-tree-make-history-save-file-name' to add a compressed
	;;       file extension.
<<<<<<< HEAD
	(with-auto-compression-mode
	  (with-temp-buffer
	    (prin1 (sha1 buff) (current-buffer))
	    (terpri (current-buffer))
            (let ((print-circle t)
                  (print-length nil)
                  (print-level nil))
	      (prin1 tree (current-buffer)))
=======
	(with-temp-buffer
	  ;; write version number; (original save file format (version 0) has no version string)
	  (unless (= undo-tree-save-format-version 0)
	    (prin1 (cons 'undo-tree-save-format-version undo-tree-save-format-version)
		   (current-buffer))
	    (terpri (current-buffer)))
	  ;; write hash
	  (prin1 (sha1 buff) (current-buffer))
	  (terpri (current-buffer))
	  ;; write tree
	  (cl-case undo-tree-save-format-version
	    (0 (undo-tree-serialize-old-format tree))
	    (1 (undo-tree-serialize tree))
	    (t (error "Unknown `undo-tree-save-format-version'; undo-tree history *not* saved")))
	  ;; write file
	  (with-auto-compression-mode
>>>>>>> 2bf5e230
	    (write-region nil nil filename)))))))


(defmacro undo-tree--catch-load-history-error (error-fmt &rest body)
  `(condition-case nil
       (progn ,@body)
     (error
      (kill-buffer nil)
      (funcall (if noerror #'message #'user-error) ,error-fmt filename)
      (throw 'load-error nil))))


(defun undo-tree-load-history (&optional filename noerror)
  "Load undo-tree history from file, for the current buffer.

If optional argument FILENAME is null, default load file is
\".<buffer-file-name>.~undo-tree\" if buffer is visiting a file.
Otherwise, prompt for one.

If optional argument NOERROR is non-nil, return nil instead of
signaling an error if file is not found.

Note this will overwrite any existing undo history."
  (interactive)
  (unless undo-tree-mode
    (user-error "Undo-tree mode not enabled in buffer"))
  ;; get filename
  (unless filename
    (setq filename
	  (if buffer-file-name
	      (undo-tree-make-history-save-file-name buffer-file-name)
	    (expand-file-name (read-file-name "File to load from: ") nil))))

  ;; attempt to read undo-tree
  (catch 'load-error
    (unless (file-exists-p filename)
      (if noerror
	  (throw 'load-error nil)
	(user-error "File \"%s\" does not exist; could not load undo-tree history"
		    filename)))

    ;; read file contents
    (let ((buff (current-buffer))
	  version hash tree)
	(with-temp-buffer
	  (with-auto-compression-mode (insert-file-contents filename))
	  (goto-char (point-min))

	  (undo-tree--catch-load-history-error
	   "Error reading undo-tree history from \"%s\""
	   ;; read version number
	   (setq version (read (current-buffer)))
	   ;; read hash
	   (cond
	    ((eq (car-safe version) 'undo-tree-save-format-version)
	     (setq version (cdr version))
	     (setq hash (read (current-buffer))))
	    ;; original save file format (version 0) has no version string
	    ((stringp version)
	     (setq hash version
		   version 0))
	    (t (error "Error"))))

	  ;; check hash
	  (undo-tree--catch-load-history-error
	    "Buffer has been modified since undo-tree history was saved to
	  \"%s\"; could not load undo-tree history"
	    (unless (string= (sha1 buff) hash) (error "Error")))

	  ;; read tree
	  (undo-tree--catch-load-history-error
	   "Error reading undo-tree history from \"%s\""
	   (setq tree
		 (cl-case version
		   (0 (undo-tree-deserialize-old-format))
		   (1 (undo-tree-deserialize))
		   (t (error "Error")))))
	  (kill-buffer nil))

	(setq buffer-undo-tree tree
	      buffer-undo-list (list nil 'undo-tree-canary)))))



;; Versions of save/load functions for use in hooks
(defun undo-tree-save-history-from-hook ()
  (when (and undo-tree-mode undo-tree-auto-save-history
	     (not (eq buffer-undo-list t))
	     buffer-file-name
	     (file-writable-p
	      (undo-tree-make-history-save-file-name buffer-file-name)))
    (undo-tree-save-history nil 'overwrite) nil))

(define-obsolete-function-alias
  'undo-tree-save-history-hook 'undo-tree-save-history-from-hook
  "`undo-tree-save-history-hook' is obsolete since undo-tree
 version 0.6.6. Use `undo-tree-save-history-from-hook' instead.")


(defun undo-tree-load-history-from-hook ()
  (when (and undo-tree-mode undo-tree-auto-save-history
	     (not (eq buffer-undo-list t))
	     (not revert-buffer-in-progress-p))
    (undo-tree-load-history nil 'noerror)))

(define-obsolete-function-alias
  'undo-tree-load-history-hook 'undo-tree-load-history-from-hook
  "`undo-tree-load-history-hook' is obsolete since undo-tree
 version 0.6.6. Use `undo-tree-load-history-from-hook' instead.")


;; install history-auto-save hooks
(add-hook 'write-file-functions #'undo-tree-save-history-from-hook)
(add-hook 'kill-buffer-hook #'undo-tree-save-history-from-hook)
(add-hook 'find-file-hook #'undo-tree-load-history-from-hook)




;;; =====================================================================
;;;                    Visualizer drawing functions

(defun undo-tree-visualize ()
  "Visualize the current buffer's undo tree."
  (interactive "*")
  (unless undo-tree-mode
    (user-error "Undo-tree mode not enabled in buffer"))
  (deactivate-mark)
  ;; throw error if undo is disabled in buffer
  (when (eq buffer-undo-list t)
    (user-error "No undo information in this buffer"))
  ;; transfer entries accumulated in `buffer-undo-list' to `buffer-undo-tree'
  (undo-list-transfer-to-tree)
  ;; add hook to kill visualizer buffer if original buffer is changed
  (add-hook 'before-change-functions 'undo-tree-kill-visualizer nil t)
  ;; prepare *undo-tree* buffer, then draw tree in it
  (let ((undo-tree buffer-undo-tree)
        (buff (current-buffer))
	(display-buffer-mark-dedicated 'soft))
    (switch-to-buffer-other-window
     (get-buffer-create undo-tree-visualizer-buffer-name))
    (setq undo-tree-visualizer-parent-buffer buff)
    (setq undo-tree-visualizer-parent-mtime
	  (and (buffer-file-name buff)
	       (nth 5 (file-attributes (buffer-file-name buff)))))
    (setq undo-tree-visualizer-initial-node (undo-tree-current undo-tree))
    (setq undo-tree-visualizer-spacing
	  (undo-tree-visualizer-calculate-spacing))
    (setq buffer-undo-tree undo-tree)
    (undo-tree-visualizer-mode)
    (setq buffer-undo-tree undo-tree)
    (set (make-local-variable 'undo-tree-visualizer-lazy-drawing)
	 (or (eq undo-tree-visualizer-lazy-drawing t)
	     (and (numberp undo-tree-visualizer-lazy-drawing)
		  (>= (undo-tree-count undo-tree)
		      undo-tree-visualizer-lazy-drawing))))
    (when undo-tree-visualizer-diff (undo-tree-visualizer-show-diff))
    (let ((inhibit-read-only t)) (undo-tree-draw-tree undo-tree))))


(defun undo-tree-kill-visualizer (&rest _dummy)
  ;; Kill visualizer. Added to `before-change-functions' hook of original
  ;; buffer when visualizer is invoked.
  (unless (or undo-tree-inhibit-kill-visualizer
	      (null (get-buffer undo-tree-visualizer-buffer-name)))
    (with-current-buffer undo-tree-visualizer-buffer-name
      (undo-tree-visualizer-quit))))



(defun undo-tree-draw-tree (undo-tree)
  ;; Draw undo-tree in current buffer starting from NODE (or root if nil).
  (let ((inhibit-read-only t)
	(node (if undo-tree-visualizer-lazy-drawing
		  (undo-tree-current undo-tree)
		(undo-tree-root undo-tree))))
    (erase-buffer)
    (setq undo-tree-visualizer-needs-extending-down nil
	  undo-tree-visualizer-needs-extending-up nil)
    (undo-tree-clear-visualizer-data undo-tree)
    (undo-tree-compute-widths node)
    ;; lazy drawing starts vertically centred and displaced horizontally to
    ;; the left (window-width/4), since trees will typically grow right
    (if undo-tree-visualizer-lazy-drawing
	(progn
	  (undo-tree-move-down (/ (window-height) 2))
	  (undo-tree-move-forward (max 2 (/ (window-width) 4)))) ; left margin
      ;; non-lazy drawing starts in centre at top of buffer
      (undo-tree-move-down 1)  ; top margin
      (undo-tree-move-forward
       (max (/ (window-width) 2)
	    (+ (undo-tree-node-char-lwidth node)
	       ;; add space for left part of left-most time-stamp
	       (if undo-tree-visualizer-timestamps
		   (/ (- undo-tree-visualizer-spacing 4) 2)
		 0)
	       2))))  ; left margin
    ;; link starting node to its representation in visualizer
    (setf (undo-tree-node-marker node) (make-marker))
    (set-marker-insertion-type (undo-tree-node-marker node) nil)
    (move-marker (undo-tree-node-marker node) (point))
    ;; draw undo-tree
    (let ((undo-tree-insert-face 'undo-tree-visualizer-default-face)
	  node-list)
      (if (not undo-tree-visualizer-lazy-drawing)
	  (undo-tree-extend-down node t)
	(undo-tree-extend-down node)
	(undo-tree-extend-up node)
	(setq node-list undo-tree-visualizer-needs-extending-down
	      undo-tree-visualizer-needs-extending-down nil)
	(while node-list (undo-tree-extend-down (pop node-list)))))
    ;; highlight active branch
    (let ((undo-tree-insert-face 'undo-tree-visualizer-active-branch-face))
      (undo-tree-highlight-active-branch
       (or undo-tree-visualizer-needs-extending-up
	   (undo-tree-root undo-tree))))
    ;; highlight current node
    (undo-tree-draw-node (undo-tree-current undo-tree) 'current)))


(defun undo-tree-extend-down (node &optional bottom)
  ;; Extend tree downwards starting from NODE and point. If BOTTOM is t,
  ;; extend all the way down to the leaves. If BOTTOM is a node, extend down
  ;; as far as that node. If BOTTOM is an integer, extend down as far as that
  ;; line. Otherwise, only extend visible portion of tree. NODE is assumed to
  ;; already have a node marker. Returns non-nil if anything was actually
  ;; extended.
  (let ((extended nil)
	(cur-stack (list node))
	next-stack)
    ;; don't bother extending if BOTTOM specifies an already-drawn node
    (unless (and (undo-tree-node-p bottom) (undo-tree-node-marker bottom))
      ;; draw nodes layer by layer
      (while (or cur-stack
		 (prog1 (setq cur-stack next-stack)
		   (setq next-stack nil)))
	(setq node (pop cur-stack))
	;; if node is within range being drawn...
	(if (or (eq bottom t)
		(and (undo-tree-node-p bottom)
		     (not (eq (undo-tree-node-previous node) bottom)))
		(and (integerp bottom)
		     (>= bottom (line-number-at-pos
				 (undo-tree-node-marker node))))
		(and (null bottom)
		     (pos-visible-in-window-p (undo-tree-node-marker node)
					      nil t)))
	    ;; ...draw one layer of node's subtree (if not already drawn)
	    (progn
	      (unless (and (undo-tree-node-next node)
			   (undo-tree-node-marker
			    (nth (undo-tree-node-branch node)
				 (undo-tree-node-next node))))
		(goto-char (undo-tree-node-marker node))
		(undo-tree-draw-subtree node)
		(setq extended t))
	      (setq next-stack
		    (append (undo-tree-node-next node) next-stack)))
	  ;; ...otherwise, postpone drawing until later
	  (push node undo-tree-visualizer-needs-extending-down))))
    extended))


(defun undo-tree-extend-up (node &optional top)
  ;; Extend tree upwards starting from NODE. If TOP is t, extend all the way
  ;; to root. If TOP is a node, extend up as far as that node. If TOP is an
  ;; integer, extend up as far as that line. Otherwise, only extend visible
  ;; portion of tree. NODE is assumed to already have a node marker. Returns
  ;; non-nil if anything was actually extended.
  (let ((extended nil) parent)
    ;; don't bother extending if TOP specifies an already-drawn node
    (unless (and (undo-tree-node-p top) (undo-tree-node-marker top))
      (while node
	(setq parent (undo-tree-node-previous node))
	;; if we haven't reached root...
	(if parent
	    ;; ...and node is within range being drawn...
	    (if (or (eq top t)
		    (and (undo-tree-node-p top) (not (eq node top)))
		    (and (integerp top)
			 (< top (line-number-at-pos
				 (undo-tree-node-marker node))))
		    (and (null top)
			 ;; NOTE: we check point in case window-start is outdated
			 (< (min (line-number-at-pos (point))
				 (line-number-at-pos (window-start)))
			    (line-number-at-pos
			     (undo-tree-node-marker node)))))
		;; ...and it hasn't already been drawn
		(when (not (undo-tree-node-marker parent))
		  ;; link parent node to its representation in visualizer
		  (undo-tree-compute-widths parent)
		  (undo-tree-move-to-parent node)
		  (setf (undo-tree-node-marker parent) (make-marker))
		  (set-marker-insertion-type
		   (undo-tree-node-marker parent) nil)
		  (move-marker (undo-tree-node-marker parent) (point))
		  ;; draw subtree beneath parent
		  (setq undo-tree-visualizer-needs-extending-down
			(nconc (delq node (undo-tree-draw-subtree parent))
			       undo-tree-visualizer-needs-extending-down))
		  (setq extended t))
	      ;; ...otherwise, postpone drawing for later and exit
	      (setq undo-tree-visualizer-needs-extending-up (when parent node)
		    parent nil))

	  ;; if we've reached root, stop extending and add top margin
	  (setq undo-tree-visualizer-needs-extending-up nil)
	  (goto-char (undo-tree-node-marker node))
	  (undo-tree-move-up 1)  ; top margin
	  (delete-region (point-min) (line-beginning-position)))
	;; next iteration
	(setq node parent)))
    extended))


(defun undo-tree-expand-down (from &optional to)
  ;; Expand tree downwards. FROM is the node to start expanding from. Stop
  ;; expanding at TO if specified. Otherwise, just expand visible portion of
  ;; tree and highlight active branch from FROM.
  (when undo-tree-visualizer-needs-extending-down
    (let ((inhibit-read-only t)
	  node-list extended)
      ;; extend down as far as TO node
      (when to
	(setq extended (undo-tree-extend-down from to))
	(goto-char (undo-tree-node-marker to))
	(redisplay t))  ; force redisplay to scroll buffer if necessary
      ;; extend visible portion of tree downwards
      (setq node-list undo-tree-visualizer-needs-extending-down
	    undo-tree-visualizer-needs-extending-down nil)
      (when node-list
	(dolist (n node-list)
	  (when (undo-tree-extend-down n) (setq extended t)))
	;; highlight active branch in newly-extended-down portion, if any
	(when extended
	  (let ((undo-tree-insert-face
		 'undo-tree-visualizer-active-branch-face))
	    (undo-tree-highlight-active-branch from)))))))


(defun undo-tree-expand-up (from &optional to)
  ;; Expand tree upwards. FROM is the node to start expanding from, TO is the
  ;; node to stop expanding at. If TO node isn't specified, just expand visible
  ;; portion of tree and highlight active branch down to FROM.
  (when undo-tree-visualizer-needs-extending-up
    (let ((inhibit-read-only t)
	  extended node-list)
      ;; extend up as far as TO node
      (when to
	(setq extended (undo-tree-extend-up from to))
	(goto-char (undo-tree-node-marker to))
	;; simulate auto-scrolling if close to top of buffer
	(when (<= (line-number-at-pos (point)) scroll-margin)
	  (undo-tree-move-up (if (= scroll-conservatively 0)
				 (/ (window-height) 2) 3))
	  (when (undo-tree-extend-up to) (setq extended t))
	  (goto-char (undo-tree-node-marker to))
	  (unless (= scroll-conservatively 0) (recenter scroll-margin))))
      ;; extend visible portion of tree upwards
      (and undo-tree-visualizer-needs-extending-up
	   (undo-tree-extend-up undo-tree-visualizer-needs-extending-up)
	   (setq extended t))
      ;; extend visible portion of tree downwards
      (setq node-list undo-tree-visualizer-needs-extending-down
	    undo-tree-visualizer-needs-extending-down nil)
      (dolist (n node-list) (undo-tree-extend-down n))
      ;; highlight active branch in newly-extended-up portion, if any
      (when extended
	(let ((undo-tree-insert-face
	       'undo-tree-visualizer-active-branch-face))
	  (undo-tree-highlight-active-branch
	   (or undo-tree-visualizer-needs-extending-up
	       (undo-tree-root buffer-undo-tree))
	   from))))))



(defun undo-tree-highlight-active-branch (node &optional end)
  ;; Draw highlighted active branch below NODE in current buffer. Stop
  ;; highlighting at END node if specified.
  (let ((stack (list node)))
    ;; draw active branch
    (while stack
      (setq node (pop stack))
      (unless (or (eq node end)
		  (memq node undo-tree-visualizer-needs-extending-down))
	(goto-char (undo-tree-node-marker node))
	(setq node (undo-tree-draw-subtree node 'active)
	      stack (nconc stack node))))))


(defun undo-tree-draw-node (node &optional current)
  ;; Draw symbol representing NODE in visualizer. If CURRENT is non-nil, node
  ;; is current node.
  (goto-char (undo-tree-node-marker node))
  (when undo-tree-visualizer-timestamps
    (undo-tree-move-backward (/ undo-tree-visualizer-spacing 2)))

  (let* ((undo-tree-insert-face (and undo-tree-insert-face
				     (or (and (consp undo-tree-insert-face)
					      undo-tree-insert-face)
					 (list undo-tree-insert-face))))
	 (register (undo-tree-node-register node))
	 (unmodified (if undo-tree-visualizer-parent-mtime
			 (undo-tree-node-unmodified-p
			  node undo-tree-visualizer-parent-mtime)
		       (undo-tree-node-unmodified-p node)))
	node-string)
    ;; check node's register (if any) still stores appropriate undo-tree state
    (unless (and register
		 (undo-tree-register-data-p
		  (registerv-data (get-register register)))
		 (eq node (undo-tree-register-data-node
			   (registerv-data (get-register register)))))
      (setq register nil))
    ;; represent node by different symbols, depending on whether it's the
    ;; current node, is saved in a register, or corresponds to an unmodified
    ;; buffer
    (setq node-string
	    (cond
	     (undo-tree-visualizer-timestamps
	        (undo-tree-timestamp-to-string
	         (undo-tree-node-timestamp node)
		 undo-tree-visualizer-relative-timestamps
		 current register))
	     (register (char-to-string register))
	     (unmodified "s")
	     (current "x")
	     (t "o"))
	  undo-tree-insert-face
	    (nconc
	     (cond
	      (current    (list 'undo-tree-visualizer-current-face))
	      (unmodified (list 'undo-tree-visualizer-unmodified-face))
	      (register   (list 'undo-tree-visualizer-register-face)))
	     undo-tree-insert-face))
    ;; draw node and link it to its representation in visualizer
    (undo-tree-insert node-string)
    (undo-tree-move-backward (if undo-tree-visualizer-timestamps
				 (1+ (/ undo-tree-visualizer-spacing 2))
			       1))
    (move-marker (undo-tree-node-marker node) (point))
    (put-text-property (point) (1+ (point)) 'undo-tree-node node)))


(defun undo-tree-draw-subtree (node &optional active-branch)
  ;; Draw subtree rooted at NODE. The subtree will start from point.
  ;; If ACTIVE-BRANCH is non-nil, just draw active branch below NODE. Returns
  ;; list of nodes below NODE.
  (let ((num-children (length (undo-tree-node-next node)))
        node-list pos trunk-pos n)
    ;; draw node itself
    (undo-tree-draw-node node)

    (cond
     ;; if we're at a leaf node, we're done
     ((= num-children 0))

     ;; if node has only one child, draw it (not strictly necessary to deal
     ;; with this case separately, but as it's by far the most common case
     ;; this makes the code clearer and more efficient)
     ((= num-children 1)
      (undo-tree-move-down 1)
      (undo-tree-insert ?|)
      (undo-tree-move-backward 1)
      (undo-tree-move-down 1)
      (undo-tree-insert ?|)
      (undo-tree-move-backward 1)
      (undo-tree-move-down 1)
      (setq n (car (undo-tree-node-next node)))
      ;; link next node to its representation in visualizer
      (unless (markerp (undo-tree-node-marker n))
        (setf (undo-tree-node-marker n) (make-marker))
        (set-marker-insertion-type (undo-tree-node-marker n) nil))
      (move-marker (undo-tree-node-marker n) (point))
      ;; add next node to list of nodes to draw next
      (push n node-list))

     ;; if node has multiple children, draw branches
     (t
      (undo-tree-move-down 1)
      (undo-tree-insert ?|)
      (undo-tree-move-backward 1)
      (move-marker (setq trunk-pos (make-marker)) (point))
      ;; left subtrees
      (undo-tree-move-backward
       (- (undo-tree-node-char-lwidth node)
          (undo-tree-node-char-lwidth
           (car (undo-tree-node-next node)))))
      (move-marker (setq pos (make-marker)) (point))
      (setq n (cons nil (undo-tree-node-next node)))
      (dotimes (_ (/ num-children 2))
        (setq n (cdr n))
        (when (or (null active-branch)
                  (eq (car n)
                      (nth (undo-tree-node-branch node)
                           (undo-tree-node-next node))))
          (undo-tree-move-forward 2)
          (undo-tree-insert ?_ (- trunk-pos pos 2))
          (goto-char pos)
          (undo-tree-move-forward 1)
          (undo-tree-move-down 1)
          (undo-tree-insert ?/)
          (undo-tree-move-backward 2)
          (undo-tree-move-down 1)
          ;; link node to its representation in visualizer
          (unless (markerp (undo-tree-node-marker (car n)))
            (setf (undo-tree-node-marker (car n)) (make-marker))
            (set-marker-insertion-type (undo-tree-node-marker (car n)) nil))
          (move-marker (undo-tree-node-marker (car n)) (point))
          ;; add node to list of nodes to draw next
          (push (car n) node-list))
        (goto-char pos)
        (undo-tree-move-forward
         (+ (undo-tree-node-char-rwidth (car n))
            (undo-tree-node-char-lwidth (cadr n))
            undo-tree-visualizer-spacing 1))
        (move-marker pos (point)))
      ;; middle subtree (only when number of children is odd)
      (when (= (mod num-children 2) 1)
        (setq n (cdr n))
        (when (or (null active-branch)
                  (eq (car n)
                      (nth (undo-tree-node-branch node)
                           (undo-tree-node-next node))))
          (undo-tree-move-down 1)
          (undo-tree-insert ?|)
          (undo-tree-move-backward 1)
          (undo-tree-move-down 1)
          ;; link node to its representation in visualizer
          (unless (markerp (undo-tree-node-marker (car n)))
            (setf (undo-tree-node-marker (car n)) (make-marker))
            (set-marker-insertion-type (undo-tree-node-marker (car n)) nil))
          (move-marker (undo-tree-node-marker (car n)) (point))
          ;; add node to list of nodes to draw next
          (push (car n) node-list))
        (goto-char pos)
        (undo-tree-move-forward
         (+ (undo-tree-node-char-rwidth (car n))
            (if (cadr n) (undo-tree-node-char-lwidth (cadr n)) 0)
            undo-tree-visualizer-spacing 1))
        (move-marker pos (point)))
      ;; right subtrees
      (move-marker trunk-pos (1+ trunk-pos))
      (dotimes (_ (/ num-children 2))
        (setq n (cdr n))
        (when (or (null active-branch)
                  (eq (car n)
                      (nth (undo-tree-node-branch node)
                           (undo-tree-node-next node))))
          (goto-char trunk-pos)
          (undo-tree-insert ?_ (- pos trunk-pos 1))
          (goto-char pos)
          (undo-tree-move-backward 1)
          (undo-tree-move-down 1)
          (undo-tree-insert ?\\)
          (undo-tree-move-down 1)
          ;; link node to its representation in visualizer
          (unless (markerp (undo-tree-node-marker (car n)))
            (setf (undo-tree-node-marker (car n)) (make-marker))
            (set-marker-insertion-type (undo-tree-node-marker (car n)) nil))
          (move-marker (undo-tree-node-marker (car n)) (point))
          ;; add node to list of nodes to draw next
          (push (car n) node-list))
        (when (cdr n)
          (goto-char pos)
          (undo-tree-move-forward
           (+ (undo-tree-node-char-rwidth (car n))
              (if (cadr n) (undo-tree-node-char-lwidth (cadr n)) 0)
              undo-tree-visualizer-spacing 1))
          (move-marker pos (point))))
      ))
    ;; return list of nodes to draw next
    (nreverse node-list)))


(defun undo-tree-node-char-lwidth (node)
  ;; Return left-width of NODE measured in characters.
  (if (= (length (undo-tree-node-next node)) 0) 0
    (- (* (+ undo-tree-visualizer-spacing 1) (undo-tree-node-lwidth node))
       (if (= (undo-tree-node-cwidth node) 0)
           (1+ (/ undo-tree-visualizer-spacing 2)) 0))))


(defun undo-tree-node-char-rwidth (node)
  ;; Return right-width of NODE measured in characters.
  (if (= (length (undo-tree-node-next node)) 0) 0
    (- (* (+ undo-tree-visualizer-spacing 1) (undo-tree-node-rwidth node))
       (if (= (undo-tree-node-cwidth node) 0)
           (1+ (/ undo-tree-visualizer-spacing 2)) 0))))


(defun undo-tree-insert (str &optional arg)
  ;; Insert character or string STR ARG times, overwriting, and using
  ;; `undo-tree-insert-face'.
  (unless arg (setq arg 1))
  (when (characterp str)
    (setq str (make-string arg str))
    (setq arg 1))
  (dotimes (_ arg) (insert str))
  (setq arg (* arg (length str)))
  (undo-tree-move-forward arg)
  ;; make sure mark isn't active, otherwise `backward-delete-char' might
  ;; delete region instead of single char if transient-mark-mode is enabled
  (setq mark-active nil)
  (backward-delete-char arg)
  (when undo-tree-insert-face
    (put-text-property (- (point) arg) (point) 'face undo-tree-insert-face)))


(defun undo-tree-move-down (&optional arg)
  ;; Move down, extending buffer if necessary.
  (let ((row (line-number-at-pos))
        (col (current-column))
        line)
    (unless arg (setq arg 1))
    (forward-line arg)
    (setq line (line-number-at-pos))
    ;; if buffer doesn't have enough lines, add some
    (when (/= line (+ row arg))
      (cond
       ((< arg 0)
	(insert (make-string (- line row arg) ?\n))
	(forward-line (+ arg (- row line))))
       (t (insert (make-string (- arg (- line row)) ?\n)))))
    (undo-tree-move-forward col)))


(defun undo-tree-move-up (&optional arg)
  ;; Move up, extending buffer if necessary.
  (unless arg (setq arg 1))
  (undo-tree-move-down (- arg)))


(defun undo-tree-move-forward (&optional arg)
  ;; Move forward, extending buffer if necessary.
  (unless arg (setq arg 1))
  (let (n)
    (cond
     ((>= arg 0)
      (setq n (- (line-end-position) (point)))
      (if (> n arg)
	  (forward-char arg)
	(end-of-line)
	(insert (make-string (- arg n) ? ))))
     ((< arg 0)
      (setq arg (- arg))
      (setq n (- (point) (line-beginning-position)))
      (when (< (- n 2) arg)  ; -2 to create left-margin
	;; no space left - shift entire buffer contents right!
	(let ((pos (move-marker (make-marker) (point))))
	  (set-marker-insertion-type pos t)
	  (goto-char (point-min))
	  (while (not (eobp))
	    (insert-before-markers (make-string (- arg -2 n) ? ))
	    (forward-line 1))
	  (goto-char pos)))
      (backward-char arg)))))


(defun undo-tree-move-backward (&optional arg)
  ;; Move backward, extending buffer if necessary.
  (unless arg (setq arg 1))
  (undo-tree-move-forward (- arg)))


(defun undo-tree-move-to-parent (node)
  ;; Move to position of parent of NODE, extending buffer if necessary.
  (let* ((parent (undo-tree-node-previous node))
	 (n (undo-tree-node-next parent))
	 (l (length n)) p)
    (goto-char (undo-tree-node-marker node))
    (unless (= l 1)
      ;; move horizontally
      (setq p (undo-tree-position node n))
      (cond
       ;; node in centre subtree: no horizontal movement
       ((and (= (mod l 2) 1) (= p (/ l 2))))
       ;; node in left subtree: move right
       ((< p (/ l 2))
	(setq n (nthcdr p n))
	(undo-tree-move-forward
	 (+ (undo-tree-node-char-rwidth (car n))
	    (/ undo-tree-visualizer-spacing 2) 1))
	(dotimes (_ (- (/ l 2) p 1))
	  (setq n (cdr n))
	  (undo-tree-move-forward
	   (+ (undo-tree-node-char-lwidth (car n))
	      (undo-tree-node-char-rwidth (car n))
	      undo-tree-visualizer-spacing 1)))
	(when (= (mod l 2) 1)
	  (setq n (cdr n))
	  (undo-tree-move-forward
	   (+ (undo-tree-node-char-lwidth (car n))
	      (/ undo-tree-visualizer-spacing 2) 1))))
       (t ;; node in right subtree: move left
	(setq n (nthcdr (/ l 2) n))
	(when (= (mod l 2) 1)
	  (undo-tree-move-backward
	   (+ (undo-tree-node-char-rwidth (car n))
	      (/ undo-tree-visualizer-spacing 2) 1))
	  (setq n (cdr n)))
	(dotimes (_ (- p (/ l 2) (mod l 2)))
	  (undo-tree-move-backward
	   (+ (undo-tree-node-char-lwidth (car n))
	      (undo-tree-node-char-rwidth (car n))
	      undo-tree-visualizer-spacing 1))
	  (setq n (cdr n)))
	(undo-tree-move-backward
	 (+ (undo-tree-node-char-lwidth (car n))
	    (/ undo-tree-visualizer-spacing 2) 1)))))
    ;; move vertically
    (undo-tree-move-up 3)))


(defun undo-tree-timestamp-to-string
  (timestamp &optional relative current register)
  ;; Convert TIMESTAMP to string (either absolute or RELATVE time), indicating
  ;; if it's the CURRENT node and/or has an associated REGISTER.
  (if relative
      ;; relative time
      (let ((time (floor (float-time
			  (time-subtract (current-time) timestamp))))
	    n)
	(setq time
	      ;; years
	      (if (> (setq n (/ time 315360000)) 0)
		  (if (> n 999) "-ages" (format "-%dy" n))
		(setq time (% time 315360000))
		;; days
		(if (> (setq n (/ time 86400)) 0)
		    (format "-%dd" n)
		  (setq time (% time 86400))
		  ;; hours
		  (if (> (setq n (/ time 3600)) 0)
		      (format "-%dh" n)
		    (setq time (% time 3600))
		    ;; mins
		    (if (> (setq n (/ time 60)) 0)
			(format "-%dm" n)
		      ;; secs
		      (format "-%ds" (% time 60)))))))
	(setq time (concat
		    (if current "*" " ")
		    time
		    (if register (concat "[" (char-to-string register) "]")
		      "   ")))
	(setq n (length time))
	(if (< n 9)
	    (concat (make-string (- 9 n) ? ) time)
	  time))
    ;; absolute time
    (concat (if current " *" "  ")
	    (format-time-string "%H:%M:%S" timestamp)
	    (if register
		(concat "[" (char-to-string register) "]")
	      "   "))))




;;; =====================================================================
;;;                        Visualizer modes

(define-derived-mode
  undo-tree-visualizer-mode special-mode "undo-tree-visualizer"
  "Major mode used in undo-tree visualizer.

The undo-tree visualizer can only be invoked from a buffer in
which `undo-tree-mode' is enabled. The visualizer displays the
undo history tree graphically, and allows you to browse around
the undo history, undoing or redoing the corresponding changes in
the parent buffer.

Within the undo-tree visualizer, the following keys are available:

  \\{undo-tree-visualizer-mode-map}"
  :syntax-table nil
  :abbrev-table nil
  (setq truncate-lines t)
  (setq cursor-type nil)
  (setq undo-tree-visualizer-selected-node nil)
  (make-local-variable 'undo-tree-visualizer-timestamps)
  (make-local-variable 'undo-tree-visualizer-diff))


(define-minor-mode undo-tree-visualizer-selection-mode
  "Toggle mode to select nodes in undo-tree visualizer."
  :lighter "Select"
  :keymap undo-tree-visualizer-selection-mode-map
  :group undo-tree
  (cond
   ;; enable selection mode
   (undo-tree-visualizer-selection-mode
    (setq cursor-type 'box)
    (setq undo-tree-visualizer-selected-node
	  (undo-tree-current buffer-undo-tree))
    ;; erase diff (if any), as initially selected node is identical to current
    (when undo-tree-visualizer-diff
      (let ((buff (get-buffer undo-tree-diff-buffer-name))
	    (inhibit-read-only t))
	(when buff (with-current-buffer buff (erase-buffer))))))
   (t ;; disable selection mode
    (setq cursor-type nil)
    (setq undo-tree-visualizer-selected-node nil)
    (goto-char (undo-tree-node-marker (undo-tree-current buffer-undo-tree)))
    (when undo-tree-visualizer-diff (undo-tree-visualizer-update-diff)))
   ))




;;; =====================================================================
;;;                        Visualizer commands

(defun undo-tree-visualize-undo (&optional arg)
  "Undo changes. A numeric ARG serves as a repeat count."
  (interactive "p")
  (unless (eq major-mode 'undo-tree-visualizer-mode)
    (user-error "Undo-tree mode not enabled in buffer"))
  (let ((old (undo-tree-current buffer-undo-tree))
	current)
    ;; undo in parent buffer
    (switch-to-buffer-other-window undo-tree-visualizer-parent-buffer)
    (deactivate-mark)
    (unwind-protect
	(let ((undo-tree-inhibit-kill-visualizer t)) (undo-tree-undo-1 arg))
      (setq current (undo-tree-current buffer-undo-tree))
      (switch-to-buffer-other-window undo-tree-visualizer-buffer-name)
      ;; unhighlight old current node
      (let ((undo-tree-insert-face 'undo-tree-visualizer-active-branch-face)
	    (inhibit-read-only t))
	(undo-tree-draw-node old))
      ;; when using lazy drawing, extend tree upwards as required
      (when undo-tree-visualizer-lazy-drawing
	(undo-tree-expand-up old current))
      ;; highlight new current node
      (let ((inhibit-read-only t)) (undo-tree-draw-node current 'current))
      ;; update diff display, if any
      (when undo-tree-visualizer-diff (undo-tree-visualizer-update-diff)))))


(defun undo-tree-visualize-redo (&optional arg)
  "Redo changes. A numeric ARG serves as a repeat count."
  (interactive "p")
  (unless (eq major-mode 'undo-tree-visualizer-mode)
    (user-error "Undo-tree mode not enabled in buffer"))
  (let ((old (undo-tree-current buffer-undo-tree))
	current)
    ;; redo in parent buffer
    (switch-to-buffer-other-window undo-tree-visualizer-parent-buffer)
    (deactivate-mark)
    (unwind-protect
	(let ((undo-tree-inhibit-kill-visualizer t)) (undo-tree-redo-1 arg))
      (setq current (undo-tree-current buffer-undo-tree))
      (switch-to-buffer-other-window undo-tree-visualizer-buffer-name)
      ;; unhighlight old current node
      (let ((undo-tree-insert-face 'undo-tree-visualizer-active-branch-face)
	    (inhibit-read-only t))
	(undo-tree-draw-node old))
      ;; when using lazy drawing, extend tree downwards as required
      (when undo-tree-visualizer-lazy-drawing
	(undo-tree-expand-down old current))
      ;; highlight new current node
      (let ((inhibit-read-only t)) (undo-tree-draw-node current 'current))
      ;; update diff display, if any
      (when undo-tree-visualizer-diff (undo-tree-visualizer-update-diff)))))


(defun undo-tree-visualize-switch-branch-right (arg)
  "Switch to next branch of the undo tree.
This will affect which branch to descend when *redoing* changes
using `undo-tree-redo' or `undo-tree-visualizer-redo'."
  (interactive "p")
  (unless (eq major-mode 'undo-tree-visualizer-mode)
    (user-error "Undo-tree mode not enabled in buffer"))
  ;; un-highlight old active branch below current node
  (goto-char (undo-tree-node-marker (undo-tree-current buffer-undo-tree)))
  (let ((undo-tree-insert-face 'undo-tree-visualizer-default-face)
	(inhibit-read-only t))
    (undo-tree-highlight-active-branch (undo-tree-current buffer-undo-tree)))
  ;; increment branch
  (let ((branch (undo-tree-node-branch (undo-tree-current buffer-undo-tree))))
    (setf (undo-tree-node-branch (undo-tree-current buffer-undo-tree))
	  (cond
	   ((>= (+ branch arg) (undo-tree-num-branches))
	    (1- (undo-tree-num-branches)))
	   ((<= (+ branch arg) 0) 0)
	   (t (+ branch arg))))
    (let ((inhibit-read-only t))
      ;; highlight new active branch below current node
      (goto-char (undo-tree-node-marker (undo-tree-current buffer-undo-tree)))
      (let ((undo-tree-insert-face 'undo-tree-visualizer-active-branch-face))
	(undo-tree-highlight-active-branch (undo-tree-current buffer-undo-tree)))
      ;; re-highlight current node
      (undo-tree-draw-node (undo-tree-current buffer-undo-tree) 'current))))


(defun undo-tree-visualize-switch-branch-left (arg)
  "Switch to previous branch of the undo tree.
This will affect which branch to descend when *redoing* changes
using `undo-tree-redo' or `undo-tree-visualizer-redo'."
  (interactive "p")
  (undo-tree-visualize-switch-branch-right (- arg)))


(defun undo-tree-visualizer-quit ()
  "Quit the undo-tree visualizer."
  (interactive)
  (unless (eq major-mode 'undo-tree-visualizer-mode)
    (user-error "Undo-tree mode not enabled in buffer"))
  (undo-tree-clear-visualizer-data buffer-undo-tree)
  ;; remove kill visualizer hook from parent buffer
  (unwind-protect
      (with-current-buffer undo-tree-visualizer-parent-buffer
	(remove-hook 'before-change-functions 'undo-tree-kill-visualizer t))
    ;; kill diff buffer, if any
    (when undo-tree-visualizer-diff (undo-tree-visualizer-hide-diff))
    (let ((parent undo-tree-visualizer-parent-buffer)
	  window)
      ;; kill visualizer buffer
      (kill-buffer nil)
      ;; switch back to parent buffer
      (unwind-protect
	  (if (setq window (get-buffer-window parent))
	      (select-window window)
	    (switch-to-buffer parent))))))


(defun undo-tree-visualizer-abort ()
  "Quit the undo-tree visualizer and return buffer to original state."
  (interactive)
  (unless (eq major-mode 'undo-tree-visualizer-mode)
    (user-error "Undo-tree mode not enabled in buffer"))
  (let ((node undo-tree-visualizer-initial-node))
    (undo-tree-visualizer-quit)
    (undo-tree-set node)))


(defun undo-tree-visualizer-set (&optional pos)
  "Set buffer to state corresponding to undo tree node
at POS, or point if POS is nil."
  (interactive)
  (unless (eq major-mode 'undo-tree-visualizer-mode)
    (user-error "Undo-tree mode not enabled in buffer"))
  (unless pos (setq pos (point)))
  (let ((node (get-text-property pos 'undo-tree-node)))
    (when node
      ;; set parent buffer to state corresponding to node at POS
      (switch-to-buffer-other-window undo-tree-visualizer-parent-buffer)
      (let ((undo-tree-inhibit-kill-visualizer t)) (undo-tree-set node))
      (switch-to-buffer-other-window undo-tree-visualizer-buffer-name)
      ;; re-draw undo tree
      (let ((inhibit-read-only t)) (undo-tree-draw-tree buffer-undo-tree))
      (when undo-tree-visualizer-diff (undo-tree-visualizer-update-diff)))))


(defun undo-tree-visualizer-mouse-set (pos)
  "Set buffer to state corresponding to undo tree node
at mouse event POS."
  (interactive "@e")
  (unless (eq major-mode 'undo-tree-visualizer-mode)
    (user-error "Undo-tree mode not enabled in buffer"))
  (undo-tree-visualizer-set (event-start (nth 1 pos))))


(defun undo-tree-visualize-undo-to-x (&optional x)
  "Undo to last branch point, register, or saved state.
If X is the symbol `branch', undo to last branch point. If X is
the symbol `register', undo to last register. If X is the symbol
`saved', undo to last saved state. If X is null, undo to first of
these that's encountered.

Interactively, a single \\[universal-argument] specifies
`branch', a double \\[universal-argument] \\[universal-argument]
specifies `saved', and a negative prefix argument specifies
`register'."
  (interactive "P")
  (unless (eq major-mode 'undo-tree-visualizer-mode)
    (user-error "Undo-tree mode not enabled in buffer"))
  (when (and (called-interactively-p 'any) x)
    (setq x (prefix-numeric-value x)
	  x (cond
	     ((< x 0)  'register)
	     ((<= x 4) 'branch)
	     (t        'saved))))
  (let ((current (if undo-tree-visualizer-selection-mode
		     undo-tree-visualizer-selected-node
		   (undo-tree-current buffer-undo-tree)))
	(diff undo-tree-visualizer-diff)
	r)
    (undo-tree-visualizer-hide-diff)
    (while (and (undo-tree-node-previous current)
		(or (if undo-tree-visualizer-selection-mode
			(progn
			  (undo-tree-visualizer-select-previous)
			  (setq current undo-tree-visualizer-selected-node))
		      (undo-tree-visualize-undo)
		      (setq current (undo-tree-current buffer-undo-tree)))
		    t)
		         ;; branch point
		(not (or (and (or (null x) (eq x 'branch))
			      (> (undo-tree-num-branches) 1))
			 ;; register
			 (and (or (null x) (eq x 'register))
			      (setq r (undo-tree-node-register current))
			      (undo-tree-register-data-p
			       (setq r (registerv-data (get-register r))))
			      (eq current (undo-tree-register-data-node r)))
			 ;; saved state
			 (and (or (null x) (eq x 'saved))
			      (undo-tree-node-unmodified-p current))
			 ))))
    ;; update diff display, if any
    (when diff
      (undo-tree-visualizer-show-diff
       (when undo-tree-visualizer-selection-mode
	 undo-tree-visualizer-selected-node)))))


(defun undo-tree-visualize-redo-to-x (&optional x)
  "Redo to last branch point, register, or saved state.
If X is the symbol `branch', redo to last branch point. If X is
the symbol `register', redo to last register. If X is the sumbol
`saved', redo to last saved state. If X is null, redo to first of
these that's encountered.

Interactively, a single \\[universal-argument] specifies
`branch', a double \\[universal-argument] \\[universal-argument]
specifies `saved', and a negative prefix argument specifies
`register'."
  (interactive "P")
  (unless (eq major-mode 'undo-tree-visualizer-mode)
    (user-error "Undo-tree mode not enabled in buffer"))
  (when (and (called-interactively-p 'any) x)
    (setq x (prefix-numeric-value x)
	  x (cond
	     ((< x 0)  'register)
	     ((<= x 4) 'branch)
	     (t        'saved))))
  (let ((current (if undo-tree-visualizer-selection-mode
		     undo-tree-visualizer-selected-node
		   (undo-tree-current buffer-undo-tree)))
	(diff undo-tree-visualizer-diff)
	r)
    (undo-tree-visualizer-hide-diff)
    (while (and (undo-tree-node-next current)
		(or (if undo-tree-visualizer-selection-mode
			(progn
			  (undo-tree-visualizer-select-next)
			  (setq current undo-tree-visualizer-selected-node))
		      (undo-tree-visualize-redo)
		      (setq current (undo-tree-current buffer-undo-tree)))
		    t)
		         ;; branch point
		(not (or (and (or (null x) (eq x 'branch))
			      (> (undo-tree-num-branches) 1))
			 ;; register
			 (and (or (null x) (eq x 'register))
			      (setq r (undo-tree-node-register current))
			      (undo-tree-register-data-p
			       (setq r (registerv-data (get-register r))))
			      (eq current (undo-tree-register-data-node r)))
			 ;; saved state
			 (and (or (null x) (eq x 'saved))
			      (undo-tree-node-unmodified-p current))
			 ))))
    ;; update diff display, if any
    (when diff
      (undo-tree-visualizer-show-diff
       (when undo-tree-visualizer-selection-mode
	 undo-tree-visualizer-selected-node)))))


(defun undo-tree-visualizer-toggle-timestamps ()
  "Toggle display of time-stamps."
  (interactive)
  (unless (eq major-mode 'undo-tree-visualizer-mode)
    (user-error "Undo-tree mode not enabled in buffer"))
  (setq undo-tree-visualizer-timestamps (not undo-tree-visualizer-timestamps))
  (setq undo-tree-visualizer-spacing (undo-tree-visualizer-calculate-spacing))
  ;; redraw tree
  (let ((inhibit-read-only t)) (undo-tree-draw-tree buffer-undo-tree)))


(defun undo-tree-visualizer-scroll-left (&optional arg)
  (interactive "p")
  (unless (eq major-mode 'undo-tree-visualizer-mode)
    (user-error "Undo-tree mode not enabled in buffer"))
  (scroll-left (or arg 1) t))


(defun undo-tree-visualizer-scroll-right (&optional arg)
  (interactive "p")
  (unless (eq major-mode 'undo-tree-visualizer-mode)
    (user-error "Undo-tree mode not enabled in buffer"))
  (scroll-right (or arg 1) t))


(defun undo-tree-visualizer-scroll-up (&optional arg)
  (interactive "P")
  (unless (eq major-mode 'undo-tree-visualizer-mode)
    (user-error "Undo-tree mode not enabled in buffer"))
  (if (or (and (numberp arg) (< arg 0)) (eq arg '-))
      (undo-tree-visualizer-scroll-down arg)
    ;; scroll up and expand newly-visible portion of tree
    (unwind-protect
	(scroll-up-command arg)
      (undo-tree-expand-down
       (nth (undo-tree-node-branch (undo-tree-current buffer-undo-tree))
	    (undo-tree-node-next (undo-tree-current buffer-undo-tree)))))
    ;; signal error if at eob
    (when (and (not undo-tree-visualizer-needs-extending-down) (eobp))
      (scroll-up))))


(defun undo-tree-visualizer-scroll-down (&optional arg)
  (interactive "P")
  (unless (eq major-mode 'undo-tree-visualizer-mode)
    (user-error "Undo-tree mode not enabled in buffer"))
  (if (or (and (numberp arg) (< arg 0)) (eq arg '-))
      (undo-tree-visualizer-scroll-up arg)
    ;; ensure there's enough room at top of buffer to scroll
    (let ((scroll-lines
	   (or arg (- (window-height) next-screen-context-lines)))
	  (window-line (1- (line-number-at-pos (window-start)))))
      (when (and undo-tree-visualizer-needs-extending-up
		 (< window-line scroll-lines))
	(let ((inhibit-read-only t))
	  (goto-char (point-min))
	  (undo-tree-move-up (- scroll-lines window-line)))))
    ;; scroll down and expand newly-visible portion of tree
    (unwind-protect
	(scroll-down-command arg)
      (undo-tree-expand-up
       (undo-tree-node-previous (undo-tree-current buffer-undo-tree))))
    ;; signal error if at bob
    (when (and (not undo-tree-visualizer-needs-extending-down) (bobp))
      (scroll-down))))




;;; =====================================================================
;;;                 Visualizer selection mode commands

(defun undo-tree-visualizer-select-previous (&optional arg)
  "Move to previous node."
  (interactive "p")
  (unless (eq major-mode 'undo-tree-visualizer-mode)
    (user-error "Undo-tree mode not enabled in buffer"))
  (let ((node undo-tree-visualizer-selected-node))
    (catch 'top
      (dotimes (_ (or arg 1))
	(unless (undo-tree-node-previous node) (throw 'top t))
	(setq node (undo-tree-node-previous node))))
    ;; when using lazy drawing, extend tree upwards as required
    (when undo-tree-visualizer-lazy-drawing
      (undo-tree-expand-up undo-tree-visualizer-selected-node node))
    ;; update diff display, if any
    (when (and undo-tree-visualizer-diff
	       (not (eq node undo-tree-visualizer-selected-node)))
      (undo-tree-visualizer-update-diff node))
    ;; move to selected node
    (goto-char (undo-tree-node-marker node))
    (setq undo-tree-visualizer-selected-node node)))


(defun undo-tree-visualizer-select-next (&optional arg)
  "Move to next node."
  (interactive "p")
  (unless (eq major-mode 'undo-tree-visualizer-mode)
    (user-error "Undo-tree mode not enabled in buffer"))
  (let ((node undo-tree-visualizer-selected-node))
    (catch 'bottom
      (dotimes (_ (or arg 1))
	(unless (nth (undo-tree-node-branch node) (undo-tree-node-next node))
	  (throw 'bottom t))
	(setq node
	      (nth (undo-tree-node-branch node) (undo-tree-node-next node)))))
    ;; when using lazy drawing, extend tree downwards as required
    (when undo-tree-visualizer-lazy-drawing
      (undo-tree-expand-down undo-tree-visualizer-selected-node node))
    ;; update diff display, if any
    (when (and undo-tree-visualizer-diff
	       (not (eq node undo-tree-visualizer-selected-node)))
      (undo-tree-visualizer-update-diff node))
    ;; move to selected node
    (goto-char (undo-tree-node-marker node))
    (setq undo-tree-visualizer-selected-node node)))


(defun undo-tree-visualizer-select-right (&optional arg)
  "Move right to a sibling node."
  (interactive "p")
  (unless (eq major-mode 'undo-tree-visualizer-mode)
    (user-error "Undo-tree mode not enabled in buffer"))
  (let ((node undo-tree-visualizer-selected-node)
	end)
    (goto-char (undo-tree-node-marker undo-tree-visualizer-selected-node))
    (setq end (line-end-position))
    (catch 'end
      (dotimes (_ arg)
	(while (or (null node) (eq node undo-tree-visualizer-selected-node))
	  (forward-char)
	  (setq node (get-text-property (point) 'undo-tree-node))
	  (when (= (point) end) (throw 'end t)))))
    (goto-char (undo-tree-node-marker
		(or node undo-tree-visualizer-selected-node)))
    (when (and undo-tree-visualizer-diff node
	       (not (eq node undo-tree-visualizer-selected-node)))
      (undo-tree-visualizer-update-diff node))
    (when node (setq undo-tree-visualizer-selected-node node))))


(defun undo-tree-visualizer-select-left (&optional arg)
  "Move left to a sibling node."
  (interactive "p")
  (unless (eq major-mode 'undo-tree-visualizer-mode)
    (user-error "Undo-tree mode not enabled in buffer"))
  (let ((node (get-text-property (point) 'undo-tree-node))
	beg)
    (goto-char (undo-tree-node-marker undo-tree-visualizer-selected-node))
    (setq beg (line-beginning-position))
    (catch 'beg
      (dotimes (_ arg)
	(while (or (null node) (eq node undo-tree-visualizer-selected-node))
	  (backward-char)
	  (setq node (get-text-property (point) 'undo-tree-node))
	  (when (= (point) beg) (throw 'beg t)))))
    (goto-char (undo-tree-node-marker
		(or node undo-tree-visualizer-selected-node)))
    (when (and undo-tree-visualizer-diff node
	       (not (eq node undo-tree-visualizer-selected-node)))
      (undo-tree-visualizer-update-diff node))
    (when node (setq undo-tree-visualizer-selected-node node))))


(defun undo-tree-visualizer-select (pos)
  (let ((node (get-text-property pos 'undo-tree-node)))
    (when node
      ;; select node at POS
      (goto-char (undo-tree-node-marker node))
      ;; when using lazy drawing, extend tree up and down as required
      (when undo-tree-visualizer-lazy-drawing
	(undo-tree-expand-up undo-tree-visualizer-selected-node node)
	(undo-tree-expand-down undo-tree-visualizer-selected-node node))
      ;; update diff display, if any
      (when (and undo-tree-visualizer-diff
		 (not (eq node undo-tree-visualizer-selected-node)))
	(undo-tree-visualizer-update-diff node))
      ;; update selected node
      (setq undo-tree-visualizer-selected-node node)
      )))


(defun undo-tree-visualizer-mouse-select (pos)
  "Select undo tree node at mouse event POS."
  (interactive "@e")
  (unless (eq major-mode 'undo-tree-visualizer-mode)
    (user-error "Undo-tree mode not enabled in buffer"))
  (undo-tree-visualizer-select (event-start (nth 1 pos))))




;;; =====================================================================
;;;                      Visualizer diff display

(defun undo-tree-visualizer-toggle-diff ()
  "Toggle diff display in undo-tree visualizer."
  (interactive)
  (unless (eq major-mode 'undo-tree-visualizer-mode)
    (user-error "Undo-tree mode not enabled in buffer"))
  (if undo-tree-visualizer-diff
      (undo-tree-visualizer-hide-diff)
    (undo-tree-visualizer-show-diff)))


(defun undo-tree-visualizer-selection-toggle-diff ()
  "Toggle diff display in undo-tree visualizer selection mode."
  (interactive)
  (unless (eq major-mode 'undo-tree-visualizer-mode)
    (user-error "Undo-tree mode not enabled in buffer"))
  (if undo-tree-visualizer-diff
      (undo-tree-visualizer-hide-diff)
    (let ((node (get-text-property (point) 'undo-tree-node)))
      (when node (undo-tree-visualizer-show-diff node)))))


(defun undo-tree-visualizer-show-diff (&optional node)
  ;; show visualizer diff display
  (setq undo-tree-visualizer-diff t)
  (let ((buff (with-current-buffer undo-tree-visualizer-parent-buffer
		(undo-tree-diff node)))
	(display-buffer-mark-dedicated 'soft)
	win)
    (setq win (split-window))
    (set-window-buffer win buff)
    (shrink-window-if-larger-than-buffer win)))


(defun undo-tree-visualizer-hide-diff ()
  ;; hide visualizer diff display
  (setq undo-tree-visualizer-diff nil)
  (let ((win (get-buffer-window undo-tree-diff-buffer-name)))
    (when win (with-selected-window win (kill-buffer-and-window)))))


(defun undo-tree-diff (&optional node)
  ;; Create diff between NODE and current state (or previous state and current
  ;; state, if NODE is null). Returns buffer containing diff.
  (let (tmpfile buff)
    ;; generate diff
    (let ((undo-tree-inhibit-kill-visualizer t)
	  (current (undo-tree-current buffer-undo-tree)))
      (undo-tree-set (or node (undo-tree-node-previous current) current)
		     'preserve-timestamps)
      (setq tmpfile (diff-file-local-copy (current-buffer)))
      (undo-tree-set current 'preserve-timestamps))
    (setq buff (diff-no-select
		tmpfile (current-buffer) nil 'noasync
		(get-buffer-create undo-tree-diff-buffer-name)))
    ;; delete process messages and useless headers from diff buffer
    (let ((inhibit-read-only t))
      (with-current-buffer buff
	(goto-char (point-min))
	(delete-region (point) (1+ (line-end-position 3)))
	(goto-char (point-max))
	(forward-line -2)
	(delete-region (point) (point-max))
	(setq cursor-type nil)
	(setq buffer-read-only t)))
    buff))


(defun undo-tree-visualizer-update-diff (&optional node)
  ;; update visualizer diff display to show diff between current state and
  ;; NODE (or previous state, if NODE is null)
  (with-current-buffer undo-tree-visualizer-parent-buffer
    (undo-tree-diff node))
  (let ((win (get-buffer-window undo-tree-diff-buffer-name)))
    (when win
      (balance-windows)
      (shrink-window-if-larger-than-buffer win))))



(provide 'undo-tree)

;;; undo-tree.el ends here<|MERGE_RESOLUTION|>--- conflicted
+++ resolved
@@ -1,14 +1,10 @@
 ;;; undo-tree.el --- Treat undo history as a tree  -*- lexical-binding: t; -*-
 
-;; Copyright (C) 2009-2021  Free Software Foundation, Inc
+;; Copyright (C) 2009-2022  Free Software Foundation, Inc
 
 ;; Author: Toby Cubitt <toby+undo-tree@dr-qubit.org>
 ;; Maintainer: Toby Cubitt <toby-undo-tree@dr-qubit.org>
-<<<<<<< HEAD
-;; Version: 0.7.5
-=======
 ;; Version: 0.8.2
->>>>>>> 2bf5e230
 ;; Keywords: convenience, files, undo, redo, history, tree
 ;; Package-Requires: ((queue "0.2"))
 ;; URL: https://www.dr-qubit.org/undo-tree.html
@@ -3413,16 +3409,6 @@
 	;;       has overridden or advised the default
 	;;       `undo-tree-make-history-save-file-name' to add a compressed
 	;;       file extension.
-<<<<<<< HEAD
-	(with-auto-compression-mode
-	  (with-temp-buffer
-	    (prin1 (sha1 buff) (current-buffer))
-	    (terpri (current-buffer))
-            (let ((print-circle t)
-                  (print-length nil)
-                  (print-level nil))
-	      (prin1 tree (current-buffer)))
-=======
 	(with-temp-buffer
 	  ;; write version number; (original save file format (version 0) has no version string)
 	  (unless (= undo-tree-save-format-version 0)
@@ -3439,7 +3425,6 @@
 	    (t (error "Unknown `undo-tree-save-format-version'; undo-tree history *not* saved")))
 	  ;; write file
 	  (with-auto-compression-mode
->>>>>>> 2bf5e230
 	    (write-region nil nil filename)))))))
 
 
