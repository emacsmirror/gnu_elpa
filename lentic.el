;;; lentic.el --- One buffer as a view of another -*- lexical-binding: t -*-

;;; Header:

;; This file is not part of Emacs

;; Author: Phillip Lord <phillip.lord@newcastle.ac.uk>
;; Maintainer: Phillip Lord <phillip.lord@newcastle.ac.uk>
;; Version: 0.8
;; Package-Requires: ((emacs "24.4")(m-buffer "0.9")(dash "2.5.0")(f "0.17.2"))

;; The contents of this file are subject to the GPL License, Version 3.0.

;; Copyright (C) 2014, 2015, Phillip Lord, Newcastle University

;; This program is free software: you can redistribute it and/or modify
;; it under the terms of the GNU General Public License as published by
;; the Free Software Foundation, either version 3 of the License, or
;; (at your option) any later version.

;; This program is distributed in the hope that it will be useful,
;; but WITHOUT ANY WARRANTY; without even the implied warranty of
;; MERCHANTABILITY or FITNESS FOR A PARTICULAR PURPOSE.  See the
;; GNU General Public License for more details.

;; You should have received a copy of the GNU General Public License
;; along with this program.  If not, see <http://www.gnu.org/licenses/>.

;;; Commentary:

;; `lentic' enables /lenticular text/: simultaneous editing and viewing of the
;; same (or closely related) text in two or more buffers, potentially in
;; different modes. Lenticular text is named after lenticular printing, which
;; produce images which change depending on the angle at which they are
;; viewed.

;; Sometimes, it would be nice to edit a file in two ways at once. For
;; instance, you might have a source file in a computational language with
;; richly marked documentation. As Emacs is a modal editor, it would be nice
;; to edit this file both in a mode for the computational language and for the
;; marked up documentation.

;; One solution to this is to use a single-mode which supports both types of
;; editing. The problem with this is that it is fundamentally difficult to
;; support two types of editing at the same time; more over, you need a new
;; mode for each combination. Another solution is to use one of the
;; multiple-mode tools which are available. The problem with this is that they
;; generally need some support from the modes in question. And, again, the
;; dificulty is supporting both forms of editing in the same environment. A
;; final problem is that it is not just the editing environment that needs to
;; be adapted; the programmatic environment needs to be untroubled by the
;; documentation, and the documentation environment untroubled by the program
;; code.

;; Lenticular text provides an alternative solution. Two lentic buffers, by
;; default, the share content but are otherwise independent. Therefore,
;; you can have two buffers open, each showing the content in different modes;
;; to switch modes, you simply switch buffers. The content, location of point,
;; and view are shared.

;; Moreover, lentic buffers can also perform a bi-directional transformation
;; between the two. If this is done, then the two can have different but
;; related text. This also solves the problem of integration with a
;; tool-chain; each lentic buffer can be associated with a different file and
;; a different syntax. For example, this file is, itself, lenticular text. It
;; can be viewed either as Emacs-Lisp or in Org-Mode. In Emacs-Lisp mode, this
;; text is commented out, in org-mode it is not.

;; In fact, although the default behaviour of lentic appears to keep the same
;; text in each buffer, even it uses this bi-directional transformation
;; capability; while the text is shared, the text properties are not. This is
;; a behaviour which differs between lentic buffers and indirect buffers. The
;; lentic buffers can therefore be in different modes without fighting each
;; other to set the text properties.

;; It is possible to configure the transformation for any two buffers in a
;; extensible way. Mostly I have concentrated on mode-specific operation,
;; but, for instance, I have also used this ability on a per-project basis
;; controlling, for instance, the location of the lentic-file.

;;; Usage:

;; lentic can be installed through MELPA/Marmalade then add

;; (global-lentic-mode)

;; to your .emacs.

;; The main user entry points are accessible through the lentic edit menu, or
;; through `global-lentic-mode' which adds keybindings to create and manipulate
;; new lentic buffers. `lentic-mode-create-in-selected-window' will create a
;; lentic-buffer swap it to the current window, while
;; `lentic-mode-split-window-below' will split the current window and create a
;; lentic buffer.

;; By default, the lentic buffer created contains exactly the same contents as
;; the original buffer, but is otherwise separate; it can have a different major
;; modes, different syntax highlighting, invisible regions and even different
;; narrowing. Saving one buffer will save the other; killing the lentic buffer
;; does not affect the original, but killing the original also kills the lentic.

;; While this is somewhat useful, more generally a buffer will be configured to
;; produce a particular transformation. This can control many features of the
;; lentic, including the file name, major mode and an arbitrary transformation
;; between the two. Configuration is considered next.

;;; Configuration:

;; lentic buffers are configurable in a large number of ways. It is possible
;; to control the nature of the transformation, the default buffer name that a
;; lentic buffer takes, and the file location (or not) of the lentic buffer.
;; For this release of lentic currently, each buffer can have a single lentic
;; buffer, although this restriction will be removed in later versions.

;; Configuration of a buffer happens in one of two places. First,
;; `lentic-init' is run when a lentic buffer is first created. This function
;; should return the configuration object, and is mostly designed for use as a
;; file-local or dir-local variable. This object is stored in the `lentic-config'
;; and all subsequent operation happens through this.

;; There are now a number of different configurations, which can be used for
;; general-purposes use as well as an extension points for subclass
;; configurations. The two most general configurations are:

;;  - default: this copies all text exactly, but does not transfer
;;    text-properties (which is the behaviour of indirect buffers). It is
;;    possible to configure the default file or mode on a per-object basis.
;;  - block: this is designed for programmatic syntaxes where blocks of code are
;;    demarcated by start and end tags, and everything else is commented by
;;    line-start comments. Comments are added or removed between the two buffers.

;; The second of these is extended in lentic-org.el to provide the
;; configuration for this file: there is a normal emacs-lisp file in one buffer
;; and an org-mode version in another. Other programmatic and documentation modes
;; are supported in other files.

;;; Status:

;; This is an early release. It is generallly functional now and seems to be
;; stable, however, there is the possibility that it will behave badly and may
;; result in data loss. Please use with care on files with backups.

;; Previous releases of this package were called "linked-buffer". I changed
;; this because I wanted a name for the general idea of text with two
;; visualisations; "linked text" doesn't work because it is sounds like
;; hyperlinked text.

;; Although it is still too early to guarantee, I hope that the current
;; configuration scheme will remain fixed, and subclass extensions should
;; require little change for the future, except as a result of changes to
;; address the issues described in the next paragraph.

;; Generally, the implementation of lentic uses Emacs native change hooks and
;; transfers only the changed text between the two buffers. Some
;; configurations need to transfer slightly more text, and need to perform
;; whole buffer analysis on every keypress. This mechanism is reasonably
;; performant. On a modern machine, buffers of 4k lines can be edited without
;; noticable lag, and profiling suggests that lentic uses less than 5% of CPU
;; in normal usage. Lentic also supports a fall-back implementation which
;; copies the whole buffer after every keypress; this is much easier to
;; write new configurations for, and is still reasonable performant to 3-400
;; line buffers.


;;; Code:

;; ** State

;; This section defines all of the variables that the basic state for lentic
;; is stored in. We deliberately have as few of these as possible, as this
;; makes re-initializing the state during development as straight-forward as
;; possible.

;; #+BEGIN_SRC emacs-lisp

(require 'eieio)
(require 'm-buffer)
(require 'm-buffer-at)

(defvar lentic-init 'lentic-default-init
  "Function that initializes a lentic.
This should set up `lentic-config' appropriately.")

(make-variable-buffer-local 'lentic-init)

;; In future versions, this may get turned into a list so that we can have
;; multiple lentic buffers, but it is not clear how the user interface
;; functions such as `lentic-swap-window' would work now.
(defvar lentic-config nil
  "Configuration for lentic.

This is object created by function lentic-configuration',
which defines the way in which the text in the different buffers
is kept synchronized. This configuration is resiliant to changes
of mode in the current buffer.")

(make-variable-buffer-local 'lentic-config)
(put 'lentic-config 'permanent-local t)

(defvar lentic-init-functions nil
  "A list of all functions that can be used as lentic-init
  functions.")

(defvar lentic-counter 0)
(defun lentic-config-name (buffer)
  "Given BUFFER, return a name for the configuration object."
  (format "lentic \"%s:%s\"" buffer (setq lentic-counter (+ 1 lentic-counter))))
;; #+end_src

;; ** Base Configuration

;; This section defines the base class and generic methods for all
;; lentic-configuration objects.


;; #+begin_src emacs-lisp
;;
;; Base Configuration:

(defclass lentic-configuration ()
  ((this-buffer
    :initarg :this-buffer)
   (that-buffer
    :initarg :that-buffer)
   (creator
    :initarg :creator
    :initform nil
    :documentation
    "Non-nil if this lentic-configuration was used to create a lentic view.")
   (delete-on-exit
    :initarg :delete-on-exit
    :initform nil
    :documentation
    "Non-nil if the file associated with this should be deleted on exit")
   (sync-point
    :initarg :sync-point
    :initform t)
   (last-change-start
    :initarg :last-change-start
    :initform nil)
   (last-change-start-converted
    :initarg :last-change-start-converted
    :initform nil)
   (last-change-stop
    :initarg :last-change-stop
    :initform nil)
   (last-change-stop-converted
    :initarg :last-change-stop-converted
    :initform nil))
  "Configuration object for lentic, which defines the mechanism
by which linking happens.")

(defgeneric lentic-create (conf))
(defgeneric lentic-convert (conf location))
(defgeneric lentic-invert (conf that-buffer))


(defmethod lentic-this ((conf lentic-configuration))
  (oref conf :this-buffer))

(defmethod lentic-that ((conf lentic-configuration))
  (oref conf :that-buffer))

(defmethod lentic-ensure-that ((conf lentic-configuration))
  "Get the lentic for this configuration
or create it if it does not exist."
  (or (lentic-that conf)
      (lentic-create conf)))

(defmethod lentic-mode-line-string ((conf lentic-configuration))
  (when (slot-boundp conf :that-buffer)
    (let ((that (oref conf :that-buffer)))
      (if
          (and that
               (buffer-live-p that))
          "on"
        ""))))

(defun lentic-m-oset (obj &rest plist)
  "On OBJ set all properties in PLIST.
Returns OBJ. See also `lentic-a-oset'"
  (lentic-a-oset obj plist))

(defun lentic-a-oset (obj plist)
  "On OBJ, set all properties in PLIST.
This is a utility function which just does the same as oset, but
for lots of things at once. Returns OBJ."
  (-map
   (lambda (n)
     (eieio-oset
      obj
      (car n)
      (cadr n)))
   (-partition 2 plist))
  obj)

;; #+end_src

;; ** Default Configuration

;; Two buffers with exactly the same contents, like an indirect buffer but
;; without the equivalent transfer of text properties.


;; #+begin_src emacs-lisp

(defclass lentic-default-configuration (lentic-configuration)
  ((lentic-file
    :initform nil
    :initarg :lentic-file)
   (lentic-mode
    :initform nil
    :initarg :lentic-mode))
  "Configuration which maintains two lentics with the same contents.")

(defun lentic-insertion-string-transform (string)
  "Transform the string that is about to be inserted.
This function is not meant to do anything. It's useful to
advice."
  string)

(defmethod lentic-create ((conf lentic-default-configuration))
  "Create the lentic for this configuration.
Given a `lentic-configuration' object, create the lentic
appropriate for that configurationuration. It is the callers
responsibility to check that buffer has not already been
created."
  ;; make sure the world is ready for lentic buffers
  (lentic-ensure-hooks)
  ;; create lentic
  (let* ((this-buffer
          (lentic-this conf))
         (that-buffer
          (generate-new-buffer
           (format "*lentic: %s*"
                   (buffer-name
                    this-buffer))))
<<<<<<< HEAD
         (sec-mode
          (or (oref conf :lentic-mode)
              major-mode))
         (sec-file (oref conf :lentic-file)))
=======
         ;; TODO this is broken -- it's setting clojure mode when I don't want
         ;; it for instance with tex
         (sec-file (oref conf :lentic-file))
         (sec-mode
          (or
           ;; the specified normal mode
           (oref conf :lentic-mode)
           ;; if we have a file try normal mode
           (if sec-file
               'normal-mode
             ;; otherwise the same mode as the main file
             major-mode))))
>>>>>>> 71017538
    (oset conf :creator t)
    ;; make sure this-buffer knows about that-buffer
    (oset conf :that-buffer that-buffer)
    ;; init that-buffer with mode, file and config
    ;; the mode must be init'd after adding content in case there are any
    ;; file-local variables need to be evaled
    ;; insert the contents
    (lentic-update-contents conf)
    (with-current-buffer that-buffer
      (when sec-mode
        (funcall sec-mode))
      (when sec-file
        (set-visited-file-name sec-file))
      (setq lentic-config
            (list (lentic-invert conf))))
    that-buffer))

(defmethod lentic-invert ((conf lentic-default-configuration))
  (lentic-default-configuration
   (lentic-config-name (lentic-that conf))
   :this-buffer (lentic-that conf)
   :that-buffer (lentic-this conf)))

(defmethod lentic-convert ((conf lentic-default-configuration)
                                  location)
  "For this configuration, convert location to an equivalent location in
the lentic."
  location)

(defmethod lentic-clone ((conf lentic-configuration)
                                &optional start stop _length-before
                                start-converted stop-converted)
  "Updates that-buffer to reflect the contents in this-buffer.

Updates at least the region that has been given between start and
stop in the this-buffer, into the region start-converted and
stop-converted in that-buffer.

Returns a list of the start location in that-buffer of the
change, the stop location in that-buffer of the change and the
length-before in that buffer of the region changed before the
change, if and only if the changes are exactly that suggested by
the START, STOP, _LENGTH-BEFORE, START-CONVERTED and
STOP-CONVERTED. Otherwise, this should return nil."
  (let ((this-b (lentic-this conf))
        (that-b (lentic-that conf)))
    (with-current-buffer this-b
      ;;(lentic-log "this-b (point,start,stop)(%s,%s,%s)" (point) start stop)
      (save-restriction
        (widen)
        (let* ((start (or start (point-min)))
               (stop (or stop (point-max))))
          (with-current-buffer that-b
            (save-restriction
              ;; get the start location that we converted before the change.
              ;; lentic-convert is not reliable now, because the two
              ;; buffers do not share state until we have percolated it
              (let ((converted-start
                     (max (point-min)
                          (or start-converted
                              (point-min))))
                    (converted-stop
                     (min (point-max)
                          (or stop-converted
                              (point-max)))))
                ;; does this widen do anything?
                (widen)
                (delete-region converted-start
                               converted-stop)
                (save-excursion
                  (goto-char converted-start)
                  ;; so this insertion is happening at the wrong place in block
                  ;; comment -- in fact, it's happening one too early
                  (insert
                   (with-current-buffer this-b
                     ;; want to see where it goes
                     ;; hence the property
                     (lentic-insertion-string-transform
                      (buffer-substring-no-properties
                       start stop))))
                  (list converted-start
                        (+ converted-start (- stop start))
                        (- converted-stop converted-start)))))))))))

;;;###autoload
(defun lentic-default-init ()
  "Default init function.
see `lentic-init' for details."
  (lentic-default-configuration
   (lentic-config-name (current-buffer))
   :this-buffer (current-buffer)))

(add-to-list 'lentic-init-functions
             'lentic-default-init)


;; #+end_src

;; ** Basic Operation

;; Hooks into Emacs change system, some basic window management tools and so on.

;; #+begin_src emacs-lisp
(defmacro lentic-when-lentic (&rest body)
  "Evaluate BODY when in a lentic."
  (declare (debug t))
  `(when (and
          lentic-config
          (-any?
           (lambda (conf)
             (-when-let
                 (buf (lentic-that conf))
               (buffer-live-p buf)))
           lentic-config))
     ,@body))

(defmacro lentic-when-with-current-buffer (buffer &rest body)
  (declare (debug t)
           (indent 1))
  `(when (and buffer
              (buffer-live-p buffer))
     (with-current-buffer
         buffer
       ,@body)))

(defun lentic-each (buffer fn &optional seen-buffer)
  "Starting at buffer, call fn on every lentic-buffer in the
excluding buffer. fn should take a single argument which is the
buffer."
  ;; when buffer is sane
  (when (and buffer
             (buffer-live-p buffer))
    ;; and is lentic
    (with-current-buffer buffer
      (when lentic-config
        (setq seen-buffer (cons buffer seen-buffer))
        (-map
         (lambda (conf)
           (let ((that
                  (lentic-that conf)))
             (when (and (not (-contains? seen-buffer that))
                        (buffer-live-p that))
               (funcall fn that)
               (lentic-each that fn seen-buffer))))
         lentic-config)))))

(defun lentic-ensure-hooks ()
  "Ensures that the hooks that this mode requires are in place."
  (add-hook 'post-command-hook
            'lentic-post-command-hook)
  ;; after and before-change functions are hooks (with args) even if they are
  ;; not named as such.
  (add-hook 'after-change-functions
            'lentic-after-change-function)
  (add-hook 'before-change-functions
            'lentic-before-change-function)
  (add-hook 'after-save-hook
            'lentic-after-save-hook)
  (add-hook 'kill-buffer-hook
            'lentic-kill-buffer-hook)
  (add-hook 'kill-emacs-hook
            'lentic-kill-emacs-hook))

(defvar lentic-log t)
(defmacro lentic-log (&rest rest)
  "Log REST."
  `(when lentic-log
     (lentic-when-lentic
      (let ((msg
             (concat
              (format ,@rest)
              "\n")))
        (with-current-buffer
            (get-buffer-create "*lentic-log*")
          (goto-char (point-max))
          (insert msg))))))

(defvar lentic-emergency  nil
  "Iff lentic-emergency is non-nil stop all change related
  activity.

This is not the same as disabling lentic mode. It stops
all lentic related activity in all buffers; normally this
happens as a result of an error condition. If lentic was
to carry on in these circumstances, serious data loss could
occur. In normal use, this variable will only be set as a result
of a problem with the code; it is not recoverable from a user
perspective.

It is useful to toggle this state on during development. Once
enabled, buffers will not update automaticaly but only when
explicitly told to. This is much easier than try to debug errors
happening on the after-change-hooks. The
`lentic-emergency' and `lentic-unemergency' functions
enable this.")

(defvar lentic-emergency-debug nil
  "Iff non-nil, lentic will store change data, even
during a `lentic-emergency'.

Normally, `lentic-emergency' disables all activity, but this makes
testing incremental changes charge. With this variable set, lentic will
attempt to store enough change data to operate manually. This does require
running some lentic code (notably `lentic-convert'). This is low
risk code, but may still be buggy, and so setting this variable can cause
repeated errors.")

(defun lentic-emergency ()
  "Stop lentic from working due to code problem."
  (interactive)
  (setq lentic-emergency t))

(defun lentic-unemergency ()
  "Start lentic working after stop due to code problem."
  (interactive)
  (setq lentic-emergency nil))

(defun lentic-after-save-hook ()
  (unless lentic-emergency
    (lentic-each
     (current-buffer)
     (lambda (buffer)
       (with-current-buffer
           buffer
         (save-buffer))))))

(defvar lentic-kill-retain nil
  "If non-nil retain files even if requested to delete on exit.")

(defun lentic-kill-buffer-hook ()
  (lentic-when-lentic
   (when
       (and
        (--any?
         (oref it :delete-on-exit)
         lentic-config)
        ;; might not exist if we not saved yet!
        (file-exists-p buffer-file-name)
        ;; if we are cloning in batch, we really do not want to kill
        ;; everything at the end
        (not noninteractive)
        ;; or we have blocked this anyway
        (not lentic-kill-retain))
     (delete-file (buffer-file-name)))
   ;; if we were the creator buffer, blitz the lentics (which causes their
   ;; files to delete also).
   (when
       (--any?
        (oref it :creator)
        lentic-config)
     (lentic-each
      (current-buffer)
      (lambda (buffer)
        (kill-buffer buffer))))))

(defun lentic-kill-emacs-hook ()
  (-map
   (lambda (b)
     (with-current-buffer
         b
       (when
           lentic-config
         ;; delete if any delete-on-exit
         (-map
          (lambda (conf)
            (and
             (oref conf :delete-on-exit)
             (file-exists-p buffer-file-name)
             (not noninteractive)
             (delete-file (buffer-file-name))))
          lentic-config))))
   (buffer-list)))

(defun lentic-post-command-hook ()
  "Update point according to config, with error handling."
  (unless lentic-emergency
    (condition-case err
        (progn
          (lentic-post-command-hook-1 (current-buffer)))
      (error
       (lentic-hook-fail err "post-command-hook")))))

(defun lentic-post-command-hook-1 (buffer &optional seen-buffer)
  "Update point according to config."
  (lentic-when-with-current-buffer
      buffer
    ;; only if at least one config is live
    (when lentic-config
      ;; now we have seen this buffer don't look again
      (setq seen-buffer (cons buffer seen-buffer))
      ;; for all configurations
      (-map
       (lambda (config)
         ;; check for the termination condition
         (unless (-contains? seen-buffer (lentic-that config))
           ;; then update and recurse
           (lentic-update-point config)
           (lentic-post-command-hook-1 (lentic-that config) seen-buffer)))
       lentic-config))))

(defun lentic-hook-fail (err hook)
  "Give an informative message when we have to fail.
ERR is the error. HOOK is the hook type."
  (message "lentic mode has failed on \"%s\" hook: %s "
           hook (error-message-string err))
  (lentic-emergency)
  (with-output-to-temp-buffer "*lentic-fail*"
    (princ "There has been an error in lentic-mode.\n")
    (princ "The following is debugging information\n\n")
    (princ (format "Hook: %s" hook))
    (princ (error-message-string err)))
  (select-window (get-buffer-window "*lentic-fail*")))

(defun lentic-ensure-init ()
  "Ensure that the `lentic-init' has been run."
  (unless (and lentic-config
               (-any?
                (lambda (conf)
                  (and
                   (slot-boundp conf :that-buffer)
                   (buffer-live-p
                    (lentic-that conf))))
                lentic-config))
    (setq lentic-config
          (-map
           (lambda (init)
             (funcall init))
           (-list lentic-init)))))

(defun lentic-init-create (conf)
  "Create the lentic for CONF."
  (lentic-ensure-init)
  (lentic-create conf))

(defun lentic-init-all-create ()
  "Create all lentics fo the current buffer."
  (lentic-ensure-init)
  (-map
   (lambda (conf)
     (lentic-create conf))
   (-list lentic-config)))

(defvar lentic-emergency-last-change nil)
(make-variable-buffer-local 'lentic-emergency-last-change)

(defun lentic-after-change-function (start stop length-before)
  "Run change update according to `lentic-config'.
Errors are handled. REST is currently just ignored."
  ;; store values in case we want to use them
  (when lentic-emergency-debug
    (setq lentic-emergency-last-change (list start stop length-before)))
  (unless lentic-emergency
    (condition-case err
        (lentic-after-change-function-1
         (current-buffer) start stop length-before)
      (error
       (lentic-hook-fail err "after change")))))

(defun lentic-after-change-function-1
    (buffer start stop
            length-before &optional seen-buffer)
  "run change update according to `lentic-config'.
rest is currently just ignored."
<<<<<<< HEAD
  (lentic-when-lentic
   (lentic-log
    "after-change (start, stop, length-before): %s,%s,%s"
    start stop length-before)
   (lentic-update-contents lentic-config
                           start stop length-before)))
=======
  (when buffer
    (with-current-buffer buffer
      (lentic-when-lentic
       (setq seen-buffer (cons buffer seen-buffer))
       (-map
        (lambda (config)
          (unless (-contains? seen-buffer (lentic-that config))
            (let ((updates
                   (or
                    (lentic-update-contents config
                                            start stop length-before)
                    '(nil nil nil))))
              (lentic-after-change-function-1
               (lentic-that config)
               (nth 0 updates)
               (nth 1 updates)
               (nth 2 updates)
               seen-buffer))))
        lentic-config)))))
>>>>>>> 71017538

;; convert the start position and store it. we need to do this before
;; the change so that we can use the value during clone. after the
;; change, this-buffer and that-buffer will have different contents
;; (until the change has been percolated). and the convert function
;; may not work properly under these circumstances.
(defun lentic-before-change-function (start stop)
  "run before change update."
  (unless (and
           lentic-emergency
           (not lentic-emergency-debug))
    (condition-case err
        (lentic-before-change-function-1 (current-buffer) start stop)
      (error
       (lentic-hook-fail err "before change")))))

(defun lentic-before-change-function-1 (buffer start stop &optional seen-buffer)
  (when buffer
    (with-current-buffer buffer
      (setq seen-buffer (cons buffer seen-buffer))
      (lentic-when-lentic
       (-map
        (lambda (config)
          (unless
              (-contains? seen-buffer (lentic-that config))
            (oset config :last-change-start start)
            (oset config
                  :last-change-start-converted
                  (lentic-convert
                   config
                   start))
            (oset config :last-change-stop stop)
            (oset config
                  :last-change-stop-converted
                  (lentic-convert
                   config
                   stop))
            (lentic-before-change-function-1
             (lentic-that config)
             (oref config :last-change-start-converted)
             (oref config :last-change-stop-converted)
             seen-buffer)))
        lentic-config)))))

(defun lentic-update-contents (conf &optional start stop length-before)
  "update the contents of that-buffer with the contents of this-buffer.
update mechanism depends on conf."
  (let ((inhibit-read-only t))
    ;; unfortunately b-c-f and a-c-f are not always consistent with each
    ;; other. b-c-f signals the maximal extent that may be changed, while
    ;; a-c-f signals the exact extend. We did our conversion on b-c-f when the
    ;; buffers were in sync, so we these are the only values we have.

    ;; Overestimate give inconsistency between the length before on a-c-f
    ;; (which is the actual) and the different between b-c-f start and stop.
    ;; Unfortunately, this can also occur in some correct circumstances --
    ;; replace-match for example can both insert and change simultaneously.
    ;; Currently, the best solution I have for this is to fall-back to a full
    ;; clone.
    (let ((skewed
           (when
               (or
                ;; previously this was not skewed if no region, but actually,
                ;; if there is no region we need to copy everything, we can
                ;; also do by declaring skew -- this is important for the
                ;; multi-lentic situation
                (not (or start stop length-before))
                ;; skews only occur in insertions which result in a positive
                ;; length-before. This also picks up no-insertion changes
                (and (< 0 length-before)
                     ;; = start stop means we have a deletion because
                     ;; there is no range after. Deletions seem to be
                     ;; safe.
                     (not (= start stop))))
             (lentic-log "Skew detected: %s" this-command)
             t)))
      (m-buffer-with-markers
          ((start-converted
            (when
                (and (not skewed)
                     (oref conf :last-change-start-converted))
              (set-marker (make-marker)
                          (oref conf :last-change-start-converted)
                          (lentic-that conf))))
           (stop-converted
            (when
                (and (not skewed)
                     (oref conf :last-change-stop-converted))
              (set-marker (make-marker)
                          (oref conf :last-change-stop-converted)
                          (lentic-that conf)))))
        ;; used these, so dump them
        (oset conf :last-change-start nil)
        (oset conf :last-change-start-converted nil)
        (oset conf :last-change-stop nil)
        (oset conf :last-change-stop-converted nil)
        (if skewed
            (lentic-clone conf)
          (lentic-clone conf start stop length-before
                        start-converted stop-converted))))))

(defun lentic-update-point (conf)
  "Update the location of point in that-buffer to reflect this-buffer.
This also attempts to update any windows so that they show the
same top-left location. Update details depend on CONF."
  ;; only sync when we are told to!
  (when (oref conf :sync-point)
    (let* ((from-point
            (lentic-convert
             conf
             (m-buffer-at-point
              (lentic-this conf))))
           (from-window-start
            (lentic-convert
             conf
             (window-start
              (get-buffer-window
               (lentic-this conf))))))
      ;; clone point in buffer important when the buffer is NOT visible in a
      ;; window at all
      ;;(lentic-log "sync(front-point)(%s)" from-point)
      (with-current-buffer
          (lentic-that conf)
        (goto-char from-point))
      ;; now clone point in all the windows that are showing the buffer
      ;; and set the start of the window which is a reasonable attempt to show
      ;; the same thing.
      (mapc
       (lambda (window)
         (with-selected-window window
           (progn
             (goto-char from-point)
             (set-window-start window from-window-start))))
       (get-buffer-window-list (lentic-that conf))))))

;; put this here so we don't have to require lentic-mode to ensure that the
;; mode line is updated.
(defun lentic-update-display ()
  (when (fboundp 'lentic-mode-update-mode-line)
    (lentic-mode-update-mode-line)))
;; #+end_src


;; ** Batch Functions

;; These functions are for batch operation on lentic buffers. Mostly, these
;; are useful for writing tests, but they can be useful for generating
;; the lentic form of a file during any automated pipeline.

;; #+begin_src emacs-lisp
(defun lentic-batch-clone-and-save-with-config (filename init)
  "Open FILENAME, set INIT function, then clone and save.

This function does potentially evil things if the file or the
lentic is open already."
  (with-current-buffer
      (find-file-noselect filename)
    (setq lentic-init init)
    (with-current-buffer
        (car
         (lentic-init-all-create))
      (save-buffer)
      (kill-buffer))
    (kill-buffer)))

(defun lentic-batch-clone-with-config
  (filename init)
  "Open FILENAME, set INIT function, then clone.

Return the lentic contents without properties."
  (let ((retn nil))
    (with-current-buffer
        (find-file-noselect filename)
      (setq lentic-init init)
      (with-current-buffer
          (car
           (lentic-init-all-create))
        (setq retn
              (buffer-substring-no-properties
               (point-min)
               (point-max)))
        (set-buffer-modified-p nil)
        (kill-buffer))
      (set-buffer-modified-p nil)
      (kill-buffer))
    retn))

(provide 'lentic)

;;; lentic.el ends here
;; #+END_SRC<|MERGE_RESOLUTION|>--- conflicted
+++ resolved
@@ -335,14 +335,6 @@
            (format "*lentic: %s*"
                    (buffer-name
                     this-buffer))))
-<<<<<<< HEAD
-         (sec-mode
-          (or (oref conf :lentic-mode)
-              major-mode))
-         (sec-file (oref conf :lentic-file)))
-=======
-         ;; TODO this is broken -- it's setting clojure mode when I don't want
-         ;; it for instance with tex
          (sec-file (oref conf :lentic-file))
          (sec-mode
           (or
@@ -353,7 +345,6 @@
                'normal-mode
              ;; otherwise the same mode as the main file
              major-mode))))
->>>>>>> 71017538
     (oset conf :creator t)
     ;; make sure this-buffer knows about that-buffer
     (oset conf :that-buffer that-buffer)
@@ -717,14 +708,6 @@
             length-before &optional seen-buffer)
   "run change update according to `lentic-config'.
 rest is currently just ignored."
-<<<<<<< HEAD
-  (lentic-when-lentic
-   (lentic-log
-    "after-change (start, stop, length-before): %s,%s,%s"
-    start stop length-before)
-   (lentic-update-contents lentic-config
-                           start stop length-before)))
-=======
   (when buffer
     (with-current-buffer buffer
       (lentic-when-lentic
@@ -744,7 +727,6 @@
                (nth 2 updates)
                seen-buffer))))
         lentic-config)))))
->>>>>>> 71017538
 
 ;; convert the start position and store it. we need to do this before
 ;; the change so that we can use the value during clone. after the
