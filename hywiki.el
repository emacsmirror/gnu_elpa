;;; hywiki.el --- Hyperbole's auto-wikiword note-taking system     -*- lexical-binding: t -*-
;;
;; Author:       Bob Weiner
;;
;; Orig-Date:    21-Apr-24 at 22:41:13
<<<<<<< HEAD
;; Last-Mod:     17-Aug-25 at 22:55:10 by Bob Weiner
=======
;; Last-Mod:     10-Aug-25 at 23:38:54 by Mats Lidell
>>>>>>> 24ae47ec
;;
;; SPDX-License-Identifier: GPL-3.0-or-later
;;
;; Copyright (C) 2024-2025  Free Software Foundation, Inc.
;; See the "HY-COPY" file for license information.
;;
;; This file is part of GNU Hyperbole.

;;; Commentary:
;;
;;  This is Hyperbole's markup-free personal Wiki system for note-taking
;;  and automatic wiki word highlighting and hyperlinking.  It uses Org
;;  mode for note taking and adds automatic hyperlinking of HyWikiWords
;;  within Org files in `hywiki-directory' (default = "~/hywiki"), where
;;  a HyWikiWord is a capitalized word that contains upper and lowercase
;;  letters only and has a corresponding HyWikiWord.org wiki page file
;;  below `hywiki-directory'.  HyWikiWords require no delimiters.
;;
;;  HyWikiWords are also recognized in text buffers after the global
;;  minor mode, `hywiki-mode' is enabled via {M-x hywiki-mode RET}.  To
;;  create or jump to a HyWiki page, simply type out a potential
;;  HyWikiWord or move point onto one and press the Action Key {M-RET}.
;;  This will create the associated page if it does not exist.  This
;;  also highlights any other instances of HyWikiWords across all
;;  visible Emacs windows.  HyWiki is built for scalability and has been
;;  tested to be performant with 10,000 HyWikiWords.
;;
;;  Once Hyperbole has been loaded and activated, HyWikiWords (with or
;;  without delimiters) are automatically highlighted and active in
;;  the following contexts:
;;    - HyWiki page buffers;
;;    - non-special text buffers, when `hywiki-mode' is enabled;
;;    - comments and strings in programming buffers, when
;;      `hywiki-mode' is enabled.
;;  
;;  As HyWikiWords are typed, highlighting occurs after a trailing
;;  whitespace or punctuation character is added, or when it is
;;  surrounded by a matching pair of characters such as curly braces
;;  or single square brackets.  Since Org links use double square
;;  brackets and Org targets use double or triple angle brackets,
;;  HyWikiWords within these delimiters are ignored.
;;
;;  You can also create Org links to HyWikiWords in any non-special text
;;  buffer by surrounding them with double square brackets and the
;;  'hy:' prefix, as in: [[hy:MyWikiWord]].  If you set
;;  `hywiki-org-link-type-required' to `nil', then you don't need the
;;  prefix, e.g. [[MyWikiWord]]; existing HyWiki page names then will
;;  override Org's standard handling of such links.  To prevent Org
;;  mode's binding of {M-RET} from splitting lines and creating new
;;  headlines when on a HyWiki word whose page has not yet been
;;  created, set `hsys-org-enable-smart-keys' to `t' so that
;;  Hyperbole's Action Key does the right thing in this context.
;;
;;  HyWikiWord links can also link to a section headline within a page
;;  by simply following the page name with a '#' character and then the
;;  section headline name.  For example, if your Emacs page has a "Major
;;  Modes" section, then either Emacs#Major-Modes or [[hy:Emacs#Major
;;  Modes]] will work as a link to that section.  Note that without the
;;  square bracket delimiters, you must convert spaces in section names
;;  to '-' characters.  As long as the page exists, section links are
;;  highlighted regardless of whether associated sections exist or not.
;;  When activating a link with a section reference, you will get an
;;  error if the section does not exist.
;;
;;  The custom setting, `hywiki-word-highlight-flag' (default = t),
;;  means HyWikiWords will be auto-highlighted within HyWiki pages.
;;  Outside of such pages, `hywiki-mode' must also be enabled for such
;;  auto-highlighting.  Auto-highlighting depends on pre- and
;;  `post-command-hook' settings.  If an error occurs running one of
;;  these, the associated hook is removed.  To restore the auto-highlight
;;  hooks either use {M-x hywiki-word-set-auto-highlighting RET} or
;;  {C-u C-h h h h m} to toggle `hywiki-mode'; this also enables
;;  auto-highlighting if `hywiki-word-highlight-flag' is non-nil.

;;  The custom setting, `hywiki-exclude-major-modes' (default = nil), is
;;  a list of major modes to exclude from HyWikiWord auto-highlighting
;;  and recognition.
;;
;;  Within programming modes, HyWikiWords are highlighted/hyperlinked
;;  within comments and double-quoted strings only.  For programming
;;  modes in which you want HyWikiWords recognized everywhere, add
;;  them to the custom setting, `hywiki-highlight-all-in-prog-modes'
;;  (default = '(lisp-interaction-mode)).
;;
;;  HyWiki adds two implicit button types to Hyperbole:
;;    `hywiki-word' - creates and displays HyWikiWord referents;
;;    `hywiki-existing-word' - display an existing HyWikiWord referent.
;;
;;  `hywiki-word' is one of the lowest priority implicit button types
;;  so that it triggers only when other types are not recognized first.
;;
;;  A HyWiki can be exported to HTML for publishing to the web via Org
;;  mode's publish a project feature.  {M-x hywiki-publish-to-html RET}
;;  will and that's it!  Add a prefix argument to force regeneration of all
;;  HyWiki pages, rather than only those that have been updated.
;;
;;  The full set of HyWiki-specific Org publish properties are set in
;;  the variable `hywiki-org-publish-project-alist'.  When the HyWiki
;;  code is loaded into Emacs, it automatically integrates these
;;  properties with Org's publishing framework, so when in a HyWiki
;;  page, you can use the standard {C-c C-e P p} current project publish
;;  command.
;;  
;;  There are a few publishing settings you can customize prior to
;;  loading Hyperbole's HyWiki code.
;;
;;  HyWiki html files are saved in:
;;    (hywiki-org-get-publish-property :publishing-directory)
;;  Customize this directory with:
;;    {M-x customize-variable RET hywiki-org-publishing-directory RET}.
;;
;;  HyWiki html files are generated by the function given by:
;;    (hywiki-org-get-publish-property :publishing-function)
;;  Customize the value of this function if necessary with:
;;    {M-x customize-variable RET hywiki-org-publishing-function RET}.
;;
;; This section summarizes HyWikiWord Actions based on the
;;
;; hywiki-referent-prompt-flag      When nil                   When t
;;  -------------------------------------------------------------------------------------
;;  Action Key              hywiki-word-create-and-display 
;;    or HyWiki/Create      Create Page and Display          Create Referent and Display
;;  Assist Key              hywiki-word-create-and-display
;;    or C-u HyWiki/Create  Create Referent and Display      Create Page and Display
;;  hywiki-word-create      hywiki-create-page with Msg      hywiki-create-referent with Msg
;;  C-u hywiki-word-create  hywiki-create-referent with Msg  hywiki-create-page with Msg

;;; Code:
;;; ************************************************************************
;;; Other required Elisp libraries
;;; ************************************************************************

(require 'hactypes)   ;; For `link-to-file-interactively'
(require 'hargs)
(require 'hasht)
(require 'hbut)       ;; For `hbut:syntax-table'
;; (unless (featurep 'hibtypes)
;;   (require 'hibtypes))   ;; For `pathname' and `pathname-line-and-column'
(require 'hpath)
(require 'hproperty)
(require 'hsys-consult)
(require 'hui)        ;; For `hui:actype'
(require 'hui-mini)   ;; For `hui:menu-act'
(require 'hypb)       ;; Requires `seq'
(require 'outline)    ;; For `outline-mode-syntax-table'
(require 'seq)        ;; For 'seq-contains-p' and 'seq-difference'
(require 'subr-x)     ;; For `string-remove-prefix'
(require 'thingatpt)

(eval-and-compile
  '(when (require 'company nil t)
     (add-to-list 'company-backends 'hywiki-company-hasht-backend)))

;;; ************************************************************************
;;; Public declarations
;;; ************************************************************************

(defvar action-key-modeline-buffer-id-function)  ;; "hui-mouse.el"
(defvar bookmark-current-bookmark)               ;; "bookmark.el"
(defvar hkey-value)                              ;; "hui-mouse.el"
(defvar hywiki-referent-menu nil)                ;; "hywiki.el"
(defvar org-agenda-buffer-tmp-name)              ;; "org-agenda.el"
(defvar org-export-with-broken-links)            ;; "ox.el"
(defvar org-publish-project-alist)               ;; "ox-publish.el"

(declare-function activities-completing-read "activities" (:prompt prompt :default default))
(declare-function activities-new "activities" (name))
(declare-function activities-resume "activities" (activity :resetp resetp))
(declare-function bookmark-completing-read "bookmark" (prompt &optional default))
(declare-function bookmark-location "bookmark" (bookmark-name-or-record))
(declare-function hsys-org-at-tags-p "hsys-org")
(declare-function ibtypes::pathname "hpath")
(declare-function ibtypes::pathname-line-and-column "hpath")
(declare-function org-link-store-props "ol" (&rest plist))
(declare-function org-publish-property "ox-publish" (property project &optional default))
(declare-function org-roam-node-from-title-or-alias "org-roam-node" (s &optional nocase))
(declare-function org-roam-node-open "org-roam" (note &optional cmd force))
(declare-function org-roam-node-read "org-roam" (&optional initial-input filter-fn sort-fn require-match prompt))
(declare-function org-roam-node-title "org-roam-node" (node))
(declare-function smart-treemacs-edit "hui-treemacs" (&optional dir))

;;; ************************************************************************
;;; Private variables
;;; ************************************************************************

(defvar-local hywiki--buffer-modified-tick nil
  "Used to determine if a command modifies a buffer or not.
The `pre-command-hook' saves this value for a buffer and `post-command-hook'
checks it to determine if any buffer modification has occurred or not.")

;; Must be set after `hywiki-get-buttonize-characters' is defined
(defvar hywiki--buttonize-characters nil
  "String of single character keys bound to `hywiki-buttonize-character-commands'.
Each such key self-inserts before highlighting any prior HyWiki word
in `hywiki-mode'.")

(defvar hywiki--buttonize-character-regexp nil
  "Regexp matching a single separating character following a HyWiki word.")

(defvar hywiki--word-and-buttonize-character-regexp nil
  "Regexp matching HyWikiWord#section plus a valid word separating character.
Group 1 is the entire HyWikiWord#section:Lnum:Cnum expression.")

(defvar hywiki--directory-checksum ""
  "String checksum for `hywiki-directory' page names.")

(defvar hywiki--directory-mod-time nil
  "Last mod time for `hywiki-directory' or nil if the value has not been read.
See `current-time' function for the mod time format.")

;; Redefine the `org-mode-syntax-table' for use in `hywiki-get-buttonize-characters'
;; so do not have to load all of Org mode there.
(defvar hywiki--org-mode-syntax-table
  (let ((st (make-syntax-table outline-mode-syntax-table)))
    (modify-syntax-entry ?\" "\"" st)
    (modify-syntax-entry ?\\ "_" st)
    (modify-syntax-entry ?~ "_" st)
    (modify-syntax-entry ?< "(>" st)
    (modify-syntax-entry ?> ")<" st)
    st)
  "Standard syntax table for Org mode buffers with HyWiki support.")

(defvar hywiki--pages-directory nil)
(defvar hywiki--referent-alist nil
  "HyWiki alist generated from `hywiki--referent-hasht' for storage in cache.
Each element is of the form: (wikiword . (referent-type . referent-value)).")
(defvar hywiki--referent-hasht nil
  "HyWiki hash table for fast WikiWord referent lookup.")

;; Globally set these values to avoid using 'let' with stack allocations
;; within `hywiki-maybe-highlight-page-name' frequently.
(defvar hywiki--any-wikiword-regexp-list nil)
(defvar hywiki--current-page nil)
(defvar hywiki--highlighting-done-flag t)
(defvar hywiki--word-pre-command nil)
(defvar hywiki--word-only nil)
(defvar hywiki--save-case-fold-search nil)
(defvar hywiki--save-org-link-type-required nil)

(defvar-local hywiki--buts nil)
(defvar-local hywiki--but-end nil)
(defvar-local hywiki--but-start nil)
(defvar-local hywiki--buttonize-end (make-marker))   ;; This must always stay a marker
(defvar-local hywiki--buttonize-start (make-marker)) ;; This must always stay a marker
(defvar-local hywiki--buttonize-range nil)
(defvar-local hywiki--end nil)
(defvar-local hywiki--range nil)
(defvar-local hywiki--start nil)
;;;
;;; ************************************************************************
;;; Public variables
;;; ************************************************************************

(defcustom hywiki-word-highlight-flag t
  "The default, non-nil value treats HyWikiWords in HyWiki pages as hyperlinks.
A nil value disables HyWikiWord hyperlink buttons in both HyWiki
pages and all other buffers (since it also disables `hywiki-mode').

Outside of HyWiki pages, the global minor mode `hywiki-mode' must be
manually enabled for auto-HyWikiWord highlighting; programmatically,
use `(hywiki-mode 1) to enable it.

Use `hywiki-active-in-current-buffer-p' to determine if HyWikiWord
hyperlinks are currently active in a buffer or not.

Regardless of this flag, HyWikiWords in Org links and targets are not
highlighted nor treated as hyperlinks; they are handled normally by Org."
  :type 'boolean
  :initialize #'custom-initialize-default
  :group 'hyperbole-hywiki)

(defcustom hywiki-exclude-major-modes nil
  "List of major modes to exclude from HyWiki word highlighting and recognition."
  :type '(list symbol)
  :group 'hyperbole-hywiki)

(defcustom hywiki-highlight-all-in-prog-modes '(lisp-interaction-mode)
  "List of programming major modes to highlight HyWikiWords outside of comments."
  :type '(list symbol)
  :group 'hyperbole-hywiki)

(defcustom hywiki-mode-lighter  " HyWiki"
  "String to display in mode line when the HyWiki global minor mode is enabled.
Use nil for no HyWiki mode indicator."
  :type 'string
  :group 'hyperbole-hywiki)

(defvar hywiki-allow-suffix-referent-types '(page path-link)
  "List of referent type symbols that support # and :L line number suffixes.")

(defvar hywiki-file-suffix ".org"
  "File suffix (including period) to use when creating HyWiki pages.")

;;;###autoload
(defun hywiki-let-directory (option value)
  (set option value)
  (hywiki-clear-referent-hasht)
  (hywiki-make-referent-hasht))

;;;###autoload
(defun hywiki-set-directory (option value)
  (unless (and (boundp 'hywiki-directory)
	       (equal hywiki-directory (file-name-as-directory value))
	       (hash-table-p hywiki--referent-hasht))
    (set-default option (file-name-as-directory value))
    (hywiki-clear-referent-hasht)
    (hywiki-make-referent-hasht))
  (hywiki-org-set-publish-project))

(defcustom hywiki-directory "~/hywiki/"
  "Directory that holds all HyWiki pages in Org format.
See `hywiki-org-publishing-directory' for exported pages in html format."
  :initialize #'custom-initialize-default
  :set #'hywiki-set-directory
  :type 'string
  :group 'hyperbole-hywiki)

(defun hywiki-directory-changed (option set-to-value operation _where)
  "Watch function for variable `hywiki-directory'.
Function is called with 4 arguments: (OPTION SET-TO-VALUE OPERATION WHERE)."
  (if (memq operation '(let unlet)) ;; not setting global value
      (hywiki-let-directory option set-to-value)
    (hywiki-set-directory option set-to-value)))

;; This next line is needed to invoke `hywiki-set-directory' when
;; `hywiki-directory' is changed via `setq' or `let' rather than
;; `customize-set-variable'.
(add-variable-watcher 'hywiki-directory #'hywiki-directory-changed)

(defvar-local hywiki-buffer-highlighted-state nil
  "State of HyWikiWords highlighting in the associated buffer.
\\='h means the buffer was already highlighted;
\\='d means the buffer was dehighlighted;
nil means no full buffer highlighting has occurred.")

(defvar hywiki-non-character-commands
  '(;; Org mode
    org-cycle                         ;; TAB
    org-open-line                     ;; C-o
    org-return                        ;; RET, \r
    org-return-and-maybe-indent       ;; C-j, \n
    ;; Markdown mode
    markdown-cycle                    ;; TAB
    markdown-enter-key                ;; RET, \r
    electric-newline-and-maybe-indent ;; C-j, \n
    ;; Global
    newline                           ;; RET, \r
    newline-and-indent                ;; RET, \r
    open-line                         ;; C-o
    quoted-insert                     ;; C-q
    )
  "Commands that insert characters but whose input events do not
  arrive as characters or that quote another character for input.")

;; Define the keymap for hywiki-mode.
(defvar hywiki-mode-map nil
  "Keymap for `hywiki-mode'.
Presently, there are no key bindings; this is for future use.")

(defconst hywiki-org-link-type "hy"
  "HyWiki string prefix type for Org links.  Excludes trailing colon.")

(defvar hywiki-org-link-type-required t
  "When t, [[hy:HyWiki Org links]] must start with `hywiki-org-link-type':.
Otherwise, this prefix is not needed and HyWiki word Org links
override standard Org link lookups.  See \"(org)Internal Links\".")

(defcustom hywiki-org-publishing-broken-links 'mark
  "HyWiki Org publish option that determines how invalid links are handled.
The default is \\='mark.

When this option is non-nil, broken HyWiki links are ignored,
without stopping the export process.  If it is set to \\='mark,
broken links are marked with a string like:

  [BROKEN LINK: path]

where PATH is the un-resolvable reference."
  :initialize #'custom-initialize-default
  :set (lambda (option value)
	 (set option value)
	 (hywiki-org-set-publish-project))
  :type 'symbol
  :group 'hyperbole-hywiki)

(defcustom hywiki-org-publishing-directory "~/public_hywiki"
  "Directory where HyWiki pages are converted into html and published."
  :initialize #'custom-initialize-default
  :set (lambda (option value)
	 (set option value)
	 (hywiki-org-set-publish-project))
  :type 'string
  :group 'hyperbole-hywiki)

(defcustom hywiki-org-publishing-function 'org-html-publish-to-html
  "HyWiki Org publish function used to export a HyWiki page to html."
  :initialize #'custom-initialize-default
  :set (lambda (option value)
	 (set option value)
	 (hywiki-org-set-publish-project))
  :type 'symbol
  :group 'hyperbole-hywiki)

(defcustom hywiki-org-publishing-sitemap-title
  (let ((dir-name (file-name-base
		   (directory-file-name
		    (file-name-as-directory hywiki-directory)))))
    (if (equal dir-name "hywiki")
	"HyWiki"
      dir-name))
  "HyWiki Org publish sitemap title."
  :initialize #'custom-initialize-default
  :set (lambda (option value)
	 (set option value)
	 (hywiki-org-set-publish-project))
  :type 'string
  :group 'hyperbole-hywiki)

(defvar hywiki-org-publish-project-alist nil
  "HyWiki-specific export properties added to `org-publish-project-alist'.")

(defun hywiki-org-make-publish-project-alist ()
  (setq org-export-with-broken-links hywiki-org-publishing-broken-links
	hywiki-org-publish-project-alist
	(list
	 "hywiki"
	 :auto-sitemap t
	 :base-directory (expand-file-name hywiki-directory)
	 :html-head (format
		     "<link rel=\"stylesheet\" type=\"text/css\" href=\"%sman/hyperbole.css\"/>"
		     hyperb:dir)
	 :html-link-home "index.html"
	 ;; :html-link-up "theindex.html"
	 ;; !! TODO: The :makeindex property is disabled for now, until a process is
	 ;; developed to force the Org publish process to regenerate the
	 ;; index after index entries are inserted into the temporary Org
	 ;; buffer prior to export to HTML.
	 :html-postamble t
	 :html-postable-format '(("en" "<p class=\"author\">Author: %a (%e)</p>
                                  <p class=\"last-mod\">Last Modified: %C</p>
                                  <p class=\"creator\">%c</p>"))
	 :html-prefer-user-labels t
	 :makeindex nil
	 :publishing-directory hywiki-org-publishing-directory
	 :publishing-function hywiki-org-publishing-function
	 :section-numbers t
	 :shell "shell-command"
	 :sitemap-filename "index.org"
	 ;; sitemap (TOC) is stored in "sitemap.html"
	 :sitemap-title hywiki-org-publishing-sitemap-title
	 :with-date t
	 :with-toc nil)))

(defvar-local hywiki-page-flag nil
  "Set to t after finding a HyWiki page file, else nil.
The file must be below `hywiki-directory'.

For reference, this is set when `window-buffer-change-functions' calls
`hywiki-maybe-highlight-page-names' which calls `hywiki-in-page-p'.")

(defcustom hywiki-referent-prompt-flag nil
  "When t, the Action Key and HyWiki/Create always prompt for referent type.
Nil by default."
  :type 'boolean
  :initialize #'custom-initialize-default
  :group 'hyperbole-hywiki)

(defconst hywiki-word-regexp
  "\\<\\([[:upper:]][[:alpha:]]+\\)\\>"
  "Regexp that matches a HyWiki word only.
Do not use a start or end line/string anchor in this regexp.")

(defconst hywiki-word-section-regexp
  "\\(#[^][# \t\n\r\f]+\\)"
  "Regexp that matches a non-delimited HyWiki word #section extension.
After the first # character, this may contain any non-square-bracket,
non-# and non-whitespace characters.")

(defconst hywiki-word-line-and-column-numbers-regexp
  (concat "\\(" hpath:line-and-column-numbers "\\)")
  "Group 2 is the 1-based line number.
Group 4 is the optional 0-based column number.")

(defconst hywiki-word-with-optional-suffix-regexp
  (concat hywiki-word-regexp hywiki-word-section-regexp "??"
	  hywiki-word-line-and-column-numbers-regexp "?")
  "Regexp for a HyWiki word with an optional #section, :Lline-num, :Ccol-num.
Section may not contain whitespace or square brackets.  Use '-' to
substitute for spaces in the section/headline name.

Group 1 is the HyWiki word.
Group 2 is any optional #section with the # included.
Group 4 is any optional 1-based line number to jump to for any
file-based referents (relative to any section given).
Group 6 is any optional 0-based column number to jump to for any
file-based referents.")

(defconst hywiki-word-with-optional-suffix-exact-regexp
  (concat "\\`" hywiki-word-regexp "\\(#[^][#\n\r\f]+\\)??"
	  hywiki-word-line-and-column-numbers-regexp "?\\'")
  "Exact match regexp for a HyWiki word with an optional #section.
The section may contain spaces or tabs but not square brackets;
it is preferable, however, to substitute '-' for whitespace in
the section/headline name to simplify recognition.

Group 1 is the HyWiki word.
Group 2 is any optional #section with the # included.
Group 4 is any optional 1-based line number to jump to for any
file-based referents (relative to any section given).
Group 6 is any optional 0-based column number to jump to for any
file-based referents.")

(defconst hywiki-word-suffix-regexp "\\(#\\|::\\|:L\\)\\(.+\\)\\'"
  "Regexp matching any trailing part of a HyWikiWord reference.
It may be a section or a line number reference.  Group one is the type
of reference and group two is the rest of the suffix reference.")

(defface hywiki--word-face
  '((((min-colors 88) (background dark)) (:foreground "orange" :underline t))
    (((background dark)) (:background "orange" :foreground "black" :underline t))
    (((min-colors 88)) (:foreground "orange" :underline t))
    (t (:background "orange" :underline t)))
  "Face for HyWiki word highlighting."
  :group 'hyperbole-hywiki)

(defcustom hywiki-word-face 'hywiki--word-face
  "Hyperbole face for HyWiki word highlighting."
  :initialize #'custom-initialize-default
  :type 'face
  :group 'hyperbole-hywiki)

(defcustom hywiki-display-page-function #'hpath:find
  "Hyperbole function to display HyWiki page pathnames.
Only argument is the page's pathname."
  :initialize #'custom-initialize-default
  :type 'string
  :group 'hyperbole-hywiki)

(defcustom hywiki-allow-plurals-flag t
  "Non-nil means plural HyWikiWords have the same referent as the singular form.
Non-nil is the default."
  :initialize #'custom-initialize-default
  :set (lambda (option value)
	 (set option value)
	 (setq hywiki--any-wikiword-regexp-list nil))
  :type 'boolean
  :group 'hyperbole-hywiki)

;;; ************************************************************************
;;; hywiki minor mode and text edit command hooks
;;; ************************************************************************

(defun hywiki-debuttonize-non-character-commands ()
  "Store any HyWikiWord before or after point for later comparison.
Triggered by `pre-command-hook' for non-character -commands, including
deletion commands and those in `hywiki-non-character-commands'."
  ;; (when ert--running-tests
  ;;  (message "Running pre-command-hook..."))
  (setq hywiki--buffer-modified-tick (buffer-modified-tick)
	hywiki--word-pre-command nil)

  (unless (bound-and-true-p edebug-active)
    (set-marker hywiki--buttonize-start nil)
    (set-marker hywiki--buttonize-end nil)
    (setq hywiki--buttonize-range nil))

  (unless (hywiki-non-hook-context-p)
    ;; Record the WikiWord from any WikiWord ref that point is on
    (setq hywiki--word-pre-command (hywiki-get-singular-wikiword
				    (hywiki-word-at)))
    (when (or (memq this-command hywiki-non-character-commands)
	      (and (symbolp this-command)
		   (string-match-p "^\\(org-\\)?\\(delete-\\|kill-\\)\\|\\(-delete\\|-kill\\)\\(-\\|$\\)" (symbol-name this-command))))
      ;; Test if at delimiters surrounding a single WikiWord reference
      ;; and if so, record those for use by post hooks.
      (cl-destructuring-bind (start end)
	  ;; Get delimited region only if before or after delimiters,
	  ;; else return (nil nil).
	  (setq hywiki--buttonize-range
		(hywiki-at-range-delimiter)) ;; includes delimiters
	(setq hywiki--start (point))
	;; Use these to store any range of a delimited HyWikiWord#section
	(set-marker hywiki--buttonize-start start)
	(set-marker hywiki--buttonize-end end)
	start))))

(defun hywiki-buttonize-character-commands ()
  "Turn any HyWikiWords around point into highlighted Hyperbole buttons.
Triggered by `post-self-insert-hook' after self-inserting one or
more characters while the command is still executing.  The
`post-command-hook' runs later after the command has finished."
  ;; (when ert--running-tests
  ;;   (message "Running post-self-insert-hook..."))
  (unless (hywiki-non-hook-context-p)
    (setq hywiki--range nil)

    ;; Dehighlight any previously highlighted WikiWord at point
    ;; before we move to the start of any current WikiWord and
    ;; rehighlight that.
    (hywiki--maybe-dehighlight-at-point)

    (save-excursion
      (cond ((marker-position hywiki--buttonize-start)
	     ;; Point was before or after a WikiWord delimiter
	     (goto-char hywiki--buttonize-start)
	     (skip-chars-backward "-" (line-beginning-position))
	     (goto-char (1- (point))))
	    ((not (equal (setq hywiki--range (hywiki-highlight-word-get-range))
			 '(nil nil nil)))
	     (cl-destructuring-bind (_ start end)
		 hywiki--range
	       (if (and start end)
		   (progn
		     ;; On a non-delimited HyWikiWord
		     (set-marker hywiki--buttonize-start start)
		     (set-marker hywiki--buttonize-end end)
		     (goto-char start)
		     (skip-chars-backward "-" (line-beginning-position))
		     t)
		 (setq hywiki--range nil))))
	    ((not (member (setq hywiki--range (hywiki-at-range-delimiter))
			 '(nil nil)))
	     ;; At delimiters surrounding a WikiWord
	     (let ((start (nth 0 hywiki--range))
		   (end   (nth 1 hywiki--range)))
	       (when (and start end)
		 ;; Use these to store any range of a delimited HyWikiWord#section
		 (set-marker hywiki--buttonize-start (1+ start))
		 (set-marker hywiki--buttonize-end (1- end))))))

      ;; This first rehighlighting is needed to ensure
      ;; any wikiword before an inserted whitespace character is
      ;; properly highlighted when separating two words or after a
      ;; closing delimiter.
      (save-excursion
	(goto-char (max (1- (point)) (point-min)))
	(hywiki--maybe-rehighlight-at-point))

      (hywiki--maybe-rehighlight-at-point))))

(defun hywiki-buttonize-non-character-commands ()
  "Highlight any HyWikiWord before or after point as a Hyperbole button.
Triggered by `post-command-hook' for non-character-commands, including
deletion commands and those in `hywiki-non-character-commands'."
  ;; (when ert--running-tests
  ;;   (message "Running post-command-hook..."))
  (unless (or (eq hywiki--buffer-modified-tick (buffer-modified-tick))
	      (hywiki-non-hook-context-p))
    (setq hywiki--range nil)
    (cond ((and (symbolp this-command)
		(string-match-p "^insert\\(-\\|$\\)\\|-insert-?\\|eval-last-sexp\\|eval-expression\\|read--expression-try-read"
				(symbol-name this-command)))
	   (setq hywiki--end (point))
	   (when (and hywiki--start (not (eq hywiki--start hywiki--end)))
	     ;; Something has been inserted
	     (cl-destructuring-bind (start end)
		 (hywiki--extend-region
		  (min hywiki--start hywiki--end)
		  (max hywiki--start hywiki--end))
	       (hywiki-maybe-dehighlight-page-names start end)
	       (hywiki-maybe-highlight-page-names start end))))

	  ((when (or (memq this-command hywiki-non-character-commands)
		     (and (symbolp this-command)
			  (string-match-p "^\\(org-\\)?\\(delete-\\|kill-\\)\\|\\(-delete\\|-kill\\|eval-last-sexp\\|eval-expression\\)\\(-\\|$\\)\\|^\\(hkey-either\\|action-key\\|assist-key\\)" (symbol-name this-command))))
	     (save-excursion
	       ;; Record the WikiWord from any WikiWord ref that point is on
	       (unless hywiki--word-pre-command
		 (setq hywiki--word-pre-command (hywiki-get-singular-wikiword
						 (or (hywiki-word-at)
						     (progn (goto-char (max (point-min)
									    (1- (point))))
							    (hywiki-word-at))))))

	       ;; Dehighlight any previously highlighted WikiWord at point
	       ;; before we move to the start of any current WikiWord and
	       ;; rehighlight that.
	       (hywiki--maybe-dehighlight-at-point)

	       (cond ((marker-position hywiki--buttonize-start)
		      ;; Point was before or after a WikiWord delimiter
		      (goto-char (1+ hywiki--buttonize-start))
		      (set-marker hywiki--buttonize-start nil)
		      (set-marker hywiki--buttonize-end nil))
		     ((setq hywiki--range (hywiki-highlight-word-get-range))
		      (cl-destructuring-bind (_ start end)
			  hywiki--range
			(if (and start end)
			    (progn
			      ;; On a non-delimited HyWikiWord
			      (set-marker hywiki--buttonize-start start)
			      (set-marker hywiki--buttonize-end end)
			      (goto-char start)
			      (skip-chars-backward "-" (line-beginning-position))
			      t)
			  (setq hywiki--range nil)))))

	       ;; This first rehighlighting is needed to ensure
	       ;; any wikiword before an inserted whitespace character is
	       ;; properly highlighted when separating two words or after a
	       ;; closing delimiter.
	       (save-excursion
		 (goto-char (max (1- (point)) (point-min)))
		 (hywiki--maybe-rehighlight-at-point))

	       (hywiki--maybe-rehighlight-at-point)))))))

(defun hywiki-buttonize-word (func start end face)
  "Create a HyWikiWord button by calling FUNC with START and END positions.
Function may apply FACE to highlight the button or may transform it
into an Org link, etc.  Function operates on the current buffer and
takes 3 arguments: `range-start', `range-end' and `face' to apply to
the button."
 (funcall func start end face))

(defun hywiki-get-buttonize-characters ()
  "Return a string of Org self-insert keys that have punctuation/symbol syntax."
  (let (key
	cmd
	key-cmds
	result)
    ;; Org and other text mode self-insert-command bindings are just
    ;; remaps inherited from global-map.  Create key-cmds list of
    ;; parsable (key . cmd) combinations where key may be a
    ;; (start-key . end-key) range of keys.
    (map-keymap (lambda (key cmd) (setq key-cmds (cons (cons key cmd) key-cmds))) (current-global-map))
    (dolist (key-cmd key-cmds (concat (seq-difference (nreverse result)
						      "-_*#:" #'=)))
      (setq key (car key-cmd)
	    cmd (cdr key-cmd))
      (when (eq cmd 'self-insert-command)
	(cond ((and (characterp key)
		    (eq (char-syntax key) ?.))
	       ;; char with punctuation/symbol syntax
	       (setq result (cons key result)))
	      ((and (consp key)
		    (characterp (car key))
		    (characterp (cdr key))
		    (<= (cdr key) 256))
	       ;; ASCII char range, some of which has punctuation/symbol syntax
	       (with-syntax-table hywiki--org-mode-syntax-table
		 (dolist (k (number-sequence (car key) (cdr key)))
		   (when (memq (char-syntax k) '(?. ?_))
		     (setq result (cons k result)))))))))))

(defun hywiki-non-hook-context-p ()
  "Return non-nil when HyWiki command hooks should do nothing."
  (or (minibuffer-window-active-p (selected-window))
      (and (bound-and-true-p edebug-active)
	   (active-minibuffer-window))
      (and (derived-mode-p 'prog-mode)
	   (not (apply #'derived-mode-p hywiki-highlight-all-in-prog-modes))
	   ;; Not inside a comment or a string
	   (not (or (nth 4 (syntax-ppss)) (hypb:in-string-p))))))

;;;###autoload
(define-minor-mode hywiki-mode
  "Toggle HyWiki global minor mode with \\[hywiki-mode].

HyWiki automatically highlights and turns instances of known
HyWikiWords into implicit buttons if they are within buffers with
files attached from `hywiki-directory'.  Such buttons either link
to HyWiki pages or activate typed referents such as bookmarks.

HyWiki Minor Mode enables the same behavior in most other text and
programming buffers except those with a major mode in
`hywiki-exclude-major-modes'.

HyWikiWord references may also include optional suffixes:

   - a #section reference that links to a HyWiki page Org headline or
     other outline file.  Spaces in the headline must be converted
     to dash characters for proper recognition;

   - optionally followed by :L<line-number>:C<column-number>
     where the column part is also optional.  If a section is
     given, the line number is relative to the section and the
     section headline is line 1.

When hywiki-mode is enabled, the `hywiki-mode' variable is
non-nil.

See the Info documentation at \"(hyperbole)HyWiki\".

\\{hywiki-mode-map}"
  :global t
  :lighter hywiki-mode-lighter
  :keymap hywiki-mode-map
  :group 'hyperbole-hywiki
  (if hywiki-mode
      ;; Enable mode.
      (progn
	;; Need hyperbole-mode
	(require 'hyperbole)
	(unless hyperbole-mode
	  (hyperbole-mode 1))
	(unless hywiki-mode-map
          (setq hywiki-mode-map (make-sparse-keymap)))
	;; Next line triggers a call to `hywiki-word-set-auto-highlighting'.
	(set-variable 'hywiki-word-highlight-flag t))
    ;; Disable mode.
    ;; Dehighlight HyWikiWords in this buffer when 'hywiki-mode' is
    ;; disabled and this is not a HyWiki page buffer. If this is a
    ;; HyWiki page buffer, then dehighlight when
    ;; `hywiki-word-highlight-flag' is nil.
    (hywiki-maybe-highlight-wikiwords-in-frame t)))

;;; ************************************************************************
;;; Public Implicit Button and Action Types
;;; ************************************************************************

(defib hywiki-word ()
  "When on a non-existing HyWikiWord, create it and display its referent.
If the associated HyWiki referent is a page, create it automatically
unless it is the first HyWiki page to be created, in which case,
prompt the user whether to create it, to prevent any unexpected HyWiki
use.

Existing HyWikiWords are handled by the implicit button type
`hywiki-existing-word'."
  (let* ((wikiword-start-end (hywiki-highlight-word-get-range))
	 (wikiword (nth 0 wikiword-start-end))
	 (start    (nth 1 wikiword-start-end))
	 (end      (nth 2 wikiword-start-end)))
    (when wikiword
      (unless (or (ibtypes::pathname-line-and-column)
		  (ibtypes::pathname))
	(ibut:label-set wikiword start end)
	(hact 'hywiki-word-create-and-display wikiword)))))

(defun hywiki-display-referent-type (wikiword referent)
  "Display WIKIWORD REFERENT, a cons of (<referent-type> . <referent-value>).
Function used to display is \"hywiki-display-<referent-type>\"."
  (let* ((referent-type   (car referent)) ;; a symbol
	 (referent-value  (cdr referent))
	 (display-function (intern-soft (concat "hywiki-display-"
						(symbol-name referent-type)))))
    (when (equal (hywiki-get-singular-wikiword wikiword) (hywiki-word-at-point))
      ;; Set referent attributes of current implicit button
      (hattr:set 'hbut:current 'referent-type referent-type)
      (hattr:set 'hbut:current 'referent-value referent-value))
    (cond ((fboundp display-function)
	   (funcall display-function wikiword referent-value))
	  ((symbolp referent-type)
	   (error "(hywiki-display-referent-type): No hywiki-display function for referent type '%s'" referent-type))
	  (t
	   (error "(hywiki-display-referent-type): Referent type must be a symbol, not %s" referent-type)))))

(defun hywiki-display-referent (&optional wikiword prompt-flag)
  "Display HyWiki WIKIWORD or a regular file with WIKIWORD nil.
Return the WIKIWORD's referent if successfully found or nil otherwise.
The referent is a cons of (<referent-type> . <referent-value>).
For further details, see documentation for `hywiki-find-referent'.
After successfully finding a page and reading it into a buffer, run
`hywiki-display-referent-hook'."
  (let ((in-page-flag (null wikiword))
	(in-hywiki-directory-flag (hywiki-in-page-p)))
    (if (or (stringp wikiword) in-hywiki-directory-flag)
	(progn
	  (when in-page-flag
	    ;; Current buffer must be the desired page
	    (unless in-hywiki-directory-flag
	      (error "(hywiki-display-referent): No `wikiword' given; buffer file must be in `hywiki-directory', not %s"
		     default-directory))
	    (unless (hypb:buffer-file-name)
	      (error "(hywiki-display-referent): No `wikiword' given; buffer must have an attached file"))
	    (setq wikiword (file-name-sans-extension (file-name-nondirectory (hypb:buffer-file-name)))))
	  (let* ((_suffix (when (string-match hywiki-word-suffix-regexp wikiword)
			    (substring wikiword (match-beginning 0))))
		 (referent (cond (prompt-flag
				  (hywiki-create-referent wikiword))
				 ((hywiki-get-referent wikiword))
				 (t (hywiki-add-page wikiword)))))
	    (if (not referent)
		(error "(hywiki-display-referent): Invalid `%s' referent: %s"
		       wikiword referent)
 	      ;; Ensure highlight any page name at point in case called as a
	      ;; Hyperbole action type
	      (hywiki-maybe-highlight-page-name t)
	      (hywiki-display-referent-type wikiword referent)
	      (hywiki-maybe-highlight-page-names)
	      (run-hooks 'hywiki-display-referent-hook)
	      referent)))
      ;; When called without a wikiword and outside hywiki-directory,
      ;; just find as a regular file and use next line to highlight
      ;; HyWikiWords only if buffer was not previously highlighted.
      (hywiki-maybe-highlight-page-names)
      nil)))

(defun hywiki-help ()
  "Display help either for a HyWikiWord at point or HyWikiWords in general."
  (interactive)
  (if (hkey-actions)
      (hkey-help)
    (with-help-window "*Help: HyWikiWords*"
      (princ (documentation (symtable:ibtype-p "hywiki-existing-word"))))))

;;; ************************************************************************
;;; Public referent menus and utility functions
;;; ************************************************************************

(unless hywiki-referent-menu
  (makunbound 'hywiki-referent-menu))
(defcustom hywiki-referent-menu
  (delq nil
	(list
	 '("HyWiki Add>")
	 (when (fboundp #'activities-new)
	   '("Activity"   (hywiki-add-activity hkey-value)
	     "Add a HyWikiWord that activates a saved activity from the Activities package."))
	 '("Bookmark"     (hywiki-add-bookmark hkey-value)
	   "Add a HyWikiWord that jumps to an Emacs bookmark.")
	 '("Command"      (hywiki-add-command hkey-value)
	   "Add a HyWikiWord that runs an Emacs command or Hyperbole action type.")
	 '("Find"         (hywiki-add-find hkey-value)
	   "Add a HyWikiWord that greps through `hywiki-directory' for its matches.")
	 ;; "<(global explicit button name)>"
	 ;; "<[global implicit button name]>"
	 '("Gbut"         (hywiki-add-global-button hkey-value)
	   "Add a HyWikiWord that activates a named Hyperbole global button.")
	 '("HyRolo"       (hywiki-add-hyrolo hkey-value)
	   "Add a HyWikiWord that searches `hyrolo-file-list' for matches.")
	 ;; "(hyperbole)action implicit button"
	 '("InfoIndex"    (hywiki-add-info-index hkey-value)
	   "Add a HyWikiWord that displays an Info index item.")
	 ;; "{key series}" wikiword
	 '("Keys"         (hywiki-add-key-series hkey-value)
	   "Add a HyWikiWord that executes a key series.")
	 '("pathLink"     (hywiki-add-path-link hkey-value)
	   "Add a HyWikiWord that links to a path and possible position.")
	 ;; "(hyperbole)Smart Keys"
	 '("infoNode"     (hywiki-add-info-node hkey-value)
	   "Add a HyWikiWord that displays an Info node.")
	 ;; "ID: org-id"
	 '("OrgID"        (hywiki-add-org-id hkey-value)
	   "Add a HyWikiWord that displays an Org section given its Org ID.")
	 ;; "pathname:line:col"
	 ;; "#in-buffer-section"
	 '("Page"         (hywiki-add-page hkey-value)
	   "Add/Reset a HyWikiWord to link to its standard HyWiki page.")
	 ;; e.g. (kbd "key sequence")
	 '("orgRoamNode"  (hywiki-add-org-roam-node hkey-value)
	   "Add a HyWikiWord that displays an Org Roam node given its title.")
	 '("Sexp"         (hywiki-add-sexpression hkey-value)
	   "Add a HyWikiWord that evaluates an Elisp sexpression.")))
  "*Menu of HyWikiWord custom referent types of the form:
\(LABEL-STRING ACTION-SEXP DOC-STR)."
  :set  (lambda (var value) (set-default var value))
  :type '(cons (list string) (repeat (list string sexp string)))
  :group 'hyperbole-buttons)

(defun hywiki-add-referent (wikiword referent)
  "Add WIKIWORD (sans any suffix) that displays REFERENT to HyWiki.
Return REFERENT if WIKIWORD is of valid format, otherwise return nil.
REFERENT must be a cons of (<referent-type> . <referent-value>) or
an error is triggered."
  (hywiki-validate-referent referent)
  (when (hywiki-word-is-p wikiword)
    (when (match-string-no-properties 2 wikiword)
      ;; Remove any #section suffix in PAGE-NAME.
      (setq wikiword (match-string-no-properties 1 wikiword)))
    (unless (hash-add referent (hywiki-get-singular-wikiword wikiword)
		      (hywiki-get-referent-hasht))
      (error "(hywiki-add-referent): Failed: (hash-add %s %s %s)"
	     referent (hywiki-get-singular-wikiword wikiword)
		      (hywiki-get-referent-hasht)))
    (setq hywiki--any-wikiword-regexp-list nil)
    (unless (hyperb:stack-frame '(hywiki-maybe-highlight-wikiwords-in-frame))
      (hywiki-cache-save)
      (hywiki-maybe-highlight-wikiwords-in-frame t))
    (run-hooks 'hywiki-add-referent-hook)
    referent))

(defun hywiki-create-referent (wikiword &optional message-flag)
  "Prompt for, add to HyWiki lookups and return a WIKIWORD custom referent.
With optional prefix arg MESSAGE-FLAG non-nil, display a minibuffer message
with the referent."
  (interactive (list nil current-prefix-arg))
  (unless (stringp wikiword)
    (setq wikiword (hywiki-word-read-new "Create/Edit HyWikiWord: ")))
  (setq hkey-value wikiword)
  (let ((referent
	 (hui:menu-act 'hywiki-referent-menu
		       (list (cons 'hywiki-referent-menu
				   (cons (list (format "%s RefType>"
						       (if (string-match hywiki-word-suffix-regexp wikiword)
							   (substring wikiword 0 (match-beginning 0))
							 wikiword)))
					 (cdr hywiki-referent-menu)))))))
    (if referent
	(when (or message-flag (called-interactively-p 'interactive))
	  (message "HyWikiWord '%s' referent: %S" wikiword referent))
      (user-error "(hywiki-create-referent): Invalid HyWikiWord: '%s'; must be capitalized, all alpha" wikiword))
    referent))

;;; ************************************************************************
;;; Public functions
;;; ************************************************************************

(defun hywiki-active-in-current-buffer-p ()
  "Return non-nil if HyWiki word links are active in the current buffer.
Exclude the minibuffer if selected and return nil."
  (and hywiki-word-highlight-flag
       (not (minibuffer-window-active-p (selected-window)))
       (not (and (boundp 'edebug-active) edebug-active (active-minibuffer-window)))
       (or (derived-mode-p 'kotl-mode)
	   (not (eq (get major-mode 'mode-class) 'special)))
       (not (apply #'derived-mode-p hywiki-exclude-major-modes))
       (or hywiki-mode (hywiki-in-page-p))))

(defun hywiki-add-activity (wikiword)
  "Make WIKIWORD resume a prompted for activity.

If WIKIWORD is invalid, trigger a `user-error' if called interactively
or return nil if not.

After successfully adding the activity, run `hywiki-add-referent-hook'.

Use `hywiki-get-referent' to determine whether WIKIWORD exists prior to
calling this function."
  (interactive (list (or (hywiki-word-at)
			 (hywiki-word-read-new "Add/Edit HyWikiWord: "))))
  (hypb:require-package 'activities)
  (let ((activity (activities-completing-read :prompt "Resume activity" :default nil)))
    (hywiki-add-referent wikiword (cons 'activity activity))))

(defun hywiki-display-activity (_wikiword activity)
  (activities-resume activity :resetp nil))

(defun hywiki-add-bookmark (wikiword)
  "Make WIKIWORD display a bookmark at point and return the action.

If WIKIWORD is invalid, trigger a `user-error' if called interactively
or return nil if not.

After successfully adding the bookmark, run `hywiki-add-referent-hook'.

Use `hywiki-get-referent' to determine whether WIKIWORD exists prior to
calling this function."
  (interactive (list (or (hywiki-word-at)
			 (hywiki-word-read-new "Add/Edit Bookmark HyWikiWord: "))))
  (require 'bookmark)
  (if (string-empty-p wikiword)
      (error "(hywiki-add-bookmark): No bookmark specified")
    (bookmark-set wikiword)
    (hywiki-add-referent wikiword (cons 'bookmark wikiword))))

(defun hywiki-display-bookmark (_wikiword bookmark)
  (let ((loc (bookmark-location bookmark)))
    ;; Use Hyperbole-specified display location
    (cond ((bufferp loc)
	   (hpath:display-buffer loc))
	  ((get-buffer loc)
	   (hpath:display-buffer (get-buffer loc)))
	  ((stringp loc)
	   (hywiki-display-page loc)))
    (bookmark-jump bookmark)))

(defun hywiki-add-command (wikiword)
  "Set a custom command symbol for WIKIWORD and return it.
Command is the symbol used in the definition expression, which
may be an Emacs command or a Hyperbole action type.  When invoked,
it receives the single argument of WIKIWORD.

If WIKIWORD is invalid, trigger a `user-error' if called interactively
or return nil if not.

After successfully adding the actype, run `hywiki-add-referent-hook'.

Use `hywiki-get-referent' to determine whether WIKIWORD exists prior to
calling this function."
  (interactive (list (or (hywiki-word-at)
			 (hywiki-word-read-new "Add/Edit HyWikiWord: "))))
  (let ((command (hui:actype nil (format "Command for %s: " wikiword))))
    (hywiki-add-referent wikiword (cons 'command command))))

(defun hywiki-display-command (wikiword command)
  (if (fboundp command)
      (actype:act command wikiword)
    (error "(hywiki-display-command): Unbound referent command, '%s'" command)))

(defun hywiki-add-find (wikiword)
  "Make WIKIWORD grep across `hywiki-directory' for matches to itself.
Return the command to invoke.

If WIKIWORD is invalid, trigger a `user-error' if called interactively
or return nil if not.

After successfully adding the grep, run `hywiki-add-referent-hook'.

Use `hywiki-get-referent' to determine whether WIKIWORD exists prior to
calling this function."
  (interactive (list (or (hywiki-word-at)
			 (hywiki-word-read-new "Add/Edit HyWikiWord: "))))
  (hywiki-add-referent wikiword (cons 'find #'hywiki-word-grep)))

(defun hywiki-display-find (wikiword func)
  (if (fboundp func)
      (actype:act func wikiword)
    (error "(hywiki-display-find): Unbound referent function, '%s'" func)))

(defun hywiki-add-global-button (wikiword)
  "Make WIKIWORD evaluate a prompted for global button.

If WIKIWORD is invalid, trigger a `user-error' if called interactively
or return nil if not.

After successfully adding the button link, run `hywiki-add-referent-hook'.

Use `hywiki-get-referent' to determine whether WIKIWORD exists prior to
calling this function."
  (interactive (list (or (hywiki-word-at)
			 (hywiki-word-read-new "Add/Edit HyWikiWord: "))))
  (let ((gbut-name (hargs:read-match "Global button: "
				     (mapcar #'list (gbut:label-list))
				     nil t nil 'gbut)))
    (hywiki-add-referent wikiword (cons 'global-button gbut-name))))

(defun hywiki-display-global-button (_wikiword gbut-name)
  (gbut:act gbut-name))

(defun hywiki-add-hyrolo (wikiword)
  "Make WIKIWORD search and display `hyrolo-file-list' matches.

If WIKIWORD is invalid, trigger a `user-error' if called interactively
or return nil if not.

After successfully adding the hyrolo search, run `hywiki-add-referent-hook'.

Use `hywiki-get-referent' to determine whether WIKIWORD exists prior to
calling this function."
  (interactive (list (or (hywiki-word-at)
			 (hywiki-word-read-new "Add/Edit HyWikiWord: "))))
  (require 'hyrolo)
  ;; !! TODO: Change PaulAllenWinter to search for "Winter, Paul Allen".
  (hywiki-add-referent wikiword (cons 'hyrolo #'hyrolo-fgrep)))

(defun hywiki-display-hyrolo (wikiword search-func)
  (funcall search-func wikiword))

(defun hywiki-add-info-index (wikiword)
  "Make WIKIWORD display an Info manual index item and return it.

If WIKIWORD is invalid, trigger a `user-error' if called interactively
or return nil if not.

After successfully adding the Info index item, run `hywiki-add-referent-hook'.

Use `hywiki-get-referent' to determine whether WIKIWORD exists prior to
calling this function."
  (interactive (list (or (hywiki-word-at)
			 (hywiki-word-read-new "Add/Edit HyWikiWord: "))))
  (let ((item (save-window-excursion
		(info)
		(Info-read-index-item-name "Info index item: "))))
    (when (stringp item)
      (unless (= (aref item 0) ?\()
	(setq item (format "(%s)%s" (Info-current-filename-sans-extension) item)))
      (hywiki-add-referent wikiword (cons 'info-index item)))))

(defun hywiki-display-info-index (_wikiword item-name)
  (hact 'link-to-Info-index-item item-name))

(defun hywiki-add-info-node (wikiword)
  "Make WIKIWORD display an Info manual node and return it.

If WIKIWORD is invalid, trigger a `user-error' if called interactively
or return nil if not.

After successfully adding the Info node, run `hywiki-add-referent-hook'.

Use `hywiki-get-referent' to determine whether WIKIWORD exists prior to
calling this function."
  (interactive (list (or (hywiki-word-at)
			 (hywiki-word-read-new "Add/Edit HyWikiWord: "))))
  (let ((node (save-window-excursion
		(info)
		(Info-read-node-name "Info node: "))))
    (when (stringp node)
      (unless (= (aref node 0) ?\()
	(setq node (format "(%s)%s" (Info-current-filename-sans-extension) node)))
      (hywiki-add-referent wikiword (cons 'info-node node)))))

(defun hywiki-display-info-node (_wikiword node)
  (hact 'link-to-Info-node node))

(defun hywiki-add-key-series (wikiword)
  "Make WIKIWORD invoke a prompted for key series and return it.

If WIKIWORD is invalid, trigger a `user-error' if called interactively
or return nil if not.

After successfully adding the key series, run `hywiki-add-referent-hook'.

Use `hywiki-get-referent' to determine whether WIKIWORD exists prior to
calling this function."
  (interactive (list (or (hywiki-word-at)
			 (hywiki-word-read-new "Add/Edit HyWikiWord: "))))
  (let ((key-series (read-string "Key series (with or without {}): ")))
    (unless (string-match-p "\\`{.+}\\'" key-series)
      (setq key-series (concat "{" (string-trim key-series) "}")))
    (hywiki-add-referent wikiword (cons 'key-series key-series))))

(defun hywiki-display-key-series (_wikiword key-series)
  (hact 'kbd-key key-series))

(defun hywiki-add-org-id (wikiword)
  "Make WIKIWORD display an Org file or headline with an Org id.
If no id exists, it is created.  Return the string \"ID: org-id-string\".

If WIKIWORD is invalid, trigger a `user-error' if called interactively
or return nil if not.

After successfully adding the sexpression, run `hywiki-add-referent-hook'.

Use `hywiki-get-referent' to determine whether WIKIWORD exists prior to
calling this function."
  (interactive (list (or (hywiki-word-at)
			 (hywiki-word-read-new "Add/Edit HyWikiWord: "))))
  (cl-destructuring-bind (_src-window referent-window)
      (hmouse-choose-link-and-referent-windows)
    (with-selected-window referent-window
      (unless (hsys-org-mode-p)
	(user-error "(hywiki-add-org-id): Referent buffer <%s> must be in org-mode, not %s"
		    (buffer-name)
		    major-mode))
      (let ((org-id (hyperb:with-suppressed-warnings ((callargs org-id-get))
                      (if (>= (action:param-count #'org-id-get) 4)
			(org-id-get nil nil nil t)
		      (org-id-get)))))
	(when (and (null org-id) buffer-read-only)
	  (user-error "(hywiki-add-org-id): Referent buffer <%s> point has no Org ID and buffer is read-only"
		      (buffer-name)))
	(unless org-id
	  (setq org-id (org-id-get-create)))
	(hywiki-add-referent wikiword (cons 'org-id (concat "ID: " org-id)))))))

(defun hywiki-display-org-id (_wikiword org-id)
  (hact 'link-to-org-id org-id))

(defun hywiki-add-org-roam-node (wikiword)
  "Make WIKIWORD display an Org Roam Node and return the action.

If WIKIWORD is invalid, trigger a `user-error' if called interactively
or return nil if not.

After successfully adding the action, run `hywiki-add-referent-hook'.

Use `hywiki-get-referent' to determine whether WIKIWORD exists prior to
calling this function."
  (interactive (list (or (hywiki-word-at)
			 (hywiki-word-read-new "Add/Edit HyWikiWord: "))))
  (hypb:require-package 'org-roam)
  (let ((node-title (org-roam-node-title (org-roam-node-read))))
    (hywiki-add-referent wikiword (cons 'org-roam-node node-title))))

(defun hywiki-display-org-roam-node (_wikiword referent)
  (hypb:require-package 'org-roam)
  (org-roam-node-open (if (stringp (cdr referent))
			  (org-roam-node-from-title-or-alias (cdr referent))
			;; Older links were Org Roam nodes rather than titles
			(cdr referent))
		      (or (alist-get 'file org-link-frame-setup)
			  (alist-get hpath:display-where hpath:display-where-alist))))

(defun hywiki-create-page (wikiword &optional message-flag)
  "Prompt for, add to HyWiki lookups and return a WIKIWORD page.
With optional prefix arg MESSAGE-FLAG non-nil, display a minibuffer message
with the page."
  (interactive (list nil current-prefix-arg))
  (unless (stringp wikiword)
    (setq wikiword (hywiki-word-read-new "Create/Edit HyWikiWord: ")))
  (setq hkey-value wikiword)
  (let ((page-file (hywiki-add-page wikiword t)))
    (if (or message-flag (called-interactively-p 'interactive))
	(when page-file
	  (message "HyWikiWord '%s' page: \"%s\"" wikiword page-file))
      (user-error "(hywiki-create-page): Invalid HyWikiWord: '%s'; must be capitalized, all alpha" wikiword))
    page-file))

(defun hywiki-add-page (page-name &optional force-flag)
  "Add a new or return any existing HyWiki page path for PAGE-NAME.
Returned format is: \\='(page . \"<page-file-path>\") or nil when none.

With optional FORCE-FLAG prefix arg non-nil, force an update to
the page's modification time.  If PAGE-NAME is invalid, trigger a
`user-error' if called interactively or return nil if not.

By default, create any non-existent page.  When not in batch or
ert test results mode, if this is the first HyWiki page in
`hywiki-directory', prompt to create it.

After successfully adding a page, run `hywiki-add-page-hook'.

Use `hywiki-get-referent' to determine whether a HyWiki page exists."
  (interactive (list (or (hywiki-word-at)
			 (hywiki-word-read-new "Add/Edit HyWiki page: "))
		     current-prefix-arg))
  (if (hywiki-word-is-p page-name)
      (when (or noninteractive
		(not (hash-empty-p (hywiki-get-referent-hasht)))
		(hyperb:stack-frame '(ert-run-test))
		(y-or-n-p (concat "Create new HyWiki page `" page-name "'? ")))
	(when (match-string-no-properties 2 page-name)
	  ;; Remove any #section suffix in PAGE-NAME.
	  (setq page-name (match-string-no-properties 1 page-name)))

	(let* ((page-file (hywiki-get-page-file page-name))
	       (page-file-readable (file-readable-p page-file))
	       (referent-hasht (hywiki-get-referent-hasht))
	       (page-in-hasht (hywiki-get-referent page-name)))
	  (unless page-file-readable
	    (if (file-writable-p page-file)
		(write-region "" nil page-file nil 0)
	      (user-error "(hywiki-add-page): No permission to write HyWikiWord page file:\n  \"%s\"" page-name)))
	  (if (or force-flag (not page-in-hasht))
	      (progn
		(hash-add (cons 'page (file-name-nondirectory page-file))
			  page-name referent-hasht)
		(setq hywiki--any-wikiword-regexp-list nil)
		(when (called-interactively-p 'interactive)
		  (message "Added HyWikiWord page: \"%s\"" page-file)))
	    (when (called-interactively-p 'interactive)
	      (message "HyWikiWord page exists: \"%s\"" page-file)))
	  (unless (or (hyperb:stack-frame '(hywiki-maybe-highlight-wikiwords-in-frame))
		      (and (not force-flag) page-file-readable page-in-hasht))
	    (hywiki-cache-save))
	  (run-hooks 'hywiki-add-page-hook)
	  (when page-file (cons 'page page-file))))
    (when (called-interactively-p 'interactive)
      (user-error "(hywiki-add-page): Invalid HyWikiWord: '%s'; must be capitalized, all alpha" page-name))))

;;;###autoload
(defun hywiki-word-create (wikiword &optional arg)
  "Create a HyWiki referent for WIKIWORD and return it; don't display it.
This replaces any existing referent the WIKIWORD may have.

With either `hywiki-referent-prompt-flag' set or optional prefix ARG,
prompt for and choose a typed referent, otherwise, create and/or display
a HyWiki page.  See `hywiki-referent-menu' for valid referent types.

Use `hywiki-get-referent' to test for and retrieve an existing HyWikiWord
referent."
  (interactive (list (or (hywiki-word-at)
			 (hywiki-word-read-new
			  (format "Create HyWikiWord %s: "
				  (if (or (and hywiki-referent-prompt-flag
					       (null current-prefix-arg))
					  current-prefix-arg)
				      "referent"
				    "page"))))
		     current-prefix-arg))
  (if (or (and hywiki-referent-prompt-flag (null arg))
	  arg)
      (hywiki-create-referent wikiword t)
    (hywiki-create-page wikiword t)))

(defun hywiki-word-create-and-display (wikiword &optional arg)
  "Display the HyWiki referent for WIKIWORD and return it.
If there is no existing WIKIWORD referent, add one.
With either `hywiki-referent-prompt-flag' set or optional prefix ARG,
prompt for and choose a typed referent, otherwise, create and/or display
a HyWiki page.  See `hywiki-referent-menu' for valid referent types.

Use `hywiki-get-referent' to determine whether a HyWikiWord referent
exists."
  (interactive (list (or (hywiki-word-at)
			 (hywiki-word-read-new
			  (format "Add/Edit and display HyWiki %s: "
				  (if (or (and hywiki-referent-prompt-flag
					       (null current-prefix-arg))
					  current-prefix-arg)
				      "referent"
				    "page"))))
		     current-prefix-arg))
  (hywiki-create-page-and-display
   wikiword (or (and hywiki-referent-prompt-flag
		     (null arg))
		arg)))

(defun hywiki-create-referent-and-display (wikiword)
  "Display the HyWiki referent for WIKIWORD and return it.
If there is no existing WIKIWORD referent, prompt for and choose
a referent type; see `hywiki-referent-menu' for valid referent
types.

Use `hywiki-get-referent' to determine whether a HyWikiWord referent
exists."
  (interactive (list (or (hywiki-word-at)
			 (hywiki-word-read-new "Add/Edit and display HyWiki referent: "))))
  (hywiki-create-page-and-display wikiword t))

(defun hywiki-create-page-and-display (wikiword &optional prompt-flag)
  "Display the HyWiki referent for WIKIWORD if not in an ert test; return it.
If there is no existing WIKIWORD referent, add a HyWiki page for
it unless optional prefix arg, PROMPT-FLAG, is given, then prompt
for and create another referent type.  See `hywiki-referent-menu'
for valid referent types.

Use `hywiki-get-referent' to determine whether a HyWiki page exists."
  (interactive (list (or (hywiki-word-at)
			 (hywiki-word-read-new "Add/Edit and display HyWiki page: "))
		     current-prefix-arg))
  (when (and (not prompt-flag) hywiki-referent-prompt-flag
	     (called-interactively-p 'interactive))
    (setq prompt-flag t))
  (let* ((normalized-word (hywiki-get-singular-wikiword wikiword))
	 (referent (hywiki-find-referent wikiword prompt-flag)))
    (cond (referent)
	  ((and (null referent) (hywiki-word-is-p normalized-word))
	   (when (hywiki-add-page normalized-word)
	     (hywiki-display-page normalized-word)))
	  (t (user-error "(hywiki-create-page-and-display): Invalid HyWikiWord: '%s'; must be capitalized, all alpha" wikiword)))))

(defun hywiki-display-page (&optional wikiword file-name)
  "Display an optional WIKIWORD page and return the page file.
Use `hywiki-display-page-function' to display the page.

If FILE is provided, it includes any #section from the WIKIWORD.

If WIKIWORD is omitted or nil and `hywiki-display-page-function'
is an interactive function, it is called interactively and prompts for
an existing or new HyWikiWord."
  (if (and (null wikiword) (commandp hywiki-display-page-function))
      (call-interactively hywiki-display-page-function)
    (when (null wikiword)
      (setq wikiword (hywiki-word-read-new "Find HyWiki page: ")))
    (let ((file (hywiki-get-page-file (or file-name wikiword))))
      (funcall hywiki-display-page-function file)
      ;; Set referent attributes of current implicit button
      (hattr:set 'hbut:current 'referent-type 'page)
      (hattr:set 'hbut:current 'referent-value file)
      file)))

(defun hywiki-add-path-link (wikiword &optional file pos)
  "Set a path link anchored possible position for WIKIWORD and return it.
If WIKIWORD is invalid, trigger a `user-error' if called interactively
or return nil if not.

Interactively prompt for the file and whether to use the current
position if a buffer is visiting the file; non-interactively, you may
optionally provide the FILE and POS arguments.

After successfully adding the path link, run `hywiki-add-referent-hook'.

Use `hywiki-get-referent' to determine whether WIKIWORD exists prior to
calling this function."
  (interactive (list (or (hywiki-word-at)
			 (hywiki-word-read-new "Add/Edit HyWikiWord: "))))
  (let* ((path-args (if (and file pos)
			(list file pos)
		      (hactypes:link-to-file-interactively)))
	 (path-link (and (= (length path-args) 2)
			 (hpath:file-position-to-line-and-column
			  (car path-args) (cadr path-args)))))
    (when path-link
      (hywiki-add-referent wikiword (cons 'path-link path-link)))))

(defun hywiki-display-path-link (_wikiword path)
  (funcall hywiki-display-page-function path))

(defun hywiki-add-sexpression (wikiword)
  "Make WIKIWORD evaluate a prompted for sexpression and return it.

If WIKIWORD is invalid, trigger a `user-error' if called interactively
or return nil if not.

After successfully adding the sexpression, run `hywiki-add-referent-hook'.

Use `hywiki-get-referent' to determine whether WIKIWORD exists prior to
calling this function."
  (interactive (list (or (hywiki-word-at)
			 (hywiki-word-read-new "Add/Edit HyWikiWord: "))))
  (hywiki-add-referent wikiword (cons 'sexpression
				      (read--expression "Sexpression: "))))

(defun hywiki-display-sexpression (_wikiword sexpression)
  (eval sexpression))

(defun hywiki-add-to-referent (wikiword text position)
  "Display WIKIWORD referent and insert TEXT at POSITION.
Create page if it does not exist.  If WIKIWORD is invalid, return
nil, else return \\='(page . \"<page-file-path>\")."
  (when-let* ((referent (hywiki-add-page wikiword)))
    (hywiki-find-referent wikiword)
    (barf-if-buffer-read-only)
    (save-excursion
      (save-restriction
	(widen)
	(when position
	  (goto-char position))
	(unless (bolp)
	  (insert (newline)))
	(insert text)
	(unless (bolp)
	  (insert (newline)))
	(when position
	  (goto-char position))))
    referent))

(defun hywiki-at-tags-p (&optional at-tag-flag)
  "Return non-nil if point is in a HyWiki buffer and at Org tags."
  (and (or at-tag-flag (hsys-org-at-tags-p))
       (or (hywiki-in-page-p) (string-prefix-p "*HyWiki Tags*" (buffer-name)))))

;;;###autoload
(defun hywiki-consult-grep (&optional regexp max-matches path-list prompt)
  "Interactively search with a consult package grep command.
Search for optional REGEXP up to MAX-MATCHES in PATH-LIST or `hywiki-directory'.

Use ripgrep (rg) if found, otherwise, plain grep.  Initialize search with
optional REGEXP and interactively prompt for changes.  Limit matches
per file to the absolute value of MAX-MATCHES, if given and not 0.  If
0, match to headlines only (lines that start with a '^[*#]+[ \t]+' regexp).
With optional PROMPT string, use this as the first part of the grep prompt;
omit any trailing colon and space in the prompt."
  (interactive "i\nP")
  (let* ((grep-includes "--include *.org")
	 (ripgrep-globs "--glob *.org"))
    (hsys-consult-grep grep-includes ripgrep-globs
		       regexp max-matches (or path-list (list hywiki-directory))
		       (or prompt (if (eq max-matches 0)
				      "Grep HyWiki dir headlines"
				    "Grep HyWiki dir")))))

(defun hywiki-convert-words-to-org-links ()
  "Convert all highlighted HyWiki words in current buffer to Org links.
Use when publishing a HyWiki file to another format, e.g. html.

For example, the link:
  \"WikiWord#Multi-Word Section\"
is converted to:
  \"[[hy:WikiWord#Multi-Word Section]]\".

If the reference is within the WikiWord page to which it refers, it
simplifies to:
  \"[[Multi-Word Section]]\".

The finalized Org link is then exported to html format by the Org
publish process."
  (barf-if-buffer-read-only)
  ;; Need to be explicit about the region here so does not use markers
  ;; from a region pointing to another buffer
  (hywiki-maybe-highlight-page-names (point-min) (point-max))
  (let ((make-index (hywiki-org-get-publish-property :makeindex))
	org-link
	wikiword-and-section
	wikiword)
    (hywiki-map-words
     (lambda (overlay)
       (setq wikiword-and-section
	     (buffer-substring-no-properties
	      (overlay-start overlay)
	      (overlay-end overlay)))
       (goto-char (overlay-start overlay))
       (delete-region (overlay-start overlay)
		      (overlay-end overlay))
       (delete-overlay overlay)
       (if (setq org-link (hywiki-word-to-org-link wikiword-and-section nil))
	   (insert org-link)
	 (message
	  "(hywiki-convert-words-to-org-links): \"%s\" in \"%s\" produced nil org link output"
	  wikiword-and-section (buffer-name)))
       (when make-index
	 (when (string-match (concat hywiki-org-link-type ":")
			     wikiword-and-section)
	   (setq wikiword (substring wikiword-and-section (match-end 0))))
	 (insert "\n#+INDEX: " wikiword "\n"))))))

(defun hywiki-word-to-org-link (link &optional description)
  "From a HyWikiWord reference LINK with an optional DESCRIPTION to an Org link."
;; \"[[file:<hywiki-directory>/WikiWord.org::Multi-Word Section][WikiWord#Multi-Word Section]]\".
  (let ((resolved-link (hywiki-org-link-resolve link :full-data)))
    (when (stringp (car resolved-link))
      (let* ((path-word-suffix resolved-link)
             (path (file-relative-name (nth 0 path-word-suffix)))
             (path-stem (when path
			  (file-name-sans-extension path)))
             (word (nth 1 path-word-suffix))
             (suffix (nth 2 path-word-suffix))
             (desc (cond (description)
			 (suffix (when word
				   (format "%s%s" word suffix)))
			 (word)))
	     suffix-no-hashmark)
	(unless (and suffix (not (string-empty-p suffix)))
	  (setq suffix nil))
	(setq suffix-no-hashmark (when suffix (substring suffix 1)))
	(when (or (not buffer-file-name)
		  (string-equal path (file-name-nondirectory buffer-file-name)))
	  (setq path nil))
	(cond (desc
	       (if path
		   (if suffix
		       ;; "[[file:path-stem.org::suffix][desc]"
		       (format "[[file:%s.org::%s][%s]]"
			       path-stem suffix-no-hashmark desc)
		     ;; "[[file:path-stem.org][desc]]")
		     (format "[[file:%s.org][%s]]" path-stem desc))
		 (if suffix
		     ;; "[[suffix][desc]]"
		     (format "[[%s][%s]]" suffix desc)
		   ;; "[[desc]]"
		   (format "[[%s]]" desc))))
	      (path
	       ;; "[[file:path-stem.org][word]]"
	       (format "[[file:%s.org][%s]]" path-stem word)))))))

(defun hywiki-maybe-at-wikiword-beginning ()
  "Return non-nil if previous character is one preceding a HyWiki word.
Do not test whether or not a page exists for the HyWiki word.
Use `hywiki-get-referent' to determine whether a HyWiki page exists."
  ;; Ignore wikiwords preceded by any non-whitespace character, except
  ;; any of these: [({<"'`'
  (when (or (bolp)
	    (string-match (regexp-quote (char-to-string (char-before)))
			  "\[\(\{\<\"'`\t\n\r\f "))
    t))

(defun hywiki-directory-edit ()
  "Edit HyWiki pages in current `hywiki-directory'.
Use `dired' unless `action-key-modeline-buffer-id-function' is set to
`smart-treemacs-modeline', then use `treemacs'."
  (interactive)
  (if (eq action-key-modeline-buffer-id-function #'smart-treemacs-modeline)
      (hywiki-directory-treemacs-edit)
    (hywiki-directory-dired-edit)))

(defun hywiki-directory-dired-edit ()
  "Use `dired' to edit HyWiki pages in current `hywiki-directory'."
  (interactive)
  (let ((case-fold-search nil))
    (dired (cons hywiki-directory
		 (directory-files hywiki-directory nil
				  (format "^%s%s$"
					  hywiki-word-regexp
					  (regexp-quote hywiki-file-suffix)))))))

(defun hywiki-directory-treemacs-edit ()
  "Use `treemacs' to edit HyWiki pages in current `hywiki-directory'."
  (interactive)
  (require 'hui-treemacs)
  (smart-treemacs-edit hywiki-directory))

(defun hywiki-directory-get-checksum ()
  "Compute and return the checksum for the current set of HyWiki pages."
  (let ((hywiki-page-files (hywiki-get-page-files)))
    (when hywiki-page-files
      (md5 (apply #'concat hywiki-page-files) nil nil nil t))))

(defun hywiki-directory-get-mod-time ()
  "Return the last mod time for `hywiki-directory' or nil."
  (when (file-readable-p hywiki-directory)
    (time-convert (file-attribute-modification-time
		   (file-attributes hywiki-directory))
		  'list)))

(defun hywiki-directory-modified-p ()
  "Return non-nil if any HyWiki page name change since last read."
  (or (null hywiki--directory-mod-time)
      ;; Both dir mod-time and filename checksum over HyWiki page
      ;; files must have changed for this to be an update to report.
      ;; Don't change this logic as many other dir changes can occur
      ;; that should not be reported here.
      (not (or (equal hywiki--directory-mod-time (hywiki-directory-get-mod-time))
	       (string-equal hywiki--directory-checksum (hywiki-directory-get-checksum))))))

(defun hywiki-directory-set-checksum ()
  "Store the last page name checksum for `hywiki-directory' as a string."
  (setq hywiki--directory-checksum (hywiki-directory-get-checksum)))

(defun hywiki-directory-set-mod-time ()
  "Store the last page mod time for `hywiki-directory'.
Use `time-since' to see the time in seconds since this modification time."
  (setq hywiki--directory-mod-time (hywiki-directory-get-mod-time)))

(defun hywiki-maybe-directory-updated ()
  "When a HyWiki directory is modified, reset its modified time and checksum."
  (hywiki-directory-set-mod-time)
  (hywiki-directory-set-checksum))


;;;###autoload
(defun hywiki-find-referent (&optional wikiword prompt-flag)
  "Display optional HyWiki WIKIWORD referent or if nil, use current buffer.
If called interactively, use the WIKIWORD at point or if none, prompt for
an existing or new one.  With a prefix arg PROMPT-FLAG, prompt for the
type of referent to link to.  See `hywiki-referent-menu' for valid
referent types.

Return the referent if successfully found or nil otherwise.
A valid referent is a cons of (<referent-type> . <referent-value>).

If the referent is a HyWiki page:
    Return a cons of the symbol \\='page and the absolute path
    to any page successfully found.  Return nil if failed or
    if displaying a regular file (read in via a `find-file' call).

    By default, create any non-existent page.  When not in batch
    mode, with optional PROMPT-FLAG t or if this is the first
    HyWiki page in `hywiki-directory', prompt to create if
    non-existent.  If PROMPT-FLAG is :existing or with a prefix
    argument when called interactively, return nil unless the
    page already exists.  After successfully finding a page and
    reading it into a buffer, run `hywiki-display-referent-hook'.

After successfully finding any kind of referent, run
`hywiki-find-referent-hook'."
  (interactive (list (hywiki-word-read-new "Add/Edit HyWikiWord: ")
		     (when current-prefix-arg t)))
  (let ((referent (hywiki-display-referent wikiword prompt-flag)))
    (run-hooks 'hywiki-find-referent-hook)
    referent))

(defun hywiki-highlight-on-yank (_prop-value start end)
  "Used in `yank-handled-properties' called with START and END pos of the text."
  ;; When yank only part of a delimited pair, expand the range to
  ;; include the whole delimited pair before re-highlighting
  ;; HyWikiWords therein, so that the whole delimited expression is
  ;; included.
  (cl-destructuring-bind (start end)
      (hywiki--extend-region start end)
    (hywiki-maybe-highlight-page-names start (min end (point-max)))))

(defun hywiki-map-words (func)
  "Apply FUNC across highlighted HyWikiWords in the current buffer and return nil.
This temporarily expands the buffer so all HyWikiWord references are processed.
FUNC takes 1 argument, the Emacs overlay for each HyWikiWord reference,
including its optional #section."
  (save-excursion
    (save-restriction
      (widen)
      (mapc func (hproperty:but-get-all-in-region
		  (point-min) (point-max) 'face hywiki-word-face))))
  nil)

(defun hywiki-get-delimited-region ()
  "Immediately before or after a balanced delimiter, return the delimited range.
Include: (), {}, <>, [] and \"\" (double quotes).  Exclude Org links
and radio targets.

If no such range, return \\='(nil nil).
This includes the delimiters: (), {}, <>, [] and \"\" (double quotes)."
  (let ((result
	 (condition-case nil
	     (cond
	      ;; Handle opening delimiters
	      ((memq (char-before) '(?\[ ?\<))
	       (goto-char (1- (point)))
	       (hywiki--get-delimited-range-forward))
	      ((memq (char-after) '(?\[ ?\<))
	       (hywiki--get-delimited-range-forward))
	      ((memq (char-before) '(?\( ?\{))
	       (goto-char (1- (point)))
	       (list (point) (scan-sexps (point) 1)))
	      ((memq (char-after) '(?\( ?\{))
	       (list (point) (scan-sexps (point) 1)))
	      ((and (eq (char-before) ?\")
		    (hypb:in-string-p))
	       (goto-char (1- (point)))
	       (list (point) (scan-sexps (point) 1)))
	      ((and (eq (char-after) ?\")
		    (hypb:in-string-p))
	       (goto-char (1+ (point)))
	       (list (point) (scan-sexps (point) -1)))
	      ;; Handle closing delimiters
	      ((memq (char-before) '(?\] ?\>))
	       (hywiki--get-delimited-range-backward))
	      ((memq (char-after) '(?\] ?\>))
	       (goto-char (1+ (point)))
	       (hywiki--get-delimited-range-backward))
	      ((memq (char-before) '(?\) ?\}))
	       (list (point) (scan-sexps (point) -1)))
	      ((memq (char-after) '(?\) ?\}))
	       (goto-char (1+ (point)))
	       (list (point) (scan-sexps (point) -1)))
	      ((and (eq (char-before) ?\")
		    (not (hypb:in-string-p)))
	       (list (point) (scan-sexps (point) -1)))
	      ((and (eq (char-after) ?\")
		    (not (hypb:in-string-p)))
	       (list (point) (scan-sexps (point) 1))))
	   (error nil))))
    (if (and (integerp (nth 0 result)) (integerp (nth 1 result)))
	(sort result #'<)
      '(nil nil))))

(defun hywiki-at-range-delimiter ()
  "Immediately before or after a balanced delimiter, return the delimited range.
Include: (), {}, <>, [] and \"\" (double quotes).  Exclude Org links
and radio targets.

Range is limited to the previous, current and next lines, as HyWikiWord
references are limited to two lines maximum.

If no such range, return \\='(nil nil).
This includes the delimiters: (), {}, <>, [] and \"\" (double quotes)."
  (save-excursion
    (save-restriction
      ;; Limit balanced pair checks to previous through next lines for
      ;; speed when no region is active.  Point must be either on the
      ;; opening or the closing line to recognize any delimiters.
      (unless (use-region-p)
	(narrow-to-region (line-beginning-position 0) (line-end-position 2)))
      (let* ((result (hywiki-get-delimited-region))
	     (start (nth 0 result))
	     (end (nth 1 result))
	     (delimited-flag (and (integerp start) (integerp end))))
	;; If there is an active region, then point can be before the
	;; start of the delimited region, within it or many characters
	;; after it ends, handle those three cases.
	(setq result
	      (cond (delimited-flag
		     (if (use-region-p)
			 (hywiki--extend-region (min start (region-beginning))
						(max end (region-end)))
		       (hywiki--extend-region start end)))
		    ((use-region-p)
		     (hywiki--extend-region (region-beginning) (region-end)))
		    (t result)))
	(if delimited-flag
	    result
	  (list nil nil))))))

;;;###autoload
(defun hywiki-insert-link ()
  "Insert at point a link to a HyWiki page."
  (interactive "*")
  (insert (hywiki-word-read "Link to HyWiki page: "))
  (hywiki-maybe-highlight-page-name))

(defun hywiki-maybe-dehighlight-balanced-pairs ()
  "Before or after a balanced delimiter, dehighlight HyWikiWords within.
Include: (), {}, <>, [] and \"\" (double quotes).  Exclude Org links
and radio targets.

Range is limited to the previous, current and next lines, as HyWikiWord
references are limited to two lines maximum.

Ignore return value; it has no meaning."
  (save-excursion
    (save-restriction
      (if (hywiki--buttonized-region-p)
	  (narrow-to-region hywiki--buttonize-start hywiki--buttonize-end)
	;; Limit balanced pair checks to two lines around point for speed
	(narrow-to-region (line-beginning-position 0) (line-end-position 2)))

      ;; char-before
      (ignore-errors
	(cond ((memq (char-before) '(?\[ ?\<))
	       (goto-char (1- (point)))
	       ;; Dehighlight HyWikiWords within opening square or angle brackets
	       (hywiki-maybe-dehighlight-org-element-forward))
	      ((memq (char-before) '(?\( ?\{))
	       ;; Dehighlight HyWikiWords within opening parens or braces
	       (goto-char (1- (point)))
	       (hywiki-maybe-dehighlight-sexp 1))
	      ((and (eq (char-before) ?\")
		    (hypb:in-string-p))
	       ;; Dehighlight HyWikiWords in any string following point
	       (goto-char (1- (point)))
	       (hywiki-maybe-dehighlight-sexp 1))
	      ((memq (char-before) '(?\] ?\>))
	       ;; Dehighlight HyWikiWords within closing square or angle brackets
	       (hywiki-maybe-dehighlight-org-element-backward))
	      ((memq (char-before) '(?\) ?\}))
	       ;; Dehighlight HyWikiWords within closing parens or braces
	       (hywiki-maybe-dehighlight-sexp -1))
	      ((and (eq (char-before) ?\")
		    (not (hypb:in-string-p)))
	       ;; Dehighlight HyWikiWords in any string preceding point
	       (hywiki-maybe-dehighlight-sexp -1))))

      ;; char-after
      (ignore-errors
	(cond ((memq (char-after) '(?\[ ?\<))
	       ;; Dehighlight HyWikiWords within opening square or angle brackets
	       (hywiki-maybe-dehighlight-org-element-forward))
	      ((memq (char-after) '(?\( ?\{))
	       ;; Dehighlight HyWikiWords within opening parens or braces
	       (hywiki-maybe-dehighlight-sexp 1))
	      ((and (eq (char-after) ?\")
		    (hypb:in-string-p))
	       ;; Dehighlight HyWikiWords in any string preceding point
	       (goto-char (1+ (point)))
	       (hywiki-maybe-dehighlight-sexp -1))
	      ((memq (char-after) '(?\] ?\>))
	       (goto-char (1+ (point)))
	       ;; Dehighlight HyWikiWords within double closing square
	       ;; or angle brackets, as these may be links or targets
	       (hywiki-maybe-dehighlight-org-element-backward))
	      ((memq (char-after) '(?\) ?\}))
	       ;; Dehighlight any HyWikiWords within closing parens or braces
	       (goto-char (1+ (point)))
	       (hywiki-maybe-dehighlight-sexp -1))
	      ((and (eq (char-after) ?\")
		    (not (hypb:in-string-p)))
	       ;; Dehighlight HyWikiWords in any string following point
	       (hywiki-maybe-dehighlight-sexp 1)))))))

(defun hywiki-maybe-highlight-balanced-pairs ()
  "Before or after a balanced delimiter, highlight HyWikiWords within.
Include: (), {}, <>, [] and \"\" (double quotes).  Exclude Org links
and radio targets.

Range is limited to the previous, current and next lines, as HyWikiWord
references are limited to two lines maximum.

Return t if no errors and a pair was found, else nil."
  (save-excursion
    (save-restriction
      (if (hywiki--buttonized-region-p)
	  (narrow-to-region hywiki--buttonize-start hywiki--buttonize-end)
	;; Limit balanced pair checks to two lines around point for speed
	(narrow-to-region (line-beginning-position 0) (line-end-position 2)))

      (let ((result t))
	(condition-case nil
	    ;; char-before
	    (cond ((memq (char-before) '(?\[ ?\<))
		   (goto-char (1- (point)))
		   ;; Highlight any HyWikiWords within single opening
		   ;; square or angle brackets
		   ;; Dehighlight HyWikiWords within double opening square
		   ;; or angle brackets, as these are Org links and targets
		   (hywiki-maybe-highlight-org-element-forward))
		  ((memq (char-before) '(?\( ?\{))
		   ;; Highlight any HyWikiWords within opening parens or braces
		   (goto-char (1- (point)))
		   (hywiki-maybe-highlight-sexp 1))
		  ((and (eq (char-before) ?\")
			(hypb:in-string-p))
		   (goto-char (1- (point)))
		   (hywiki-maybe-highlight-sexp 1))
		  ((memq (char-before) '(?\] ?\>))
		   ;; Dehighlight HyWikiWords within double closing square
		   ;; or angle brackets, as these are Org links and targets
		   (hywiki-maybe-highlight-org-element-backward))
		  ((memq (char-before) '(?\) ?\}))
		   ;; Highlight any HyWikiWords within closing parens or braces
		   (hywiki-maybe-highlight-sexp -1))
		  ((and (eq (char-before) ?\")
			(not (hypb:in-string-p)))
		   ;; Highlight HyWikiWords in any string preceding point
		   (hywiki-maybe-highlight-sexp -1))
		  (t (setq result nil)))
	  (error (setq result nil)))

	(when result
	  (condition-case nil
	      ;; char-after
	      (cond ((memq (char-after) '(?\[ ?\<))
		     ;; Highlight any HyWikiWords within single opening
		     ;; square or angle brackets
		     ;; Dehighlight HyWikiWords within double opening square
		     ;; or angle brackets, as these are Org links and targets
		     (hywiki-maybe-highlight-org-element-forward))
		    ((memq (char-after) '(?\( ?\{))
		     ;; Highlight any HyWikiWords within opening parens or braces
		     (hywiki-maybe-highlight-sexp 1))
		    ((and (eq (char-after) ?\")
			  (hypb:in-string-p))
		     (goto-char (1+ (point)))
		     (hywiki-maybe-highlight-sexp -1))
		    ((memq (char-after) '(?\] ?\>))
		     (goto-char (1+ (point)))
		     ;; Highlight any HyWikiWords within single closing
		     ;; square or angle brackets
		     ;; Dehighlight HyWikiWords within double closing square
		     ;; or angle brackets, as these are Org links and targets
		     (hywiki-maybe-highlight-org-element-backward))
		    ((memq (char-after) '(?\) ?\}))
		     ;; Highlight any HyWikiWords within closing parens or braces
		     (goto-char (1+ (point)))
		     (hywiki-maybe-highlight-sexp -1))
		    ((and (eq (char-after) ?\")
			  (not (hypb:in-string-p)))
		     ;; Highlight HyWikiWords in any string following point
		     (hywiki-maybe-highlight-sexp 1))
		    (t (setq result nil)))
	    (error (setq result nil))))
	(when result t)))))

(defun hywiki-maybe-dehighlight-between-page-names ()
  "Dehighlight any non-Org link HyWiki page#section between point.
If in a programming mode, must be within a comment or string.  Use
`hywiki-word-face' to dehighlight."
  (cond ((hproperty:char-property-range (point) 'face hywiki-word-face)
	 (hproperty:but-clear-all-in-list
	  (hproperty:but-get-all-in-region (point) (1+ (point))
					   'face hywiki-word-face)))
	((and (nth 0 hywiki--buttonize-range)
	      (nth 1 hywiki--buttonize-range))
	 (hproperty:but-clear-all-in-list
	  (hproperty:but-get-all-in-region
	   (nth 0 hywiki--buttonize-range)
	   (nth 1 hywiki--buttonize-range)
	   'face hywiki-word-face))))

  (cond ((cl-destructuring-bind (start end)
	     (hywiki-at-range-delimiter)
	   (when (and start end)
	     (save-excursion
	       (goto-char (1+ start))
	       (and (hproperty:char-property-range (point) 'face hywiki-word-face)
		    (equal (hywiki-referent-exists-p :range)
			   '(nil nil nil))
		    ;; non-existing wikiword
		    (hywiki-maybe-dehighlight-on-page-name)))
	     t)))
	((looking-at "[ \t\n\r\f]")
	 (hywiki-maybe-dehighlight-off-page-name)
	 (hywiki-maybe-dehighlight-on-page-name))))

(defun hywiki-maybe-dehighlight-off-page-name ()
  "Dehighlight any non-Org link HyWiki page#section at or one char before point.
If on a whitespace character or at end of buffer, handle
dehighlighting for any previous word or punctuation.  If
in a programming mode, must be within a comment."
  ;; Dehighlight any page name at point
  (hywiki-maybe-dehighlight-page-name
   ;; Flag on-page-name if on a whitespace character
   (or (= (point) (point-max))
       (= (if (char-after) (char-syntax (char-after)) 0) ? ))))

(defun hywiki-maybe-dehighlight-on-page-name ()
  "Dehighlight any non-Org link HyWiki page#section at or one char before point.
If not on a whitespace character, handle dehighlighting for any
page/section name or punctuation.  If in a programming mode, must
be within a comment."
  ;; Dehighlight any page name at point
  (hywiki-maybe-dehighlight-page-name
   ;; Flag on-page-name if not on a whitespace character
   (and (/= (point) (point-max))
	(/= (if (char-after) (char-syntax (char-after)) 0) ? ))))

;;;###autoload
(defun hywiki-maybe-dehighlight-page-name (&optional on-page-name)
  "Dehighlight any non-Org link HyWiki page#section at or one char before point.
With optional ON-PAGE-NAME non-nil, assume point is within the page or
section name.  Otherwise, if `pre-command-hook' has set
`hywiki--buttonize-start' `hywiki--buttonize-end' global variables,
use these as the region in which to dehighlight.

If in a programming mode, must be within a comment.  Use
`hywiki-word-face' to dehighlight."
  (interactive)
  (setq hywiki--start nil
	hywiki--end   nil)
  (when (and (hywiki-active-in-current-buffer-p)
	     (if (and (derived-mode-p 'prog-mode)
		      (not (apply #'derived-mode-p hywiki-highlight-all-in-prog-modes)))
		 ;; Non-nil if match is inside a comment or a string
		 (or (nth 4 (syntax-ppss)) (hypb:in-string-p))
	       t)
	     (or on-page-name
		 (string-match (regexp-quote
				(char-to-string (char-syntax last-command-event)))
			  " _()<>$.\"'"))
             (not executing-kbd-macro)
             (not noninteractive))
    (setq hywiki--highlighting-done-flag nil)
    (with-syntax-table hbut:syntax-table
      (save-excursion
	(save-restriction
	  (when (hywiki--buttonized-region-p)
	    (narrow-to-region hywiki--buttonize-start hywiki--buttonize-end)
	    (goto-char hywiki--buttonize-start))

	  (unless on-page-name
	    ;; after page name
	    (skip-syntax-backward ">-"))

	  (hywiki-maybe-dehighlight-balanced-pairs)

	  (unless hywiki--highlighting-done-flag
	    (unless on-page-name
	      ;; May be a non-delimiter but HyWikiWord ending punctuation to
	      ;; skip past
	      (skip-chars-backward (hywiki-get-buttonize-characters)))
	    ;; Skip past HyWikiWord or section
	    (skip-syntax-backward "^-$()<>._\"\'")
	    (skip-chars-backward "-_*#:[:alnum:]")

	    (setq hywiki--save-case-fold-search case-fold-search
		  case-fold-search nil
		  hywiki--save-org-link-type-required hywiki-org-link-type-required
		  hywiki-org-link-type-required t)
	    (unless (and (hywiki-maybe-at-wikiword-beginning)
			 (looking-at hywiki--word-and-buttonize-character-regexp)
			 (progn
			   (setq hywiki--word-only (match-string-no-properties 2)
				 hywiki--start (match-beginning 1)
				 hywiki--end   (match-end 1))
			   (hywiki-get-referent hywiki--word-only)))
	      ;; Remove any potential earlier highlighting since the
	      ;; previous word may have changed.
	      (skip-syntax-backward "^-$()<>._\"\'"))

	    (hproperty:but-clear-all-in-list
	     (hproperty:but-get-all-in-region (or hywiki--start (point))
					      (or hywiki--end (1+ (point)))
					      'face hywiki-word-face))))))))

;;;###autoload
(defun hywiki-maybe-highlight-page-name (&optional on-page-name)
  "Highlight any non-Org link HyWikiWord#section at or one char before point.
With optional ON-PAGE-NAME non-nil, assume point is within the page or
section name.  Otherwise, if a HyWiki per-character hook has set
`hywiki--buttonize-start' `hywiki--buttonize-end' global variables,
use these as the region to highlight.

If in a programming mode, must be within a comment.  Use
`hywiki-word-face' to highlight.  Do not highlight references to
the current page unless they have sections attached."
  (interactive)
  (when (and (hywiki-active-in-current-buffer-p)
	     (if (and (derived-mode-p 'prog-mode)
		      (not (apply #'derived-mode-p hywiki-highlight-all-in-prog-modes)))
		 ;; Non-nil if match is inside a comment or string
		 (or (nth 4 (syntax-ppss)) (hypb:in-string-p))
	       t)
	     ;;  (or on-page-name
	     ;;	 (string-match (regexp-quote (char-to-string (char-syntax last-command-event)))
	     ;;		       " _()<>$.\"'"))
             (not executing-kbd-macro)
             (not noninteractive))
      (setq hywiki--highlighting-done-flag nil)
      (with-syntax-table hbut:syntax-table
	(save-excursion
	  (when (hywiki--buttonized-region-p)
	    (goto-char hywiki--buttonize-start))

	  (unless on-page-name
	    ;; after page name
	    (skip-syntax-backward ">-"))

	  (unless (or hywiki--highlighting-done-flag
 		      (hywiki-maybe-highlight-balanced-pairs))

	    (unless on-page-name
	      ;; May be a non-delimiter but HyWikiWord ending punctuation to
	      ;; skip past
	      (skip-chars-backward (hywiki-get-buttonize-characters)
				   (line-beginning-position)))
	    ;; Skip past HyWikiWord or section
	    (skip-syntax-backward "^-$()<>._\"\'")
	    (skip-chars-backward "-_*#:[:alnum:]")

	    (setq hywiki--save-case-fold-search case-fold-search
		  case-fold-search nil
		  hywiki--save-org-link-type-required hywiki-org-link-type-required
		  hywiki-org-link-type-required t
		  hywiki--start nil
		  hywiki--end   nil)

	    (if (and (cl-destructuring-bind (word start end)
			 (hywiki-highlight-word-get-range)
		       (setq hywiki--word-only word
			     hywiki--start start
			     hywiki--end end))
		     hywiki--start
		     (hywiki-get-referent hywiki--word-only)
		     (goto-char hywiki--start))
		(progn
		  (setq hywiki--current-page (hywiki-get-buffer-page-name))
		  ;; Don't highlight current-page matches unless they
		  ;; include a #section.
		  (unless (string-equal hywiki--current-page
					(buffer-substring-no-properties
					 hywiki--start hywiki--end))
		    (if (setq hywiki--buts (hproperty:but-get-all-in-region
					    hywiki--start hywiki--end
					    'face hywiki-word-face))
			(if (> (length hywiki--buts) 1)
			    (progn (hproperty:but-clear-all-in-list hywiki--buts)
				   (hywiki-maybe-highlight-page-names
				    hywiki--start hywiki--end))
			  ;; There is only one existing button
			  (setq hywiki--buts (car hywiki--buts)
				hywiki--but-start (hproperty:but-start hywiki--buts)
				hywiki--but-end   (hproperty:but-end hywiki--buts))
			  (unless (and (= hywiki--start hywiki--but-start)
				       (= hywiki--end hywiki--but-end))
			    (hproperty:but-delete hywiki--buts)
			    (hywiki-maybe-highlight-page-names
			     hywiki--start hywiki--end)))
		      (hywiki-maybe-highlight-page-names
		       hywiki--start hywiki--end))))
	      ;; Remove any potential earlier highlighting since the
	      ;; previous word may have changed.
	      (skip-syntax-backward "^-$()<>._\"\'")
	      (when (setq hywiki--buts (hproperty:but-get-all-in-region
					(point) (1+ (point)) 'face hywiki-word-face))
		(if (> (length hywiki--buts) 1)
		    (hproperty:but-clear-all-in-list hywiki--buts)
		  ;; There is only one existing button
		  (setq hywiki--buts (car hywiki--buts)
			hywiki--but-start (hproperty:but-start hywiki--buts)
			hywiki--but-end   (hproperty:but-end hywiki--buts))
		  (hproperty:but-delete hywiki--buts)))))))))

(defun hywiki-maybe-highlight-between-page-names ()
  "Highlight any non-Org link HyWiki page#section names between point.

If in a programming mode, must be within a comment.  Use
`hywiki-word-face' to highlight.  Do not highlight references to
the current page unless they have sections attached."
  (cond ((hproperty:char-property-range (point) 'face hywiki-word-face))
	((cl-destructuring-bind (word start end)
	     (hywiki-highlight-word-get-range)
	   (when (and start end)
	     (save-excursion
	       (goto-char start)
	       (when (hywiki-referent-exists-p word)
		 ;; existing wikiword
		 (hywiki-maybe-highlight-on-page-name)))
	     t)))
	((cl-destructuring-bind (start end)
	     (hywiki-at-range-delimiter)
	   (when (and start end)
	     (save-excursion
	       (goto-char (1+ start))
	       (skip-syntax-forward "-" (line-end-position))
	       (unless (equal (hywiki-referent-exists-p :range)
			      '(nil nil nil))
		 ;; existing wikiword
		 (hywiki-maybe-highlight-on-page-name)))
	     t)))
	((looking-at "[ \t\n\r\f]")
	 (hywiki-maybe-highlight-off-page-name)
	 (hywiki-maybe-highlight-on-page-name))
	(t (hywiki-maybe-highlight-on-page-name))))

(defun hywiki-maybe-highlight-off-page-name ()
  "Highlight any non-Org link HyWiki page#section at or one char before point.
If at bobp or any preceding char is non-whitespace and any following
character is whitespace or at eobp, handle highlighting for any previous
word or punctuation.

If in a programming mode, must be within a comment.  Use
`hywiki-word-face' to highlight.  Do not highlight references to
the current page unless they have sections attached."
  (hywiki-maybe-highlight-page-name
   ;; flag on-page-name if on a whitespace character
   (and (or (= (point) (point-max))
	    (= (if (char-after) (char-syntax (char-after)) 0) ?\ ))
	(or (= (point) (point-min))
	    (/= (if (char-before) (char-syntax (char-before)) 0) ?\ )))))

(defun hywiki-maybe-highlight-on-page-name ()
  "Highlight any non-Org link HyWiki page#section at or one char before point.
If not on a whitespace character, handle highlighting for any page/section
name or punctuation.

If in a programming mode, must be within a comment.  Use
`hywiki-word-face' to highlight.  Do not highlight references to
the current page unless they have sections attached."
  (hywiki-maybe-highlight-page-name
   ;; flag on-page-name if not on a whitespace character
   (and (/= (point) (point-max))
	(/= (if (char-after) (char-syntax (char-after)) 0) ? ))))

(defun hywiki-maybe-dehighlight-org-element-backward ()
  "Dehighlight HyWikiWords within a closing double/single square/angle bracket."
  (hywiki--maybe-de/highlight-org-element-backward #'hywiki-maybe-dehighlight-sexp))

(defun hywiki-maybe-highlight-org-element-backward ()
  "Highlight HyWikiWords with point at a single closing square/angle bracket.
Dehighlight HyWikiWords when on a double closing square/angle bracket,
since Org mode highlights those."
  (hywiki--maybe-de/highlight-org-element-backward #'hywiki-maybe-highlight-sexp))

(defun hywiki-maybe-dehighlight-org-element-forward ()
  "Dehighlight HyWikiWords within an opening double/single square/angle bracket."
  (hywiki--maybe-de/highlight-org-element-forward #'hywiki-maybe-dehighlight-sexp))

(defun hywiki-maybe-highlight-org-element-forward ()
  "Highlight HyWikiWords with point at a single opening square/angle bracket.
Dehighlight HyWikiWords when on a double opening square/angle bracket,
since Org mode highlights those."
  (hywiki--maybe-de/highlight-org-element-forward #'hywiki-maybe-highlight-sexp))

(defun hywiki-maybe-dehighlight-sexp (direction-number)
  "Dehighlight any HyWikiWord within single square/angle bracket.
DIRECTION-NUMBER is 1 for forward scanning and -1 for backward scanning."
  ;; Enable dehighlighting in HyWiki pages
  (let ((hywiki-word-highlight-flag))
    (hywiki--maybe-de/highlight-sexp
     #'hywiki-maybe-dehighlight-page-names direction-number)))

(defun hywiki-maybe-highlight-sexp (direction-number)
  "Highlight any HyWikiWord within single square/angle bracket.
DIRECTION-NUMBER is 1 for forward scanning and -1 for backward scanning."
  (hywiki--maybe-de/highlight-sexp
   #'hywiki-maybe-highlight-page-names direction-number))

;;;###autoload
(defun hywiki-maybe-dehighlight-page-names (&optional region-start region-end)
  "Dehighlight any highlighted HyWiki page names in a HyWiki buffer/region.
With optional REGION-START and REGION-END positions (active region
interactively), limit dehighlighting to the region."
  (interactive (when (use-region-p) (list (region-beginning) (region-end))))
  (unless (or (eq hywiki-buffer-highlighted-state 'd)
	      (hywiki-active-in-current-buffer-p))
    (hproperty:but-clear-all-in-list
     (hproperty:but-get-all-in-region
      (if (markerp region-start)
	  (if (marker-position region-start)
	      region-start
	    (point-min))
	(or region-start (point-min)))
      (if (markerp region-end)
	  (if (marker-position region-end)
	      region-end
	    (point-max))
	(or region-end (point-max)))
      'face hywiki-word-face))
    (unless (or region-start region-end)
      (setq hywiki-buffer-highlighted-state 'd))))

;;###autoload
(defun hywiki-highlight-page ()
  "Rehighlight all HyWikiWord references when in a HyWiki page."
  (interactive)
  (setq hywiki-buffer-highlighted-state nil)
  (hywiki-maybe-highlight-page-names))

;;###autoload
(defun hywiki-maybe-highlight-page-names (&optional region-start region-end skip-lookups-update-flag)
  "Highlight each non-Org link HyWiki page#section in a buffer/region.
With optional REGION-START and REGION-END positions or markers (active
region interactively), limit highlight adjustment to the region.  With
optional SKIP-LOOKUPS-UPDATE-FLAG non-nil, HyWiki lookup tables
should have already been updated and this is skipped.

Use `hywiki-word-face' to highlight.  Do not highlight references to
the current page unless they have sections attached.

Dehighlight buffers other than HyWiki pages when `hywiki-mode' is
disabled.  Highlight/dehighlight HyWiki page buffers whenever the
value of `hywiki-word-highlight-flag' is changed."
  (interactive (when (use-region-p) (list (region-beginning) (region-end))))
  ;; Avoid doing many lets for efficiency.
  ;; Highlight HyWiki words throughout buffers where `hywiki-mode' is enabled
  ;; or HyWiki pages below `hywiki-directory' whenever displayed in a window.
  (if (hywiki-active-in-current-buffer-p)
      (unless (and (or (and (null region-start) (null region-end))
		       (and (markerp region-start) (markerp region-end)
			    (not (and (marker-position region-start)
				      (marker-position region-end)))))
		   (eq hywiki-buffer-highlighted-state 'h)
		   (not (hywiki-directory-modified-p)))
	(unless skip-lookups-update-flag
	  ;; Rebuild lookup tables if any HyWiki page name has changed
	  (hywiki-get-referent-hasht))
	(unwind-protect
	    (save-excursion
	      (save-restriction
		(setq hywiki--save-case-fold-search case-fold-search
		      case-fold-search nil
		      hywiki--save-org-link-type-required hywiki-org-link-type-required
		      hywiki-org-link-type-required t
		      hywiki--current-page (hywiki-get-buffer-page-name))
		(cond ((and (markerp region-start) (markerp region-end))
		       (when (and (marker-position region-start)
				  (marker-position region-end))
			   (narrow-to-region region-start region-end)))
		      ((and region-start region-end)
		       (narrow-to-region region-start region-end)))
		;; Enable dehighlighting in HyWiki pages only when
		;; whole buffer is being processed; this prevents an
		;; error when called from `hywiki-maybe-highlight-sexp'.
		(unless (and region-start region-end)
		  (let ((hywiki-word-highlight-flag))
		    (hywiki-maybe-dehighlight-page-names)))
		(dolist (hywiki-words-regexp hywiki--any-wikiword-regexp-list)
		  (goto-char (point-min))
		  (let ((highlight-in-comments-and-strings-only
			 (and (derived-mode-p 'prog-mode)
			      (not (apply #'derived-mode-p hywiki-highlight-all-in-prog-modes)))))
		    (while (re-search-forward hywiki-words-regexp nil t)
		      (when (if highlight-in-comments-and-strings-only
				;; Non-nil if match is inside a comment or a string
				(or (nth 4 (syntax-ppss)) (hypb:in-string-p))
			      t)
			(setq hywiki--start (match-beginning 1)
			      hywiki--end   (match-end 1))
			(save-excursion
			  (goto-char hywiki--start)
			  ;; Otherwise, highlight any HyWikiWord found, including
			  ;; any #section:Lnum:Cnum.
			  (when (hywiki-maybe-at-wikiword-beginning)
			    (or (unless (hyperb:stack-frame '(hywiki-maybe-highlight-balanced-pairs))
				  (hywiki-maybe-highlight-balanced-pairs))
				(progn (with-syntax-table hbut:syntax-table
					 (skip-syntax-forward "^-\)$\>._\"\'"))
				       (skip-chars-forward "-_*[:alnum:]")
				       (unless (zerop (skip-chars-forward "#:"))
					 (skip-chars-forward (if (and region-start region-end)
								 "-_*: \t[:alnum:]"
							       "-_*:[:alnum:]")))
				       (setq hywiki--end (point))
				       ;; Don't highlight current-page matches unless they
				       ;; include a #section.
				       (unless (string-equal hywiki--current-page
							     (buffer-substring-no-properties hywiki--start hywiki--end))
					 (hproperty:but-add hywiki--start hywiki--end hywiki-word-face))))))))))

		;; Disable dehighlighting of HyWikiWords between [] and <>.
		;;
		;; (let (str-start-end)
		;;   (goto-char (point-min))
		;;   (while (search-forward "[" nil t)
		;;     (when (setq str-start-end (hargs:delimited-p "[" "]" nil nil t))
		;;       (setq hywiki--start (nth 1 str-start-end)
		;; 	    hywiki--end   (nth 2 str-start-end))
		;;       ;; Clear any HyWikiWord highlighting that may
		;;       ;; just be a part of a larger square brackets
		;;       ;; delimited text with multiple words.
		;;       (hproperty:but-clear-all-in-list
		;;        (hproperty:but-get-all-in-region hywiki--start hywiki--end
		;; 					'face hywiki-word-face))
		;;       (goto-char (min (1+ hywiki--end) (point-max)))))

		;;   (goto-char (point-min))
		;;   (while (search-forward "<" nil t)
		;;     (when (setq str-start-end (hargs:delimited-p "<" ">" nil nil t))
		;;       (setq hywiki--start (nth 1 str-start-end)
		;; 	    hywiki--end   (nth 2 str-start-end))
		;;       ;; Clear any HyWikiWord highlighting that may
		;;       ;; just be a part of a larger angle brackets
		;;       ;; delimited text with multiple words.
		;;       (hproperty:but-clear-all-in-list
		;;        (hproperty:but-get-all-in-region hywiki--start hywiki--end
		;; 					'face hywiki-word-face))
		;;       (goto-char (min (1+ hywiki--end) (point-max))))))

		(unless (and region-start region-end
			     (or (/= region-start (point-min))
				 (/= region-end   (point-max))))
		  (setq hywiki-buffer-highlighted-state 'h))))
	  (setq case-fold-search hywiki--save-case-fold-search
		hywiki-org-link-type-required hywiki--save-org-link-type-required)))

    ;; Otherwise, dehighlight HyWikiWords in this buffer when
    ;; 'hywiki-mode' is disabled and this is not a HyWiki page
    ;; buffer. If this is a HyWiki page buffer, then dehighlight
    ;; when `hywiki-word-highlight-flag' is nil.
    (hywiki-maybe-dehighlight-page-names region-start region-end))
  (unless (hyperb:stack-frame '(hywiki-maybe-highlight-wikiwords-in-frame))
    (hywiki-maybe-directory-updated))
  nil)

(defun hywiki-maybe-highlight-wikiwords-in-frame (frame &optional skip-lookups-update-flag)
  "Highlight all non-Org link HyWiki page names displayed in FRAME.
If FRAME is t, then highlight in all windows across all frames, even
invisible ones.  With optional SKIP-LOOKUPS-UPDATE-FLAG non-nil, HyWiki
lookup tables should have already been updated and this is skipped.

Use `hywiki-word-face' to highlight.  Do not highlight references to
the current page unless they have sections attached."
  (walk-windows
   (lambda (window)
     (with-selected-window window
       ;; Display buffer before `normal-mode' triggers possibly
       ;; long-running font-locking
       (sit-for 0)
       (hywiki-maybe-highlight-page-names nil nil skip-lookups-update-flag)))
   nil frame)
  (hywiki-maybe-directory-updated))

(defun hywiki-in-page-p ()
  "Return non-nil if the current buffer is a HyWiki page.
If this is a HyWiki page and `hywiki-word-highlight-flag' is non-nil
\(the default), also enable auto-highlighting of HyWiki words as they
are typed in the buffer."
  (or hywiki-page-flag
      (when (string-prefix-p (expand-file-name hywiki-directory)
			     (or default-directory ""))
	(setq hywiki-page-flag t))))

(defun hywiki-get-buffer-page-name ()
  "Extract the page name from the buffer file name or else buffer name."
  (file-name-sans-extension (file-name-nondirectory
			     (or (hypb:buffer-file-name) (buffer-name)))))

(defun hywiki-get-page-file (file-stem-name)
  "Return possibly non-existent path in `hywiki-directory' from FILE-STEM-NAME.
FILE-STEM-NAME should not contain a directory and may have or may omit
`hywiki-file-suffix' and an optional trailing #section.

No validation of FILE-STEM-NAME is done except an empty string or null
value returns nil."
  (make-directory hywiki-directory t)
  (unless (or (null file-stem-name) (string-empty-p file-stem-name))
    (let (file-name
	  section)
      ;; Remove any suffix from `file-stem-name' and make it singular
      (if (string-match hywiki-word-suffix-regexp file-stem-name)
	  (setq section (match-string 0 file-stem-name)
		file-name (hywiki-get-singular-wikiword
			   (substring file-stem-name 0 (match-beginning 0))))
	(setq file-name file-stem-name))
      (concat (expand-file-name file-name hywiki-directory)
	      (unless (string-suffix-p hywiki-file-suffix file-name)
		hywiki-file-suffix)
	      section))))

(defun hywiki-get-page-files ()
  "Return the list of existing HyWiki page file names.
These must end with `hywiki-file-suffix'."
  (when (stringp hywiki-directory)
    (make-directory hywiki-directory t)
    (when (file-readable-p hywiki-directory)
      (directory-files
       hywiki-directory nil (concat "^" hywiki-word-regexp
				    (regexp-quote hywiki-file-suffix) "$")))))

(defun hywiki-get-referent (wikiword)
  "Return the referent of HyWiki WIKIWORD or nil if it does not exist.
If it is a pathname, expand it relative to `hywiki-directory'."
  (when (and (stringp wikiword) (not (string-empty-p wikiword))
	     (string-match hywiki-word-with-optional-suffix-exact-regexp wikiword))
    (let* ((suffix (cond ((match-beginning 2)
			   (prog1 (substring wikiword (match-beginning 2))
			     ;; Remove any #section suffix in `wikiword'.
			     (setq wikiword (match-string-no-properties 1 wikiword))))
			  ((match-beginning 3)
			   (prog1 (substring wikiword (match-beginning 3))
			     ;; Remove any :Lnum:Cnum suffix in `wikiword'.
			     (setq wikiword (match-string-no-properties
					     1 wikiword))))))
	   (referent (hash-get (hywiki-get-singular-wikiword wikiword)
			       (hywiki-get-referent-hasht))))
      ;; If a referent type that can include a # or :L line
      ;; number suffix, append it to the referent-value.
      (setq referent (hywiki--add-suffix-to-referent suffix referent)))))

(defun hywiki-get-referent-hasht ()
  "Return hash table of existing HyWiki referents.
May recreate the hash table as well as the list of
regexps of wikiwords, if the hash table is out-of-date."
  (prog1
      (if (and (equal hywiki--pages-directory hywiki-directory)
	       ;; If page files changed, have to rebuild referent hash table
	       (not (hywiki-directory-modified-p))
	       (hash-table-p hywiki--referent-hasht)
	       (not (hash-empty-p hywiki--referent-hasht)))
	  hywiki--referent-hasht
	;; Rebuild referent hash table
	(hywiki-make-referent-hasht))
    (unless hywiki--any-wikiword-regexp-list
      ;; Compute these expensive regexps (matching 50
      ;; hywiki words at a time) only if the set of
      ;; HyWikiWords changed in `hywiki-directory'.
      (setq hywiki--any-wikiword-regexp-list
	    (mapcar (lambda (wikiword-sublist)
		      ;; Add plurals to the list
		      (setq wikiword-sublist
			    (delq nil (nconc wikiword-sublist
					     (mapcar #'hywiki-get-plural-wikiword wikiword-sublist))))
		      (concat (regexp-opt wikiword-sublist 'words)
			      "\\(" hywiki-word-section-regexp "??" hywiki-word-line-and-column-numbers-regexp "?" "\\)"
			      hywiki--buttonize-character-regexp))
		    (hypb:split-seq-into-sublists
		     (hash-map #'cdr hywiki--referent-hasht) 25)))
      ;; This may have been called after a HyWiki page is deleted.
      ;; References to it may be highlighted in any frame, so need to
      ;; walk across all frames here, rehighlighting HyWikiWords.
      (hywiki-maybe-highlight-wikiwords-in-frame t t))))

(defun hywiki-get-references (&optional start end)
  "Return a list of all highlighted HyWikiWord references in the current buffer.
Optional START and END arguments limit the search to references that at
least partially overlap that region."
  (hywiki--get-all-references #'hproperty:but-get-all-in-region start end))

(defun hywiki-get-reference-positions (&optional start end)
  "Return a list of all highlighted HyWikiWord reference (start . end) positions.
Optional START and END arguments limit the search to references that at
least partially overlap that region."
  (hywiki--get-all-references #'hproperty:but-get-all-positions start end))

(defun hywiki-get-wikiword-list ()
  "Return a list of the HyWiki page names."
  (hash-map #'cdr (hywiki-get-referent-hasht)))

(defun hywiki-get-plural-wikiword (wikiword)
  "Return the pluralized version of the given WIKIWORD.
`hywiki-allow-plurals-flag' must be non-nil or nil is always returned."
  ;; You add "-es" to make a noun plural when the singular noun ends
  ;; in "s", "x", "z", "sh", or "ch".  However, there are some
  ;; exceptions to this rule, such as words ending in "-ch" that are
  ;; pronounced with a hard "k", like "monarchs" and "stomachs".
  (when hywiki-allow-plurals-flag
    (cond ((let ((case-fold-search t))
	     (string-match-p "\\(es\\|.[^es]s\\)$" wikiword))
	   ;; Already plural
	   wikiword)
	  ((let ((case-fold-search t))
	     (string-match-p "\\(ch\\|sh\\|[sxz]\\)$" wikiword))
	   (concat wikiword (if (string-match-p "[[:lower:]]" wikiword)
				"es"
			      "ES")))
	  (t (concat wikiword (if (string-match-p "[[:lower:]]" wikiword)
				  "s"
				"S"))))))

(defun hywiki-get-singular-wikiword (wikiword)
  "Return the singular version of the given WIKIWORD with any suffix removed.
If `hywiki-allow-plurals-flag' is nil, return unchanged WIKIWORD name
with any suffix removed."
  (setq wikiword (hywiki-word-strip-suffix wikiword))
  (if (or (not hywiki-allow-plurals-flag)
	  (not (stringp wikiword)))
      wikiword
    (or (when (let ((case-fold-search t))
		;; Handle typical pluralized words ending in 's' (not preceded
		;; by an 's') or 'es'
		(string-match-p "\\(ch\\|sh\\|[sxz]\\)es$" wikiword))
	  (substring wikiword 0 -2))
	(when (let ((case-fold-search t))
		(and (string-match-p ".[^eEsS]s$" wikiword)
		     (not (string-match-p "emacs$" wikiword))))
	  (substring wikiword 0 -1))
	wikiword)))

(defun hywiki-kill-buffer-hook ()
  "Delete file attached to HyWiki buffer if the file is zero-sized.
If deleted, update HyWikiWord highlighting across all frames."
  (when (hywiki-in-page-p)
    (when (hypb:empty-file-p)
      (delete-file (hypb:buffer-file-name)))
    (when (hywiki-directory-modified-p)
      ;; Rebuild lookup tables if any HyWiki page name has changed
      (hywiki-get-referent-hasht)
      t)
    nil))

(defun hywiki-clear-referent-hasht ()
  "Clear all elements from the HyWiki referent hash table and return it."
  (setq hywiki--referent-hasht nil
	hywiki--any-wikiword-regexp-list nil))

(eval-and-compile
  '(when (featurep 'company)
     (defun hywiki-company-hasht-backend (command &optional _arg &rest ignored)
       "A `company-mode` backend that completes from the keys of a hash table."
       (interactive (list 'interactive))
       (when (hywiki-word-at)
	 (pcase command
	   ('interactive (company-begin-backend 'company-hash-table-backend))
	   ('prefix (company-grab-word))
	   ('candidates
	    (let ((prefix (company-grab-word)))
	      (when prefix 
		(cl-loop for key being the hash-keys in (hywiki-get-wikiword-list)
			 when (string-prefix-p prefix key)
			 collect key))))
	   ('sorted t))))))

(defvar hywiki-cache-default-file ".hywiki.eld"
  "Standard file name for storing cached data for a HyWiki.")

(defvar hywiki-cache-file nil
  "Current HyWiki cache file, if any.
If nil, use: (expand-file-name hywiki-cache-default-file hywiki-directory).")

(defun hywiki-cache-default-file (&optional directory)
  "Return a HyWiki cache file for optional DIRECTORY or `hywiki-directory'.
The filename is either the string value of `hywiki-cache-file', or else the
value of `hywiki-cache-default-file'.  The filename returned is an
absolute path."
  (expand-file-name (or hywiki-cache-file hywiki-cache-default-file)
		    (or directory hywiki-directory)))

(defun hywiki-cache-edit (cache-file)
  "Read in CACHE-FILE for editing and disable undo and backups within it."
  (prog1 (set-buffer (find-file-noselect cache-file))
    (buffer-disable-undo (current-buffer))
    (make-local-variable 'make-backup-files)
    (make-local-variable 'backup-inhibited)
    (setq make-backup-files nil
	  backup-inhibited t
	  buffer-read-only nil)))

(defun hywiki-cache-save (&optional save-file)
  "Save the modified Environment to a file.
The file is given by optional SAVE-FILE or `hywiki-cache-file'.  Also
save and potentially set `hywiki--directory-mod-time' and
`hywiki--directory-checksum'."
  (when (or (not (stringp save-file)) (equal save-file ""))
    (setq save-file (hywiki-cache-default-file)))
  (setq save-file (expand-file-name save-file hywiki-directory))
  (unless (file-writable-p save-file)
    (error "(hywiki-cache-save): Non-writable Environment file, \"%s\"" save-file))
  (let ((buf (get-file-buffer save-file)))
    (when buf
      (if (buffer-modified-p buf)
	  (save-buffer)
	;; (error "(hywiki-cache-save): Attempt to kill modified Environment file failed to save, \"%s\"" save-file)
	(kill-buffer buf))))
  (let ((dir (or (file-name-directory save-file)
		 default-directory)))
    (unless (file-writable-p dir)
      (error "(hywiki-cache-save): Non-writable Environment directory, \"%s\"" dir)))
  (save-window-excursion
    (let ((standard-output (hywiki-cache-edit save-file)))
      (with-current-buffer standard-output
	(erase-buffer)
	(princ ";; -*- mode:lisp-data; coding: utf-8-emacs; -*-\n")

	(princ (format "\n(setq\nhyperb:version %S\n" hyperb:version))

	(princ (format "\nhywiki-directory %S\n" hywiki-directory))

	;; Save last `hywiki-directory' mod time and checksum, nil if none.
	(princ (format "\nhywiki--directory-mod-time '%S\n" (hywiki-directory-set-mod-time)))

	(princ (format "\nhywiki--directory-checksum %S\n"
		       (hywiki-directory-set-checksum)))

	(princ "\nhywiki--referent-alist\n'")
	(hash-prin1 (hywiki-get-referent-hasht) nil t)
	(princ ")\n")

	(save-buffer)
	(if (buffer-modified-p)
	    (error "(hywiki-cache-save): Attempt to kill modified Environment file failed to save, \"%s\"" save-file)
	  (kill-buffer standard-output))))))

(defun hywiki-make-referent-hasht ()
  "Rebuld referent hasht from list of HyWiki page files and non-page entries."
  (setq hywiki--any-wikiword-regexp-list nil
	hywiki--pages-directory hywiki-directory)
  ;; Try to load from a .hywiki.eld cache file if up-to-date
  (let* ((cache-file (hywiki-cache-default-file))
	 (cache-buffer (when (file-readable-p cache-file)
			 (find-file-noselect cache-file)))
	 (hywiki-loaded-flag (when cache-buffer
			       (with-current-buffer cache-buffer
				 (widen)
				 (goto-char (point-min))
				 ;; Skip past initial comments
				 (when (re-search-forward "^(" nil t)
				   (goto-char (1- (point)))
				   (condition-case ()
				       (progn (eval (read (buffer-string)))
					      t)
				     (error nil)))))))
    (if (and hywiki-loaded-flag (not (hywiki-directory-modified-p)))
	;; Rebuild from loaded data
        (prog1 (setq hywiki--referent-hasht (hash-make hywiki--referent-alist t))
	  (setq hywiki--referent-alist nil))
      ;; Read `hywiki-directory' for current page files and merge with
      ;; non-page referents
      (let* ((page-files (hywiki-get-page-files))
	     (non-page-elts (when (hash-table-p hywiki--referent-hasht)
			      (delq nil
				    (hash-map 'hywiki-non-page-elt
					      hywiki--referent-hasht))))
	     (non-page-hasht (hash-make non-page-elts))
	     (key)
	     (page-elts (delq nil (mapcar (lambda (file)
					    (setq key (file-name-sans-extension file))
					    (unless (hash-get key non-page-hasht)
					      (cons (cons 'page file) key)))
					  page-files))))
	(setq hywiki--referent-hasht
	      (if non-page-elts
 		  (hash-merge non-page-hasht
			      (hash-make page-elts))
		(hash-make page-elts)))))))

(defun hywiki-non-page-elt (val-key)
  (unless (eq (caar val-key) 'page) val-key))

(defun hywiki--sitemap-file ()
  "Return file name for the sitemap file."
  (expand-file-name
   (org-publish-property :sitemap-filename (hywiki-org-get-publish-project))
   (org-publish-property :base-directory (hywiki-org-get-publish-project))))

(defun hywiki-org-export-function (&rest _)
  "Add to `write-contents-functions' to convert HyWikiWord links to Org links.
This is done automatically by loading HyWiki."
  (require 'org-element)
  (when (and (derived-mode-p 'org-mode)
             (not (string= (hywiki--sitemap-file) (buffer-file-name)))
	     (hyperb:stack-frame '(org-export-copy-buffer)))
    (hywiki-convert-words-to-org-links)
    (hywiki-org-maybe-add-title)))

(defun hywiki-org-get-publish-project ()
  "Return the HyWiki Org publish project, a named set of properties.
If not found, set it up and return the new project properties."
  (require 'ox-publish)
  (let ((project (assoc "hywiki" org-publish-project-alist)))
    (if (and project hywiki-org-publish-project-alist)
	project
      (hywiki-org-set-publish-project))))

(defun hywiki-org-get-publish-property (property)
  "Return the value of HyWiki Org publish PROPERTY symbol."
  (require 'ox-publish)
  (org-publish-property property (hywiki-org-get-publish-project)))

(defun hywiki-org-link-complete (&optional _arg)
  "Complete HyWiki page names for `org-insert-link'."
  (concat
   (when hywiki-org-link-type-required
     (concat hywiki-org-link-type ":"))
   (hywiki-word-read)))

;;; Next two functions derived from the denote package.
;;;###autoload
(defun hywiki-org-link-export (link description format)
  "Export a HyWikiWord Org-format `hy:' link to various formats.
The LINK, DESCRIPTION, and FORMAT are provided by the export
backend."
  (let* ((path-word-suffix (hywiki-org-link-resolve link :full-data))
         (path (when path-word-suffix
		 (file-relative-name (nth 0 path-word-suffix))))
         (path-stem (when path
		      (file-name-sans-extension path)))
         (word (nth 1 path-word-suffix))
         (suffix (nth 2 path-word-suffix))
         (desc (cond (description)
                     (suffix (when word
			       (format "%s%s" word suffix)))
                     (word)
		     (t ""))))
    (if path
	(pcase format
	  (`ascii (format "[%s] <%s:%s>" hywiki-org-link-type desc path))
	  (`html (format "<a href=\"%s.html%s\">%s</a>"
			 path-stem
			 (hpath:spaces-to-dashes-markup-anchor
			  (or suffix ""))
			 desc))
	  (`latex (format "\\href{%s.latex}{%s}" (replace-regexp-in-string "[\\{}$%&_#~^]" "\\\\\\&" path-stem) desc))
	  (`md (format "[%s](%s.md%s)" desc path-stem
		       (hpath:spaces-to-dashes-markup-anchor
			(or suffix ""))))
	  (`texinfo (format "@uref{%s.texi,%s}" path-stem desc))
	  (_ path))
      link)))

(defun hywiki-org-link-resolve (link &optional full-data)
  "Resolve HyWikiWord LINK to its referent file or other type of referent.
If the referent is not a file type, return (referent-type . referent-value).

Otherwise:
Link may end with optional suffix of the form: (#|::)section:Lnum:Cnum.
With optional FULL-DATA non-nil, return a list in the form of (pathname
word suffix); otherwise, with a section, return pathname::section, with
just line and optionally column numbers, return pathname:Lnum:Cnum and
without any suffix, return just the pathname."
  (when (stringp link)
    (when (string-match (concat "\\`" hywiki-org-link-type ":") link)
      ;; Remove hy: link prefix
      (setq link (substring link (match-end 0))))
    (let* ((suffix-type (and (string-match hywiki-word-suffix-regexp link)
			     (match-string 1 link)))
	   (suffix (and suffix-type (match-string 2 link)))
           (word (if (and suffix (not (string-empty-p suffix)))
                     (substring link 0 (match-beginning 0))
		   link))
           (referent (and word (hywiki-get-referent word)))
	   (referent-type (car referent))
           (pathname (when (memq referent-type '(page path-link))
		       (cdr referent))))
      (if (stringp pathname)
	  (cond
	   (full-data
	    (list pathname word (concat suffix-type suffix)))
	   ((and suffix (not (string-empty-p suffix)))
	    (if (equal suffix-type ":L")
		(concat pathname suffix-type suffix)
	      (concat pathname "::" suffix)))
	   (t pathname))
	referent))))

(defun hywiki-org-link-store ()
  "Store a link to a HyWiki word at point, if any."
  (when (hywiki-word-at)
    (let* ((page-name (hywiki-word-at))
	   (link (concat
		  (when hywiki-org-link-type-required
		    (concat hywiki-org-link-type ":"))
		  page-name)))
      (org-link-store-props
       :type hywiki-org-link-type
       :link link
       :description page-name))))

(defun hywiki-org-maybe-add-title ()
  "Add a title to an Org buffer if it doesn't have one."
  (save-excursion
    (unless (and (re-search-forward "^#\\+TITLE:[ \t]\\|^$" nil t)
		 (not (looking-at "^$")))
      (goto-char (point-min))
      (insert "#+TITLE: "
	      (if (hypb:buffer-file-name)
		  (file-name-base (hypb:buffer-file-name))
		(buffer-name))
	      "\n"))))

(defun hywiki-org-set-publish-project ()
  "Setup and return the HyWiki Org publish project, a named set of properties.
Sets the `org-publish-project-alist' and `hywiki-org-publish-project-alist'
variables."
  (require 'ox-publish)
  (prog1 (hywiki-org-make-publish-project-alist)
    ;; Remove "hywiki" entry from `org-publish-project-alist', then update it.
    (setf (alist-get "hywiki" org-publish-project-alist nil 'remove #'equal) nil)
    (add-to-list 'org-publish-project-alist hywiki-org-publish-project-alist t)))

(eval-after-load "org"
  '(org-link-set-parameters hywiki-org-link-type
                            :complete #'hywiki-org-link-complete
			    :export #'hywiki-org-link-export
			    :follow #'hywiki-find-referent
			    :htmlize-link #'hywiki-section-to-headline-reference
			    :store #'hywiki-org-link-store))

(defun hywiki-word-strip-suffix (page-name)
  "Return PAGE-NAME with any optional #section:Lnum:Cnum stripped off.
If an empty string or not a string, return nil."
  (when (and (stringp page-name) (not (string-empty-p page-name)))
    (if (and (string-match hywiki-word-with-optional-suffix-exact-regexp page-name)
	     (or (match-beginning 2) (match-beginning 4)))
	;; Remove any #section:Lnum:Cnum suffix in PAGE-NAME.
	(match-string-no-properties 1 page-name)
      page-name)))

(defun hywiki-publish-to-html (&optional all-pages-flag)
  "Publish/export updated HyWiki pages to html.
With an optional prefix arg, ALL-PAGES-FLAG, regenerate all html
pages rather than only those HyWiki pages which have changed
since a prior publish.

Files are saved in:
    (hywiki-org-get-publish-property :publishing-directory)
Customize this directory with:
    {M-x customize-variable RET hywiki-org-publishing-directory RET}."
  (interactive "P")
  ;; Export Org to html with useful link ids.
  ;; Instead of random ids like "orga1b2c3", use heading titles with
  ;; spaces replaced with dashes, made unique when necessary.
  (unwind-protect
      (progn
	(advice-add #'org-export-get-reference :override #'hywiki--org-export-get-reference)
	(org-publish-project "hywiki" all-pages-flag))
    (advice-remove #'org-export-get-reference #'hywiki--org-export-get-reference)))

(defun hywiki-referent-exists-p (&optional word start end)
  "Return the HyWikiWord at point or optional HyWiki WORD, if has a referent.
If no such referent exists, return nil.

Word may be of form:
 1. HyWikiWord#section with an optional #section.
 2. If WORD is the symbol, :range, and there is a HyWikiWord at point
    with an existing referent, return the tuple of values: (word
    word-start word-end) instead of the word; otherwise, return the tuple
    \='(nil nil nil).

When using the word at point, a call to `hywiki-active-in-current-buffer-p'
at point must return non-nil or this function will return nil."
  (let ((save-input-word word))
    (when (stringp word)
      (setq word (hywiki-strip-org-link word)))
    (if (or (stringp word)
	    (setq word (hywiki-highlight-word-get-range)))
	(unless (hywiki-get-referent (if (stringp word) word (nth 0 word)))
	  (setq word nil))
      (setq word nil))
    (when (and (listp word) (= (length word) 3))
      (setq start (nth 1 word)
	    end   (nth 2 word)
	    ;; `word' must be set last so list version can be referenced
	    ;; first above
	    word  (nth 0 word)))
    (if (eq save-input-word :range)
	(list word start end)
      word)))

(defun hywiki-section-to-headline-reference ()
  "Replace file#section dashes with spaces to match to an Org headline.
Does replacement only when not in a programming mode and section
contains no spaces."
 (let ((link (get-text-property (point) 'org-link)))
   (if (and link (string-match "#" link))
       (let* ((file (substring link 0 (match-beginning 0)))
              (section (substring link (match-beginning 0))))
	 (concat file (hpath:dashes-to-spaces-markup-anchor section)))
     link)))

(defun hywiki-strip-org-link (link-str)
  "Return the hy:HyWikiWord#section part of an Org link string.
Strip any square bracket delimiters, description and leading or
trailing whitespace, and type prefix.  Return nil, if no match."
  (when (and (stringp link-str) (not (string-empty-p link-str)))
    (string-remove-prefix
     (concat hywiki-org-link-type ":")
     (let ((blank "[[:blank:]\r\n]+"))
       (string-trim (car (delete ""
				 (mapcar (lambda (str)
					   (string-trim (replace-regexp-in-string blank " " str t t)
							blank blank))
					 (split-string link-str "\\[\\[\\|\\]\\[\\|\\]\\]")))))))))

;;;###autoload
(defun hywiki-tags-view (&optional todo-only match view-buffer-name)
  "Prompt for colon-separated Org tags and display matching HyWiki page sections.
With optional prefix arg TODO-ONLY, limit matches to HyWiki Org
todo items only.  With optional MATCH, an Org tags match selector
string, e.g. \":tag1:tag2:tag3:\", match to sections that contain
or inherit all of these tags, regardless of tag order.  With
optional VIEW-BUFFER-NAME, use that rather than the default,
\"*HyWiki Tags*\"."
  (interactive "P")
  (require 'org-agenda)
  (let* ((org-agenda-files (list hywiki-directory))
	 (org-agenda-buffer-name (or view-buffer-name "*HyWiki Tags*"))
	 ;; `org-tags-view' is mis-written to require setting this next
	 ;; tmp-name or it will not properly name the displayed buffer.
	 (org-agenda-buffer-tmp-name org-agenda-buffer-name))
    ;; This prompts for the tags to match and uses `org-agenda-files'.
    (org-tags-view todo-only match)
    (when (equal (buffer-name) org-agenda-buffer-name)
      ;; Set up {C-u r} redo cmd
      (let (buffer-read-only)
	(put-text-property (point-min) (point-max) 'org-redo-cmd
			   `(hywiki-tags-view
			       ,todo-only
			       nil
			       ,org-agenda-buffer-name)))
      (forward-line 2))))

(defun hywiki-validate-referent (referent)
  "Return t if REFERENT is valid, otherwise trigger an error."
  (if (and (consp referent)
	   (symbolp (car referent))
	   (cdr referent))
      t
    (error (concat "(hywiki-add-referent): Invalid referent"
		   "\n  must be a cons of (<type-symbol) . <value>)"
		   "\n  not %S")
	   referent)))

(defun hywiki-word-activate (&optional arg)
  "Display HyWiki referent for wikiword at point.
If referent is a non-existent HyWiki page, create it.  When this
is the first HyWiki page, prompt before creating in case this is
not what was intended.

If found, return the referent.

If not on a HyWikiWord and optional prefix ARG is null, emulate an
Action Key press; with a prefix ARG, emulate an Assist Key press."
  (interactive "P")
  (let ((word (hywiki-word-at)))
    (if word
	(hywiki-find-referent word)
      (hkey-either arg))))

(defun hywiki-word-highlighted-at-p (&optional range-flag)
  "Return highlighted HyWikiWord and optional #section:Lnum:Cnum at point or nil.
If the HyWikiWord is delimited, point must be within the delimiters.

With optional RANGE-FLAG, return a list of (HyWikiWord start-position
end-position); the positions include the entire
HyWikiWord#section:Lnum:Cnum string but exclude any delimiters.

This does not test whether a referent exists for the HyWiki word; call
`hywiki-referent-exists-p' without an argument for that.

A call to `hywiki-active-in-current-buffer-p' at point must return non-nil
or this will return nil."
  (when (hywiki-active-in-current-buffer-p)
    (if (setq hywiki--range
	      (hproperty:char-property-range (point) 'face hywiki-word-face))
	(let ((wikiword (buffer-substring-no-properties (car hywiki--range) (cdr hywiki--range))))
	  (if (string-match hywiki-word-with-optional-suffix-exact-regexp wikiword)
	      (if range-flag
		  (list wikiword (car hywiki--range) (cdr hywiki--range))
		wikiword)
	    (when range-flag
	      '(nil nil nil)))))))

(defun hywiki-word-at (&optional range-flag)
  "Return potential HyWikiWord and optional #section:Lnum:Cnum at point or nil.
If the HyWikiWord is delimited, point must be within the delimiters.
This works regardless of whether the HyWikiWord has been highlighted
or not.

With optional RANGE-FLAG, return a list of (HyWikiWord start-position
end-position); the positions include the entire
HyWikiWord#section:Lnum:Cnum string but exclude any delimiters.

This does not test whether a referent exists for the HyWiki word; call
`hywiki-referent-exists-p' without an argument for that.

A call to `hywiki-active-in-current-buffer-p' at point must return
non-nil or this will return nil."
  (if (hywiki-active-in-current-buffer-p)
      (save-excursion
	;; First look for an Org-type [[hy:WikiWord]] reference.
	;; Don't use `cl-destructuring-bind' here since the `hargs:delimited' call
	;; can return nil rather than the 3 arg list that would be required
	(let* ((wikiword-start-end
		(let ((start-regexp (concat "\\[\\[\\(" hywiki-org-link-type ":\\)?")))
		  (save-excursion
		    (skip-chars-backward (concat hywiki-org-link-type ":["))
		    (when (looking-at start-regexp)
		      (goto-char (match-end 0)))
		    (hargs:delimited (concat "\\[\\[\\(" hywiki-org-link-type ":\\)?")
				     "\\(\\]\\[\\|\\]\\]\\)" t t t))))
	       (wikiword (nth 0 wikiword-start-end))
	       (start    (nth 1 wikiword-start-end))
	       (end      (nth 2 wikiword-start-end)))
	  (with-syntax-table hywiki--org-mode-syntax-table
	    (if (and (cond (wikiword
			    ;; Handle an Org link [[HyWikiWord]] [[hy:HyWikiWord]]
			    ;; or [[HyWikiWord#section][Description Text]].
			    ;; Get the HyWikiWord link reference, ignoring any
			    ;; description given in the link.
			    ;;
			    ;; Don't use next line so don't have to load all of Org
			    ;; mode just to check for HyWikiWords; however,
			    ;; ignoring this disables support for Org mode aliases.
			    ;; (setq wikiword (org-link-expand-abbrev (org-link-unescape (string-trim wikiword))))
			    (setq wikiword (hywiki-strip-org-link wikiword))
			    (when (and wikiword end)
			      ;; Update start and end to newly stripped
			      ;; string positions
			      (save-excursion
				(save-restriction
				  (narrow-to-region start end)
				  (goto-char (point-min))
				  (when (search-forward wikiword nil t)
				    (setq start (match-beginning 0)
					  end   (match-end 0))))))
			    (hywiki-word-is-p wikiword))

			   ;; Handle a delimited HyWikiWord reference with
			   ;; multiple, possibly whitespace-separated words in
			   ;; its section, e.g. (MyWikiWord#one two three).
			   ;; Whitespace between section words is allowed only
			   ;; if the delimiters are immediately before and
			   ;; after a single HyWikiWord reference.
			   ((let ((case-fold-search nil)
				  (bol (line-beginning-position))
				  opoint)
			      ;; May be a non-delimiter but HyWikiWord ending
			      ;; punctuation to skip past
			      (skip-chars-backward (hywiki-get-buttonize-characters) bol)
			      (setq opoint (point))
			      (when (setq wikiword-start-end (hywiki-delimited-p)) ;; limited to 2 lines
				(setq start (nth 1 wikiword-start-end)
				      end   (nth 2 wikiword-start-end))
				(goto-char start)
				(if (and (save-restriction
					   (narrow-to-region (point) end)
					   (looking-at hywiki-word-with-optional-suffix-exact-regexp))
					 ;; WikiWord ref is the entirety of the string
					 (= end (match-end 0))
					 ;; Can't be followed by a # character
					 (/= (or (char-after (match-end 0)) 0)
					     ?#))
				    (setq wikiword (match-string-no-properties 0)
					  start (match-beginning 0)
					  end   (match-end 0))
				  (goto-char opoint)
				  (unless (or (progn
						(skip-chars-backward "-_*#:[:alnum:]" bol)
						(hywiki-maybe-at-wikiword-beginning))
					      (progn
						;; Skip past HyWikiWord or section with
						;; possible whitespace
						(skip-syntax-backward "^$()<>._\"\'" bol)
						(unless (= (or (char-before) 0) ?#)
						  (goto-char opoint)
						  (skip-syntax-backward "^-$()<>._\"\'" bol))
						;; Move to start of wikiword reference
						(skip-chars-backward "-_*#:[:alnum:]" bol)
						(skip-syntax-backward "-" bol)
						;; Preceding char must now be the
						;; opening delimiter or else there may
						;; be multiple non-section words within
						;; the delimiters, so reprocess and do
						;; not allow spaces in the #section part
						(memq (char-syntax (or (char-before) 0))
						      '(?\( ?\< ?\"))))
				    (goto-char opoint)
				    (skip-syntax-backward "^-$()<>._\"\'" bol)
				    ;; Move to start of wikiword reference
				    (skip-chars-backward "-_*#:[:alnum:]" bol)
				    (skip-syntax-backward "-" bol))
				  (when (and
					 ;; (or (bolp)
					 ;;     (string-match (regexp-quote
					 ;; 		     (char-to-string (char-before)))
					 ;; 		    "\[\(\{\<\""))
					 (progn
					   (skip-chars-forward " \t")
					   (hywiki-maybe-at-wikiword-beginning))
					 (looking-at (concat
						      hywiki-word-regexp
						      "\\(#[^][#()<>{}\" \t\n\r\f]+\\)?"
						      hywiki-word-line-and-column-numbers-regexp "?"))
					 ;; Can't be followed by a # character
					 (/= (or (char-after (match-end 0)) 0)
					     ?#)
					 (progn (goto-char (match-end 0))
						(skip-syntax-forward "-")))
				    (setq start (match-beginning 0)
					  end   (match-end 0)
					  ;; No following char
					  wikiword (string-trim
						    (buffer-substring-no-properties start end))))))))

			   ;; Handle a non-delimited HyWikiWord reference
			   ;; with multiple dash-separated words in its section,
			   ;; e.g. WikiWord#one-two-three.
			   ((let ((case-fold-search nil)
				  (bol (line-beginning-position))
				  opoint)
			      ;; May be a non-delimiter but HyWikiWord ending
			      ;; punctuation to skip past
			      (skip-chars-backward (hywiki-get-buttonize-characters) bol)
			      (setq opoint (point))
			      (goto-char opoint)
			      (skip-syntax-backward "^-$()<>._\"\'" bol)
			      ;; Move to start of wikiword reference
			      (skip-chars-backward "-_*#:[:alnum:]" bol)
			      (skip-syntax-backward "-" bol)
			      (when (and (or (bolp)
					     (string-match (regexp-quote
							    (char-to-string (char-before)))
							   "\[\(\{\<\""))
					 (progn
					   (skip-chars-forward " \t")
					   (hywiki-maybe-at-wikiword-beginning))
					 (looking-at (concat
						      hywiki-word-regexp
						      "\\(#[^][#()<>{}\" \t\n\r\f]+\\)?"
						      hywiki-word-line-and-column-numbers-regexp "?"))
					 ;; Can't be followed by a # character
					 (/= (or (char-after (match-end 0)) 0)
					     ?#)
					 (goto-char (match-end 0)))
				(setq start (match-beginning 0)
				      end   (match-end 0)
				      ;; No following char
				      wikiword (string-trim (match-string-no-properties 0))))))

			   ;; Handle a non-delimited HyWikiWord reference with
			   ;; optional #section:Lnum:Cnum; if it is an Org
			   ;; link, it may optionally have a hy: link-type
			   ;; prefix.  #section may not contain spaces. Ignore
			   ;; wikiwords preceded by any non-whitespace
			   ;; character, except any of these: "([\"'`'"
			   (t (let ((case-fold-search nil))
				(skip-chars-forward " \t")
				(when (hywiki-maybe-at-wikiword-beginning)
				  (when (looking-at (concat hywiki-org-link-type ":"))
				    (goto-char (match-end 0)))
				  (cond ((looking-at hywiki--word-and-buttonize-character-regexp)
					 (setq start (match-beginning 1)
					       end (match-end 1)
					       wikiword (string-trim (match-string-no-properties 1))))
					((and (looking-at hywiki-word-with-optional-suffix-regexp)
					      ;; Can't be followed by a # character
					      (/= (or (char-after (match-end 0)) 0)
						  ?#))
					 (setq start (match-beginning 0)
					       end   (match-end 0)
					       ;; No following char
					       wikiword (string-trim (match-string-no-properties 0)))))))))
		     ;; If `wikiword' reference has a #section, ensure there are
		     ;; no invalid chars.  One set of \n\r characters is allowed.
		     (if (and (stringp wikiword) (string-match "#" wikiword))
			 (string-match "#[^][#()<>{}\"\f]+\\'" wikiword)		       t))
		(if range-flag
		    (progn
		      (list wikiword start end))
		  wikiword)
	      (when range-flag
		'(nil nil nil))))))
    (when range-flag
      '(nil nil nil))))

(defun hywiki-highlight-word-get-range ()
  "Return list of potential (HyWikiWord#section:Lnum:Cnum start end).
Also highlight HyWikiWord as necessary.

If the HyWikiWord reference is delimited, point must be within the
delimiters.  The delimiters are excluded from start and end.  If not
at a HyWikiWord, return \\='(nil nil nil).

This works regardless of whether the HyWikiWord has been highlighted
or not.

This does not test whether a referent exists for the HyWiki word; call
`hywiki-referent-exists-p' without an argument for that.

A call to `hywiki-active-in-current-buffer-p' at point must return
non-nil or this will return nil."
  (cl-destructuring-bind (wikiword start end)
      (hywiki-word-at :range)
    ;; Ensure wikiword in buffer is highlighted before
    ;; returning its non-highlighted string version.
    (when (and wikiword start end
	       (not (hproperty:but-get start 'face hywiki-word-face))
	       (hywiki-referent-exists-p wikiword))
      (hproperty:but-add start end hywiki-word-face))
    (list wikiword start end)))

(defun hywiki-highlight-word-move-range ()
  "Ensure wikiword highlighting range matches expected range.
Return t if the highlighted range exists at point and gets moved."
  (let* ((but (hproperty:but-get (point) 'face hywiki-word-face))
	 (but-start (when but (hproperty:but-start but)))
	 (but-end (when but (hproperty:but-end but))))
    (when (and but-start but-end)
      (save-excursion
	(goto-char but-start)
	(cl-destructuring-bind (wikiword start end)
	    (hywiki-word-at :range)
	  (when (and wikiword start end but-start but-end
		     (or (/= start but-start) (/= end but-end)))
	    (hproperty:but-move but start end)
	    t))))))

(defun hywiki-word-at-point ()
  "Return singular HyWikiWord at point with its suffix stripped or nil.
Point should be on the HyWikiWord itself.  Suffix is anything after
the # symbol.

This does not test whether a referent exists for the HyWiki word; call
`hywiki-referent-exists-p' without an argument for that.

A call to `hywiki-active-in-current-buffer-p' at point must return non-nil
or this will return nil."
  (hywiki-get-singular-wikiword (hywiki-word-strip-suffix (hywiki-word-at))))

(defun hywiki-delimited-p (&optional pos)
  "Return non-nil if optional POS or point is surrounded by delimiters.
Any non-nil value returned is a list of (hywikiword-ref start-pos end-pos).
The delimited range must be two lines or less with point on the first line.

Matching delimiters around anything other than a single HyWikiWord reference
are ignored.

Use `hywiki-word-at', which calls this, to determine whether there is
a HyWikiWord at point."
  (save-excursion
    (save-restriction
      (when (natnump pos)
	(goto-char pos))
      ;; Limit balanced pair checks to current through next lines for speed.
      ;; Point must be either on the opening line.
      (narrow-to-region (line-beginning-position) (line-end-position 2))
      (or (hypb:in-string-p nil t)
	  (let ((range (hargs:delimited "[\[<\(\{]" "[\]\}\)\>]" t t t)))
	    (and range
		 ;; Ensure closing delimiter is a match for the opening one
		 (= (matching-paren (char-before (nth 1 range)))
		    (char-after (nth 2 range)))
		 range))))))

(defun hywiki-word-face-at-p (&optional pos)
  "Non-nil if but at point or optional POS has `hywiki-word-face' property."
  ;; Sometimes this can return a left over button/overlay that points
  ;; to no buffer.  Ignore this case.
  (hproperty:but-get (or pos (point)) 'face hywiki-word-face))

;;;###autoload
(defun hywiki-word-consult-grep (word)
  "Use `hywiki-consult-grep' to show occurrences of a prompted for HyWikiWord.
Default to any HyWikiWord at point."
  (interactive (list (hywiki-word-read)))
  (if (and (stringp word) (not (string-empty-p word)))
      (hywiki-consult-grep (concat "\\b" (regexp-quote word) "\\b"))
    (user-error "(hywiki-word-consult-grep): Invalid HyWikiWord: '%s'; must be capitalized, all alpha" word)))

(defun hywiki-word-grep (wikiword)
  "Grep for occurrences of WIKIWORD with `consult-grep' or normal-grep'.
Search across `hywiki-directory'."
  (if (hsys-consult-active-p) ;; allow for autoloading
      (hywiki-word-consult-grep wikiword)
    (grep (string-join (list grep-command (format "'%s'" wikiword)
			     (concat (file-name-as-directory hywiki-directory)
				     "*" hywiki-file-suffix))
		       " "))))

(defun hywiki-word-is-p (word)
  "Return non-nil if WORD is a HyWikiWord and optional #section:Lnum:Cnum.
WORD may not yet have a referent (non-existent).  Use `hywiki-get-referent'
to determine whether a HyWikiWord referent exists. 

Return nil if WORD is a prefixed, typed hy:HyWikiWord, since
these are handled by the Org mode link handler."
  (and (stringp word) (not (string-empty-p word))
       (let (case-fold-search)
	 (and (or (string-match hywiki-word-with-optional-suffix-exact-regexp word)
		  ;; For now this next version allows spaces and tabs in
		  ;; the suffix part
		  (eq 0 (string-match
			 hywiki-word-with-optional-suffix-exact-regexp
			 word)))
	      (save-match-data
		;; If has a #section, ensure there are no invalid chars
		(if (string-match "#" word)
		    (string-match "#[^][#()<>{}\"\n\r\f]+\\'" word)
		  t))))))

(defun hywiki-word-read (&optional prompt)
  "Prompt with completion for and return an existing HyWikiWord.
If point is on one, press RET immediately to use that one."
  (let ((completion-ignore-case t))
    (completing-read (if (stringp prompt) prompt "HyWikiWord: ")
		     (hywiki-get-referent-hasht)
		     nil t nil nil (hywiki-word-at-point))))

(defun hywiki-word-read-new (&optional prompt)
  "Prompt with completion for and return an existing or new HyWikiWord.
If point is on one, press RET immediately to use that one."
  (let ((completion-ignore-case t))
    (completing-read (if (stringp prompt) prompt "HyWikiWord: ")
		     (hywiki-get-referent-hasht)
		     nil nil nil nil (hywiki-word-at-point))))

(defun hywiki-word-highlight-flag-changed (symbol set-to-value operation _where)
  "Watch function for variable ``hywiki-word-highlight-flag'.
Function is called with 4 arguments: (SYMBOL SET-TO-VALUE OPERATION WHERE).
Highlight/dehighlight HyWiki page names across all frames on change."
  (unless (memq operation '(let unlet)) ;; not setting global value
    (set symbol set-to-value)
    (hywiki-word-set-auto-highlighting set-to-value)))

(defun hywiki-word-set-auto-highlighting (arg)
  "With a prefix ARG, turn on HyWikiWord auto-highlighting.
Otherwise, turn it off.

Auto-highlighting uses pre- and post-command hooks.  If an error
occurs with one of these hooks, the problematic hook is removed.
Invoke this command with a prefix argument to restore the
auto-highlighting."
  (interactive "P")
  (if arg
      ;; enable
      (progn
	(when hywiki-word-highlight-flag
	  (add-hook 'pre-command-hook      'hywiki-debuttonize-non-character-commands 95)
          (add-hook 'post-command-hook     'hywiki-buttonize-non-character-commands 95)
	  (add-hook 'post-self-insert-hook 'hywiki-buttonize-character-commands)
	  (add-hook 'window-buffer-change-functions
		    'hywiki-maybe-highlight-wikiwords-in-frame)
	  (add-to-list 'yank-handled-properties
		       '(hywiki-word-face . hywiki-highlight-on-yank))
	  (hywiki-maybe-highlight-wikiwords-in-frame t))
	(when (called-interactively-p 'interactive)
	  (if hywiki-word-highlight-flag
	      (message "HyWikiWord page auto-highlighting enabled")
	    (message "`hywiki-word-highlight-flag' must first be set to t to enable auto-highlighting"))))
    ;; disable
    (remove-hook 'pre-command-hook      'hywiki-debuttonize-non-character-commands)
    (remove-hook 'post-command-hook     'hywiki-buttonize-non-character-commands)
    (remove-hook 'post-self-insert-hook 'hywiki-buttonize-character-commands)
    (hywiki-mode 0) ;; also dehighlights HyWiki words outside of HyWiki pages
    (remove-hook 'window-buffer-change-functions
		 'hywiki-maybe-highlight-wikiwords-in-frame)
    (hywiki-maybe-highlight-wikiwords-in-frame t)
    (setq yank-handled-properties
	  (delete '(hywiki-word-face . hywiki-highlight-on-yank)
		  yank-handled-properties))
    (when (called-interactively-p 'interactive)
      (message "HyWikiWord page auto-highlighting disabled"))))

;;; ************************************************************************
;;; Private functions
;;; ************************************************************************

(defun hywiki--buttonized-region-p ()
  "Return non-nil when hywiki--buttonize-start/end are in the current buffer."
  (and (marker-position hywiki--buttonize-start)
       (eq (marker-buffer hywiki--buttonize-start) (current-buffer))
       (marker-position hywiki--buttonize-end)
       (eq (marker-buffer hywiki--buttonize-end) (current-buffer))))

(defun hywiki--add-suffix-to-referent (suffix referent)
  "Add SUFFIX to REFERENT's value and return REFERENT.
SUFFIX includes its type prefix, e.g. #.  Return nil if any input is
invalid.  Appended only if the referent-type supports suffixes."
  (if (or (null suffix) (and (stringp suffix) (string-empty-p suffix)))
      referent
    (when (consp referent)
      (let ((referent-type (car referent))
	    (referent-value (cdr referent)))
	(when (and (symbolp referent-type) referent-value)
	  (if (and (stringp suffix)
		   (stringp referent-value)
		   (memq referent-type hywiki-allow-suffix-referent-types)
		   (not (seq-contains-p referent-value ?# #'=)))
	      ;; Need to insert #suffix into referent's value
	      (progn
		(setq referent-value
		      (if (string-match hpath:line-and-column-regexp referent-value)
			  (concat (substring 0 (match-beginning 0))
				  suffix
				  (match-string 0 referent-value))
			(concat referent-value suffix)))
		(cons referent-type referent-value))
	    referent))))))

(defun hywiki--extend-region (start end)
  "Extend range (START END) to include delimited regions; return the new range.
Ensure START and END are in increasing order.

Used to extend a region to fully include any strings or balanced pair delimiters."
  (unless (integer-or-marker-p start)
    (error "`start' arg must be an integer or marker, not '%s'" start))
  (unless (integer-or-marker-p end)
    (error "`end' arg must be an integer or marker, not '%s'" end))
  (let ((maximum (max start end)))
    (setq start (min start end)
	  end (max end maximum)))
  (let ((result (list start end))
	(in-string-flag (hypb:in-string-p)))

    ;; Skip past all double-quoted ranges and extend `start' and `end' as needed
    (save-excursion
      (goto-char start)
      (condition-case nil
	  (while (and (<= (point) end)
		      (skip-syntax-forward "^\"" (unless in-string-flag end))
		      (not (zerop (skip-syntax-forward
				   "\"" (unless in-string-flag end))))
		      (= ?\" (char-syntax (preceding-char))))
	    (when (or (= (1- (point)) (point-min))
		      (/= ?\\ (char-before (1- (point)))))
	      (save-excursion
		(if (hypb:in-string-p)
		    (setq end (max end (goto-char (scan-sexps (1- (point)) 1))))
		  ;; after a string
		  (setq start (min start (goto-char (scan-sexps (point) -1)))))
		(setq result (list start end)))))
	(error nil)))

    ;; From `start', skip past the first closing delimiter and extend
    ;; region start to include its opening delimiter, if any.
    (save-excursion
      (goto-char start)
      (condition-case nil
	  (while (and (<= (point) end)
		      (skip-syntax-forward "^\)")
		      (not (zerop (skip-syntax-forward "\)")))
		      (= ?\) (char-syntax (preceding-char))))
	    (when (or (= (1- (point)) (point-min))
		      (/= ?\\ (char-before (1- (point)))))
	      (save-excursion
		(setq start (min start (goto-char (scan-sexps (point) -1)))
		      result (list start end)))))
	(error nil)))

    ;; From `end', skip back past the first opening delimiter and
    ;; extend region end to include its closing delimiter, if any.
    (save-excursion
      (goto-char end)
      (condition-case nil
	  (while (and (>= (point) start)
		      (skip-syntax-backward "^\(")
		      (not (zerop (skip-syntax-backward "\(")))
		      (= ?\( (char-syntax (following-char))))
	    (when (not (eq ?\\ (char-before (max (point) (point-min)))))
	      (save-excursion
		(setq end (max end (goto-char (scan-sexps (point) 1)))
		      result (list start end)))))
	(error nil)))

    ;; Skip past any current word at start and end to extend if needed
    (save-excursion
      (goto-char start)
      (skip-chars-forward " \t\n\r")
      (skip-syntax-backward "w")
      (setq start (point))
      (goto-char end)
      (setq result (nth 2 (hywiki-delimited-p))
	    end (or result end))
      (unless result
	(skip-chars-backward " \t\n\r")
	(skip-syntax-forward "w")
	(setq end (point)))
      (setq result (list start end)))
    result))

(defun hywiki--get-all-references (function &optional start end)
  "Apply FUNCTION to all highlighted HyWikiWord references in current buffer.
FUNCTION must take four arguments: (buffer-start-pos buffer-end-pos
\\='face hywiki-word-face).  Optional START and END are sent to the function as
the first two arguments; otherwise, the entire buffer is scanned."
  (funcall function
	   (or start (point-min))
	   (or end (point-max))
	   'face hywiki-word-face))

(defun hywiki--get-delimited-range-backward ()
  "Return a list of (start end) if not between/after end ]] or >>.
Delimiters are included in the range.  Point must be on or after the
closing delimiter.  Otherwise, return nil."
  (save-excursion
    (unless (or (eq (char-before) (char-before (1- (point))))
		(and (char-after)
		     (goto-char (1+ (point)))
		     (eq (char-before) (char-before (1- (point))))))
      (nreverse (list (point) (scan-sexps (point) -1))))))

(defun hywiki--get-delimited-range-forward ()
  "Return a list of (start end) if not between/before opening [[ or <<.
Delimiters are included in the range.  Point must be on or after the
opening delimiter.  Otherwise, return nil."
  (save-excursion
    (unless (or (eq (char-after) (char-after (1+ (point))))
		(and (char-before)
		     (goto-char (1- (point)))
		     (eq (char-after) (char-after (1+ (point))))))
      (list (point) (scan-sexps (point) 1)))))

(defun hywiki--maybe-de/highlight-org-element-backward (func)
  "De/Highlight HyWikiWords with FUNC on: ], ]], >, or >> brackets.
Func must take a single numeric argument of -1 to process one
delimited grouping."
  (ignore-errors
    (unless (save-excursion
	      (when (or (eq (char-before) (char-before (1- (point))))
			(and (char-after)
			     (goto-char (1+ (point)))
			     (eq (char-before) (char-before (1- (point))))))
		;; double delimiters - dehighlight
		(let* ((sexp-end (point))
		       (sexp-start (scan-sexps sexp-end -1)))
		  (when sexp-start
		    (hproperty:but-clear-all-in-list
		     (hproperty:but-get-all-in-region
		      sexp-start sexp-end 'face hywiki-word-face))
		    (setq hywiki--highlighting-done-flag t)))))
      ;; single delimiters - highlight
      (funcall func -1))))

(defun hywiki--maybe-de/highlight-org-element-forward (func)
  "De/Highlight HyWikiWords with FUNC on: [, [[, <, or << brackets.
Func must take a single numeric argument of 1 to process one
delimited grouping."
  (ignore-errors
    (unless (save-excursion
	      (when (or (eq (char-after) (char-after (1+ (point))))
			(and (char-before)
			     (goto-char (1- (point)))
			     (eq (char-after) (char-after (1+ (point))))))
		;; double delimiters - dehighlight
		(let* ((sexp-start (point))
		       (sexp-end (scan-sexps sexp-start 1)))
		  (when sexp-end
		    (hproperty:but-clear-all-in-list
		     (hproperty:but-get-all-in-region
		      sexp-start sexp-end 'face hywiki-word-face))
		    (setq hywiki--highlighting-done-flag t)))))
      ;; single delimiters - highlight
      (funcall func 1))))

(defun hywiki--maybe-de/highlight-sexp (func direction-number &optional sexp-start sexp-end)
  "De/highlight HyWikiWord with FUNC on a single paired delimiter char.
DIRECTION-NUMBER is 1 for forward scanning and -1 for backward scanning."
  (setq sexp-start (or sexp-start (point))
	sexp-end (or sexp-end (scan-sexps sexp-start direction-number)))
  (when (and sexp-start sexp-end)
    (cl-destructuring-bind (start end)
	;; Point may be at end of sexp, so start and end may
	;; need to be reversed.
	(list (min sexp-start sexp-end) (max sexp-start sexp-end))
      ;; Increment sexp-start so regexp matching excludes the
      ;; delimiter and starts with the HyWikiWord.  But include any
      ;; trailing delimiter or regexp matching will not work.
      (save-restriction
	(narrow-to-region (1+ start) end)
	(prog1 (funcall func (1+ start) end)
	  (setq hywiki--highlighting-done-flag nil))))))

(defun hywiki--maybe-dehighlight-at-point ()
  "Dehighlight any existing HyWikiWord when needed.
That is, only if the editing command has changed the word-only part of
the HyWikiWord reference."
  (when (or hywiki--buttonize-range
	    (and hywiki--word-pre-command
		 (not (equal hywiki--word-pre-command
			     (hywiki-get-singular-wikiword
			      (or (car hywiki--range)
				  (when (hywiki--buttonized-region-p)
				    (buffer-substring hywiki--buttonize-start
						      hywiki--buttonize-end))
				  (when (and (setq hywiki--range
						   (hywiki-highlight-word-get-range))
					     (nth 1 hywiki--range))
				    (prog1 (nth 1 hywiki--range)
				      (setq hywiki--range nil)))
				  ))))))
    ;; Dehighlight if point is on or between a HyWikiWord
    (hywiki-maybe-dehighlight-between-page-names)))

(defun hywiki--maybe-rehighlight-at-point ()
  "Dehighlight any existing HyWikiWord when needed.
That is, only if the editing command has changed the word-only part of
the HyWikiWord reference.

This must be called within a `save-excursion' or it may move point."

  (hywiki--maybe-dehighlight-at-point)

  ;; Highlight wikiwords around point as needed
  (hywiki-maybe-highlight-on-page-name)

  (when (hywiki--buttonized-region-p)
    (hywiki--maybe-de/highlight-sexp
     #'hywiki-maybe-highlight-page-names 1
     hywiki--buttonize-start hywiki--buttonize-end))

  (when (= (char-syntax (or (char-before) 0)) ?\ )
    (goto-char (1- (point))))
  (hywiki-maybe-highlight-between-page-names))

;;; ************************************************************************
;;; Private Org export override functions
;;; ************************************************************************

;; Thanks to alphapapa for the GPLed code upon which these hywiki--org
;; functions are based.  These change the html ids that Org export
;; generates to use the text of headings rather than randomly
;; generated ids.

(require 'cl-extra) ;; for `cl-some'
(require 'ox)       ;; for `org-export-get-reference'
(require 'url-util) ;; for `url-hexify-string'

(defun hywiki--org-export-get-reference (datum info)
  "Return a unique reference for DATUM, as a string.
Like `org-export-get-reference' but uses modified heading strings as
link ids rather than generated ids.  To form an id, spaces in headings
are replaced with dashes and to make each id unique, heading parent
ids are prepended separated by '--'.

DATUM is either an element or an object.  INFO is the current
export state, as a plist.

References for the current document are stored in the
`:internal-references' property.  Its value is an alist with
associations of the following types:

  (REFERENCE . DATUM) and (SEARCH-CELL . ID)

REFERENCE is the reference string to be used for object or
element DATUM.  SEARCH-CELL is a search cell, as returned by
`org-export-search-cells'.  ID is a number or a string uniquely
identifying DATUM within the document.

This function also checks `:crossrefs' property for search cells
matching DATUM before creating a new reference."
  (let ((cache (plist-get info :internal-references)))
    (or (car (rassq datum cache))
        (let* ((crossrefs (plist-get info :crossrefs))
               (cells (org-export-search-cells datum))
               ;; Preserve any pre-existing association between
               ;; a search cell and a reference, i.e., when some
               ;; previously published document referenced a location
               ;; within current file (see
               ;; `org-publish-resolve-external-link').
               ;;
               ;; However, there is no guarantee that search cells are
               ;; unique, e.g., there might be duplicate custom ID or
               ;; two headings with the same title in the file.
               ;;
               ;; As a consequence, before reusing any reference to
               ;; an element or object, we check that it doesn't refer
               ;; to a previous element or object.
               (new (or (when (org-element-property :raw-value datum)
                          ;; Heading with a title
                          (hywiki--org-export-new-title-reference datum cache))
			(cl-some
                         (lambda (cell)
                           (let ((stored (cdr (assoc cell crossrefs))))
                             (when stored
                               (let ((old (org-export-format-reference stored)))
                                 (and (not (assoc old cache)) stored)))))
                         cells)
			(org-export-format-reference
                         (org-export-new-reference cache))))
	       (reference-string new))
          ;; Cache contains both data already associated to
          ;; a reference and in-use internal references, so as to make
          ;; unique references.
          (dolist (cell cells) (push (cons cell new) cache))
          ;; Retain a direct association between reference string and
          ;; DATUM since (1) not every object or element can be given
          ;; a search cell (2) it permits quick lookup.
          (push (cons reference-string datum) cache)
          (plist-put info :internal-references cache)
          reference-string))))

(defun hywiki--org-export-new-title-reference (datum cache)
  "Return new heading title reference for DATUM that is unique in CACHE."
  (let* ((title (org-element-property :raw-value datum))
         (ref (hywiki--org-format-reference title))
         (parent (org-element-property :parent datum))
	 raw-parent)
    (while (cl-some (lambda (elt) (equal ref (car elt)))
                    cache)
      ;; Title not unique: make it so.
      (if parent
          ;; Append ancestor title.
          (setq raw-parent (org-element-property :raw-value parent)
		title (if (and (stringp raw-parent) (not (string-empty-p raw-parent)))
			  (concat raw-parent "--" title)
			title)
                ref (hywiki--org-format-reference title)
                parent (org-element-property :parent parent))
        ;; No more ancestors: add and increment a number.
        (when (string-match "\\`\\([[:unibyte:]]\\)+?\\(--\\([0-9]+\\)\\)?\\'"
			    ref)
          (let ((num (match-string 3 ref)))
            (setq parent (match-string 1 ref)
		  parent (if (stringp parent) (concat parent "--") "")
		  num (if num
                          (string-to-number num)
                        0)
		  num (1+ num)
		  ref (format "%s%s" parent num))))))
    ref))

(defun hywiki--org-format-reference (title)
  "Format TITLE string as an html id."
  (url-hexify-string
   (replace-regexp-in-string "\\[\\[\\([a-z]+:\\)?\\|\\]\\[\\|\\]\\]" ""
			     (subst-char-in-string
			      ?\  ?- 
			      (substring-no-properties title)))))

;;; ************************************************************************
;;; Private initializations
;;; ************************************************************************

;; Must be set after `hywiki-get-buttonize-characters' is defined
(unless hywiki--buttonize-characters
  (setq hywiki--buttonize-characters
	(concat "[]()<>{}\"' \t\r\n" (hywiki-get-buttonize-characters))
	hywiki--buttonize-character-regexp
	(concat "\\([]["
		(regexp-quote (substring hywiki--buttonize-characters 2))
		"]\\|$\\)")
	hywiki--word-and-buttonize-character-regexp
	(concat "\\(" hywiki-word-with-optional-suffix-regexp "\\)"
		hywiki--buttonize-character-regexp)))

;;; ************************************************************************
;;; Public initializations
;;; ************************************************************************

(add-hook 'kill-buffer-hook 'hywiki-kill-buffer-hook)

(eval-after-load "org-element"
  '(advice-add 'org-element--generate-copy-script :before #'hywiki-org-export-function))

;; Use for its side effects, setting variables
(eval-after-load "ox-publish" '(hywiki-org-get-publish-project))

(add-variable-watcher 'hywiki-word-highlight-flag
		      'hywiki-word-highlight-flag-changed)

;; Set HyWiki page auto-HyWikiWord highlighting and `yank-handled-properties'
(hywiki-word-highlight-flag-changed 'hywiki-word-highlight-flag
				    hywiki-word-highlight-flag 'set nil)

;; Ensure HyWiki referent lookup table is initialized as are HyWiki Org
;; Publish settings.
(hywiki-set-directory 'hywiki-directory hywiki-directory)

(provide 'hywiki)

;;; hywiki.el ends here<|MERGE_RESOLUTION|>--- conflicted
+++ resolved
@@ -3,11 +3,7 @@
 ;; Author:       Bob Weiner
 ;;
 ;; Orig-Date:    21-Apr-24 at 22:41:13
-<<<<<<< HEAD
 ;; Last-Mod:     17-Aug-25 at 22:55:10 by Bob Weiner
-=======
-;; Last-Mod:     10-Aug-25 at 23:38:54 by Mats Lidell
->>>>>>> 24ae47ec
 ;;
 ;; SPDX-License-Identifier: GPL-3.0-or-later
 ;;
