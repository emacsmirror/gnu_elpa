--- conflicted
+++ resolved
@@ -812,15 +812,9 @@
 they are not separated from the rest of the Muse document in any way.
 
 Some characters in URLs will prevent Muse from recognizing them as
-<<<<<<< HEAD
-implicit links. If you want to link to a URL containing spaces or any
-of the characters "][,"'`()<>^", you will have to make the link
-explicit. The punctuation characters ".,;:" are also not recognized as
-=======
 implicit links. If you want to link to a URL containing spaces or any of
 the characters ``][,"'`()<>^'', you will have to make the link
 explicit. The punctuation characters ``.,;:'' are also not recognized as
->>>>>>> cdf96e45
 part of a URL when they appear at its end. For information on how to
 make an explicit link, see @ref{Explicit Links,,Hyperlinks and email
 addresses with descriptions}.
