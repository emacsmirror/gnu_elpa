--- conflicted
+++ resolved
@@ -1,13 +1,8 @@
 ;;; cpio-newc.el --- handle portable newc cpio archives. -*- coding: utf-8 -*-
 
 ;; COPYRIGHT
-<<<<<<< HEAD
-;; 
+;;
 ;; Copyright © 2019-2020 Free Software Foundation, Inc.
-=======
-;;
-;; Copyright © 2019 Free Software Foundation, Inc.
->>>>>>> f321338a
 ;; All rights reserved.
 ;;
 ;; This program is free software: you can redistribute it and/or modify
@@ -55,14 +50,8 @@
 
 ;;
 ;; Dependencies
-<<<<<<< HEAD
 ;; 
 (eval-when-compile (require 'cpio-generic)) ;For `with-writable-buffer'!
-=======
-;;
-(eval-when-compile
-  (require 'cl-lib))
->>>>>>> f321338a
 (require 'cl-lib)
 
 ;; (condition-case err
