;;; ol.el --- Org links library                      -*- lexical-binding: t; -*-

;; Copyright (C) 2018-2022 Free Software Foundation, Inc.

;; Author: Carsten Dominik <carsten.dominik@gmail.com>
;; Keywords: outlines, hypermedia, calendar, wp

;; This file is part of GNU Emacs.

;; GNU Emacs is free software; you can redistribute it and/or modify
;; it under the terms of the GNU General Public License as published by
;; the Free Software Foundation, either version 3 of the License, or
;; (at your option) any later version.

;; GNU Emacs is distributed in the hope that it will be useful,
;; but WITHOUT ANY WARRANTY; without even the implied warranty of
;; MERCHANTABILITY or FITNESS FOR A PARTICULAR PURPOSE.  See the
;; GNU General Public License for more details.

;; You should have received a copy of the GNU General Public License
;; along with GNU Emacs.  If not, see <https://www.gnu.org/licenses/>.

;;; Commentary:

;; This library provides tooling to handle both external and internal
;; links.

;;; Code:

(require 'org-macs)
(org-assert-version)

(require 'org-compat)
(require 'org-macs)
(require 'org-fold)

(defvar clean-buffer-list-kill-buffer-names)
(defvar org-agenda-buffer-name)
(defvar org-comment-string)
(defvar org-highlight-links)
(defvar org-id-link-to-org-use-id)
(defvar org-inhibit-startup)
(defvar org-outline-regexp-bol)
(defvar org-src-source-file-name)
(defvar org-time-stamp-formats)
(defvar org-ts-regexp)

(declare-function calendar-cursor-to-date "calendar" (&optional error event))
(declare-function dired-get-filename "dired" (&optional localp no-error-if-not-filep))
(declare-function org-at-heading-p "org" (&optional _))
(declare-function org-back-to-heading "org" (&optional invisible-ok))
(declare-function org-before-first-heading-p "org" ())
(declare-function org-do-occur "org" (regexp &optional cleanup))
(declare-function org-element-at-point "org-element" (&optional pom cached-only))
(declare-function org-element-cache-refresh "org-element" (pos))
(declare-function org-element-context "org-element" (&optional element))
(declare-function org-element-lineage "org-element" (datum &optional types with-self))
(declare-function org-element-link-parser "org-element" ())
(declare-function org-element-property "org-element" (property element))
(declare-function org-element-type "org-element" (element))
(declare-function org-element-update-syntax "org-element" ())
(declare-function org-entry-get "org" (pom property &optional inherit literal-nil))
(declare-function org-find-property "org" (property &optional value))
(declare-function org-get-heading "org" (&optional no-tags no-todo no-priority no-comment))
(declare-function org-id-find-id-file "org-id" (id))
(declare-function org-id-store-link "org-id" ())
(declare-function org-insert-heading "org" (&optional arg invisible-ok top))
(declare-function org-load-modules-maybe "org" (&optional force))
(declare-function org-mark-ring-push "org" (&optional pos buffer))
(declare-function org-mode "org" ())
(declare-function org-occur "org" (regexp &optional keep-previous callback))
(declare-function org-open-file "org" (path &optional in-emacs line search))
(declare-function org-cycle-overview "org-cycle" ())
(declare-function org-restart-font-lock "org" ())
(declare-function org-run-like-in-org-mode "org" (cmd))
(declare-function org-fold-show-context "org-fold" (&optional key))
(declare-function org-src-coderef-format "org-src" (&optional element))
(declare-function org-src-coderef-regexp "org-src" (fmt &optional label))
(declare-function org-src-edit-buffer-p "org-src" (&optional buffer))
(declare-function org-src-source-buffer "org-src" ())
(declare-function org-src-source-type "org-src" ())
(declare-function org-time-stamp-format "org" (&optional long inactive))
(declare-function outline-next-heading "outline" ())


;;; Customization

(defgroup org-link nil
  "Options concerning links in Org mode."
  :tag "Org Link"
  :group 'org)

(defcustom org-link-parameters nil
  "Alist of properties that defines all the links in Org mode.

The key in each association is a string of the link type.
Subsequent optional elements make up a property list for that
type.

All properties are optional.  However, the most important ones
are, in this order, `:follow', `:export', and `:store', described
below.

`:follow'

  Function used to follow the link, when the `org-open-at-point'
  command runs on it.  It is called with two arguments: the path,
  as a string, and a universal prefix argument.

  Here, you may use `org-link-open-as-file' helper function for
  types similar to \"file\".

`:export'

  Function that accepts four arguments:
  - the path, as a string,
  - the description as a string, or nil,
  - the export back-end,
  - the export communication channel, as a plist.

  When nil, export for that type of link is delegated to the
  back-end.

`:store'

  Function responsible for storing the link.  See the function
  `org-store-link-functions' for a description of the expected
  arguments.

Additional properties provide more specific control over the
link.

`:activate-func'

  Function to run at the end of Font Lock activation.  It must
  accept four arguments:
  - the buffer position at the start of the link,
  - the buffer position at its end,
  - the path, as a string,
  - a boolean, non-nil when the link has brackets.

`:complete'

  Function that inserts a link with completion.  The function
  takes one optional prefix argument.

`:insert-description'

  String or function used as a default when prompting users for a
  link's description.  A string is used as-is, a function is
  called with two arguments: the link location (a string such as
  \"~/foobar\", \"id:some-org-id\" or \"https://www.foo.com\")
  and the description generated by `org-insert-link'.  It should
  return the description to use (this reflects the behaviour of
  `org-link-make-description-function').  If it returns nil, no
  default description is used, but no error is thrown (from the
  user's perspective, this is equivalent to a default description
  of \"\").

`:display'

  Value for `invisible' text property on the hidden parts of the
  link.  The most useful value is `full', which will not fold the
  link in descriptive display.  Default is `org-link'.

`:face'

  Face for the link, or a function returning a face.  The
  function takes one argument, which is the path.

  The default face is `org-link'.

`:help-echo'

  String or function used as a value for the `help-echo' text
  property.  The function is called with one argument, the help
  string to display, and should return a string.

`:htmlize-link'

  Function or plist for the `htmlize-link' text property.  The
  function takes no argument.

  Default is (:uri \"type:path\")

`:keymap'

  Active keymap when point is on the link.  Default is
  `org-mouse-map'.

`:mouse-face'

  Face used when hovering over the link.  Default is
  `highlight'."
  :group 'org-link
  :package-version '(Org . "9.1")
  :type '(alist :tag "Link display parameters"
		:value-type plist))

(defcustom org-link-descriptive t
  "Non-nil means Org displays descriptive links.

E.g. [[https://orgmode.org][Org website]] is displayed as
\"Org Website\", hiding the link itself and just displaying its
description.  When set to nil, Org displays the full links
literally.

You can interactively set the value of this variable by calling
`org-toggle-link-display' or from the \"Org > Hyperlinks\" menu."
  :group 'org-link
  :type 'boolean
  :safe #'booleanp)

(defcustom org-link-make-description-function nil
  "Function to use for generating link descriptions from links.
This function must take two parameters: the first one is the
link, the second one is the description generated by
`org-insert-link'.  The function should return the description to
use.  If it returns nil, no default description is used, but no
error is thrown (from the user’s perspective, this is equivalent
to a default description of \"\")."
  :group 'org-link
  :type '(choice (const nil) (function))
  :safe #'null)

(defcustom org-link-file-path-type 'adaptive
  "How the path name in file links should be stored.
Valid values are:

relative  Relative to the current directory, i.e. the directory of the file
          into which the link is being inserted.
absolute  Absolute path, if possible with ~ for home directory.
noabbrev  Absolute path, no abbreviation of home directory.
adaptive  Use relative path for files in the current directory and sub-
          directories of it.  For other files, use an absolute path.

Alternatively, users may supply a custom function that takes the
full filename as an argument and returns the path."
  :group 'org-link
  :type '(choice
	  (const relative)
	  (const absolute)
	  (const noabbrev)
	  (const adaptive)
	  (function))
  :package-version '(Org . "9.5")
  :safe #'symbolp)

(defcustom org-link-abbrev-alist nil
  "Alist of link abbreviations.
The car of each element is a string, to be replaced at the start of a link.
The cdrs are replacement values, like (\"linkkey\" . REPLACE).  Abbreviated
links in Org buffers can have an optional tag after a double colon, e.g.,

     [[linkkey:tag][description]]

The `linkkey' must be a single word, starting with a letter, followed
by letters, numbers, `-' or `_'.

If REPLACE is a string, the tag will simply be appended to create the link.
If the string contains \"%s\", the tag will be inserted there.  If the string
contains \"%h\", it will cause a url-encoded version of the tag to be inserted
at that point (see the function `url-hexify-string').  If the string contains
the specifier \"%(my-function)\", then the custom function `my-function' will
be invoked: this function takes the tag as its only argument and must return
a string.

REPLACE may also be a function that will be called with the tag as the
only argument to create the link, which should be returned as a string.

See the manual for examples."
  :group 'org-link
  :type '(repeat
	  (cons (string :tag "Protocol")
		(choice
		 (string :tag "Format")
		 (function))))
  :safe (lambda (val)
	  (pcase val
	    (`(,(pred stringp) . ,(pred stringp)) t)
	    (_ nil))))

(defgroup org-link-follow nil
  "Options concerning following links in Org mode."
  :tag "Org Follow Link"
  :group 'org-link)

(defcustom org-link-translation-function nil
  "Function to translate links with different syntax to Org syntax.
This can be used to translate links created for example by the Planner
or emacs-wiki packages to Org syntax.
The function must accept two parameters, a TYPE containing the link
protocol name like \"rmail\" or \"gnus\" as a string, and the linked path,
which is everything after the link protocol.  It should return a cons
with possibly modified values of type and path.
Org contains a function for this, so if you set this variable to
`org-translate-link-from-planner', you should be able follow many
links created by planner."
  :group 'org-link-follow
  :type '(choice (const nil) (function))
  :safe #'null)

(defcustom org-link-frame-setup
  '((vm . vm-visit-folder-other-frame)
    (vm-imap . vm-visit-imap-folder-other-frame)
    (gnus . org-gnus-no-new-news)
    (file . find-file-other-window)
    (wl . wl-other-frame))
  "Setup the frame configuration for following links.
When following a link with Emacs, it may often be useful to display
this link in another window or frame.  This variable can be used to
set this up for the different types of links.
For VM, use any of
    `vm-visit-folder'
    `vm-visit-folder-other-window'
    `vm-visit-folder-other-frame'
For Gnus, use any of
    `gnus'
    `gnus-other-frame'
    `org-gnus-no-new-news'
For FILE, use any of
    `find-file'
    `find-file-other-window'
    `find-file-other-frame'
For Wanderlust use any of
    `wl'
    `wl-other-frame'
For the calendar, use the variable `calendar-setup'.
For BBDB, it is currently only possible to display the matches in
another window."
  :group 'org-link-follow
  :type '(list
	  (cons (const vm)
		(choice
		 (const vm-visit-folder)
		 (const vm-visit-folder-other-window)
		 (const vm-visit-folder-other-frame)))
	  (cons (const vm-imap)
		(choice
		 (const vm-visit-imap-folder)
		 (const vm-visit-imap-folder-other-window)
		 (const vm-visit-imap-folder-other-frame)))
	  (cons (const gnus)
		(choice
		 (const gnus)
		 (const gnus-other-frame)
		 (const org-gnus-no-new-news)))
	  (cons (const file)
		(choice
		 (const find-file)
		 (const find-file-other-window)
		 (const find-file-other-frame)))
	  (cons (const wl)
		(choice
		 (const wl)
		 (const wl-other-frame)))))

(defcustom org-link-search-must-match-exact-headline 'query-to-create
  "Non-nil means internal fuzzy links can only match headlines.

When nil, the a fuzzy link may point to a target or a named
construct in the document.  When set to the special value
`query-to-create', offer to create a new headline when none
matched.

Spaces and statistics cookies are ignored during heading searches."
  :group 'org-link-follow
  :version "24.1"
  :type '(choice
	  (const :tag "Use fuzzy text search" nil)
	  (const :tag "Match only exact headline" t)
	  (const :tag "Match exact headline or query to create it"
		 query-to-create))
  :safe #'symbolp)

(defcustom org-link-use-indirect-buffer-for-internals nil
  "Non-nil means use indirect buffer to display infile links.
Activating internal links (from one location in a file to another location
in the same file) normally just jumps to the location.  When the link is
activated with a `\\[universal-argument]' prefix (or with mouse-3), the link \
is displayed in
another window.  When this option is set, the other window actually displays
an indirect buffer clone of the current buffer, to avoid any visibility
changes to the current buffer."
  :group 'org-link-follow
  :type 'boolean
  :safe #'booleanp)

(defcustom org-link-shell-confirm-function 'yes-or-no-p
  "Non-nil means ask for confirmation before executing shell links.

Shell links can be dangerous: just think about a link

     [[shell:rm -rf ~/*][Web Search]]

This link would show up in your Org document as \"Web Search\",
but really it would remove your entire home directory.
Therefore we advise against setting this variable to nil.
Just change it to `y-or-n-p' if you want to confirm with a
single keystroke rather than having to type \"yes\"."
  :group 'org-link-follow
  :type '(choice
	  (const :tag "with yes-or-no (safer)" yes-or-no-p)
	  (const :tag "with y-or-n (faster)" y-or-n-p)
	  (const :tag "no confirmation (dangerous)" nil)))

(defcustom org-link-shell-skip-confirm-regexp ""
  "Regexp to skip confirmation for shell links."
  :group 'org-link-follow
  :version "24.1"
  :type 'regexp)

(defcustom org-link-elisp-confirm-function 'yes-or-no-p
  "Non-nil means ask for confirmation before executing Emacs Lisp links.
Elisp links can be dangerous: just think about a link

     [[elisp:(shell-command \"rm -rf ~/*\")][Web Search]]

This link would show up in your Org document as \"Web Search\",
but really it would remove your entire home directory.
Therefore we advise against setting this variable to nil.
Just change it to `y-or-n-p' if you want to confirm with a
single keystroke rather than having to type \"yes\"."
  :group 'org-link-follow
  :type '(choice
	  (const :tag "with yes-or-no (safer)" yes-or-no-p)
	  (const :tag "with y-or-n (faster)" y-or-n-p)
	  (const :tag "no confirmation (dangerous)" nil)))

(defcustom org-link-elisp-skip-confirm-regexp ""
  "A regexp to skip confirmation for Elisp links."
  :group 'org-link-follow
  :version "24.1"
  :type 'regexp)

(defgroup org-link-store nil
  "Options concerning storing links in Org mode."
  :tag "Org Store Link"
  :group 'org-link)

(defcustom org-link-context-for-files t
  "Non-nil means file links from `org-store-link' contain context.
\\<org-mode-map>
A search string is added to the file name with \"::\" as separator
and used to find the context when the link is activated by the command
`org-open-at-point'.  When this option is t, the entire active region
is be placed in the search string of the file link.  If set to a
positive integer N, only the first N lines of context are stored.

Using a prefix argument to the command `org-store-link' \
\(`\\[universal-argument] \\[org-store-link]')
negates this setting for the duration of the command."
  :group 'org-link-store
  :type '(choice boolean integer)
  :safe (lambda (val) (or (booleanp val) (integerp val))))

(defcustom org-link-email-description-format "Email %c: %s"
  "Format of the description part of a link to an email or Usenet message.
The following %-escapes will be replaced by corresponding information:

%F   full \"From\" field
%f   name, taken from \"From\" field, address if no name
%T   full \"To\" field
%t   first name in \"To\" field, address if no name
%c   correspondent.  Usually \"from NAME\", but if you sent it yourself, it
     will be \"to NAME\".  See also the variable `org-from-is-user-regexp'.
%s   subject
%d   date
%m   message-id.

You may use normal field width specification between the % and the letter.
This is for example useful to limit the length of the subject.

Examples: \"%f on: %.30s\", \"Email from %f\", \"Email %c\""
  :group 'org-link-store
  :package-version '(Org . "9.3")
  :type 'string
  :safe #'stringp)

(defcustom org-link-from-user-regexp
  (let ((mail (and (org-string-nw-p user-mail-address)
		   (format "\\<%s\\>" (regexp-quote user-mail-address))))
	(name (and (org-string-nw-p user-full-name)
		   (format "\\<%s\\>" (regexp-quote user-full-name)))))
    (if (and mail name) (concat mail "\\|" name) (or mail name)))
  "Regexp matched against the \"From:\" header of an email or Usenet message.
It should match if the message is from the user him/herself."
  :group 'org-link-store
  :type 'regexp
  :safe #'stringp)

(defcustom org-link-keep-stored-after-insertion nil
  "Non-nil means keep link in list for entire session.
\\<org-mode-map>
The command `org-store-link' adds a link pointing to the current
location to an internal list.  These links accumulate during a session.
The command `org-insert-link' can be used to insert links into any
Org file (offering completion for all stored links).

When this option is nil, every link which has been inserted once using
`\\[org-insert-link]' will be removed from the list, to make completing the \
unused
links more efficient."
  :group 'org-link-store
  :type 'boolean
  :safe #'booleanp)

;;; Public variables

(defconst org-target-regexp (let ((border "[^<>\n\r \t]"))
			      (format "<<\\(%s\\|%s[^<>\n\r]*%s\\)>>"
				      border border border))
  "Regular expression matching a link target.")

(defconst org-radio-target-regexp (format "<%s>" org-target-regexp)
  "Regular expression matching a radio target.")

(defvar-local org-target-link-regexp nil
  "Regular expression matching radio targets in plain text.")

(defvar org-link-types-re nil
  "Matches a link that has a url-like prefix like \"http:\".")

(defvar org-link-angle-re nil
  "Matches link with angular brackets, spaces are allowed.")

(defvar org-link-plain-re nil
  "Matches plain link, without spaces.
Group 1 must contain the link type (i.e. https).
Group 2 must contain the link path (i.e. //example.com).
Used by `org-element-link-parser'.")

(defvar org-link-bracket-re nil
  "Matches a link in double brackets.")

(defvar org-link-any-re nil
  "Regular expression matching any link.")

(defvar-local org-link-abbrev-alist-local nil
  "Buffer-local version of `org-link-abbrev-alist', which see.
The value of this is taken from the LINK keywords.")

(defvar org-stored-links nil
  "Contains the links stored with `org-store-link'.")

(defvar org-store-link-plist nil
  "Plist with info about the most recently link created with `org-store-link'.")

(defvar org-create-file-search-functions nil
  "List of functions to construct the right search string for a file link.

These functions are called in turn with point at the location to
which the link should point.

A function in the hook should first test if it would like to
handle this file type, for example by checking the `major-mode'
or the file extension.  If it decides not to handle this file, it
should just return nil to give other functions a chance.  If it
does handle the file, it must return the search string to be used
when following the link.  The search string will be part of the
file link, given after a double colon, and `org-open-at-point'
will automatically search for it.  If special measures must be
taken to make the search successful, another function should be
added to the companion hook `org-execute-file-search-functions',
which see.

A function in this hook may also use `setq' to set the variable
`description' to provide a suggestion for the descriptive text to
be used for this link when it gets inserted into an Org buffer
with \\[org-insert-link].")

(defvar org-execute-file-search-functions nil
  "List of functions to execute a file search triggered by a link.

Functions added to this hook must accept a single argument, the
search string that was part of the file link, the part after the
double colon.  The function must first check if it would like to
handle this search, for example by checking the `major-mode' or
the file extension.  If it decides not to handle this search, it
should just return nil to give other functions a chance.  If it
does handle the search, it must return a non-nil value to keep
other functions from trying.

Each function can access the current prefix argument through the
variable `current-prefix-arg'.  Note that a single prefix is used
to force opening a link in Emacs, so it may be good to only use a
numeric or double prefix to guide the search function.

In case this is needed, a function in this hook can also restore
the window configuration before `org-open-at-point' was called using:

    (set-window-configuration org-window-config-before-follow-link)")

(defvar org-open-link-functions nil
  "Hook for functions finding a plain text link.
These functions must take a single argument, the link content.
They will be called for links that look like [[link text][description]]
when LINK TEXT does not have a protocol like \"http:\" and does not look
like a filename (e.g. \"./blue.png\").

These functions will be called *before* Org attempts to resolve the
link by doing text searches in the current buffer - so if you want a
link \"[[target]]\" to still find \"<<target>>\", your function should
handle this as a special case.

When the function does handle the link, it must return a non-nil value.
If it decides that it is not responsible for this link, it must return
nil to indicate that Org can continue with other options like
exact and fuzzy text search.")


;;; Internal Variables

(defconst org-link--forbidden-chars "]\t\n\r<>"
  "Characters forbidden within a link, as a string.")

(defvar org-link--history nil
  "History for inserted links.")

(defvar org-link--insert-history nil
  "Minibuffer history for links inserted with `org-insert-link'.")

(defvar org-link--search-failed nil
  "Non-nil when last link search failed.")


(defvar-local org-link--link-folding-spec '(org-link
                                            (:global t)
                                            (:ellipsis . nil)
                                            (:isearch-open . t)
                                            (:fragile . org-link--reveal-maybe))
  "Folding spec used to hide invisible parts of links.")

(defvar-local org-link--description-folding-spec '(org-link-description
                                                   (:global t)
                                                   (:ellipsis . nil)
                                                   (:visible . t)
                                                   (:isearch-open . nil)
                                                   (:fragile . org-link--reveal-maybe))
  "Folding spec used to reveal link description.")


;;; Internal Functions

(defun org-link--try-special-completion (type)
  "If there is completion support for link type TYPE, offer it."
  (let ((fun (org-link-get-parameter type :complete)))
    (if (functionp fun)
	(funcall fun)
      (read-string "Link (no completion support): " (concat type ":")))))

(defun org-link--prettify (link)
  "Return a human-readable representation of LINK.
The car of LINK must be a raw link.  The cdr of LINK must be
either a link description or nil."
  (let ((desc (or (cadr link) "<no description>")))
    (concat (format "%-45s" (substring desc 0 (min (length desc) 40)))
	    "<" (car link) ">")))

(defun org-link--decode-compound (hex)
  "Unhexify Unicode hex-chars HEX.
E.g. \"%C3%B6\" is the German o-Umlaut.  Note: this function also
decodes single byte encodings like \"%E1\" (a-acute) if not
followed by another \"%[A-F0-9]{2}\" group."
  (save-match-data
    (let* ((bytes (cdr (split-string hex "%")))
	   (ret "")
	   (eat 0)
	   (sum 0))
      (while bytes
	(let* ((val (string-to-number (pop bytes) 16))
	       (shift-xor
		(if (= 0 eat)
		    (cond
		     ((>= val 252) (cons 6 252))
		     ((>= val 248) (cons 5 248))
		     ((>= val 240) (cons 4 240))
		     ((>= val 224) (cons 3 224))
		     ((>= val 192) (cons 2 192))
		     (t (cons 0 0)))
		  (cons 6 128))))
	  (when (>= val 192) (setq eat (car shift-xor)))
	  (setq val (logxor val (cdr shift-xor)))
	  (setq sum (+ (ash sum (car shift-xor)) val))
	  (when (> eat 0) (setq eat (- eat 1)))
	  (cond
	   ((= 0 eat)			;multi byte
	    (setq ret (concat ret (char-to-string sum)))
	    (setq sum 0))
	   ((not bytes)			; single byte(s)
	    (setq ret (org-link--decode-single-byte-sequence hex))))))
      ret)))

(defun org-link--decode-single-byte-sequence (hex)
  "Unhexify hex-encoded single byte character sequence HEX."
  (mapconcat (lambda (byte)
	       (char-to-string (string-to-number byte 16)))
	     (cdr (split-string hex "%"))
	     ""))

(defun org-link--fontify-links-to-this-file ()
  "Fontify links to the current file in `org-stored-links'."
  (let ((f (buffer-file-name)) a b)
    (setq a (mapcar (lambda(l)
		      (let ((ll (car l)))
			(when (and (string-match "^file:\\(.+\\)::" ll)
				   (equal f (expand-file-name (match-string 1 ll))))
			  ll)))
		    org-stored-links))
    (when (featurep 'org-id)
      (setq b (mapcar (lambda(l)
			(let ((ll (car l)))
			  (when (and (string-match "^id:\\(.+\\)$" ll)
				     (equal f (expand-file-name
					       (or (org-id-find-id-file
						    (match-string 1 ll)) ""))))
			    ll)))
		      org-stored-links)))
    (mapcar (lambda(l)
	      (put-text-property 0 (length l) 'face 'font-lock-comment-face l))
	    (delq nil (append a b)))))

(defun org-link--buffer-for-internals ()
  "Return buffer used for displaying the target of internal links."
  (cond
   ((not org-link-use-indirect-buffer-for-internals) (current-buffer))
   ((string-suffix-p "(Clone)" (buffer-name))
    (message "Buffer is already a clone, not making another one")
    ;; We also do not modify visibility in this case.
    (current-buffer))
   (t		   ;make a new indirect buffer for displaying the link
    (let* ((indirect-buffer-name (concat (buffer-name) "(Clone)"))
	   (indirect-buffer
	    (or (get-buffer indirect-buffer-name)
		(make-indirect-buffer (current-buffer)
				      indirect-buffer-name
				      'clone))))
      (with-current-buffer indirect-buffer (org-cycle-overview))
      indirect-buffer))))

(defun org-link--search-radio-target (target)
  "Search a radio target matching TARGET in current buffer.
White spaces are not significant."
  (let ((re (format "<<<%s>>>"
		    (mapconcat #'regexp-quote
			       (split-string target)
			       "[ \t]+\\(?:\n[ \t]*\\)?")))
	(origin (point)))
    (goto-char (point-min))
    (catch :radio-match
      (while (re-search-forward re nil t)
	(forward-char -1)
	(let ((object (org-element-context)))
	  (when (eq (org-element-type object) 'radio-target)
	    (goto-char (org-element-property :begin object))
	    (org-fold-show-context 'link-search)
	    (throw :radio-match nil))))
      (goto-char origin)
      (user-error "No match for radio target: %s" target))))

(defun org-link--context-from-region ()
  "Return context string from active region, or nil."
  (when (org-region-active-p)
    (let ((context (buffer-substring (region-beginning) (region-end))))
      (when (and (wholenump org-link-context-for-files)
		 (> org-link-context-for-files 0))
	(let ((lines (org-split-string context "\n")))
	  (setq context
		(mapconcat #'identity
			   (cl-subseq lines 0 org-link-context-for-files)
			   "\n"))))
      context)))

(defun org-link--normalize-string (string &optional context)
  "Remove ignored contents from STRING string and return it.
This function removes contiguous white spaces and statistics
cookies.  When optional argument CONTEXT is non-nil, it assumes
STRING is a context string, and also removes special search
syntax around the string."
  (let ((string
	 (org-trim
	  (replace-regexp-in-string
	   (rx (one-or-more (any " \t")))
	   " "
	   (replace-regexp-in-string
	    ;; Statistics cookie regexp.
	    (rx (seq "[" (0+ digit) (or "%" (seq "/" (0+ digit))) "]"))
	    " "
	    string)))))
    (when context
      (while (cond ((and (string-prefix-p "(" string)
			 (string-suffix-p ")" string))
		    (setq string (org-trim (substring string 1 -1))))
		   ((string-match "\\`[#*]+[ \t]*" string)
		    (setq string (substring string (match-end 0))))
		   (t nil))))
    string))

(defun org-link--reveal-maybe (region _)
  "Reveal folded link in REGION when needed.
This function is intended to be used as :fragile property of a folding
spec."
  (org-with-point-at (car region)
    (not (org-in-regexp org-link-any-re))))


;;; Public API

(defun org-link-types ()
  "Return a list of known link types."
  (mapcar #'car org-link-parameters))

(defun org-link-get-parameter (type key)
  "Get TYPE link property for KEY.
TYPE is a string and KEY is a plist keyword.  See
`org-link-parameters' for supported keywords."
  (plist-get (cdr (assoc type org-link-parameters))
	     key))

(defun org-link-set-parameters (type &rest parameters)
  "Set link TYPE properties to PARAMETERS.
PARAMETERS should be keyword value pairs.  See
`org-link-parameters' for supported keys."
  (when (member type '("coderef" "custom-id" "fuzzy" "radio"))
    (error "Cannot override reserved link type: %S" type))
  (let ((data (assoc type org-link-parameters)))
    (if data (setcdr data (org-combine-plists (cdr data) parameters))
      (push (cons type parameters) org-link-parameters)
      (org-link-make-regexps)
      (when (featurep 'org-element) (org-element-update-syntax)))))

(defun org-link-make-regexps ()
  "Update the link regular expressions.
This should be called after the variable `org-link-parameters' has changed."
  (let ((types-re (regexp-opt (org-link-types) t)))
    (setq org-link-types-re
	  (concat "\\`" types-re ":")
	  org-link-angle-re
	  (format "<%s:\\([^>\n]*\\(?:\n[ \t]*[^> \t\n][^>\n]*\\)*\\)>"
		  types-re)
	  org-link-plain-re
          (let* ((non-space-bracket "[^][ \t\n()<>]")
	         (parenthesis
		  `(seq "("
		        (0+ (or (regex ,non-space-bracket)
			        (seq "("
				     (0+ (regex ,non-space-bracket))
				     ")")))
		        ")")))
	    ;; Heuristics for an URL link inspired by
	    ;; https://daringfireball.net/2010/07/improved_regex_for_matching_urls
	    (rx-to-string
	     `(seq word-start
                   ;; Link type: match group 1.
		   (regexp ,types-re)
		   ":"
                   ;; Link path: match group 2.
                   (group
		    (1+ (or (regex ,non-space-bracket)
			    ,parenthesis))
		    (or (regexp "[^[:punct:] \t\n]")
		        ?/
		        ,parenthesis)))))
          org-link-bracket-re
          (rx (seq "[["
	           ;; URI part: match group 1.
	           (group
	            (one-or-more
                     (or (not (any "[]\\"))
			 (and "\\" (zero-or-more "\\\\") (any "[]"))
			 (and (one-or-more "\\") (not (any "[]"))))))
		   "]"
		   ;; Description (optional): match group 2.
		   (opt "[" (group (+? anything)) "]")
		   "]"))
	  org-link-any-re
	  (concat "\\(" org-link-bracket-re "\\)\\|\\("
		  org-link-angle-re "\\)\\|\\("
		  org-link-plain-re "\\)"))))

(defun org-link-complete-file (&optional arg)
  "Create a file link using completion."
  (let ((file (read-file-name "File: "))
	(pwd (file-name-as-directory (expand-file-name ".")))
	(pwd1 (file-name-as-directory (abbreviate-file-name
				       (expand-file-name ".")))))
    (cond ((equal arg '(16))
	   (concat "file:"
		   (abbreviate-file-name (expand-file-name file))))
	  ((string-match
	    (concat "^" (regexp-quote pwd1) "\\(.+\\)") file)
	   (concat "file:" (match-string 1 file)))
	  ((string-match
	    (concat "^" (regexp-quote pwd) "\\(.+\\)")
	    (expand-file-name file))
	   (concat "file:"
		   (match-string 1 (expand-file-name file))))
	  (t (concat "file:" file)))))

(defun org-link-email-description (&optional fmt)
  "Return the description part of an email link.
This takes information from `org-store-link-plist' and formats it
according to FMT (default from `org-link-email-description-format')."
  (setq fmt (or fmt org-link-email-description-format))
  (let* ((p org-store-link-plist)
	 (to (plist-get p :toaddress))
	 (from (plist-get p :fromaddress))
	 (table
	  (list
	   (cons "%c" (plist-get p :fromto))
	   (cons "%F" (plist-get p :from))
	   (cons "%f" (or (plist-get p :fromname) (plist-get p :fromaddress) "?"))
	   (cons "%T" (plist-get p :to))
	   (cons "%t" (or (plist-get p :toname) (plist-get p :toaddress) "?"))
	   (cons "%s" (plist-get p :subject))
	   (cons "%d" (plist-get p :date))
	   (cons "%m" (plist-get p :message-id)))))
    (when (string-match "%c" fmt)
      ;; Check if the user wrote this message
      (if (and org-link-from-user-regexp from to
	       (save-match-data (string-match org-link-from-user-regexp from)))
	  (setq fmt (replace-match "to %t" t t fmt))
	(setq fmt (replace-match "from %f" t t fmt))))
    (org-replace-escapes fmt table)))

(defun org-link-store-props (&rest plist)
  "Store link properties.
The properties are pre-processed by extracting names, addresses
and dates."
  (let ((x (plist-get plist :from)))
    (when x
      (let ((adr (mail-extract-address-components x)))
	(setq plist (plist-put plist :fromname (car adr)))
	(setq plist (plist-put plist :fromaddress (nth 1 adr))))))
  (let ((x (plist-get plist :to)))
    (when x
      (let ((adr (mail-extract-address-components x)))
	(setq plist (plist-put plist :toname (car adr)))
	(setq plist (plist-put plist :toaddress (nth 1 adr))))))
  (let ((x (ignore-errors (date-to-time (plist-get plist :date)))))
    (when x
      (setq plist (plist-put plist :date-timestamp
			     (format-time-string
			      (org-time-stamp-format t) x)))
      (setq plist (plist-put plist :date-timestamp-inactive
			     (format-time-string
			      (org-time-stamp-format t t) x)))))
  (let ((from (plist-get plist :from))
	(to (plist-get plist :to)))
    (when (and from to org-link-from-user-regexp)
      (setq plist
	    (plist-put plist :fromto
		       (if (string-match org-link-from-user-regexp from)
			   (concat "to %t")
			 (concat "from %f"))))))
  (setq org-store-link-plist plist))

(defun org-link-add-props (&rest plist)
  "Add these properties to the link property list."
  (let (key value)
    (while plist
      (setq key (pop plist) value (pop plist))
      (setq org-store-link-plist
	    (plist-put org-store-link-plist key value)))))

(defun org-link-encode (text table)
  "Return percent escaped representation of string TEXT.
TEXT is a string with the text to escape.  TABLE is a list of
characters that should be escaped."
  (mapconcat
   (lambda (c)
     (if (memq c table)
	 (mapconcat (lambda (e) (format "%%%.2X" e))
		    (or (encode-coding-char c 'utf-8)
			(error "Unable to percent escape character: %c" c))
		    "")
       (char-to-string c)))
   text ""))

(defun org-link-decode (s)
  "Decode percent-encoded parts in string S.
E.g. \"%C3%B6\" becomes the German o-Umlaut."
  (replace-regexp-in-string "\\(%[0-9A-Za-z]\\{2\\}\\)+"
			    #'org-link--decode-compound s t t))

(defun org-link-escape (link)
  "Backslash-escape sensitive characters in string LINK."
  (replace-regexp-in-string
   (rx (seq (group (zero-or-more "\\")) (group (or string-end (any "[]")))))
   (lambda (m)
     (concat (match-string 1 m)
	     (match-string 1 m)
	     (and (/= (match-beginning 2) (match-end 2)) "\\")))
   link nil t 1))

(defun org-link-unescape (link)
  "Remove escaping backslash characters from string LINK."
  (replace-regexp-in-string
   (rx (group (one-or-more "\\")) (or string-end (any "[]")))
   (lambda (_)
     (concat (make-string (/ (- (match-end 1) (match-beginning 1)) 2) ?\\)))
   link nil t 1))

(defun org-link-make-string (link &optional description)
  "Make a bracket link, consisting of LINK and DESCRIPTION.
LINK is escaped with backslashes for inclusion in buffer."
  (let* ((zero-width-space (string ?\x200B))
	 (description
	  (and (org-string-nw-p description)
	       ;; Description cannot contain two consecutive square
	       ;; brackets, or end with a square bracket.  To prevent
	       ;; this, insert a zero width space character between
	       ;; the brackets, or at the end of the description.
	       (replace-regexp-in-string
		"\\(]\\)\\(]\\)"
		(concat "\\1" zero-width-space "\\2")
		(replace-regexp-in-string "]\\'"
					  (concat "\\&" zero-width-space)
					  (org-trim description))))))
    (if (not (org-string-nw-p link))
        (or description
            (error "Empty link"))
      (format "[[%s]%s]"
	      (org-link-escape link)
	      (if description (format "[%s]" description) "")))))

(defun org-store-link-functions ()
  "List of functions that are called to create and store a link.

The functions are defined in the `:store' property of
`org-link-parameters'.

Each function will be called in turn until one returns a non-nil
value.  Each function should check if it is responsible for
creating this link (for example by looking at the major mode).
If not, it must exit and return nil.  If yes, it should return
a non-nil value after calling `org-link-store-props' with a list
of properties and values.  Special properties are:

:type         The link prefix, like \"http\".  This must be given.
:link         The link, like \"http://www.astro.uva.nl/~dominik\".
              This is obligatory as well.
:description  Optional default description for the second pair
              of brackets in an Org mode link.  The user can still change
              this when inserting this link into an Org mode buffer.

In addition to these, any additional properties can be specified
and then used in capture templates."
  (cl-loop for link in org-link-parameters
	   with store-func
	   do (setq store-func (org-link-get-parameter (car link) :store))
	   if store-func
	   collect store-func))

(defun org-link-expand-abbrev (link)
  "Replace link abbreviations in LINK string.
Abbreviations are defined in `org-link-abbrev-alist'."
  (if (not (string-match "^\\([^:]*\\)\\(::?\\(.*\\)\\)?$" link)) link
    (let* ((key (match-string 1 link))
	   (as (or (assoc key org-link-abbrev-alist-local)
		   (assoc key org-link-abbrev-alist)))
	   (tag (and (match-end 2) (match-string 3 link)))
	   rpl)
      (if (not as)
	  link
	(setq rpl (cdr as))
	(cond
	 ((symbolp rpl) (funcall rpl tag))
	 ((string-match "%(\\([^)]+\\))" rpl)
	  (replace-match
	   (save-match-data
	     (funcall (intern-soft (match-string 1 rpl)) tag))
	   t t rpl))
	 ((string-match "%s" rpl) (replace-match (or tag "") t t rpl))
	 ((string-match "%h" rpl)
	  (replace-match (url-hexify-string (or tag "")) t t rpl))
	 (t (concat rpl tag)))))))

(defun org-link-open (link &optional arg)
  "Open a link object LINK.

ARG is an optional prefix argument.  Some link types may handle
it.  For example, it determines what application to run when
opening a \"file\" link.

Functions responsible for opening the link are either hard-coded
for internal and \"file\" links, or stored as a parameter in
`org-link-parameters', which see."
  (let ((type (org-element-property :type link))
	(path (org-element-property :path link)))
    (pcase type
      ;; Opening a "file" link requires special treatment since we
      ;; first need to integrate search option, if any.
      ("file"
       (let* ((option (org-element-property :search-option link))
	      (path (if option (concat path "::" option) path)))
	 (org-link-open-as-file path
				(pcase (org-element-property :application link)
				  ((guard arg) arg)
				  ("emacs" 'emacs)
				  ("sys" 'system)))))
      ;; Internal links.
      ((or "coderef" "custom-id" "fuzzy" "radio")
       (unless (run-hook-with-args-until-success 'org-open-link-functions path)
	 (if (not arg) (org-mark-ring-push)
	   (switch-to-buffer-other-window (org-link--buffer-for-internals)))
	 (let ((destination
		(org-with-wide-buffer
		 (if (equal type "radio")
		     (org-link--search-radio-target path)
		   (org-link-search
		    (pcase type
		      ("custom-id" (concat "#" path))
		      ("coderef" (format "(%s)" path))
		      (_ path))
		    ;; Prevent fuzzy links from matching themselves.
		    (and (equal type "fuzzy")
			 (+ 2 (org-element-property :begin link)))))
		 (point))))
	   (unless (and (<= (point-min) destination)
			(>= (point-max) destination))
	     (widen))
	   (goto-char destination))))
      (_
       ;; Look for a dedicated "follow" function in custom links.
       (let ((f (org-link-get-parameter type :follow)))
	 (when (functionp f)
	   ;; Function defined in `:follow' parameter may use a single
	   ;; argument, as it was mandatory before Org 9.4.  This is
	   ;; deprecated, but support it for now.
	   (condition-case nil
	       (funcall (org-link-get-parameter type :follow) path arg)
	     (wrong-number-of-arguments
	      (funcall (org-link-get-parameter type :follow) path)))))))))

(defun org-link-open-from-string (s &optional arg)
  "Open a link in the string S, as if it was in Org mode.
Optional argument is passed to `org-open-file' when S is
a \"file\" link."
  (interactive "sLink: \nP")
  (pcase (with-temp-buffer
	   (let ((org-inhibit-startup nil))
	     (insert s)
	     (org-mode)
	     (goto-char (point-min))
	     (org-element-link-parser)))
    (`nil (user-error "No valid link in %S" s))
    (link (org-link-open link arg))))

(defun org-link-search (s &optional avoid-pos stealth)
  "Search for a search string S.

If S starts with \"#\", it triggers a custom ID search.

If S is enclosed within parenthesis, it initiates a coderef
search.

If S is surrounded by forward slashes, it is interpreted as
a regular expression.  In Org mode files, this will create an
`org-occur' sparse tree.  In ordinary files, `occur' will be used
to list matches.  If the current buffer is in `dired-mode', grep
will be used to search in all files.

When AVOID-POS is given, ignore matches near that position.

When optional argument STEALTH is non-nil, do not modify
visibility around point, thus ignoring `org-show-context-detail'
variable.

Search is case-insensitive and ignores white spaces.  Return type
of matched result, which is either `dedicated' or `fuzzy'."
  (unless (org-string-nw-p s) (error "Invalid search string \"%s\"" s))
  (let* ((case-fold-search t)
	 (origin (point))
	 (normalized (replace-regexp-in-string "\n[ \t]*" " " s))
	 (starred (eq (string-to-char normalized) ?*))
	 (words (split-string (if starred (substring s 1) s)))
	 (s-multi-re (mapconcat #'regexp-quote words "\\(?:[ \t\n]+\\)"))
	 (s-single-re (mapconcat #'regexp-quote words "[ \t]+"))
	 type)
    (cond
     ;; Check if there are any special search functions.
     ((run-hook-with-args-until-success 'org-execute-file-search-functions s))
     ((eq (string-to-char s) ?#)
      ;; Look for a custom ID S if S starts with "#".
      (let* ((id (substring normalized 1))
	     (match (org-find-property "CUSTOM_ID" id)))
	(if match (progn (goto-char match) (setf type 'dedicated))
	  (error "No match for custom ID: %s" id))))
     ((string-match "\\`(\\(.*\\))\\'" normalized)
      ;; Look for coderef targets if S is enclosed within parenthesis.
      (let ((coderef (match-string-no-properties 1 normalized))
	    (re (substring s-single-re 1 -1)))
	(goto-char (point-min))
	(catch :coderef-match
	  (while (re-search-forward re nil t)
	    (let ((element (org-element-at-point)))
	      (when (and (memq (org-element-type element)
			       '(example-block src-block))
			 (org-match-line
			  (concat ".*?" (org-src-coderef-regexp
					 (org-src-coderef-format element)
					 coderef))))
		(setq type 'dedicated)
		(goto-char (match-beginning 2))
		(throw :coderef-match nil))))
	  (goto-char origin)
	  (error "No match for coderef: %s" coderef))))
     ((string-match "\\`/\\(.*\\)/\\'" normalized)
      ;; Look for a regular expression.
      (funcall (if (derived-mode-p 'org-mode) #'org-occur #'org-do-occur)
	       (match-string 1 s)))
     ;; From here, we handle fuzzy links.
     ;;
     ;; Look for targets, only if not in a headline search.
     ((and (not starred)
	   (let ((target (format "<<%s>>" s-multi-re)))
	     (catch :target-match
	       (goto-char (point-min))
	       (while (re-search-forward target nil t)
		 (backward-char)
		 (let ((context (org-element-context)))
		   (when (eq (org-element-type context) 'target)
		     (setq type 'dedicated)
		     (goto-char (org-element-property :begin context))
		     (throw :target-match t))))
	       nil))))
     ;; Look for elements named after S, only if not in a headline
     ;; search.
     ((and (not starred)
	   (let ((name (format "^[ \t]*#\\+NAME: +%s[ \t]*$" s-single-re)))
	     (catch :name-match
	       (goto-char (point-min))
	       (while (re-search-forward name nil t)
		 (let* ((element (org-element-at-point))
			(name (org-element-property :name element)))
		   (when (and name (equal words (split-string name)))
		     (setq type 'dedicated)
		     (beginning-of-line)
		     (throw :name-match t))))
	       nil))))
     ;; Regular text search.  Prefer headlines in Org mode buffers.
     ;; Ignore COMMENT keyword, TODO keywords, priority cookies,
     ;; statistics cookies and tags.
     ((and (derived-mode-p 'org-mode)
	   (let ((title-re
		  (format "%s.*\\(?:%s[ \t]\\)?.*%s"
			  org-outline-regexp-bol
			  org-comment-string
			  (mapconcat #'regexp-quote words ".+"))))
	     (goto-char (point-min))
	     (catch :found
	       (while (re-search-forward title-re nil t)
		 (when (equal words
			      (split-string
			       (org-link--normalize-string
				(org-get-heading t t t t))))
		   (throw :found t)))
	       nil)))
      (beginning-of-line)
      (setq type 'dedicated))
     ;; Offer to create non-existent headline depending on
     ;; `org-link-search-must-match-exact-headline'.
     ((and (derived-mode-p 'org-mode)
	   (eq org-link-search-must-match-exact-headline 'query-to-create)
	   (yes-or-no-p "No match - create this as a new heading? "))
      (goto-char (point-max))
      (unless (bolp) (newline))
      (org-insert-heading nil t t)
      (insert s "\n")
      (beginning-of-line 0))
     ;; Only headlines are looked after.  No need to process
     ;; further: throw an error.
     ((and (derived-mode-p 'org-mode)
	   (or starred org-link-search-must-match-exact-headline))
      (goto-char origin)
      (error "No match for fuzzy expression: %s" normalized))
     ;; Regular text search.
     ((catch :fuzzy-match
	(goto-char (point-min))
	(while (re-search-forward s-multi-re nil t)
	  ;; Skip match if it contains AVOID-POS or it is included in
	  ;; a link with a description but outside the description.
	  (unless (or (and avoid-pos
			   (<= (match-beginning 0) avoid-pos)
			   (> (match-end 0) avoid-pos))
		      (and (save-match-data
			     (org-in-regexp org-link-bracket-re))
			   (match-beginning 3)
			   (or (> (match-beginning 3) (point))
			       (<= (match-end 3) (point)))
			   (org-element-lineage
			    (save-match-data (org-element-context))
			    '(link) t)))
	    (goto-char (match-beginning 0))
	    (setq type 'fuzzy)
	    (throw :fuzzy-match t)))
	nil))
     ;; All failed.  Throw an error.
     (t (goto-char origin)
	(error "No match for fuzzy expression: %s" normalized)))
    ;; Disclose surroundings of match, if appropriate.
    (when (and (derived-mode-p 'org-mode) (not stealth))
      (org-fold-show-context 'link-search))
    type))

(defun org-link-heading-search-string (&optional string)
  "Make search string for the current headline or STRING.

Search string starts with an asterisk.  COMMENT keyword and
statistics cookies are removed, and contiguous spaces are packed
into a single one.

When optional argument STRING is non-nil, assume it a headline,
without any asterisk, TODO or COMMENT keyword, and without any
priority cookie or tag."
  (concat "*"
	  (org-link--normalize-string
	   (or string (org-get-heading t t t t)))))

(defun org-link-open-as-file (path arg)
  "Pretend PATH is a file name and open it.

According to \"file\"-link syntax, PATH may include additional
search options, separated from the file name with \"::\".

This function is meant to be used as a possible tool for
`:follow' property in `org-link-parameters'."
  (let* ((option (and (string-match "::\\(.*\\)\\'" path)
		      (match-string 1 path)))
	 (file-name (if (not option) path
		      (substring path 0 (match-beginning 0)))))
    (if (string-match "[*?{]" (file-name-nondirectory file-name))
	(dired file-name)
      (apply #'org-open-file
	     file-name
	     arg
	     (cond ((not option) nil)
		   ((string-match-p "\\`[0-9]+\\'" option)
		    (list (string-to-number option)))
		   (t (list nil option)))))))

(defun org-link-display-format (s)
  "Replace links in string S with their description.
If there is no description, use the link target."
  (save-match-data
    (replace-regexp-in-string
     org-link-bracket-re
     (lambda (m) (or (match-string 2 m) (match-string 1 m)))
     s nil t)))

(defun org-link-add-angle-brackets (s)
  "Wrap string S within angle brackets."
  (unless (equal (substring s 0 1) "<") (setq s (concat "<" s)))
  (unless (equal (substring s -1) ">") (setq s (concat s ">")))
  s)


;;; Built-in link types

;;;; "elisp" link type
(defun org-link--open-elisp (path _)
  "Open a \"elisp\" type link.
PATH is the sexp to evaluate, as a string."
  (if (or (and (org-string-nw-p org-link-elisp-skip-confirm-regexp)
	       (string-match-p org-link-elisp-skip-confirm-regexp path))
	  (not org-link-elisp-confirm-function)
	  (funcall org-link-elisp-confirm-function
		   (format "Execute %s as Elisp? "
			   (org-add-props path nil 'face 'org-warning))))
      (message "%s => %s" path
	       (if (eq ?\( (string-to-char path))
		   (eval (read path))
		 (call-interactively (read path))))
    (user-error "Abort")))

(org-link-set-parameters "elisp" :follow #'org-link--open-elisp)

;;;; "file" link type
(org-link-set-parameters "file" :complete #'org-link-complete-file)

;;;; "help" link type
(defun org-link--open-help (path _)
  "Open a \"help\" type link.
PATH is a symbol name, as a string."
  (pcase (intern path)
    ((and (pred fboundp) function) (describe-function function))
    ((and (pred boundp) variable) (describe-variable variable))
    (name (user-error "Unknown function or variable: %s" name))))

(defun org-link--store-help ()
  "Store \"help\" type link."
  (when (eq major-mode 'help-mode)
    (let ((symbol
           (save-excursion
	     (goto-char (point-min))
             ;; In case the help is about the key-binding, store the
             ;; function instead.
             (search-forward "runs the command " (line-end-position) t)
             (read (current-buffer)))))
      (org-link-store-props :type "help"
                            :link (format "help:%s" symbol)
                            :description nil))))

(org-link-set-parameters "help"
                         :follow #'org-link--open-help
                         :store #'org-link--store-help)

;;;; "http", "https", "mailto", "ftp", and "news" link types
(dolist (scheme '("ftp" "http" "https" "mailto" "news"))
  (org-link-set-parameters scheme
			   :follow
			   (lambda (url arg)
			     (browse-url (concat scheme ":" url) arg))))

;;;; "shell" link type
(defun org-link--open-shell (path _)
  "Open a \"shell\" type link.
PATH is the command to execute, as a string."
  (if (or (and (org-string-nw-p org-link-shell-skip-confirm-regexp)
	       (string-match-p org-link-shell-skip-confirm-regexp path))
	  (not org-link-shell-confirm-function)
	  (funcall org-link-shell-confirm-function
		   (format "Execute %s in shell? "
			   (org-add-props path nil 'face 'org-warning))))
      (let ((buf (generate-new-buffer "*Org Shell Output*")))
	(message "Executing %s" path)
	(shell-command path buf)
	(when (featurep 'midnight)
	  (setq clean-buffer-list-kill-buffer-names
		(cons (buffer-name buf)
		      clean-buffer-list-kill-buffer-names))))
    (user-error "Abort")))

(org-link-set-parameters "shell" :follow #'org-link--open-shell)


;;; Interactive Functions

;;;###autoload
(defun org-next-link (&optional search-backward)
  "Move forward to the next link.
If the link is in hidden text, expose it.  When SEARCH-BACKWARD
is non-nil, move backward."
  (interactive)
  (let ((pos (point))
	(search-fun (if search-backward #'re-search-backward
		      #'re-search-forward)))
    ;; Tweak initial position.  If last search failed, wrap around.
    ;; Otherwise, make sure we do not match current link.
    (cond
     ((not (and org-link--search-failed (eq this-command last-command)))
      (cond
       ((and (not search-backward) (looking-at org-link-any-re))
	(goto-char (match-end 0)))
       (search-backward
	(pcase (org-in-regexp org-link-any-re nil t)
	  (`(,beg . ,_) (goto-char beg))
	  (_ nil)))
       (t nil)))
     (search-backward
      (goto-char (point-max))
      (message "Link search wrapped back to end of buffer"))
     (t
      (goto-char (point-min))
      (message "Link search wrapped back to beginning of buffer")))
    (setq org-link--search-failed nil)
    (catch :found
      (while (funcall search-fun org-link-any-re nil t)
	(let ((context (save-excursion
			 (unless search-backward (forward-char -1))
			 (org-element-context))))
	  (pcase (org-element-lineage context '(link) t)
	    (`nil nil)
	    (link
	     (goto-char (org-element-property :begin link))
	     (when (org-invisible-p) (org-fold-show-context 'link-search))
	     (throw :found t)))))
      (goto-char pos)
      (setq org-link--search-failed t)
      (message "No further link found"))))

;;;###autoload
(defun org-previous-link ()
  "Move backward to the previous link.
If the link is in hidden text, expose it."
  (interactive)
  (org-next-link t))

(defun org-link-descriptive-ensure ()
  "Toggle the literal or descriptive display of links in current buffer if needed."
  (if org-link-descriptive
      (org-fold-core-set-folding-spec-property (car org-link--link-folding-spec) :visible nil)
    (org-fold-core-set-folding-spec-property (car org-link--link-folding-spec) :visible t)))

;;;###autoload
(defun org-toggle-link-display ()
  "Toggle the literal or descriptive display of links in current buffer."
  (interactive)
  (setq org-link-descriptive (not org-link-descriptive))
  (org-link-descriptive-ensure))

;;;###autoload
(defun org-store-link (arg &optional interactive?)
  "Store a link to the current location.
\\<org-mode-map>
This link is added to `org-stored-links' and can later be inserted
into an Org buffer with `org-insert-link' (`\\[org-insert-link]').

For some link types, a `\\[universal-argument]' prefix ARG is interpreted.  \
A single
`\\[universal-argument]' negates `org-context-in-file-links' for file links or
`org-gnus-prefer-web-links' for links to Usenet articles.

A `\\[universal-argument] \\[universal-argument]' prefix ARG forces \
skipping storing functions that are not
part of Org core.

A `\\[universal-argument] \\[universal-argument] \\[universal-argument]' \
prefix ARG forces storing a link for each line in the
active region.

Assume the function is called interactively if INTERACTIVE? is
non-nil."
  (interactive "P\np")
  (org-load-modules-maybe)
  (if (and (equal arg '(64)) (org-region-active-p))
      (save-excursion
	(let ((end (region-end)))
	  (goto-char (region-beginning))
	  (set-mark (point))
<<<<<<< HEAD
	  (while (< (line-end-position) end)
=======
          (while (< (line-end-position) end)
>>>>>>> 9b62bcc9
	    (move-end-of-line 1) (activate-mark)
	    (let (current-prefix-arg)
	      (call-interactively 'org-store-link))
	    (move-beginning-of-line 2)
	    (set-mark (point)))))
    (setq org-store-link-plist nil)
    (let (link cpltxt desc search custom-id agenda-link) ;; description
      (cond
       ;; Store a link using an external link type, if any function is
       ;; available. If more than one can generate a link from current
       ;; location, ask which one to use.
       ((and (not (equal arg '(16)))
	     (let ((results-alist nil))
	       (dolist (f (org-store-link-functions))
		 (when (funcall f)
		   ;; XXX: return value is not link's plist, so we
		   ;; store the new value before it is modified.  It
		   ;; would be cleaner to ask store link functions to
		   ;; return the plist instead.
		   (push (cons f (copy-sequence org-store-link-plist))
			 results-alist)))
	       (pcase results-alist
		 (`nil nil)
		 (`((,_ . ,_)) t)	;single choice: nothing to do
		 (`((,name . ,_) . ,_)
		  ;; Reinstate link plist associated to the chosen
		  ;; function.
		  (apply #'org-link-store-props
			 (cdr (assoc-string
			       (completing-read
                                (format "Store link with (default %s): " name)
                                (mapcar #'car results-alist)
                                nil t nil nil (symbol-name name))
			       results-alist)))
		  t))))
	(setq link (plist-get org-store-link-plist :link))
        ;; If store function actually set `:description' property, use
        ;; it, even if it is nil.  Otherwise, fallback to nil (ask user).
	(setq desc (plist-get org-store-link-plist :description)))

       ;; Store a link from a remote editing buffer.
       ((org-src-edit-buffer-p)
	(let ((coderef-format (org-src-coderef-format))
	      (format-link
	       (lambda (label)
		 (if org-src-source-file-name
		     (format "file:%s::(%s)" org-src-source-file-name label)
		   (format "(%s)" label)))))
	  (cond
	   ;; Code references do not exist in this type of buffer.
	   ;; Pretend we're linking from the source buffer directly.
	   ((not (memq (org-src-source-type) '(example-block src-block)))
	    (with-current-buffer (org-src-source-buffer)
	      (org-store-link arg interactive?))
	    (setq link nil))
	   ;; A code reference exists.  Use it.
	   ((save-excursion
	      (beginning-of-line)
	      (re-search-forward (org-src-coderef-regexp coderef-format)
				 (line-end-position)
				 t))
	    (setq link (funcall format-link (match-string-no-properties 3))))
	   ;; No code reference.  Create a new one then store the link
	   ;; to it, but only in the function is called interactively.
	   (interactive?
	    (end-of-line)
	    (let* ((label (read-string "Code line label: "))
		   (reference (format coderef-format label))
		   (gc (- 79 (length reference))))
	      (if (< (current-column) gc)
		  (org-move-to-column gc t)
		(insert " "))
	      (insert reference)
	      (setq link (funcall format-link label))))
	   ;; No code reference, and non-interactive call.  Don't know
	   ;; what to do.  Give up.
	   (t (setq link nil)))))

       ;; We are in the agenda, link to referenced location
       ((equal (bound-and-true-p org-agenda-buffer-name) (buffer-name))
	(let ((m (or (get-text-property (point) 'org-hd-marker)
		     (get-text-property (point) 'org-marker))))
	  (when m
	    (org-with-point-at m
	      (setq agenda-link (org-store-link nil interactive?))))))

       ((eq major-mode 'calendar-mode)
	(let ((cd (calendar-cursor-to-date)))
	  (setq link
		(format-time-string
		 (car org-time-stamp-formats)
		 (org-encode-time 0 0 0 (nth 1 cd) (nth 0 cd) (nth 2 cd))))
	  (org-link-store-props :type "calendar" :date cd)))

       ((eq major-mode 'image-mode)
	(setq cpltxt (concat "file:"
			     (abbreviate-file-name buffer-file-name))
	      link cpltxt)
	(org-link-store-props :type "image" :file buffer-file-name))

       ;; In dired, store a link to the file of the current line
       ((derived-mode-p 'dired-mode)
	(let ((file (dired-get-filename nil t)))
	  (setq file (if file
			 (abbreviate-file-name
			  (expand-file-name (dired-get-filename nil t)))
		       ;; Otherwise, no file so use current directory.
		       default-directory))
	  (setq cpltxt (concat "file:" file)
		link cpltxt)))

       ((setq search (run-hook-with-args-until-success
		      'org-create-file-search-functions))
	(setq link (concat "file:" (abbreviate-file-name buffer-file-name)
			   "::" search))
	(setq cpltxt (or link))) ;; description

       ((and (buffer-file-name (buffer-base-buffer)) (derived-mode-p 'org-mode))
	(org-with-limited-levels
	 (setq custom-id (org-entry-get nil "CUSTOM_ID"))
	 (cond
	  ;; Store a link using the target at point
	  ((org-in-regexp "[^<]<<\\([^<>]+\\)>>[^>]" 1)
	   (setq link
		 (concat "file:"
			 (abbreviate-file-name
			  (buffer-file-name (buffer-base-buffer)))
			 "::" (match-string 1))
                 ;; Target may be shortened when link is inserted.
                 ;; Avoid [[target][file:~/org/test.org::target]]
                 ;; links.  Maybe the case of identical target and
                 ;; description should be handled by `org-insert-link'.
                 cpltxt nil
                 desc nil
                 ;; Do not append #CUSTOM_ID link below.
                 custom-id nil))
	  ((and (featurep 'org-id)
		(or (eq org-id-link-to-org-use-id t)
		    (and interactive?
			 (or (eq org-id-link-to-org-use-id 'create-if-interactive)
			     (and (eq org-id-link-to-org-use-id
				      'create-if-interactive-and-no-custom-id)
				  (not custom-id))))
		    (and org-id-link-to-org-use-id (org-entry-get nil "ID"))))
	   ;; Store a link using the ID at point
	   (setq link (condition-case nil
			  (prog1 (org-id-store-link)
			    (setq desc (plist-get org-store-link-plist :description)))
			(error
			 ;; Probably before first headline, link only to file
			 (concat "file:"
				 (abbreviate-file-name
				  (buffer-file-name (buffer-base-buffer))))))))
	  (t
	   ;; Just link to current headline.
	   (setq cpltxt (concat "file:"
				(abbreviate-file-name
				 (buffer-file-name (buffer-base-buffer)))))
	   ;; Add a context search string.
	   (when (org-xor org-link-context-for-files (equal arg '(4)))
	     (let* ((element (org-element-at-point))
		    (name (org-element-property :name element))
		    (context
		     (cond
		      ((let ((region (org-link--context-from-region)))
			 (and region (org-link--normalize-string region t))))
		      (name)
		      ((org-before-first-heading-p)
		       (org-link--normalize-string (org-current-line-string) t))
		      (t (org-link-heading-search-string)))))
	       (when (org-string-nw-p context)
		 (setq cpltxt (format "%s::%s" cpltxt context))
		 (setq desc
		       (or name
			   ;; Although description is not a search
			   ;; string, use `org-link--normalize-string'
			   ;; to prettify it (contiguous white spaces)
			   ;; and remove volatile contents (statistics
			   ;; cookies).
			   (and (not (org-before-first-heading-p))
				(org-link--normalize-string
				 (org-get-heading t t t t)))
			   "NONE")))))
	   (setq link cpltxt)))))

       ((buffer-file-name (buffer-base-buffer))
	;; Just link to this file here.
	(setq cpltxt (concat "file:"
			     (abbreviate-file-name
			      (buffer-file-name (buffer-base-buffer)))))
	;; Add a context search string.
	(when (org-xor org-link-context-for-files (equal arg '(4)))
	  (let ((context (org-link--normalize-string
			  (or (org-link--context-from-region)
			      (org-current-line-string))
			  t)))
	    ;; Only use search option if there is some text.
	    (when (org-string-nw-p context)
	      (setq cpltxt (format "%s::%s" cpltxt context))
	      (setq desc "NONE"))))
	(setq link cpltxt))

       (interactive?
	(user-error "No method for storing a link from this buffer"))

       (t (setq link nil)))

      ;; We're done setting link and desc, clean up
      (when (consp link) (setq cpltxt (car link) link (cdr link)))
      (setq link (or link cpltxt))
      (cond ((not desc))
	    ((equal desc "NONE") (setq desc nil))
	    (t (setq desc (org-link-display-format desc))))
      ;; Store and return the link
      (if (not (and interactive? link))
	  (or agenda-link (and link (org-link-make-string link desc)))
	(if (member (list link desc) org-stored-links)
	    (message "This link has already been stored")
	  (push (list link desc) org-stored-links)
	  (message "Stored: %s" (or desc link))
	  (when custom-id
	    (setq link (concat "file:"
			       (abbreviate-file-name
				(buffer-file-name (buffer-base-buffer)))
			       "::#" custom-id))
	    (push (list link desc) org-stored-links)))
	(car org-stored-links)))))

;;;###autoload
(defun org-insert-link (&optional complete-file link-location description)
  "Insert a link.  At the prompt, enter the link.

Completion can be used to insert any of the link protocol prefixes in use.

The history can be used to select a link previously stored with
`org-store-link'.  When the empty string is entered (i.e. if you just
press `RET' at the prompt), the link defaults to the most recently
stored link.  As `SPC' triggers completion in the minibuffer, you need to
use `M-SPC' or `C-q SPC' to force the insertion of a space character.
Completion candidates include link descriptions.

If there is a link under cursor then edit it.

You will also be prompted for a description, and if one is given, it will
be displayed in the buffer instead of the link.

If there is already a link at point, this command will allow you to edit
link and description parts.

With a `\\[universal-argument]' prefix, prompts for a file to link to.  The \
file name can be
selected using completion.  The path to the file will be relative to the
current directory if the file is in the current directory or a subdirectory.
Otherwise, the link will be the absolute path as completed in the minibuffer
\(i.e. normally ~/path/to/file).  You can configure this behavior using the
option `org-link-file-path-type'.

With a `\\[universal-argument] \\[universal-argument]' prefix, enforce an \
absolute path even if the file is in
the current directory or below.

A `\\[universal-argument] \\[universal-argument] \\[universal-argument]' \
prefix negates `org-link-keep-stored-after-insertion'.

If the LINK-LOCATION parameter is non-nil, this value will be used as
the link location instead of reading one interactively.

If the DESCRIPTION parameter is non-nil, this value will be used
as the default description.  If not, and the chosen link type has
a non-nil `:insert-description' parameter, that is used to
generate a description as described in `org-link-parameters'
docstring.  Otherwise, if `org-link-make-description-function' is
non-nil, this function will be called with the link target, and
the result will be the default link description.  When called
non-interactively, don't allow to edit the default description."
  (interactive "P")
  (let* ((wcf (current-window-configuration))
	 (origbuf (current-buffer))
	 (region (when (org-region-active-p)
		   (buffer-substring (region-beginning) (region-end))))
	 (remove (and region (list (region-beginning) (region-end))))
	 (desc region)
	 (link link-location)
	 (abbrevs org-link-abbrev-alist-local)
	 (all-prefixes (append (mapcar #'car abbrevs)
			       (mapcar #'car org-link-abbrev-alist)
			       (org-link-types)))
         entry)
    (cond
     (link-location)		      ; specified by arg, just use it.
     ((org-in-regexp org-link-bracket-re 1)
      ;; We do have a link at point, and we are going to edit it.
      (setq remove (list (match-beginning 0) (match-end 0)))
      (setq desc (when (match-end 2) (match-string-no-properties 2)))
      (setq link (read-string "Link: "
			      (org-link-unescape
			       (match-string-no-properties 1)))))
     ((or (org-in-regexp org-link-angle-re)
	  (org-in-regexp org-link-plain-re))
      ;; Convert to bracket link
      (setq remove (list (match-beginning 0) (match-end 0))
	    link (read-string "Link: "
			      (org-unbracket-string "<" ">" (match-string 0)))))
     ((member complete-file '((4) (16)))
      ;; Completing read for file names.
      (setq link (org-link-complete-file complete-file)))
     (t
      ;; Read link, with completion for stored links.
      (org-link--fontify-links-to-this-file)
      (org-switch-to-buffer-other-window "*Org Links*")
      (with-current-buffer "*Org Links*"
	(erase-buffer)
	(insert "Insert a link.
Use TAB to complete link prefixes, then RET for type-specific completion support\n")
	(when org-stored-links
	  (insert "\nStored links are available with <up>/<down> or M-p/n \
\(most recent with RET):\n\n")
	  (insert (mapconcat #'org-link--prettify
			     (reverse org-stored-links)
			     "\n")))
	(goto-char (point-min)))
      (when (get-buffer-window "*Org Links*" 'visible)
        (let ((cw (selected-window)))
	  (select-window (get-buffer-window "*Org Links*" 'visible))
	  (with-current-buffer "*Org Links*" (setq truncate-lines t))
	  (unless (pos-visible-in-window-p (point-max))
	    (org-fit-window-to-buffer))
	  (and (window-live-p cw) (select-window cw))))
      (unwind-protect
	  ;; Fake a link history, containing the stored links.
	  (let ((org-link--history
		 (append (mapcar #'car org-stored-links)
			 org-link--insert-history)))
	    (setq link
		  (org-completing-read
		   "Link: "
		   (append
		    (mapcar (lambda (x) (concat x ":")) all-prefixes)
		    (mapcar #'car org-stored-links)
                    ;; Allow description completion.  Avoid "nil" option
                    ;; in the case of `completing-read-default' and
                    ;; an error in `ido-completing-read' when some links
                    ;; have no description.
                    (delq nil (mapcar 'cadr org-stored-links)))
		   nil nil nil
		   'org-link--history
		   (caar org-stored-links)))
	    (unless (org-string-nw-p link) (user-error "No link selected"))
	    (dolist (l org-stored-links)
	      (when (equal link (cadr l))
		(setq link (car l))))
	    (when (or (member link all-prefixes)
		      (and (equal ":" (substring link -1))
			   (member (substring link 0 -1) all-prefixes)
			   (setq link (substring link 0 -1))))
	      (setq link (with-current-buffer origbuf
			   (org-link--try-special-completion link)))))
	(set-window-configuration wcf)
	(kill-buffer "*Org Links*"))
      (setq entry (assoc link org-stored-links))
      (or entry (push link org-link--insert-history))
      (setq desc (or desc (nth 1 entry)))))

    (when (funcall (if (equal complete-file '(64)) 'not 'identity)
		   (not org-link-keep-stored-after-insertion))
      (setq org-stored-links (delq (assoc link org-stored-links)
				   org-stored-links)))

    (when (and (string-match org-link-plain-re link)
	       (not (string-match org-ts-regexp link)))
      ;; URL-like link, normalize the use of angular brackets.
      (setq link (org-unbracket-string "<" ">" link)))

    ;; Check if we are linking to the current file with a search
    ;; option If yes, simplify the link by using only the search
    ;; option.
    (when (and (buffer-file-name (buffer-base-buffer))
	       (let ((case-fold-search nil))
		 (string-match "\\`file:\\(.+?\\)::" link)))
      (let ((path (match-string-no-properties 1 link))
	    (search (substring-no-properties link (match-end 0))))
	(save-match-data
	  (when (equal (file-truename (buffer-file-name (buffer-base-buffer)))
		       (file-truename path))
	    ;; We are linking to this same file, with a search option
	    (setq link search)))))

    ;; Check if we can/should use a relative path.  If yes, simplify
    ;; the link.
    (let ((case-fold-search nil))
      (when (string-match "\\`\\(file\\|docview\\):" link)
	(let* ((type (match-string-no-properties 0 link))
	       (path-start (match-end 0))
	       (search (and (string-match "::\\(.*\\)\\'" link)
			    (match-string 1 link)))
	       (path
		(if search
		    (substring-no-properties
		     link path-start (match-beginning 0))
		  (substring-no-properties link (match-end 0))))
	       (origpath path))
	  (cond
	   ((or (eq org-link-file-path-type 'absolute)
		(equal complete-file '(16)))
	    (setq path (abbreviate-file-name (expand-file-name path))))
	   ((eq org-link-file-path-type 'noabbrev)
	    (setq path (expand-file-name path)))
	   ((eq org-link-file-path-type 'relative)
	    (setq path (file-relative-name path)))
	   ((functionp org-link-file-path-type)
	    (setq path (funcall org-link-file-path-type
				(expand-file-name path))))
	   (t
	    (save-match-data
	      (if (string-match (concat "^" (regexp-quote
					     (expand-file-name
					      (file-name-as-directory
					       default-directory))))
				(expand-file-name path))
		  ;; We are linking a file with relative path name.
		  (setq path (substring (expand-file-name path)
					(match-end 0)))
		(setq path (abbreviate-file-name (expand-file-name path)))))))
	  (setq link (concat type path (and search (concat "::" search))))
	  (when (equal desc origpath)
	    (setq desc path)))))

    (let* ((type
            (cond
             ((and all-prefixes
                   (string-match (rx-to-string `(: string-start (submatch (or ,@all-prefixes)) ":")) link))
              (match-string 1 link))
             ((file-name-absolute-p link) "file")
             ((string-match "\\`\\.\\.?/" link) "file")))
           (initial-input
            (cond
             (description)
             (desc)
             ((org-link-get-parameter type :insert-description)
              (let ((def (org-link-get-parameter type :insert-description)))
                (condition-case nil
                    (cond
                     ((stringp def) def)
                     ((functionp def)
                      (funcall def link desc)))
                  (error
                   (message "Can't get link description from org link parameter `:insert-description': %S"
                            def)
                   (sit-for 2)
                   nil))))
             (org-link-make-description-function
              (condition-case nil
                  (funcall org-link-make-description-function link desc)
                (error
                 (message "Can't get link description from %S"
                          org-link-make-description-function)
                 (sit-for 2)
                 nil))))))
      (setq desc (if (called-interactively-p 'any)
                     (read-string "Description: " initial-input)
                   initial-input)))

    (unless (org-string-nw-p desc) (setq desc nil))
    (when remove (apply #'delete-region remove))
    (insert (org-link-make-string link desc))
    ;; Redisplay so as the new link has proper invisible characters.
    (sit-for 0)))

;;;###autoload
(defun org-insert-all-links (arg &optional pre post)
  "Insert all links in `org-stored-links'.
When a universal prefix, do not delete the links from `org-stored-links'.
When `ARG' is a number, insert the last N link(s).
`PRE' and `POST' are optional arguments to define a string to
prepend or to append."
  (interactive "P")
  (let ((org-link-keep-stored-after-insertion (equal arg '(4)))
	(links (copy-sequence org-stored-links))
	(pr (or pre "- "))
	(po (or post "\n"))
	(cnt 1) l)
    (if (null org-stored-links)
	(message "No link to insert")
      (while (and (or (listp arg) (>= arg cnt))
		  (setq l (if (listp arg)
			      (pop links)
			    (pop org-stored-links))))
	(setq cnt (1+ cnt))
	(insert pr)
	(org-insert-link nil (car l) (or (cadr l) "<no description>"))
	(insert po)))))

;;;###autoload
(defun org-insert-last-stored-link (arg)
  "Insert the last link stored in `org-stored-links'."
  (interactive "p")
  (org-insert-all-links arg "" "\n"))

;;;###autoload
(defun org-insert-link-global ()
  "Insert a link like Org mode does.
This command can be called in any mode to insert a link in Org syntax."
  (interactive)
  (org-load-modules-maybe)
  (org-run-like-in-org-mode 'org-insert-link))

;;;###autoload
(defun org-update-radio-target-regexp ()
  "Find all radio targets in this file and update the regular expression.
Also refresh fontification if needed."
  (interactive)
  (let ((old-regexp org-target-link-regexp)
	;; Some languages, e.g., Chinese, do not use spaces to
	;; separate words.  Also allow to surround radio targets with
	;; line-breakable characters.
	(before-re "\\(?:^\\|[^[:alnum:]]\\|\\c|\\)\\(")
	(after-re "\\)\\(?:$\\|[^[:alnum:]]\\|\\c|\\)")
	(targets
	 (org-with-wide-buffer
	  (goto-char (point-min))
	  (let (rtn)
	    (while (re-search-forward org-radio-target-regexp nil t)
	      ;; Make sure point is really within the object.
	      (backward-char)
	      (let ((obj (org-element-context)))
		(when (eq (org-element-type obj) 'radio-target)
		  (cl-pushnew (org-element-property :value obj) rtn
			      :test #'equal))))
	    rtn))))
    (setq targets
          (sort targets
                (lambda (a b)
                  (> (length a) (length b)))))
    (setq org-target-link-regexp
	  (and targets
	       (concat before-re
		       (mapconcat
			(lambda (x)
			  (replace-regexp-in-string
			   " +" "\\s-+" (regexp-quote x) t t))
			targets
			"\\|")
		       after-re)))
    (unless (equal old-regexp org-target-link-regexp)
      ;; Clean-up cache.
      (let ((regexp (cond ((not old-regexp) org-target-link-regexp)
			  ((not org-target-link-regexp) old-regexp)
			  (t
			   (concat before-re
				   (mapconcat
				    (lambda (re)
				      (substring re (length before-re)
						 (- (length after-re))))
				    (list old-regexp org-target-link-regexp)
				    "\\|")
				   after-re)))))
	(when (and (featurep 'org-element)
                   (not (bound-and-true-p org-mode-loading)))
	  (org-with-point-at 1
	    (while (re-search-forward regexp nil t)
	      (org-element-cache-refresh (match-beginning 1))))))
      ;; Re fontify buffer.
      (when (memq 'radio org-highlight-links)
	(org-restart-font-lock)))))


;;; Initialize Regexps

(org-link-make-regexps)

(provide 'ol)

;; Local variables:
;; generated-autoload-file: "org-loaddefs.el"
;; End:

;;; ol.el ends here<|MERGE_RESOLUTION|>--- conflicted
+++ resolved
@@ -1535,11 +1535,7 @@
 	(let ((end (region-end)))
 	  (goto-char (region-beginning))
 	  (set-mark (point))
-<<<<<<< HEAD
-	  (while (< (line-end-position) end)
-=======
           (while (< (line-end-position) end)
->>>>>>> 9b62bcc9
 	    (move-end-of-line 1) (activate-mark)
 	    (let (current-prefix-arg)
 	      (call-interactively 'org-store-link))
