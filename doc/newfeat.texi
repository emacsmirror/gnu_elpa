@comment @itemize @w{}
@comment @item

<<<<<<< HEAD
Changes and New Features in 19.04 (unreleased):
@itemize @bullet

@item smart-underscore and 'ess-smart-S-assign-key' have been removed.
Users who liked the previous behavior (i.e. underscore inserting
``<-'') should bind @code{ess-insert-assign} to the underscore in
their Emacs initialization file. For example, @code{(define-key
ess-mode-map "_" #'ess-insert-assign)} and @code{(define-key
inferior-ess-mode-map "_" #'ess-insert-assign)} will activate it in
all ESS buffers. 

@item New option ess-auto-width controls setting the width option on window changes.
Users can change it to 'frame, 'window, or an integer. See the
docstring for details. @code{ess-auto-width-visible} controls
visibility.

@item ESS now respects @code{display-buffer-alist}.
Users can now use @code{display-buffer-alist} to manage how and where
windows appear. For example, to ensure help buffers always appear at
the right side of the current frame and inferior R buffers always
appear at the bottom, you could add something like the following to
your Emacs file:

@example
(add-to-list 'display-buffer-alist
             '("*Help"
               (display-buffer-reuse-window display-buffer-in-side-window)
               (side . right)
               (window-width . 0.33)
               (reusable-frames . nil)))

(add-to-list 'display-buffer-alist
             '("*R"
               (display-buffer-reuse-window display-buffer-at-bottom)
               (window-height . 0.5)
               (reusable-frames . nil)))
@end example

See the documentation of @code{display-buffer-alist},
@code{display-buffer}, and @xref{Window Choice,,, emacs} for details.

@item Options for 'ess-gen-proc-buffer-name-function' have been renamed.
ess-gen-proc-buffer-name:projectile-or-simple was renamed to
ess-gen-proc-buffer-name:project-or-simple and
ess-gen-proc-buffer-name:projectile-or-directory was renamed to
ess-gen-proc-buffer-name:project-or-directory. As the name suggests,
these now rely on project.el (included with Emacs) rather than
projectile.el, which is a third-party package.

@item ESS removed support for many unused languages.
This includes old versions of S+, ARC, OMG, VST, and XLS.

@end itemize

The following have been made obsolete, see their documentation for more detail:

@itemize @bullet

@item User options for controlling display of buffers.
This includes @code{ess-show-buffer-action},
@code{inferior-ess-same-window}, @code{inferior-ess-own-frame}, and
@code{inferior-ess-frame-alist}. See above about ESS respecting
@code{display-buffer-alist}.

@end itemize


Changes and New Features in 18.10-1:
=======
Bug Fixes in 18.10-2:
>>>>>>> 751812f1
@itemize @bullet
@item @ESS{[R]} Fix namespace evaluation in non-installed packages.
Evaluation is directed into GlobalEnv as originally intended.
@end itemize

Bug Fixes in 18.10-1:
@itemize @bullet
@item
@item New functions @code{ess-eval-line-visibly-and-step} (@kbd{C-c C-n} and @code{ess-eval-region-or-line-visibly-and-step} (@kbd{C-RET})
which behave as the old versions of @code{ess-eval-line-and-step} and @code{ess-eval-region-or-line-and-step}.

@end itemize

Changes and New Features in 18.10:
@itemize @bullet

@item This is the last release to support Emacs older than 25.1.
Going forward, only GNU Emacs 25.1 and newer will be supported. Soon
after this release, support for older Emacs versions will be dropped
from the git master branch. Note that MELPA uses the git master branch
to produce ESS snapshots, so if you are using Emacs < 25.1 from MELPA
and are unable to upgrade, you should switch to MELPA-stable.

@item ESS now displays the language dialect in the mode-line.
So, for example, R buffers will now show ESS[R] rather than ESS[S].

@item The ESS manual has been updated and revised.

@item The ESS initialization process has been further streamlined.
If you update the autoloads (which installation from
@code{package-install} does), you should not need to @code{(require
'ess-site)} at all, as autoloads should automatically load ESS when it
is needed (e.g. the first time an R buffer is opened). In order to
defer loading your ESS config, you may want to do something like
@code{(with-require-after-load "ess" <ess-config-here>)} in your Emacs
init file. Users of the popular @code{use-package} Emacs package can
now do @code{(use-package ess :defer t)} to take advantage of this
behavior. @xref{Activating and Loading ESS,,, ess,} for more
information on this feature.

@item ESS now respects Emacs conventions for keybindings.
This means that The @code{C-c [letter]} bindings have been
removed. This affects @code{C-c h}, which was bound to
@code{ess-eval-line-and-step-invisibly} in @code{sas-mode-local-map};
@code{C-c f}, which was bound to @code{ess-insert-function-outline} in
@code{ess-add-MM-keys}; and @code{C-c h}, which was bound to
@code{ess-handy-commands} in @code{Rd-mode-map},
@code{ess-noweb-minor-mode-map}, and @code{ess-help-mode-map}

@item Functions @code{ess-eval-line-and-step} and @code{ess-eval-region-or-line-and-step}
now behave consistently with other evaluation function inside a package.

@item @ESS{[R]}: @code{ess-r-package-use-dir} now works with any mode.
This sets the working directory to the root of the current package
including for example C or C++ files within @code{/src}).

@item @ESS{[R]}: Long + + prompts in the inferior no longer offset output.

@item @ESS{[R]}: New option @code{strip} for @code{inferior-ess-replace-long+}.
This strips the entire + + sequence.

@item ESS modes now inherit from @code{prog-mode}.
In the next release, ESS modes will use @code{define-derived-mode} so
that each mode will have (for example) its own hooks and keymaps.

@item @ESS{[R]}: Supports flymake in R buffers for Emacs 26 and newer.
Users need to install the @code{lintr} package to use it. Customizable
options include @code{ess-use-flymake}, @code{ess-r-flymake-linters},
and @code{ess-r-flymake-lintr-cache}.

@item @ESS{[R]}: Gained support for xref in Emacs 25+.
@xref{Xref,,, emacs, The Gnu Emacs Reference Manual}

@item @ESS{[R]}: The startup screen is cleaner.
It also displays the startup directory with an explicit @code{setwd()}.

@item @ESS{[R]}: Changing the working directory is now always reflected in the process buffer.

@item @ESS{[R]}: @code{Makevars} files open with @code{makefile-mode}.

@item New variable @code{ess-write-to-dribble}.
This allows users to disable the dribble (@code{*ESS*}) buffer if they wish.

@item All of the @code{*-program-name} variables have been renamed to @code{*-program}.
Users who previously customized e.g. @code{inferior-ess-R-program-name}
will need to update their customization to
@code{inferior-ess-R-program}. These variables are treated as risky
variables.

@item @code{ess-smart-S-assign} was renamed to @code{ess-insert-assign}.
It provides similar functionality but for any keybinding, not just `_`.
For instance if you bind it to `;`, repeated invokations cycle through
between assignment and inserting `;`.

@item @code{C-c C-=} is now bound to @code{ess-cycle-assign} by default.
See the documentation for details. New user customization option
@code{ess-assign-list} controls which assignment operators are cycled.

@item @ESS{[R]} In remote sessions, the ESSR package is now fetched from GitHub.

@item Commands that send the region to the inferior process now deal with rectangular regions.
See the documentation of @code{ess-eval-region} for details. This only
works on Emacs 25.1 and newer.

@item @ESS{[R]}: Improvements to interacting with iESS in non-R files.
Interaction with inferior process in non-R files within packages (for
instance C or C++ files) has been improved. This is a work in
progress.

@item @ESS{[R]}: Changing the working directory is now always reflected in the process buffer.

@item @ESS{[JAGS]}: *.jog and *.jmd files no longer automatically open in JAGS mode.

@end itemize
Many improvements to fontification:

@itemize @bullet

@item Improved customization for faces.
ESS now provides custom faces for (nearly) all faces used and places
face customization options into their own group. Users can customize
these options using @kbd{M-x customize-group RET ess-faces}.

@item Many new keywords were added to @code{ess-R-keywords} and @code{ess-R-modifiers}.
See the documentation for details.

@item @ESS{[R]}: @code{in} is now only fontified when inside a @code{for} construct.
This avoids spurious fontification, especially in the output buffer
where `in` is a commond English word.

@item @ESS: Font-lock keywords are now generated lazily.
That means you can now add or remove keywords from variables like
@code{ess-R-keywords} in your Emacs configuration file after loading
ESS (i.e. in the @code{:config} section for @code{use-package} users).

@item @ESS{[R]}: Fontification of roxygen @code{@@param} keywords now supports comma-separated parameters.

@item @ESS{[R]}: Certain keywords are only fontified if followed by a parenthesis.
Function-like keywords such as @code{if ()} or
@code{stop()} are no longer fontified as keyword if not followed by an
opening parenthesis. The same holds for search path modifiers like
@code{library()} or @code{require()}.

@item @ESS{[R]}: Fixed fontification toggling.
Especially certain syntactic elements such as @code{%op%} operators
and backquoted function definitions.

@item @ESS{[R]}: @code{ess-font-lock-toggle-keyword} can be called interactively.
This command asks with completion for a font-lock group to toggle.
This functionality is equivalent to the font-lock menu.

@end itemize

Notable bug fixes:

@itemize @bullet

@item @code{prettify-symbols-mode} no longer breaks indentation.
This is accomplished by having the pretty symbols occupy the same
number of characters as their non-pretty cousins.  You may customize
the new variable @code{ess-r-prettify-symbols} to control this
behavior.

@item @ESS{}: Inferior process buffers are now always displayed on startup.
Additionally, they don't hang Emacs on failures.
@end itemize

Obsolete libraries, functions, and variables:

@itemize @bullet

@item The @code{ess-r-args.el} library has been obsoleted and will be removed in the next release.
Use @code{eldoc-mode} instead, which is on by default.

@item Functions and options dealing with the smart assign key are obsolete.
The following functions have been made obsolete and will be removed in
the next release of ESS: @code{ess-smart-S-assign},
@code{ess-toggle-S-assign}, @code{ess-toggle-S-assign-key},
@code{ess-disable-smart-S-assign}.

The variable @code{ess-smart-S-assign-key} is now deprecated and will
be removed in the next release. If you would like to continue using
`_` for insterting assign in future releases, please bind
@code{ess-insert-assign} in @code{ess-mode-map} the normal way.

@item @ESS{[S]}: Variable @code{ess-s-versions-list} is obsolete and ignored.
Use @code{ess-s-versions} instead. You may pass arguments by starting
the inferior process with the universal argument.

@end itemize

Changes and New Features in 17.11:
@itemize @bullet

@item The ESS initialisation process has been streamlined. You can now
load the R and Stata modes independently from the rest of ESS. Just put
@code{(require 'ess-r-mode)} or @code{(require 'ess-stata-mode)} in your
init file. This is for experienced Emacs users as this requires setting
up autoloads for @code{.R} files manually. We will keep maintaining
@code{ess-site} for easy loading of all ESS features.

@item Reloading and quitting the process is now more robust. If no
process is attached, ESS now switches automatically to one (prompting
you for selection if there are several running). Reloading and quitting
will now work during a debug session or when R is prompting for input
(for instance after a crash). Finally, the window configuration is saved
and restored after reloading to prevent the buffer of the new process
from capturing the cursor.

@item @ESS{[R]}: New command @code{ess-r-package-use-dir}. It sets the
working directory of the current process to the current package directory.

@item @ESS{[R]} Lookup for references in inferior buffers has been
improved. New variable @code{ess-r-package-source-roots} contains
package sub-directories which are searched recursively during the file
lookup point. Directories in @code{ess-tracebug-search-path} are now
also searched recursively.

@item @ESS{[R]} Namespaced evaluation is now automatically enabled only
in the @code{R/} directory. This way ESS will not attempt to update
function definitions from a package if you are working from e.g. a test
file.

@end itemize


Changes and New Features in 16.10:
@itemize @bullet

@item @ESS{[R]}: Syntax highlighting is now more consistent. Backquoted
names are not fontified as strings (since they really are identifiers).
Furthermore they are now correctly recognised when they are function
definitions or function calls.
@item @ESS{[R]}: Backquoted names and @code{%op%} operators are
recognised as sexp. This is useful for code navigation, e.g. with
@kbd{C-M-f} and @kbd{C-M-b}.
@item @ESS{[R]}: Integration of outline mode with roxygen examples fields.
You can use outline mode's code folding commands to fold the examples
field. This is especially nice to use with well documented packages with
long examples set. Set @code{ess-roxy-fold-examples} to non-nil to
automatically fold the examples field when you open a buffer.
@item @ESS{[R]}: New experimental feature: syntax highlighting in
roxygen examples fields. This is turned off by default. Set
@code{ess-roxy-fontify-examples} to non-nil to try it out.
@item @ESS{[R]}: New package development command @code{ess-r-devtools-ask}
bound to @kbd{C-c C-w C-a}. It asks with completion for any devtools
command that takes @code{pkg} as argument.
@item @ESS{[R]}: New command @kbd{C-c C-e C-r} to reload the inferior process.
Currently only implemented for R. The R method runs @code{inferior-ess-r-reload-hook}
on reloading.
@item @ESS{[R]}: @code{ess-r-package-mode} is now activated in non-file buffers as well.
@end itemize

Bug fixes in 16.10:
@itemize @bullet
@item @ESS{[R]}: Fix broken (un)flagging for debugging inside packages
@item @ESS{[R]}: Fixes (and improvements) in Package development
@item @ESS{[R]}: Completion no longer produces @code{...=} inside @code{list(  )}.
@item @ESS{[R]}: Better debugging and tracing in packages.
@item @ESS{[R]}: Better detection of symbols at point.
@item @ESS{[R]}: No more spurious warnings on deletion of temporary files.
@item @ESS{[julia]}: help and completion work (better)
@item @ESS{[julia]}: available via @code{ess-remote}
@end itemize

Changes and New Features in 16.04:
@itemize @bullet

@item @ESS{[R]}: @code{developer} functionality has been refactored.
The new user interface consists of a single command
@code{ess-r-set-evaluation-env} bound by default to @kbd{C-c C-t
C-s}. Once an evaluation environment has been set with, all subsequent
ESS evaluation will source the code into that environment. By default,
for file within R packages the evaluation environment is set to the
package environment. Set @code{ess-r-package-auto-set-evaluation-env} to
@code{nil} to disable this.
@item @ESS{[R]}: New @code{ess-r-package-mode}
This development mode provides features to make package development
easier. Currently, most of the commands are based on the @code{devtools}
packages and are accessible with @kbd{C-c C-w} prefix. See the
documentation of @code{ess-r-package-mode} function for all available
commands. With @kbd{C-u} prefix each command asks for extra arguments to
the underlying devtools function. This mode is automatically enabled in
all files within R packages and is indicated with @code{[pkg:NAME]} in
the mode-line.
@item @ESS{[R]}: Help lookup has been improved.
It is now possible to get help for namespaced objects such as
pkg::foobar. Furthermore, ESS recognizes more reliably when you change
@code{options('html_type')}.
@item @ESS{[R]}: New specialized breakpoints for debugging magrittr pipes
@item @ESS{}: ESS now implements a simple message passing interface
to communicate between ESS and inferior process.
@end itemize

Bug fixes in 16.04:
@itemize @bullet
@item @ESS{[R]}: Roxygen blocks with backtics are now correctly filled
@item @ESS{[R]}: Don't skip breakpoints in magrittr's @code{debug_pipe}
@item @ESS{[R]}: Error highlighting now understands `testthat` type errors
@item @ESS{[Julia]}: Added getwd and setwd generic commands
@end itemize

<|MERGE_RESOLUTION|>--- conflicted
+++ resolved
@@ -1,7 +1,6 @@
 @comment @itemize @w{}
 @comment @item
 
-<<<<<<< HEAD
 Changes and New Features in 19.04 (unreleased):
 @itemize @bullet
 
@@ -68,11 +67,7 @@
 
 @end itemize
 
-
-Changes and New Features in 18.10-1:
-=======
 Bug Fixes in 18.10-2:
->>>>>>> 751812f1
 @itemize @bullet
 @item @ESS{[R]} Fix namespace evaluation in non-installed packages.
 Evaluation is directed into GlobalEnv as originally intended.
@@ -80,7 +75,6 @@
 
 Bug Fixes in 18.10-1:
 @itemize @bullet
-@item
 @item New functions @code{ess-eval-line-visibly-and-step} (@kbd{C-c C-n} and @code{ess-eval-region-or-line-visibly-and-step} (@kbd{C-RET})
 which behave as the old versions of @code{ess-eval-line-and-step} and @code{ess-eval-region-or-line-and-step}.
 
