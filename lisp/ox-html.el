--- conflicted
+++ resolved
@@ -2325,167 +2325,80 @@
   "Transcode a HEADLINE element from Org to HTML.
 CONTENTS holds the contents of the headline.  INFO is a plist
 holding contextual information."
-  (let* ((numberedp (org-export-numbered-headline-p headline info))
-	 (level (+ (org-export-get-relative-level headline info)
-		   (1- (plist-get info :html-toplevel-hlevel))))
-	 (todo (and (plist-get info :with-todo-keywords)
-		    (let ((todo (org-element-property :todo-keyword headline)))
-		      (and todo (org-export-data todo info)))))
-	 (todo-type (and todo (org-element-property :todo-type headline)))
-	 (priority (and (plist-get info :with-priority)
-			(org-element-property :priority headline)))
-	 (text (org-export-data (org-element-property :title headline) info))
-	 (tags (and (plist-get info :with-tags)
-		    (org-export-get-tags headline info)))
-<<<<<<< HEAD
-	 (full-text (funcall (plist-get info :html-format-headline-function)
-			     todo todo-type priority text tags info))
-	 (contents (or contents "")))
-    (cond
-     ;; Case 1: This is a footnote section: ignore it.
-     ((org-element-property :footnote-section-p headline) nil)
-     ;; Case 2: This is a deep sub-tree: export it as a list item.
-     ;;         Also export as items headlines for which no section
-     ;;         format has been found.
-     ((org-export-low-level-p headline info)
-      ;; Build the real contents of the sub-tree.
-      (let* ((type (if numberedp 'ordered 'unordered))
-	     (itemized-body (org-html-format-list-item
-			     contents type nil info nil full-text)))
-	(concat (and (org-export-first-sibling-p headline info)
-		     (org-html-begin-plain-list type))
-		itemized-body
-		(and (org-export-last-sibling-p headline info)
-		     (org-html-end-plain-list type)))))
-     ;; Case 3: Standard headline.  Export it as a section.
-     (t
-      (let* ((numbers (org-export-get-headline-number headline info))
-	     (section-number (mapconcat #'number-to-string numbers "-"))
-	     (ids (remq nil
-			(list (org-element-property :CUSTOM_ID headline)
-			      (concat "sec-" section-number)
-			      (org-element-property :ID headline))))
-	     (preferred-id (car ids))
-	     (extra-ids (cdr ids))
-	     (extra-class (org-element-property :HTML_CONTAINER_CLASS headline))
-	     (first-content (car (org-element-contents headline))))
-	(format "<%s id=\"%s\" class=\"%s\">%s%s</%s>\n"
-		(org-html--container headline info)
-		(format "outline-container-%s"
-			(or (org-element-property :CUSTOM_ID headline)
-			    (concat "sec-" section-number)))
-		(concat (format "outline-%d" level)
-			(and extra-class " ")
-			extra-class)
-		(format "\n<h%d id=\"%s\">%s%s</h%d>\n"
-			level
-			preferred-id
-			(mapconcat
-			 (lambda (x)
-			   (let ((id (org-export-solidify-link-text
-				      (if (org-uuidgen-p x) (concat "ID-" x)
-					x))))
-			     (org-html--anchor id nil nil info)))
-			 extra-ids "")
-			(concat
-			 (and numberedp
-			      (format
-			       "<span class=\"section-number-%d\">%s</span> "
-			       level
-			       (mapconcat #'number-to-string numbers ".")))
-			 full-text)
-			level)
-		;; When there is no section, pretend there is an empty
-		;; one to get the correct <div class="outline- ...>
-		;; which is needed by `org-info.js'.
-		(if (eq (org-element-type first-content) 'section) contents
-		  (concat (org-html-section first-content "" info) contents))
-		(org-html--container headline info)))))))
-=======
-	 (headline-label (or (org-element-property :CUSTOM_ID headline)
-			     (concat "sec-" (mapconcat 'number-to-string
-						       headline-number "-"))))
-	 (format-function
-	  (cond ((functionp format-function) format-function)
-		((not (eq org-html-format-headline-function 'ignore))
-		 (lambda (todo todo-type priority text tags &rest ignore)
-		   (funcall org-html-format-headline-function
-			    todo todo-type priority text tags)))
-		(t 'org-html-format-headline))))
-    (apply format-function
-	   todo todo-type  priority text tags
-	   :headline-label headline-label :level level
-	   :section-number section-number extra-keys)))
-
-(defun org-html-headline (headline contents info)
-  "Transcode a HEADLINE element from Org to HTML.
-CONTENTS holds the contents of the headline.  INFO is a plist
-holding contextual information."
   (unless (org-element-property :footnote-section-p headline)
-    (let* ((contents (or contents ""))
-	   (numberedp (org-export-numbered-headline-p headline info))
-	   (level (org-export-get-relative-level headline info))
-	   (text (org-export-data (org-element-property :title headline) info))
-	   (todo (and (plist-get info :with-todo-keywords)
-		      (let ((todo (org-element-property :todo-keyword headline)))
-			(and todo (org-export-data todo info)))))
-	   (todo-type (and todo (org-element-property :todo-type headline)))
-	   (tags (and (plist-get info :with-tags)
-		      (org-export-get-tags headline info)))
-	   (priority (and (plist-get info :with-priority)
-			  (org-element-property :priority headline)))
-	   (section-number (mapconcat #'number-to-string
-				      (org-export-get-headline-number
-				       headline info) "-"))
-	   (ids (delq 'nil
-		      (list (org-element-property :CUSTOM_ID headline)
-			    (concat "sec-" section-number)
-			    (org-element-property :ID headline))))
-	   (preferred-id (car ids))
-	   (extra-ids (mapconcat
-		       (lambda (id)
-			 (org-html--anchor
-			  (org-export-solidify-link-text
-			   (if (org-uuidgen-p id) (concat "ID-" id) id))))
-		       (cdr ids) ""))
-	   ;; Create the headline text.
-	   (full-text (org-html-format-headline--wrap headline info)))
+    (let* ((numberedp (org-export-numbered-headline-p headline info))
+           (numbers (org-export-get-headline-number headline info))
+           (section-number (mapconcat #'number-to-string numbers "-"))
+           (level (+ (org-export-get-relative-level headline info)
+                     (1- (plist-get info :html-toplevel-hlevel))))
+           (todo (and (plist-get info :with-todo-keywords)
+                      (let ((todo (org-element-property :todo-keyword headline)))
+                        (and todo (org-export-data todo info)))))
+           (todo-type (and todo (org-element-property :todo-type headline)))
+           (priority (and (plist-get info :with-priority)
+                          (org-element-property :priority headline)))
+           (text (org-export-data (org-element-property :title headline) info))
+           (tags (and (plist-get info :with-tags)
+                      (org-export-get-tags headline info)))
+           (full-text (funcall (plist-get info :html-format-headline-function)
+                               todo todo-type priority text tags info))
+           (contents (or contents ""))
+           (ids (delq nil
+                      (list (org-element-property :CUSTOM_ID headline)
+                            (concat "sec-" section-number)
+                            (org-element-property :ID headline))))
+           (preferred-id (car ids))
+           (extra-ids (mapconcat
+                       (lambda (id)
+                         (org-html--anchor
+                          (org-export-solidify-link-text
+                           (if (org-uuidgen-p id) (concat "ID-" id) id))
+                          nil nil info))
+                       (cdr ids) "")))
       (if (org-export-low-level-p headline info)
-	  ;; This is a deep sub-tree: export it as a list item.
-	  (let* ((type (if numberedp 'ordered 'unordered))
-		 (itemized-body
-		  (org-html-format-list-item
-		   contents type nil info nil
-		   (concat (org-html--anchor preferred-id) extra-ids
-			   full-text))))
-	    (concat
-	     (and (org-export-first-sibling-p headline info)
-		  (org-html-begin-plain-list type))
-	     itemized-body
-	     (and (org-export-last-sibling-p headline info)
-		  (org-html-end-plain-list type))))
-	;; Standard headline.  Export it as a section.
-	(let ((extra-class (org-element-property :HTML_CONTAINER_CLASS headline))
-	      (level1 (+ level (1- org-html-toplevel-hlevel)))
-	      (first-content (car (org-element-contents headline))))
-	  (format "<%s id=\"%s\" class=\"%s\">%s%s</%s>\n"
-		  (org-html--container headline info)
-		  (format "outline-container-%s"
-			  (or (org-element-property :CUSTOM_ID headline)
-			      (concat "sec-" section-number)))
-		  (concat (format "outline-%d" level1) (and extra-class " ")
-			  extra-class)
-		  (format "\n<h%d id=\"%s\">%s%s</h%d>\n"
-			  level1 preferred-id extra-ids full-text level1)
-		  ;; When there is no section, pretend there is an
-		  ;; empty one to get the correct <div class="outline-
-		  ;; ...> which is needed by `org-info.js'.
-		  (if (not (eq (org-element-type first-content) 'section))
-		      (concat (org-html-section first-content "" info)
-			      contents)
-		    contents)
-		  (org-html--container headline info)))))))
->>>>>>> 873fe498
+          ;; This is a deep sub-tree: export it as a list item.
+          (let* ((type (if numberedp 'ordered 'unordered))
+                 (itemized-body
+                  (org-html-format-list-item
+                   contents type nil info nil
+                   (concat (org-html--anchor preferred-id nil nil info)
+                           extra-ids
+                           full-text))))
+            (concat (and (org-export-first-sibling-p headline info)
+                         (org-html-begin-plain-list type))
+                    itemized-body
+                    (and (org-export-last-sibling-p headline info)
+                         (org-html-end-plain-list type))))
+        (let ((extra-class (org-element-property :HTML_CONTAINER_CLASS headline))
+              (first-content (car (org-element-contents headline))))
+          ;; Standard headline.  Export it as a section.
+          (format "<%s id=\"%s\" class=\"%s\">%s%s</%s>\n"
+                  (org-html--container headline info)
+                  (format "outline-container-%s"
+                          (or (org-element-property :CUSTOM_ID headline)
+                              (concat "sec-" section-number)))
+                  (concat (format "outline-%d" level)
+                          (and extra-class " ")
+                          extra-class)
+                  (format "\n<h%d id=\"%s\">%s%s</h%d>\n"
+                          level
+                          preferred-id
+                          extra-ids
+                          (concat
+                           (and numberedp
+                                (format
+                                 "<span class=\"section-number-%d\">%s</span> "
+                                 level
+                                 (mapconcat #'number-to-string numbers ".")))
+                           full-text)
+                          level)
+                  ;; When there is no section, pretend there is an
+                  ;; empty one to get the correct <div
+                  ;; class="outline-...> which is needed by
+                  ;; `org-info.js'.
+                  (if (eq (org-element-type first-content) 'section) contents
+                    (concat (org-html-section first-content "" info) contents))
+                  (org-html--container headline info)))))))
 
 (defun org-html-format-headline-default-function
   (todo todo-type priority text tags info)
