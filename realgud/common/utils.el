;; Copyright (C) 2016 Free Software Foundation, Inc

;; Author: Rocky Bernstein <rocky@gnu.org>

;; This program is free software; you can redistribute it and/or modify
;; it under the terms of the GNU General Public License as published by
;; the Free Software Foundation, either version 3 of the License, or
;; (at your option) any later version.

;; This program is distributed in the hope that it will be useful,
;; but WITHOUT ANY WARRANTY; without even the implied warranty of
;; MERCHANTABILITY or FITNESS FOR A PARTICULAR PURPOSE.  See the
;; GNU General Public License for more details.
(require 'load-relative)
(require 'comint)
(require 'eshell)

(defun realgud:strip (str)
      "Remove leading and tailing whitespace from STR."
      (while (string-match "\\`\n+\\|^\\s-+\\|\\s-+$\\|\n+\\'"
                           str)
        (setq str (replace-match "" t t str)))
      str)

;; From http://rosettacode.org/wiki/Flatten_a_list#Emacs_Lisp
(defun realgud:flatten (mylist)
  (cond
   ((null mylist) nil)
   ((atom mylist) (list mylist))
   (t
    (append (realgud:flatten (car mylist)) (realgud:flatten (cdr mylist))))))

<<<<<<< HEAD
;; From https://stackoverflow.com/questions/12999530/is-there-a-function-that-joins-a-string-into-a-delimited-string
(defun realgud:join-string (list joiner)
  (if (< emacs-major-version 25)
      (mapconcat 'identity list joiner)
    (string-join list joiner)))
=======
(if (or (< emacs-major-version 24)
	(and (= emacs-major-version 24) (<= emacs-minor-version 3)))
    ;; From
    ;; https://stackoverflow.com/questions/12999530/is-there-a-function-that-joins-a-string-into-a-delimited-string
    (defun realgud:join-string (list joiner)
      (mapconcat 'identity list joiner))
  (progn
    (require 'subr-x)
    (defalias 'realgud:join-string 'string-join)))
>>>>>>> 37ba671d

(defun realgud:canonic-major-mode()
  "Return
    - 'eshell if we are in eshell-mode,
    - 'comint if the major comint-mode or shell-mode
Or raise an error if neither."

  (cond ((eq major-mode 'eshell-mode)
	'eshell)
	((or (eq major-mode 'comint-mode) (eq major-mode 'shell-mode))
	  'comint)
	('t (error "We can only handle comint, shell, or eshell buffers"))
	))

(defun realgud:remove-ansi-schmutz()
  "Remove ASCII escape sequences that node.js 'decorates' in
prompts and interactive output with"
  (interactive "")
  (add-to-list
   'comint-preoutput-filter-functions
   (lambda (output)
     (replace-regexp-in-string "\033\\[[0-9]*[GKJhl]" "" output)))
  )


(provide-me "realgud-")<|MERGE_RESOLUTION|>--- conflicted
+++ resolved
@@ -30,13 +30,6 @@
    (t
     (append (realgud:flatten (car mylist)) (realgud:flatten (cdr mylist))))))
 
-<<<<<<< HEAD
-;; From https://stackoverflow.com/questions/12999530/is-there-a-function-that-joins-a-string-into-a-delimited-string
-(defun realgud:join-string (list joiner)
-  (if (< emacs-major-version 25)
-      (mapconcat 'identity list joiner)
-    (string-join list joiner)))
-=======
 (if (or (< emacs-major-version 24)
 	(and (= emacs-major-version 24) (<= emacs-minor-version 3)))
     ;; From
@@ -46,7 +39,6 @@
   (progn
     (require 'subr-x)
     (defalias 'realgud:join-string 'string-join)))
->>>>>>> 37ba671d
 
 (defun realgud:canonic-major-mode()
   "Return
