2008-10-20  Carsten Dominik  <dominik@science.uva.nl>

<<<<<<< HEAD
	* org.el (org-entry-properties): Add CATEGORY property, iven if it
	is not defined as a property in this entry.
	(org-add-log-note): Mask prefix argument when immediately storing
	the note.

2008-10-19  James TD Smith  <ahktenzero@mohorovi.cc>

	* org.el (org-add-log-setup): Bugfix; code to find insertion point
	after drawers was skipping ahead one line too many, so notes were
	inserted after the first note instead of before it.
=======
	* org-agenda.el (org-agenda-filter-effort-default-operator): New
	option.
>>>>>>> aead878b

2008-10-18  Carsten Dominik  <dominik@science.uva.nl>

	* org-agenda.el (org-agenda-filter-tags,org-agenda-filter-form):
	New variables.
	(org-prepare-agenda): Reset the filter tags.
	(org-agenda-filter-by-tag, org-agenda-filter-by-tag-show-all):
	Show filter tags in mode line.

	* org-table.el (orgtbl-to-html): Bind `html-table-tag' for the
	formatter.

	* org-export-latex.el (org-latex-entities-regexp): New constant.
	(org-export-as-pdf): Use two calls to `shell-command'.

2008-10-17  Carsten Dominik  <dominik@science.uva.nl>

	* org-export-latex.el (org-export-latex-treat-sub-super-char):
	Honor the {} value of the subsuperscript setting.  Make sure that
	longer subsuperscripts are typeset in a roman font.

	* org.el (org-clock-update-time-maybe): Compute negative clock
	intervals correctly.

2008-10-15  James TD Smith  <ahktenzero@mohorovi.cc>

	* org.el (org-add-log-setup): Only skip drawers if the are
	immediately after the scheduling keywords.

	* org-clock.el (org-clock-in-switch-to-state): Allow this to be a
	function
	(org-clock-in): If `org-clock-in-switch-to-state' is a function,
	call it with the current todo state to get the state to switch to
	when clocking in.
	(org-clock-in): Use org-indent-line-function to indent clock lines.
	(org-clock-find-position): Fix indentation of empty clock drawers.

2008-10-16  Carsten Dominik  <dominik@science.uva.nl>

	* org.el (org-add-log-setup): Respect
	`org-log-state-notes-insert-after-drawers'.
	(org-log-state-notes-insert-after-drawers): New option.
	(org-todo-trigger-tag-changes): New function.
	(org-todo): Call `org-todo-trigger-tag-changes'.

2008-10-15  Carsten Dominik  <dominik@science.uva.nl>

	* org-publish.el (org-publish-org-to): Handle case when
	org-export-to-pdf does return a file name, not a buffer.
	(org-publish-org-to-pdf): New function.

	* org-export-latex.el (org-export-as-pdf)
	(org-export-as-pdf-and-open): New commands.

	* org-table.el (org-table-eval-formula): Avoid parsing Calc's HMS
	forms as ranges.

	* org-export-latex.el (org-export-latex-lists): Ignore lists-like
	things in protexted regions.

2008-10-14  Carsten Dominik  <dominik@science.uva.nl>

	* org-export-latex.el (org-export-latex-preprocess): Improve
	quoting of LaTeX environments.

2008-10-10  Carsten Dominik  <dominik@science.uva.nl>

	* org.el (org-edit-fixed-width-region): Exclude final newline from
	picture area.

	* org-export-latex.el (org-export-latex-subcontent): Add labels to
	sections, to make internal links work.
	(org-export-latex-fontify-headline): Do not remove all text
	properties, to make sure that target properties survive this
	process.

	* org-exp.el (org-export-preprocess-string): Change sequence of
	modifications, to make sure links are prepared before the LaTeX
	conversions do happen.

2008-10-09  Carsten Dominik  <dominik@science.uva.nl>

	* org-attach.el (org-attach-delete-all): Renamed from
	`org-attch-delete'.  Add a security query before deleting the
	entire directory.  New optional argument FORCE can overrule the
	security query.
	(org-attach-delete-one): New command.

2008-10-08  Carsten Dominik  <dominik@science.uva.nl>

	* org-attach.el (org-attach-file-list): Fix bug with directory.

2008-10-07  Carsten Dominik  <dominik@science.uva.nl>

	* org.el (org-apps-regexp-alist): New function.
	(org-file-apps): Add auto-mode to the default value.
	(org-open-file): Use the new structure of org-file-apps.

	* org-attach.el (org-attach): Support the new keys.
	(org-attach-method): New option.

2008-10-06  Carsten Dominik  <dominik@science.uva.nl>

	* org-bbdb.el (org-bbdb-anniversaries): Fix but with 29 Feb/1
	March.

	* org.el (org-remove-uniherited-tags): Fix reverse interpretation
	of the list value o `org-use-tag-inheritance'.

	* org-attach.el (org-attach-auto-tag): New option.
	(org-attach-tag, org-attach-untag): New functions.
	(org-attach-attach, org-attach-new, org-attach-sync): Call
	`org-attach-tag'.
	(org-attach-delete): Call `org-attach-untag'.

2008-10-04  Carsten Dominik  <dominik@science.uva.nl>

	* org-table.el (orgtbl-self-insert-command): Make this work for
	the keypad as well.

2008-10-02  Carsten Dominik  <dominik@science.uva.nl>

	* org.el (org-add-log-setup): Limit searc for drawers to entry
	text, not to subtree.

	* org-clock.el (org-clock-heading-for-remember): New variable.
	(org-clock-in): Set `org-clock-heading-for-remember'.

2008-10-01 James TD Smith  <ahktenzero@mohorovi.cc>

	* org-remember.el (org-remember-apply-template): Add new
	expansions: %k, %K for currently clocked task and a link to the
	currently clocked task, and %< to file notes in the currently
	clocked task.

2008-10-01  Carsten Dominik  <dominik@science.uva.nl>

	* org-export-latex.el (org-export-latex-make-header): Also insert
	the content of the property :latex-header-extra.

	* org-exp.el (org-infile-export-plist): Put the content of
	#+LATEX_HEADER: into the property :latex-header-extra.

	* org-colview.el (org-columns-get-format-and-top-level): Remove
	resetting the marker.

	* org-colview-xemacs.el (org-columns-get-format-and-top-level):
	Remove resetting the marker.

	* org.el (org-entry-property-inherited-from): Improve docstring.
	(org-entry-get-with-inheritance): Reset marker before starting the
	search.

	* org-exp.el (org-infile-export-plist): Allow multiple STYLE lines.

2008-09-30  Carsten Dominik  <dominik@science.uva.nl>

	* org.el (org-entry-get-multivalued-property)
	(org-entry-protect-space, org-entry-restore-space): New
	functions.
	(org-file-apps-defaults-macosx): Let postscript files be opened by
	preview.
	(org-time-stamp-inactive): Call `org-time-stamp'.
	(org-time-stamp): New argument `inactive'.  Also edit inacive
	stamps. Convert time stamp type.
	(org-open-file): Interpret the `default' value for the `command'
	in `org-file-apps'.

	* org-id.el (org-id-int-to-b36-one-digit)
	(org-id-b36-to-int-one-digit, org-id-int-to-b36)
	(org-id-b36-to-int, org-id-time-to-b36): Modified from b62 to
	b36.

2008-09-29  Carsten Dominik  <dominik@science.uva.nl>

	* org-id.el (org-id-reverse-string): New function.
	(org-id-new): Use `org-id-reverse-string' to make sure the
	beginning chars of the ID are mutating fast.  This allows to use a
	directory structure to spread things better.
	(org-id-prefix): Changed default to nil.

	* org-list.el (org-move-item-down, org-move-item-up): Remember and
	restore the column of the cursor position.

	* org-remember.el (org-remember-apply-template): Remove properties
	from `initial'.

2008-09-27  Carsten Dominik  <dominik@science.uva.nl>

	* org-wl.el (org-wl-open): Remove useless call to
	`wl-thread-open-all'.

	* org-remember.el (org-remember-handler): Fix bug with `bottom'
	location.

2008-09-26  Carsten Dominik  <dominik@science.uva.nl>

	* org-bbdb.el (org-bbdb-anniversaries): Require bbdb in
	`org-bbdb-anniversaries'.

	* org.el (org-get-next-sibling, org-forward-same-level): New
	functions, similar to the outline versions, but invisible headings
	are OK.

2008-09-25  Bastien Guerry  <bzg@altern.org>

	* org.el (org-auto-repeat-maybe): Insert a space between
	the timestamp's type and the timestamp itself.

2008-09-24  Carsten Dominik  <dominik@science.uva.nl>

	* org-table.el (org-table-sum): Do not format the result with %g,
	it does rounding when there are too many digits.

	* org.el (org-map-entries): Protect the keyword-selecting variables.

2008-09-23  Bastien Guerry  <bzg@altern.org>

	* org-agenda.el (org-agenda-to-appt): Make sure the function check
	against all agenda files.

2008-09-23  Carsten Dominik  <dominik@science.uva.nl>

	* org-list.el: New file, aggregating list functions from org.el
	and org-export-latex.el.

	* org.el (org-edit-src-region-extra): New option.

2008-09-22  Carsten Dominik  <dominik@science.uva.nl>

	* org-agenda.el (org-agenda-to-appt): Fix bug with appointment
	time before 1am.

2008-09-22  Bastien Guerry  <bzg@altern.org>

	* org-export-latex.el (org-export-latex-keywords-maybe): Bug fix.

2008-09-22  James TA Smith  <ahktenzero@mohorovi.cc>

	* org-plot.el (org-plot/gnuplot): Make tables starting with a
	hline work correctly.
	(org-plot/gnuplot-script): Put commas at the end of each script
	line.

2008-09-20  James TD Smith  <ahktenzero@mohorovi.cc>

	* org.el (org-get-refile-targets): Replace links with their
	descriptions
	(org-imenu-get-tree): Replace links with their descriptions.

	* org-remember.el (org-remember-apply-template): Add a new
	expansion for adding properties to remember items.

	* org.el (org-add-log-setup): Skip over drawers (properties,
	clocks etc) when adding notes.

	* org-agenda.el (org-agenda-get-closed): show durations of clocked
	items as well as the start and end times.

	* org-compat.el (org-get-x-clipboard-compat): Add a compat
	function for fetching the X clipboard on XEmacs and GNU Emacs 21.

	* org-remember.el (org-get-x-clipboard): Use the compat
	function to get clipboard values when x-selection-value is
	unavailable. Use substring-no-properties instead of
	set-text-properties to remove text properties from the clipboard
	value.

	* lisp/org-clock.el (org-update-mode-line): Support limiting the
	modeline clock string, and display the full todo value in the
	tooltip. Set a local keymap so mouse-3 on the clock string goes to
	the currently clocked task.
	(org-clock-string-limit): Add a custom value for the maximum
	length of the clock string in the modeline.
	(org-clock-mode-map): Add a keymap for the modeline string

2008-09-21  Carsten Dominik  <dominik@science.uva.nl>

	* org-compat.el (org-propertize): New function.

2008-09-20  Bastien Guerry  <bzg@altern.org>

	* org-export-latex.el (org-export-latex-tables): protect exported
	tables from further special chars conversion.
	(org-export-latex-preprocess): Preserve LaTeX environments.
	(org-list-parse-list): Parse descriptive lists.
	(org-list-to-generic, org-list-to-latex, org-list-to-html)
	(org-list-to-texinfo): Export descriptive lists.
	(org-quote-chars): Remove.
	(org-export-latex-keywords-maybe): Use `replace-regexp-in-string'.
	(org-export-latex-list-beginning-re): Rename to
	`org-list-beginning-re'
	(org-list-item-begin): Rename to `org-list-item-beginning'

2008-09-20  Carsten Dominik  <dominik@science.uva.nl>

	* org.el (org-refile): Allow refiling to the last entry in the
	buffer.
	(org-get-tags-at): Fix bug when inheritance is turned off.

2008-09-19  Carsten Dominik  <dominik@science.uva.nl>

	* org.el (org-indent-line-function): No longer check for src
	regions, this is too much overhead.

	* org-agenda.el (org-agenda-highlight-todo): Fix bugs with keyword
	matching.

	* org.el (org-scan-tags): Make sure that tags matching is not case
	sensitive.  TODO keyword matching is case sensitive, however, to
	avoid confusion with similar words that are not meant to be
	keywords.

2008-09-18  Carsten Dominik  <dominik@science.uva.nl>

	* org.el (org-get-local-tags-at): New function.
	(org-get-local-tags): New function.

	* org-exp.el (org-export-get-categories): New function.

	* org-agenda.el (org-sorting-choice)
	(org-agenda-sorting-strategy, org-agenda-get-todos)
	(org-agenda-get-timestamps, org-agenda-get-deadlines)
	(org-agenda-get-scheduled, org-agenda-get-blocks)
	(org-entries-lessp): Implement sorting by TODO state.
	(org-cmp-todo-state): New defsubst.

	* org-colview.el (org-colview-construct-allowed-dates): New
	function.
	(org-columns-next-allowed-value): Use
	`org-colview-construct-allowed-dates'.

	* org-colview-xemacs.el (org-colview-construct-allowed-dates): New
	function.
	(org-columns-next-allowed-value): Use
	`org-colview-construct-allowed-dates'.

2008-09-17  Carsten Dominik  <dominik@science.uva.nl>

	* org.el (org-protect-slash): New function.
	(org-get-refile-targets): Use `org-protect-slash'.

	* org-agenda.el (org-global-tags-completion-table): New variable.

	* org-exp.el (org-export-handle-export-tags): New function.
	(org-export-preprocess-string): Call
	`org-export-handle-export-tags'.

	* org-plot.el: New file.

	* org-publish.el (org-publish-expand-components): Function removed.
	(org-publish-expand-projects): Allow components to have components.

2008-09-13  Carsten Dominik  <dominik@science.uva.nl>

	* org.el (org-indent-line-function): Do not indent in regions that
	are external source code.
	(org-yank-and-fold-if-subtree): New function.

	* org-agenda.el (org-agenda-todayp): New function.
	(org-agenda-get-deadlines, org-agenda-get-scheduled): Use
	`org-agenda-todayp'.

	* org.el (org-insert-heading-respect-content)
	(org-insert-todo-heading-respect-content): New commands.
	(org-insert-heading-respect-content): New option.
	(org-insert-heading): Respect `org-insert-heading-respect-content'.

	* org-clock.el (org-clock-find-position): Make sure the note after
	the clock line gets moved into the new clock drawer.

2008-09-11  Carsten Dominik  <dominik@science.uva.nl>

	* org-id.el (org-id-new): New option.

2008-09-08  Carsten Dominik  <dominik@science.uva.nl>

	* org-table.el (org-table-copy-down): Avoid overflow during
	increment.  Use prefix argument 0 to temporarily disable the
	increment.

2008-09-07  Carsten Dominik  <dominik@science.uva.nl>

	* org-exp.el (org-export-as-html): Do not turn on the major mode
	if the buffer will be killed anyway.
	(org-get-current-options): Exclude the #+TEXT field.
	(org-export-as-html): Make sure text before the first headline is
	a paragraph.

	* org-publish.el (org-publish-org-to): Tell the exporter that this
	buffer will be killed, so it is not necessary to do major mode
	initialization.

	* org-archive.el (org-archive-to-archive-sibling): Show empty
	lines after folding the archive sibling.

	* org.el (org-log-note-extra): New variable.

2008-09-05  Bastien Guerry  <bzg@altern.org>

	* org.el (org-additional-option-like-keywords): Added keywords for
	the _QUOTE, _VERSE and _SRC environments.

	* org-export-latex.el (org-export-latex-preprocess): Fix bug when
	exporting _QUOTE and _VERSE environments.

2008-09-05  Carsten Dominik  <dominik@science.uva.nl>

	* org-agenda.el (org-agenda-filter-by-tag): New command.

	* org-exp.el (org-get-current-options): Remove angular brackets
	from the date entry.

	* org.el (org-edit-fixed-width-region): New function.
	(org-edit-fixed-width-region): Also try
	`org-edit-fixed-width-region'.
	(org-edit-fixed-width-region-mode): New option.
	(org-activate-code): Only interprete lines starting with colon
	plus a space as example lines.

	* org-remember.el (org-remember-templates): Add nil instead of
	empty strings to fix the length of remember templates.

	* org-table.el (org-calc-default-modes): Fix the time format for
	calc, from 12 hour to 24 hour clock.

2008-09-04  Carsten Dominik  <dominik@science.uva.nl>

	* org-agenda.el (org-agenda-get-deadlines)
	(org-agenda-get-scheduled): Avoid `time-of-day' extraction for
	entries that are pre-warnings of deadlines or reminders.

	* org.el (org-sort-entries-or-items): Make numeric and alpha
	comparisons ignore any TODO keyword and priority cookie.

	* org-remember.el (org-remember-handler): Reinterpretation of the
	prefix argument.

2008-09-03  Carsten Dominik  <dominik@science.uva.nl>

	* org-agenda.el (org-agenda-get-scheduled): Use new
	`org-scheduled' face.

	* org-faces.el (org-scheduled): New face.

	* org-wl.el (org-wl-open): Remove incorrect declaration.

	* org-gnus.el (org-gnus-store-link): Support for :to information
	in gnus links.

	* org-exp.el (org-export-as-html): Fixed typo in creator
	information.
	(org-export-protect-examples): New parameter indent.  Insert extra
	spaces only when this parameter is specified.
	(org-export-preprocess-string): Call `org-export-protect-examples'
	with an indentation parameter when exporting to ASCII.

	* org-remember.el (org-remember-templates)
	(org-remember-apply-template): Allow the file component to be a
	function.

	* org.el (org-goto-local-search-headings): Renamed from
	`org-goto-local-search-forward-headings'.  Added the possibility
	to search backwards.

2008-09-02  Carsten Dominik  <dominik@science.uva.nl>

	* org-export-latex.el (org-export-latex): New customization
	group.

	* org-agenda.el (org-write-agenda): Erase buffer for txt export.

2008-09-01  Carsten Dominik  <dominik@science.uva.nl>

	* org-exp.el (org-html-do-expand): Allow {} to terminate
	tex macro

2008-07-29  Carsten Dominik  <dominik@science.uva.nl>

	* org.el (org-buffer-list): Select buffers based on major mode,
	not on file name.

2008-07-26  Carsten Dominik  <dominik@science.uva.nl>

	* org-agenda.el (org-agenda-align-tags): Fix bug with malformed
	face property.

	* org-colview.el (org-columns-display-here): Use
	`org-columns-modify-value-for-display-function'.

	* org-colview-xemacs.el (org-columns-display-here): Use
	`org-columns-modify-value-for-display-function'.

2008-07-25  Carsten Dominik  <dominik@science.uva.nl>

	* org.el (org-columns-modify-value-for-display-function): New option.











	* org-publish.el (org-publish-file): Make sure the directory match
	for the publishing directory works correctly.

	* org-agenda.el (org-agenda-execute-calendar-command)
	(org-agenda-diary-entry): Additional optional argument.

2008-07-24  Carsten Dominik  <dominik@science.uva.nl>

	* org-exp.el (org-export-as-html): Add attributes also in mailto
	and ftp links.

	* org.el (org-autoload): Add `org-dblock-write:columnview'.








2008-07-23  Carsten Dominik  <dominik@science.uva.nl>

	* org-exp.el (org-export-region-as-html, org-export-as-html): Make
	sure that calls from `org-export-region-as-html' do not do the
	special check for a subtree.

2008-07-22  Carsten Dominik  <dominik@science.uva.nl>

	* org-agenda.el (org-batch-store-agenda-views): Fix parsing bug.

2008-07-20  Juri Linkov  <juri@jurta.org>

	* org.el (narrow-map): Bind `org-narrow-to-subtree' to "s" on the
	new keymap `narrow-map' instead of binding "\C-xns".

2008-07-18  Carsten Dominik  <dominik@science.uva.nl>

	* org.el (org-open-file): Use
	`org-open-directory-means-index-dot-org'.
	(org-open-directory-means-index-dot-org): New option.

2008-07-17  Carsten Dominik  <dominik@science.uva.nl>

	* org.el (org-make-link-string): Remove link attributes from
	description.
	(org-open-at-point): Remove link attributes bevore using the path.

	* org-exp.el (org-export-as-html): Handle link attributes.

	* org.el (org-extract-attributes, org-attributes-to-string): New functions.

	* org-table.el (org-table-to-lisp): New function.

	* org.el (org-narrow-to-subtree): Do not include the final newline
	into the narrowed region.

	* org-agenda.el (org-agenda-custom-commands-local-options): Fixed
	bug with user-define skipping condition.

2008-07-16  Carsten Dominik  <dominik@science.uva.nl>

	* org-agenda.el (org-agenda-get-restriction-and-command): Fixed typo.

2008-07-14  Carsten Dominik  <dominik@science.uva.nl>

	* org-exp.el (org-export-html-style-default): Automatic overflow
	handling for pre fields.
	(org-export-as-ascii, org-export-as-html): Change default format
	for time stamp.

	* org-table.el (org-table-export): Offer completion for translator
	functions, and do not require a heading above the table.

	* org.el (org-renumber-ordered-list, org-beginning-of-item-list):
	Cater for the case of a list starting in the first line of the
	buffer.

2008-07-09  Carsten Dominik  <dominik@science.uva.nl>

	* org-publish.el (org-publish-find-title): Bug fix.
	(org-publish-org-index): Implement new :index-style option.

2008-07-07  Carsten Dominik  <dominik@science.uva.nl>

	* org-publish.el (org-publish-timestamp-filename): Use
	SHA1-encoded file names in the timestamp directory.

2008-07-05  Carsten Dominik  <dominik@science.uva.nl>

	* org-publish.el (org-publish-needed-p): Be verbose about files
	published and files skipped.

	* org-exp.el (org-export-preprocess-string): Swap link
	normalization and inernal link targeting.

	* org-publish.el (org-publish-needed-p): Create timestamp
	directory when it does not exist.

2008-07-04  Bastien Guerry  <bzg@altern.org>

	* org-clock.el (org-clock-out-when-done): Doc fix.

	* org.el (org-agenda-skip-unavailable-files): Doc fix.

	* org-exp.el (org-export-remove-comment-blocks-and-subtrees):
	Ignore case when searching for the COMMENT cookie at export time.

2008-07-02  Carsten Dominik  <dominik@science.uva.nl>

	* org-exp.el (org-get-file-contents)
	(org-get-and-remove-property): New functions.
	(org-export-handle-include-files): Handle the new prefix options.
	(org-export-as-html): Fix the verse environment.

2008-07-01  Carsten Dominik  <dominik@science.uva.nl>

	* org.el (org-time=, org-time<, org-time<=, org-time>)
	(org-time>=, org-time<>, org-2ft): New functions.
	(org-op-to-function): Also provide for the time testing fucntions.

2008-06-30  Carsten Dominik  <dominik@science.uva.nl>

	* org-exp.el (org-export-html-style-default): New constant.

2008-06-29  Carsten Dominik  <dominik@science.uva.nl>

	* org-exp.el (org-export-html-style-extra): New variable.
	(org-export-splice-style): New function.

2008-06-26  Carsten Dominik  <dominik@science.uva.nl>

	* org-exp.el (org-export-plist-vars, org-export-as-html):
	Implement `org-export-creator-info'.
	(org-export-creator-info): New option.

2008-06-25  Carsten Dominik  <dominik@science.uva.nl>

	* org.el (org-clock-drawer-start-re, org-clock-drawer-end-re)
	(org-property-drawer-re, org-clock-drawer-re): New constants.

2008-06-23  Carsten Dominik  <dominik@science.uva.nl>

	* org-exp.el (org-icalendar-use-deadline)
	(org-icalendar-use-scheduled): New options.
	(org-icalendar-include-todo): Default changed to t.
	(org-print-icalendar-entries): Implement better utilization of
	scheduling and deadline time stamps.
	(org-export-target-internal-links, org-export-as-html): Allow file
	lines without the "file:" prefix if the file path is an absolute
	path or starts with ".".

	* org-clock.el (org-clocktable-shift): Also undertand yesterday,
	lastweek etc.
	(org-clock-special-range): Also undertand yesterday, lastweek etc.

2008-06-18  Glenn Morris  <rgm@gnu.org>
        * org.el (org-map-entries): Let-bind `file'.

2008-06-19  Carsten Dominik  <dominik@science.uva.nl>

	* org.el (org-agenda-skip-archived-trees): Docstring now
	discourages using this.
	(org-scan-tags): Check for org-agenda-archives-mode.
	(org-map-entries): Make sure org-agenda-archives-mode is nil.
	(org-agenda-files): Functionality of second arg changed.

	* org-agenda.el (org-agenda-archives-mode): New variable
	(org-write-agenda, org-prepare-agenda, org-agenda-list)
	(org-search-view, org-todo-list, org-tags-view)
	(org-agenda-list-stuck-projects): Call `org-agenda-files' with
	`ifmode' argument.
	(org-agenda-quit): Reset the archives mode.
	(org-agenda-archives-mode): New command.
	(org-agenda-set-mode-name): Include archives info.

2008-06-18  Carsten Dominik  <dominik@science.uva.nl>

	* org.el (org-paste-subtree): Make sure the yanked headline is
	visible if it was yanked at a visible point.
	(org-move-item-up): Fix the bug with moving white space at the end
	of the item.
	(org-show-empty-lines-in-parent): New function.

2008-06-16  Carsten Dominik  <dominik@science.uva.nl>

	* org-colview.el (org-columns-next-allowed-value): Bug fix.

	* org-colview-xemacs.el (org-columns-next-allowed-value): Bug fix.

	* org-agenda.el (org-agenda-get-closed): Get the end time into the
	agenda prefix as well.

	* org-publish.el (org-publish-org-index): Make a properly indented
	list.

	* org.el (org-calendar-agenda-action-key): New option.
	(org-get-cursor-date): New function.
	(org-mark-entry-for-agenda-action): New command.
	(org-overriding-default-time): New variable.
	(org-read-date): Respect `org-overriding-default-time'.

	* org-remember.el (org-remember-apply-template): Respect the
	ovverriding default time.

	* org-agenda.el (org-agenda-action-marker): New variable.
	(org-agenda-action): New command.
	(org-agenda-do-action): New function.

2008-06-15  Carsten Dominik  <dominik@science.uva.nl>

	* org.el (org-schedule, org-deadline): Protect scheduled and
	deadline tasks against changes that accidently remove the
	repeater.  Also show a message with the new date when done.

2008-06-15  Carsten Dominik  <dominik@science.uva.nl>

	* org.el (org-beginning-of-line): Cater for the case when there
	are tags but no headline text.
	(org-align-tags-here): Convert to tabs only when indent-tabs-mode
	it set.

2008-06-13  Carsten Dominik  <dominik@science.uva.nl>

	* org-mhe.el (org-mhe-get-message-folder-from-index): Make sure
	the return value is nil instead of "nil" when there is no match.

	* org-exp.el (org-insert-centered): Use fill-column instead of
	80.
	(org-export-as-ascii): Use string-width to measure the width of
	the heading.

	* org.el (org-diary-to-ical-string): No longer kill buffer
	FROMBUF, this is now done by the caller.

	* org-exp.el (org-print-icalendar-entries): Move the call to
	`org-diary-to-ical-string' out of the loop, and kill the buffer
	afterwords.

	* org-remember.el (org-remember-visit-immediately): Position
	cursor after moving to the note.
	(org-remember-apply-template): Use a text property to record the
	cursor position.
	(org-remember-handler): Align tags after pasting the note.

2008-06-12  Carsten Dominik  <dominik@science.uva.nl>

	* org-bbdb.el (org-bbdb-follow-anniversary-link): New function.

	* org-agenda.el (org-agenda-open-link): If there is an
	org-bbdb-name property in the current line, jump to that bbdb
	entry.

	* org-bbdb.el (org-bbdb-anniversaries): Add the bbdb-name as a
	text property, so that the agenda knows where this entry comes
	from.

	* org-agenda.el (org-agenda-clock-in): Fixed bug in the
	interaction between clocking-in from the agenda, and  automatic
	task state switching.

	* org-macs.el (org-with-point-at): Bug fix in macro defintion.

	* org.el (org-beginning-of-line, org-end-of-line): Make sure the
	zmacs-region stays after this command in XEmacs.

2008-06-11  Carsten Dominik  <dominik@science.uva.nl>

	* org.el (org-scan-tags): Allow new values for ACTION parameter.

	* org-remember.el (org-remember-templates): Fix bug in
	customization type definition.

	* org.el (org-map-entries): New function.

2008-06-11  verhuur82  <verhuur82@macbook-van-verhuur82.local>

	* org-agenda.el (org-agenda-skip-comment-trees): New option.
	(org-agenda-skip): Respect `org-agenda-skip-comment-trees'.

2008-06-10  Carsten Dominik  <dominik@science.uva.nl>

	* org-remember.el (org-jump-to-target-location): New variable.
	(org-remember-apply-template): Set
	`org-remember-apply-template' if requested by template.
	(org-remember-handler): Start an idle timer to jump to
	remember location.

	* org-exp.el (org-get-current-options): Add the FILETAGS setting.

	* org.el (org-set-regexps-and-options): Fix bug with parsing of
	file tags.
	(org-get-tags-at): Add the content of `org-file-tags'.

	* org-exp.el (org-export-handle-comments): Fix bug with several
	comment lines after each other.
	(org-number-to-roman, org-number-to-counter): New functions.
	(org-export-section-number-format): New option.

2008-06-09  Carsten Dominik  <dominik@science.uva.nl>

	* org-exp.el (org-export-protect-examples): Catch the case of a
	missing end_example line.

	* org.el (org-set-regexps-and-options): Set `org-file-properties' and
	`org-file-tags' to nil.

	* org-colview.el (org-columns-next-allowed-value): Handle next
	argument NTH to directly select a value.

	* org-colview-xemacs.el (org-columns-next-allowed-value): Handle next
	argument NTH to directly select a value.

2008-06-08  Carsten Dominik  <dominik@science.uva.nl>

	* org-agenda.el (org-agenda-scheduled-leaders): Fix docstring.

2008-05-30  Carsten Dominik  <dominik@science.uva.nl>

	* org.el (org-columns-ellipses): New option.

2008-05-29  Carsten Dominik  <dominik@science.uva.nl>

	* org-colview.el (org-columns-add-ellipses): New function.
	(org-columns-compact-links): New function.
	(org-columns-cleanup-item): Call `org-columns-compact-links'.
	(org-columns-display-here): Call `org-agenda-columns-cleanup-item'
	when in agenda.
	(org-columns-edit-value): Fixed bug with editing values from
	agenda column view.
	(org-columns-redo): Also redo the agenda itself.

2008-05-28  Carsten Dominik  <dominik@science.uva.nl>

	* org-agenda.el (org-agenda-columns-remove-prefix-from-item): New
	option.

	* org-colview.el (org-agenda-columns-cleanup-item): New function.

	* org-exp.el (org-export-ascii-preprocess): Renamed from
	`org-export-ascii-clean-string'.
	(org-export-kill-licensed-text)
	(org-export-define-heading-targets)
	(org-export-handle-invisible-targets)
	(org-export-target-internal-links)
	(org-export-remove-or-extract-drawers)
	(org-export-remove-archived-trees)
	(org-export-protect-quoted-subtrees)
	(org-export-protect-verbatim, org-export-protect-examples)
	(org-export-select-backend-specific-text)
	(org-export-mark-blockquote-and-verse)
	(org-export-remove-comment-blocks-and-subtrees)
	(org-export-handle-comments, org-export-mark-radio-links)
	(org-export-remove-special-table-lines)
	(org-export-normalize-links)
	(org-export-concatenate-multiline-links)
	(org-export-concatenate-multiline-emphasis): New functions,
	obtained from spliiting the export preprocessor.

	* org-table.el (org-table-recalculate): Improve error message if
	the row number is invalid.

2008-05-27  Carsten Dominik  <dominik@science.uva.nl>

	* org-archive.el (org-archive-save-context-info): Fix bugs in
	customization setup and docstring.

	* org-exp.el (org-export-html-style): Changed the size of in the
	<pre> element to 90%.

2008-05-26  Carsten Dominik  <dominik@science.uva.nl>

	* org.el (org-find-src-example-start): Function removed.
	(org-edit-src-find-region-and-lang): New function.

2008-05-25  Carsten Dominik  <dominik@science.uva.nl>

	* org.el (org-edit-src-exit): New function.
	(org-exit-edit-mode): New minor mode.

	* org-exp.el (org-export-preprocess-string): Fix bug with removing
	comment-like lines from protected examples.

	* org.el (org-edit-src-example, org-find-src-example-start)
	(org-protect-source-example, org-edit-special): New functions.

2008-05-24  Carsten Dominik  <dominik@science.uva.nl>

	* org-publish.el (org-publish-project-alist): Fix typo in
	docstring.
	(org-publish-project-alist): Handle :index-title property.

2008-05-21  Carsten Dominik  <dominik@science.uva.nl>

	* org-export-latex.el (org-export-as-latex): Make sure region
	bounds are correct.  Parse subtree properties relating to export.

	* org-exp.el (org-export-add-options-to-plist): New function.
	(org-infile-export-plist): Use `org-export-add-options-to-plist'.

2008-05-20  Carsten Dominik  <dominik@science.uva.nl>

	* org.el (org-default-properties): Add EXPORT_FILE_NAME and
	EXPORT_TITLE.

	* org-exp.el (org-export-get-title-from-subtree)
	(org-export-as-ascii, org-export-as-html): Make sure the original
	region-beginning and region-end are used, even after moving
	point.
	(org-export-get-title-from-subtree): Also try the EXPORT_TITLE
	property.

	* org-remember.el (org-remember-last-stored-marker): New variable.
	(org-remember-goto-last-stored): Use `org-goto-marker-or-bmk'.
	(org-remember-handler): Also use marker to remember
	last-stored position.

	* org.el (org-goto-marker-or-bmk): New function.

2008-05-19  Carsten Dominik  <dominik@science.uva.nl>

	* org.el (org-file-properties): Renamed from `org-local-properties'.
	(org-scan-tags): Take file tags into account.
	(org-tags-match-list-sublevels): Default changed to t.

	* org-exp.el (org-export-as-html): Close paragraph after a
	footnote.

	* org.el (org-update-parent-todo-statistics): New function.

	* org-exp.el (org-icalendar-store-UID): New option.
	(org-icalendar-force-UID): Option removed.
	(org-print-icalendar-entries): IMplement UIDs.

2008-05-18  Carsten Dominik  <dominik@science.uva.nl>

	* org-mhe.el (org-mhe-follow-link): Fix bug in mhe searches.

2008-05-16  Carsten Dominik  <dominik@science.uva.nl>

	* org-faces.el (org-column): Document how this face is being used
	and why sometimes the background faces shine through.

	* org-mhe.el (org-mhe-follow-link): Improve handling of searches.

	* org-publish.el (org-publish-attachment): Create publishing
	directory if it does not yet exist.

	* org-table.el (org-calc-default-modes): Change default number
	format to (float 8).

	* org.el (org-olpath-completing-read): New function.
	(org-time-clocksum-format): New option.
	(org-minutes-to-hh:mm-string): Use `org-time-clocksum-format'.

	* org-clock.el (org-clock-display, org-clock-out)
	(org-update-mode-line): Use `org-time-clocksum-format'.

	* org-colview-xemacs.el (org-columns-number-to-string): Use
	`org-time-clocksum-format'.

	* org-colview.el (org-columns-number-to-string): Use
	`org-time-clocksum-format'.

2008-05-15  Carsten Dominik  <dominik@science.uva.nl>

	* org-id.el: New file, move from contrib to core.

	* org-exp.el (org-icalendar-force-UID): New option.

2008-05-14  Carsten Dominik  <dominik@science.uva.nl>

	* org-exp.el (org-print-icalendar-entries): Make sure DTEND is
	shifted by one day if theere is a date range without an end
	time.

	* org.el (org-try-structure-completion): New function.

2008-05-13  Carsten Dominik  <dominik@science.uva.nl>

	* org.el (org-set-font-lock-defaults): Improve fontification of
	description lists.
	(org-insert-item): Handle description lists.
	(org-adaptive-fill-function): Improve auto indentation in
	description lists.

	* org-exp.el (org-export-as-html, org-export-preprocess-string):
	Implement VERSE environment.
	(org-export-preprocess-string): Implement the COMMENT
	environment.

	* org-export-latex.el (org-export-latex-preprocess): Implement
	VERSE environment.

2008-05-12  Carsten Dominik  <dominik@science.uva.nl>

	* org-jsinfo.el (org-infojs-opts-table): Add entry for FIXED_TOC
	option.

2008-05-10  Carsten Dominik  <dominik@science.uva.nl>

	* org-table.el (orgtbl-to-tsv, orgtbl-to-csv): New functions.

	* org.el (org-quote-csv-field): New functions.

	* org-table.el (org-table-export-default-format): Remove :splice
	from default format, we get the same effect by not specifying
	:tstart and :tend.
	(org-table-export): Improve setup, distinguish better between
	interactive and non-interactive use, allow specifying the format
	on the fly, better protection against wrong file names.
	(orgtbl-to-generic): Fix documentation.  Do not require :tstart
	and :tend when :splice is omitted.

2008-05-09  Bernt Hansen  <bernt@norang.ca>

	* org-clock.el (org-clock-select-task): Make sure the selection
	letters are 1-9 and A-Z, no special characters.

2008-05-09  Carsten Dominik  <dominik@science.uva.nl>

	* org-exp.el (org-export-htmlize): New group.
	(org-export-htmlize-output-type)
	(org-export-htmlize-css-font-prefix): New options.
	(org-export-htmlize-region-for-paste): New function.
	(org-export-htmlize-generate-css): New command.

2008-05-08  Juanma Barranquero  <lekktu@gmail.com>

	* org/org.el (org-modules, org-format-latex-options):
	* org/org-archive.el (org-archive-stamp-time)
	(org-archive-save-context-info):
	* org/org-faces.el (org-hide):
	* org/org-irc.el (org-irc-parse-link):
	* org/org-macs.el (org-call-with-arg, org-autoload):
	* org/org-mew.el (org-mew-store-link):
	* org/org-remember.el (org-remember-store-without-prompt)
	(org-remember-templates): Fix typos in docstrings.

	* org/org-info.el (org-info-store-link): Remove leftover docstring.

	* org/org-bbdb.el (org-bbdb-export): Remove leftover docstring.
	(org-bbdb-anniversary-field, org-bbdb-extract-date-fun)
	(org-bbdb-anniv-split): Fix typos in docstrings.

	* org/org-publish.el (org-publish-project-alist): Doc fixes.
	(org-publish-use-timestamps-flag): Reflow docstring.
	(org-publish-files-alist): Fix typos in docstring.

2008-05-08  Carsten Dominik  <dominik@science.uva.nl>

	* org.el (org-set-visibility-according-to-property): New function.
	(org-ctrl-c-ctrl-c): Do not restart org-mode, just get the options
	and compute the regular expressions, and update font-lock.
	(org-property-re): Allow a dash in property names.

	* org-archive.el (org-extract-archive-file): Insert the file name
	without the path into the format, to allow the location format to
	contain a subdirectory.

	* org-agenda.el (org-agenda-post-command-hook): If point is at end
	of buffer, and the `org-agenda-type' property undefined, use the
	value from the character before.

	* org.el (org-add-planning-info): Don't let indentation for
	would-be timestamp become extra whitespace at the end of headline.

2008-05-07  Carsten Dominik  <dominik@science.uva.nl>

	* org.el (org-remove-double-quotes, org-file-contents): New
	functions.

	* org-exp.el (org-infile-export-plist): Also parse the
	contents of #+SETUPFILE files, recursively.

	* org.el (org-set-regexps-and-options): Also parse the
	contents of #+SETUPFILE files, recursively.

	* org-exp.el (org-export-handle-include-files): New function.
	(org-export-preprocess-string): Call
	`org-export-handle-include-files'.

	* org.el (org-delete-property-globally)
	(org-delete-property, org-set-property): Ignore case during
	completion.
	(org-set-property): Use `org-completing-read' instead of
	`completing-read'.

	* org.el (org-complete-expand-structure-template): New,
	experimental function.
	(org-structure-template-alist): New, experimental option.
	(org-complete): Call `org-complete-expand-structure-template'.

2008-05-06  Bastien Guerry  <bzg@altern.org>

	* org-export-latex.el (org-export-latex-preprocess): Added
	support for blockquotes.

2008-05-05  Carsten Dominik  <dominik@science.uva.nl>

	* org.el (org-read-date-analyze): Catch the case where only a
	weekday is given.

2008-05-04  Carsten Dominik  <dominik@science.uva.nl>

	* org.el (org-set-font-lock-defaults): Make the description
	tag bold.

	* org-exp.el (org-export-as-html, org-close-li): Implement
	description lists.

2008-05-04  Jason Riedy  <jason@acm.org>

	* org-table.el (*orgtbl-default-fmt*): New variable.
	(orgtbl-format-line): Use the value of *orgtbl-default-fmt*
	when there is no other fmt available.

	(orgtbl-to-generic): Allow an explicitly nil :tstart or
	:tend to suppress the appropriate string.

	(orgtbl-to-orgtbl): New function for translating to another orgtbl
	table.

2008-05-02  Carsten Dominik  <dominik@science.uva.nl>

	* org.el (org-read-date-analyze): "." as an alias for "+0" in
	read date.

	* org-clock.el (org-clock-save-markers-for-cut-and-paste):
	New function.

	* org-agenda.el (org-agenda-save-markers-for-cut-and-paste):
	New function.

2008-05-01  Carsten Dominik  <dominik@science.uva.nl>

	* org-clock.el (org-clock-find-position): Don't include notes
	into clock drawer.

	* org-archive.el (org-archive-subtree): No longer remove an
	extra line after cutting the subtree.  `org-cut-subtree' already
	takes care of this.

	* org-remember.el (org-remember-handler): Only kill the target
	buffer if it does not contain the running clock.

	* org.el (org-markers-to-move): New variable.
	(org-save-markers-in-region, org-check-and-save-marker)
	(org-reinstall-markers-in-region): New function.
	(org-move-subtree-down, org-copy-subtree): Remember relative
	marker positions before cutting.
	(org-move-subtree-down, org-paste-subtree): Restore relative
	marker positions after pasting.

	* org-remember.el (org-remember-clock-out-on-exit): New option.
	(org-remember-finalize): Clock out only if the setting in
	`org-remember-clock-out-on-exit' requires it.
	(org-remember-handler): Do the cleanup in the buffer, to make sure
	that the clock marker remains in tact.

2008-04-29  Carsten Dominik  <dominik@science.uva.nl>

	* org-clock.el (org-clock-goto): Widen buffer if necessary.
	(org-clock-in): Make sure that also tasks outside the narrowed
	region will be clocked in correctly.
	(org-clock-insert-selection-line): Widen the buffer so that we can
	find the correct task heading.

	* org.el (org-base-buffer): New function.

	* org-exp.el (org-icalendar-cleanup-string): Make sure ',"
	and ";" are escaped.
	(org-print-icalendar-entries): Also apply
	`org-icalendar-cleanup-string' to the headline, not only to the
	summary property.

2008-04-28  Carsten Dominik  <dominik@science.uva.nl>

	* org-exp.el (org-export-preprocess-hook): New hook.
	(org-export-preprocess-string): Call
	`org-export-preprocess-hook'.

	* org.el (org-font-lock-hook): New variable.
	(org-font-lock-hook): New function.
	(org-set-font-lock-defaults): Call `org-font-lock-hook'.

;; Local Variables:
;; coding: utf-8
;; add-log-time-zone-rule: t
;; End:

    Copyright (C) 2008  Free Software Foundation, Inc.

  This file is part of GNU Emacs.

  GNU Emacs is free software: you can redistribute it and/or modify
  it under the terms of the GNU General Public License as published by
  the Free Software Foundation, either version 3 of the License, or
  (at your option) any later version.

  GNU Emacs is distributed in the hope that it will be useful,
  but WITHOUT ANY WARRANTY; without even the implied warranty of
  MERCHANTABILITY or FITNESS FOR A PARTICULAR PURPOSE.  See the
  GNU General Public License for more details.

  You should have received a copy of the GNU General Public License
  along with GNU Emacs.  If not, see <http://www.gnu.org/licenses/>.

;; arch-tag: a9bdcf06-7c2d-4b5a-bf7a-c5e7b706f67c<|MERGE_RESOLUTION|>--- conflicted
+++ resolved
@@ -1,20 +1,18 @@
 2008-10-20  Carsten Dominik  <dominik@science.uva.nl>
 
-<<<<<<< HEAD
 	* org.el (org-entry-properties): Add CATEGORY property, iven if it
 	is not defined as a property in this entry.
 	(org-add-log-note): Mask prefix argument when immediately storing
 	the note.
 
+	* org-agenda.el (org-agenda-filter-effort-default-operator): New
+	option.
+
 2008-10-19  James TD Smith  <ahktenzero@mohorovi.cc>
 
 	* org.el (org-add-log-setup): Bugfix; code to find insertion point
 	after drawers was skipping ahead one line too many, so notes were
 	inserted after the first note instead of before it.
-=======
-	* org-agenda.el (org-agenda-filter-effort-default-operator): New
-	option.
->>>>>>> aead878b
 
 2008-10-18  Carsten Dominik  <dominik@science.uva.nl>
 
