;;; metest.el --- Testing suite for MATLAB Emacs -*- lexical-binding: t -*-
;;
;; Copyright (C) 2019-2024 Eric Ludlam
;;
;; This program is free software; you can redistribute it and/or
;; modify it under the terms of the GNU General Public License as
;; published by the Free Software Foundation, either version 3 of the
;; License, or (at your option) any later version.

;; This program is distributed in the hope that it will be useful, but
;; WITHOUT ANY WARRANTY; without even the implied warranty of
;; MERCHANTABILITY or FITNESS FOR A PARTICULAR PURPOSE.  See the GNU
;; General Public License for more details.

;; You should have received a copy of the GNU General Public License
;; along with this program.  If not, see http://www.gnu.org/licenses/.

;;; Commentary:
;;
;; Suite of unit tests that load in demo .m files and verify operation.

;;; Code:

(let* ((lf (or load-file-name (buffer-file-name (current-buffer))))
       (d1 (file-name-directory lf))
       (d (file-name-directory (directory-file-name d1)))
       )
  (defvar met-testfile-path d1
    "Location of test MATLAB code.")
  (add-to-list 'load-path (expand-file-name d) t))

(defvar met-testfile-path) ; quiet compiler

(require 'matlab)
(require 'mlint)
(require 'matlab-complete)

(defun metest-all-syntax-tests ()
  "Run all the syntax test cases in this file."
  (setq debug-on-error t)
  (matlab-scan-stat-reset) ;; Enable scanner statistics logging.

  (metest-log-init)

  (setq-default matlab-indent-function-body 'guess) ;; Force the guess system to be exercised.
  (metest-run 'metest-end-detect-test)
  (setq-default matlab-indent-function-body 'MathWorks-Standard) ;; put it back

  (metest-run 'metest-comment-string-syntax-test)
  (metest-run 'metest-fontlock-test)
  (metest-run 'metest-sexp-counting-test)
  (metest-run 'metest-sexp-traversal-test)

  ;; Randomize indentation first before indenting
  ;; to force the indenter to make changes and give
  ;; the cache and performance a harder problem.
  (metest-indents-randomize-files)
  (metest-run 'metest-indents-test)

  ;; Parsing and completion are high level tools
  (metest-run 'metest-complete-test)

  (metest-check-version)

  (metest-log-report (metest-log-write))

  (matlab-scan-stats-print)

  (metest-fill-paragraph))

(defun metest-run (test)
  "Run and time TEST."
  (let* ((config (symbol-value test))
         (name (if (stringp config) config (car config)))
         (files (or (cdr-safe config) '("")))
         (strlen (apply 'max (mapcar 'length files))))
    (message ">> Starting %s loop on %S" name files)
    (dolist (F files)
      (princ (format (concat "<< %s %-" (number-to-string strlen) "s ") name F) 'external-debugging-output)
      (let ((old debug-on-error)
            (out (progn (setq debug-on-error nil)
                        (metest-timeit test F))))
        (setq debug-on-error old)
        (when (listp out)
          (princ (format "passed: %s  %.2f s\n" (cdr out) (car out)) 'external-debugging-output)
          )
        ))
    (message "")))

(defvar metest-test-error nil)
(defmacro metest-condition-case-error-msg (&rest forms)
  "Run FORMS, capturing any errors and associating with (point)."
  (declare (indent 0) (debug t))
  `(condition-case err
       ,@forms
     (error (cond (metest-test-error (error (car (cdr err))))
                  (t (metest-error "Lisp: %s" (error-message-string err))))
            0)
     ))

(defvar met-end-detect-files '("empty.m" "stringtest.m" "mfuncnoend.m" "mfuncnoendblock.m" "mfuncends.m" "mclass.m" "mfuncspacey.m" "mfuncnoendindent.m" "mfuncnofuncindent.m")
  "List of files for running end detection tests on.")

(defvar metest-end-detect-test (cons "END detection" met-end-detect-files))
(defun metest-end-detect-test (F)
  "Run test F to make sure we correctly detect the state of managing 'end'."
  (let ((buf (metest-find-file F))
        (ret nil))
    (with-current-buffer buf
      (goto-char (point-min))
      ;;(message ">> Checking END detection in %S" (current-buffer))
      (if (re-search-forward "%%%\\s-*\\(\\w+\\)\\s-+\\(\\w+\\)\\s-+\\(\\w+\\)$" nil t)
          (let ((st-expect (intern (match-string-no-properties 1)))
                (end-expect (intern (match-string-no-properties 2)))
                (indent-expect (intern (match-string-no-properties 3)))
                (st-actual (matlab-guess-script-type))
                (end-actual (matlab-do-functions-have-end-p))
                (indent-actual (matlab-indent-function-body-p))
                )
            (unless (eq st-actual st-expect)
              (metest-error "Script type detection failure: Expected %s but found %s"
                            st-expect st-actual))
            (unless (eq end-actual end-expect)
              (metest-error "Script end detection failure: Expected %s but found %s"
                            end-expect end-actual))
            (unless (eq indent-actual indent-expect)
              (metest-error "Script indent detection failure: Expected %s but found %s"
                            indent-expect indent-actual))

            (setq ret (list "script[" st-actual "]  end[" end-actual "]  indent-p[" indent-actual "]"))
            ;;(message "<< Script type and end detection passed: %s, %s" st-actual end-actual)
            )
        ;; No expected values found in the file.
        (metest-error "Test file did not include expected script-type cookie")
        ))
    ret))

(defvar met-stringtest-files '("stringtest.m")
  "List of files for running string tests on.")

(defvar metest-comment-string-syntax-test (cons "string/comment detection" met-stringtest-files))
(defun metest-comment-string-syntax-test (F)
  "Run test F to make sure string nd comment highlighting work."
  (let ((buf (metest-find-file F))
        (cnt 0)
        (noninteractive nil) ;; fake out font lock
        )
    (with-current-buffer buf
      (goto-char (point-min))

      (let ((md (match-data)))
        (ignore md) ;; see commented out code below
        ;; Force font lock to throw catchable errors.
        (font-lock-mode 1)
        (font-lock-flush (point-min) (point-max))
        (font-lock-ensure (point-min) (point-max))
        (font-lock-fontify-region (point-min) (point-max))

        ;; FL test 1: make sure font lock is on and match data didn't change.
        (unless font-lock-mode
          (metest-error "Font Lock failed to turn on"))
        ;;(unless (equal md (match-data))
        ;;  (metest-error "Font Locking transmuted the match data"))
        (when (not (get-text-property 2 'fontified))
          (metest-error "Font Lock Failure: can't run test because font lock failed to fontify region"))
        )


      ;;(message ">> Starting string/comment detect loop in %S" (current-buffer))
      (while (re-search-forward "#\\([cCisSvVebdr]\\)#" nil t)
        (let* ((md  (match-data))
               (pt  (match-end 1))
               (mc  (match-string-no-properties 1))
               (fnt (get-text-property pt 'face))
               (lv1 (matlab-compute-line-context 1))
               (bc  (metest-condition-case-error-msg (matlab-line-block-comment-start lv1)))
               (qd  (metest-condition-case-error-msg (matlab-cursor-comment-string-context)))
               )
          (goto-char pt)

          ;; Test 1 - what are we?
          (unless (or (and (string= "b" mc) (and bc (eq 'comment qd)))
                      (and (string= "v" mc) (eq 'charvector qd))
                      (and (string= "V" mc) (eq 'charvector qd))
                      (and (string= "s" mc) (eq 'string qd))
                      (and (string= "S" mc) (eq 'string qd))
                      (and (string= "c" mc) (eq 'comment qd))
                      (and (string= "C" mc) (eq 'comment qd))
                      (and (string= "i" mc) (eq 'comment qd))
                      (and (string= "e" mc) (eq 'ellipsis qd))
                      (and (string= "d" mc) (eq 'commanddual qd))
                      (and (string= "r" mc) (eq nil qd))
                      )
            (metest-error "Syntax Test Failure @ char %d: Expected %s but found %S"
                          pt
                          (cond ((string= mc "b") "block comment")
                                ((string= mc "v") "charvector")
                                ((string= mc "V") "charvector")
                                ((string= mc "s") "string")
                                ((string= mc "S") "string")
                                ((string= mc "c") "comment")
                                ((string= mc "C") "comment")
                                ((string= mc "i") "comment")
                                ((string= mc "e") "ellipsis")
                                ((string= mc "d") "commanddual")
                                ((string= mc "r") "normal code")
                                (t "unknown test token"))
                          qd))
          ;; Test 2 - is match-data unchanged?
          (unless (equal md (match-data))
            (metest-error "Syntax checking transmuted the match data"))

          ;; FL test 2 - Is the matched location fontified correctly?
          (when (consp fnt) (setq fnt (car fnt)))
          (unless (or (and (string= "b" mc) (eq fnt 'font-lock-comment-face))
                      (and (string= "v" mc) (eq fnt 'font-lock-string-face))
                      (and (string= "V" mc) (eq fnt 'matlab-unterminated-string-face))
                      (and (string= "s" mc) (eq fnt 'font-lock-string-face))
                      (and (string= "S" mc) (eq fnt 'matlab-unterminated-string-face))
                      (and (string= "c" mc) (eq fnt 'font-lock-comment-face))
                      (and (string= "C" mc) (eq fnt 'matlab-sections-section-break-face))
                      (and (string= "i" mc) (eq fnt 'matlab-ignored-comment-face))
                      (and (string= "e" mc) (eq fnt 'font-lock-comment-face))
                      (and (string= "d" mc) (eq fnt 'matlab-commanddual-string-face))
                      (and (string= "r" mc) (eq fnt nil))
                      )
            (metest-error "Font Lock Failure @ char %d: Expected %s but found %S"
                          pt
                          (cond ((string= mc "b") "comment face")
                                ((string= mc "v") "string face")
                                ((string= mc "V") "unterminated string face")
                                ((string= mc "s") "string face")
                                ((string= mc "S") "unterminated string face")
                                ((string= mc "c") "comment face")
                                ((string= mc "C") "section-break face")
                                ((string= mc "i") "ignored comment face")
                                ((string= mc "e") "comment face")
                                ((string= mc "d") "commanddual string face")
                                ((string= mc "r") "regular code / no face")
                                (t "unknown test token"))
                          (get-text-property pt 'face)))
          ;; Track
          (setq cnt (1+ cnt))
          ))
      (kill-buffer buf))

    (list cnt "tests")))

(defvar met-sexptest-files '("expressions.m" "mclass.m" "blocks.m")
  "List of files for running syntactic expression tests.")

(defvar metest-sexp-counting-test (cons "sexp counting" met-sexptest-files))
(defun metest-sexp-counting-test (F)
  "Run test F to make sure string and comment highlighting work."
  (let ((buf (metest-find-file F))
        (cnt 0))
    (with-current-buffer buf
      (goto-char (point-min))
      ;;(message ">> Starting sexp counting loop in %S" (current-buffer))
      (while (re-search-forward "#\\([0-9]\\)#" nil t)
        (save-excursion
          (goto-char (match-beginning 0))
          (skip-chars-backward " %")  ; skip comment part
          (let* ((num (string-to-number (match-string 1))))
            (save-restriction
              (narrow-to-region (point-at-bol) (point))
              (metest-condition-case-error-msg
               (matlab-move-simple-sexp-internal (- num)))
              (skip-chars-backward " \t;.=%")
              (if (not (eq (point) (point-min)))
                  (save-restriction
                    (widen)
                    (metest-error "Backward Sexp miscount tried %d, point %d, min %d"
                                  num (point) (point-at-bol))))
              (skip-chars-forward " \t;.=%")
              (matlab-move-simple-sexp-internal num)
              (skip-chars-forward " \t\n;.=%")
              (if (not (eq (point) (point-max)))
                  (save-restriction
                    (widen)
                    (metest-error "Forward Sexp miscount tried %d, point %d, dest %d"
                                  num (point) (point-at-eol)))))
            ))
        (end-of-line)
        (setq cnt (1+ cnt))))
    (kill-buffer buf)
    (list cnt "tests")))

(defvar metest-sexp-traversal-test (cons "sexp block traversal" met-sexptest-files))
(defun metest-sexp-traversal-test (F)
  "Run test F to make sure high level block navigation works."
  (let ((buf (metest-find-file F))
        (cnt 0))
    (with-current-buffer buf
      (goto-char (point-min))
      ;;(message ">> Starting sexp traversal loop in %S" (current-buffer))
      (while (re-search-forward ">>\\([0-9]+\\)" nil t)
        (let* ((num (string-to-number (match-string 1)))
               (num2 0)
               (begin nil))
          (skip-chars-forward " \n\t;%")
          (setq begin (point))
          (metest-condition-case-error-msg (matlab--scan-block-forward))
          (save-excursion
            (skip-chars-forward " \n\t;%")
            (if (not (looking-at "<<\\([0-9]+\\)"))
                (metest-error "Failed to find matching test end token for %d"
                              num)
              (setq num2 (string-to-number (match-string 1)))
              (when (/= num num2)
                (metest-error "Failed to match correct test token.  Start is %d, end is %d"
                              num num2))))
          (metest-condition-case-error-msg (matlab--scan-block-backward))
          (when (/= (point) begin)
            (metest-error "Failed to reverse navigate sexp for %d"
                          num))
          )
        (end-of-line)
        (setq cnt (1+ cnt))))
    (kill-buffer buf)
    (list cnt "test")))


(defvar met-indents-files '("indents.m" "continuations.m" "mclass.m" "blocks.m" "mfuncends.m" "mfuncnoendblock.m" "mclass_cont.m" "mfuncnofuncindent.m")
  "List of files for running syntactic indentation tests.")

(defun metest-indents-randomize-files ()
  "Randomize the indentation in the indent levels test files."
  (interactive)
  (message "<< Flattening indentation ...")
  (let ((matlab-scan-temporal-cache nil)) ;; disable cache for file load
    (dolist (F met-indents-files)
      (with-current-buffer (metest-find-file F)
        (goto-char (point-min))
        (while (not (eobp))
          (beginning-of-line)
          (if (looking-at "^\\s-*$")
              (matlab--change-indentation 0)
            (matlab--change-indentation 3)) ;;(random 13)?
          (forward-line 1)
          )
        ;; And don't delete - leave it to find for the next test.
        ;; but we do want to restart the mode and force a re-guess of the file type.
        (matlab-mode)
        ))))

(defvar metest-indents-test (cons "indenting" met-indents-files))
(defvar metest-indent-counts 0)
(defun metest-indents-test (F)
  "Run test F to make sure high level block navigation works."
  (with-current-buffer (metest-find-file F)
    (goto-char (point-min))
    (let ((metest-indent-counts 0)
          (matlab--change-indentation-override #'metest-indents-test-hook-fcn))
      (metest-condition-case-error-msg
       (matlab-indent-region (point-min) (point-max) nil t))
      (kill-buffer (current-buffer))
      (list metest-indent-counts "tests"))))

(defun metest-indents-test-hook-fcn (indent)
  "Hook fcn used to capture indent level from `indent-region'.
INDENT is expected indent level."
  (save-excursion
    (beginning-of-line)

    (when (re-search-forward "!!\\([0-9]+\\)" (point-at-eol) t)
      (let ((num (string-to-number (match-string 1))))
        (setq metest-indent-counts (1+ metest-indent-counts))
        (when (not (eq num indent))
          (metest-error "Indentation computed is %s, expected %s"
                        indent num))))

    ;; Now do the indent in case a bad indent will trigger a bug later.
    (matlab--change-indentation indent)
    ))

(defconst met-kw-font-alist '(( "kw" . font-lock-keyword-face )
                              ( "ty" . font-lock-type-face )
                              ( "fn" . font-lock-function-name-face )
                              ( "vn" . font-lock-variable-name-face )
                              ( "vc" . (font-lock-variable-name-face
                                        matlab-cross-function-variable-face) )
                              ( "cn" . font-lock-constant-face )
                              ( "co" . font-lock-comment-face )
                              ( "st" . font-lock-string-face )
                              ( "bi" . font-lock-builtin-face )

                              ( "cb" . matlab-sections-section-break-face )
                              ( "ig" . matlab-ignored-comment-face )
                              ( "pr" . matlab-pragma-face )
                              ( "cd" . matlab-commanddual-string-face )
                              ( "us" . matlab-unterminated-string-face )
                              ( "ma" . matlab-math-face )
                              ( "si" . matlab-simulink-keyword-face )

                              ( "bo" . bold )
                              ( "df" . nil )
                              )
  "List of testing keywords and associated faces.")


(defvar met-complete-files '("complete.m")
  "List of files for running font completion tests.")

(defvar met-complete-tools '((var . matlab-find-recent-variable)
                             (fcn . matlab-find-user-functions)
                             )
  "List of tools that generate completions.")

(defvar metest-complete-test (cons "completion" met-complete-files))
(defun metest-complete-test (F)
  "Test the completion tools on F in matlab-complete.el."
  (let ((buf (metest-find-file F))
        exp
        (cnt 0))
    (with-current-buffer buf
      (goto-char (point-min))

      (while (re-search-forward "%\\s-*@@" nil t)
        (setq exp (read (buffer-substring-no-properties (point) (scan-sexps (point) 1))))
        ;; Move to end of previous line, and try to do a complete
        (matlab-with-context-line (matlab-previous-code-line (matlab-compute-line-context 2))
          (end-of-line)
          (let* ((prefix (buffer-substring-no-properties
                          (save-excursion (forward-word -1) (point))
                          (point)))
                 (sem (matlab-lattr-semantics prefix))
                 )
            ;; Did we get the expected semantics of this location?
            (when (not (eq sem (car exp)))
              (metest-error "Completion Semantic Mismatch: Expected %s but found %s" (car exp) sem))

            (let* ((expR (nthcdr 2 exp))
                   (fcn (assoc (nth 1 exp) met-complete-tools))
                   (act (funcall (cdr fcn) prefix)))
              (when (not (equal act expR))
                (metest-error "Completion Mismatch: Expected %S but found %S using function %S"
                              expR act fcn))
              )
            ))
        (setq cnt (1+ cnt))
        ;; Skip this match, find the next.
        (end-of-line)))
    (list cnt "tests")))


(defvar met-fontlock-files '("fontlock.m" "mclass.m" "blocks.m")
  "List of files for running font lock tests.")

(defvar metest-fontlock-test (cons "font lock" met-fontlock-files))
(defun metest-fontlock-test (F)
  "Run the semantic parsing test F to make sure the parse works."
  (let ((buf (metest-find-file F))
        (noninteractive nil) ;; fake out font lock
        (cnt 0) (fntcnt 0))
    (with-current-buffer buf

      (goto-char (point-min))

      (let ((md (match-data)))
        (ignore md) ;; see commented out code below
        ;; Force font lock to throw catchable errors.
        (font-lock-mode 1)
        (font-lock-flush (point-min) (point-max))
        (font-lock-ensure (point-min) (point-max))
        (font-lock-fontify-region (point-min) (point-max))

        ;; FL test 1: make sure font lock is on and match data didn't change.
        (unless font-lock-mode
          (metest-error "Font Lock failed to turn on"))
        ;;(unless (equal md (match-data))
        ;;  (metest-error "Font Locking transmuted the match data"))
        (when (not (get-text-property 2 'fontified))
          (metest-error "Font Lock Failure: can't run test because font lock failed to fontify region"))
        )

      ;; Lines that start with %^ comments are FL keyword test features.
      ;; Find the line, then look for every ^ and find it's column and match
      ;; to previous line's column.
      (while (re-search-forward "^\\s-*%\\(?: \\$\\$\\$\\)?\\^" nil t)
        (let ((next (point-at-eol))
              (prevstart (save-excursion (forward-line -1) (point-at-bol)))
              )
          (while (re-search-forward "\\^\\(\\w\\w\\)\\>" (point-at-eol) t)
            (let* ((col (- (match-beginning 0) (point-at-bol)))
                   (fk  (match-string-no-properties 1))
                   (pt (+ prevstart col))
                   (fnt (get-text-property pt 'face))
                   (fnt1 (if (consp fnt) (car fnt) fnt))
                   (fnt2 (if (consp fnt) (nth 1 fnt) nil))
                   (exp (cdr (assoc fk met-kw-font-alist))))

              (cond
               ((consp exp)
                (when (not (eq (car exp) fnt1))
                  (metest-error "Bad font layer 1 found @ col %d: Expected %S but found %S"
                                col (car exp) fnt1))
                (when (not (eq (nth 1 exp) fnt2))
                  (metest-error "Bad font layer 2 found @ col %d: Expected %S but found %S"
                                col (nth 1 exp) fnt2)))
               (t
                (when (not (eq exp fnt1))
                  (metest-error "Bad font found @ col %d: Expected %S but found %S"
                                col exp fnt))))

              (setq fntcnt (1+ fntcnt))
              ))
          (goto-char next)
          (setq cnt (1+ cnt))))

      (list cnt "lines with " fntcnt "fonts tested"))))

<<<<<<< HEAD
(defun metest-fill-paragraph (&optional m-file)
  "Fill-paragraph on ./fill-paragraph/*.m and compare with *.m.expected.txt.
For debugging, you can specify a M-FILE to test.
For example: (metest-fill-paragraph \"fill-paragraph/FILE.m\"))"
  (let ((m-files (if m-file
                     `(,(file-truename m-file))
                   (directory-files "fill-paragraph" t "\\.m$"))))
    (dolist (m-file m-files)
      (save-excursion
        (message "--> start metest-fill-paragraph %s" m-file)
        (find-file m-file)

        ;; M-q after first character on each line, and also M-q after the "%" on each line if present
        ;; Also M-q on empty lines
        (while (not (eobp))
          (if (re-search-forward "[^ \t\n\r]" (line-end-position) t)
              ;; fill an point after first character on line
              (progn
                (fill-paragraph)
                (set-buffer-modified-p nil)
                ;; Also fill after the comment if there's one
                (when (and (goto-char (line-beginning-position))
                           (re-search-forward "[^ \t\n\r]" (line-end-position) t)
                           (not (progn
                                  (goto-char (1- (point)))
                                  (looking-at "%")))
                           (re-search-forward "%" (line-end-position) t))
                  (fill-paragraph)))
            ;; else fill on an empty line
            (fill-paragraph)
            (set-buffer-modified-p nil))
          (forward-line))

        ;; Get result, kill buffer, and compare result with expected result
        (let* ((got-result (buffer-substring-no-properties (point-min) (point-max)))
               (m-file-expected (concat m-file ".expected.txt"))
               (expected-result (with-temp-buffer
                                  (when (file-exists-p m-file-expected)
                                    (insert-file-contents m-file-expected)
                                    (buffer-substring-no-properties (point-min) (point-max))))))
          (kill-this-buffer)
          (when (not (string= got-result expected-result))
            (let ((got-result-file (concat m-file-expected "~")))
              (with-temp-file got-result-file (insert got-result)) ;; save got-result-file
              (user-error (concat "Test: %s\n"
                                  "after fill-paragraph on comments doesn't match\n"
                                  "%s\n"
                                  "See the result we got in\n"
                                  "%s")
                                  m-file m-file-expected got-result-file)))))))
  (message "--> metest-fill-paragraph SUCCESS"))
=======
(defun metest-check-version ()
  "Validate matlab-mode version numbers are consistent."
  (let ((package-version (with-temp-buffer
                           (insert-file-contents "../matlab-mode.el")
                           (when (not (re-search-forward
                                       "^;; Version: \\([0-9]+\\.[0-9]+\\)[ \t]*$" nil t))
                             (user-error "Failed to find version in ../matlab-mode.el"))
                           (match-string 1))))
    (when (not (string= package-version matlab-mode-version))
      (user-error "Version from matlab-mode.el \";; Version: %s\" != matlab-mode-version %s"
                  package-version matlab-mode-version))))
>>>>>>> eac2968f

;;; UTILS
;;

(defun metest-find-file (file)
  "Read FILE into a buffer and return it.
Do error checking to provide easier debugging."
  (let ((F (expand-file-name file met-testfile-path)))
    (unless (file-exists-p F)
      (error "Test file %s does not exist in %s" file met-testfile-path))
    (find-file-noselect F)))

(defvar metest-error-context-lines 4)
(defun metest-error (&rest args)
  "Produce an error using ARGS with standardized file/line prefix."
  (declare (indent 1))
  (let* ((lineno (line-number-at-pos))
         (fname (file-name-nondirectory (buffer-file-name)))
         (pre (format "\n%s:%d: Error: " fname lineno))
         (post (apply 'format args))
         (prelines (min lineno metest-error-context-lines)))
    (message "\n--vv buffer snip: %s vv--" fname)
    (save-excursion
      (forward-line (- prelines))
      (while (> prelines 0)
        (message "|%s" (buffer-substring-no-properties (point-at-bol) (point-at-eol)))
        (forward-line 1)
        (setq prelines (1- prelines)))
      (message ">%s" (buffer-substring-no-properties (point-at-bol) (point-at-eol)))
      (forward-line 1)
      (while (and (> metest-error-context-lines prelines) (not (eobp)))
        (message "|%s" (buffer-substring-no-properties (point-at-bol) (point-at-eol)))
        (forward-line 1)
        (setq prelines (1+ prelines))))
    (message "---^^ buffer snip ^^---")
    (setq metest-test-error t)
    (error (concat pre post))))

;;; Logging performance data for the tests
;;
(defvar metest-log-file "metest_timing_log.dat"
  "File to store timing data to.")

(defvar metest-time-log nil
  "Data stored for each run.")

(defun metest-log-init ()
  "Init the log file and data variable."
  (setq metest-time-log nil)
  )

(defun metest-shorten (sym)
  "Convert SYM into a column header."
  (let ((str (symbol-name sym)))
    (substring str 7 -5)))

(defun metest-log-write ()
  "Write data into our log file."
  (save-current-buffer
    (set-buffer (find-file-noselect metest-log-file))
    (let ((LOG (reverse metest-time-log)))
      (when (= (point-min) (point-max))
        ;; Initialize the new buffer
        (insert "Time\t")
        (insert (mapconcat (lambda (log) (metest-shorten (car log))) LOG "\t")))
      ;; Insert our measurements
      (goto-char (point-max))
      (newline)
      (insert (format-time-string "\"%Y/%m/%d %H:%M\"\t" (current-time)))
      (insert (mapconcat (lambda (log2) (format "%f" (cdr log2))) LOG "\t"))
      (save-buffer)
      ;; Go back and find our baseline and return it.
      (goto-char (point-min))
      (forward-line 1)
      (read (concat "(" (buffer-substring-no-properties (point-at-bol) (point-at-eol)) ")"))
      )))

(defun metest-log-report (baseline)
  "Report via message what happened during the test suite for BASELINE."
  (let ((log (reverse metest-time-log))
        (base (cdr baseline)))
    (princ "Baseln\tRun\tImprovement\tTest\n")
    (while (and log base)
      (princ (format "%.4f\t" (car base)))
      (princ (format "%.4f\t" (cdr (car log))))
      (princ (format "%.4f\t\t" (- (car base) (cdr (car log)))))
      (princ (metest-shorten (car (car log))))
      (princ "\n")
      (setq log (cdr log)
            base (cdr base)))
    ))

(defun metest-timeit (fcn &optional file)
  "Time running FCN and save result in FILE.
Use this to track performance improvements during development automatically."
  (let* ((start (current-time))
         (out (funcall fcn file))
         (end (current-time))
         (diff (float-time (time-subtract end start))))
    (if (eq fcn (car-safe (car-safe metest-time-log)))
        ;; Same fcn, append our number
        (setcdr (car metest-time-log) (+ diff (cdr (car metest-time-log))))
      (push (cons fcn diff) metest-time-log))
    (cons diff out)))

(provide 'metest)

;;; metest.el ends here

;; LocalWords:  Ludlam lf testfile defun setq fontlock sexp stringp cdr mapcar dolist princ progn
;; LocalWords:  timeit listp defmacro stringtest mfuncnoend mfuncnoendblock mfuncends mclass
;; LocalWords:  mfuncspacey mfuncnoendindent mfuncnofuncindent buf cnt md fontify fontified Vebdr
;; LocalWords:  fnt lv bc qd charvector commanddual consp sexptest bol dest eol defconst alist ty fn
;; LocalWords:  vn vc cn cb ig bo df sexps sem lattr nthcdr funcall fntcnt prevstart fk noselect
;; LocalWords:  lineno fname nondirectory prelines vv eobp dat mapconcat Baseln setcdr<|MERGE_RESOLUTION|>--- conflicted
+++ resolved
@@ -510,7 +510,7 @@
 
       (list cnt "lines with " fntcnt "fonts tested"))))
 
-<<<<<<< HEAD
+
 (defun metest-fill-paragraph (&optional m-file)
   "Fill-paragraph on ./fill-paragraph/*.m and compare with *.m.expected.txt.
 For debugging, you can specify a M-FILE to test.
@@ -562,7 +562,7 @@
                                   "%s")
                                   m-file m-file-expected got-result-file)))))))
   (message "--> metest-fill-paragraph SUCCESS"))
-=======
+
 (defun metest-check-version ()
   "Validate matlab-mode version numbers are consistent."
   (let ((package-version (with-temp-buffer
@@ -574,7 +574,7 @@
     (when (not (string= package-version matlab-mode-version))
       (user-error "Version from matlab-mode.el \";; Version: %s\" != matlab-mode-version %s"
                   package-version matlab-mode-version))))
->>>>>>> eac2968f
+
 
 ;;; UTILS
 ;;
