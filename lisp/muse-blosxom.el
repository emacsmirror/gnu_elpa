;;; muse-blosxom.el --- publish a document tree for serving by (py)Blosxom

;; Copyright (C) 2004, 2005, 2006 Free Software Foundation, Inc.

;; Author: Michael Olson (mwolson AT gnu DOT org)
;; Date: Wed, 23 March 2005

;; This file is part of Emacs Muse.  It is not part of GNU Emacs.

;; Emacs Muse is free software; you can redistribute it and/or modify
;; it under the terms of the GNU General Public License as published
;; by the Free Software Foundation; either version 2, or (at your
;; option) any later version.

;; Emacs Muse is distributed in the hope that it will be useful, but
;; WITHOUT ANY WARRANTY; without even the implied warranty of
;; MERCHANTABILITY or FITNESS FOR A PARTICULAR PURPOSE.  See the GNU
;; General Public License for more details.

;; You should have received a copy of the GNU General Public License
;; along with Emacs Muse; see the file COPYING.  If not, write to the
;; Free Software Foundation, Inc., 51 Franklin Street, Fifth Floor,
;; Boston, MA 02110-1301, USA.

;;; Commentary:

;; The Blosxom publishing style publishes a tree of categorised files
;; to a mirrored tree of stories to be served by blosxom.cgi or
;; pyblosxom.cgi.
;;
;; Serving entries with (py)blosxom
;; --------------------------------
;;
;; Each Blosxom file must include `#date yyyy-mm-dd', or optionally
;; the longer `#date yyyy-mm-dd-hh-mm', a title (using the `#title'
;; directive) plus whatever normal content is desired.
;;
;; The date directive is not used directly by (py)blosxom or this
;; program.  You need to find two additional items to make use of this
;; feature.
;;
;;  1. A script to gather date directives from the entire blog tree
;;     into a single file.  The file must associate a blog entry with
;;     a date.
;;
;;  2. A plugin for (py)blosxom that reads this file.
;;
;; These 2 things are provided for pyblosxom in the contrib/pyblosxom
;; subdirectory.  `getstamps.py' provides the 1st service, while
;; `hardcodedates.py' provides the second service.  Eventually it is
;; hoped that a blosxom plugin and script will be found/written.
;;
;; Alternately, the pyblosxom metadate plugin may be used.  Set the
;; value of muse-blosxom-use-metadate to non-nil to enable adding a
;; #postdate directive to all published files.  You can do this by:
;;
;; M-x customize-variable RET muse-blosxom-use-metadate RET
;;
;; With the metadate plugin installed in pyblosxom, the date set in
;; this directive will be used instead of the file's modification
;; time.  The plugin is available at:
;; http://pyblosxom.sourceforge.net/blog/registry/date/metadate
;;
;; Generating a Muse project entry
;; -------------------------------
;;
;; Muse-blosxom has some helper functions to make specifying
;; muse-blosxom projects a lot easier.  An example follows.
;;
;; (setq muse-project-alist
;;       `(("blog"
;;          (,@(muse-project-alist-dirs "~/path/to/blog-entries")
;;           :default "index")
;;          ,@(muse-project-alist-styles "~/path/to/blog-entries"
;;                                       "~/public_html/blog"
;;                                       "blosxom-xhtml")
;;         )))
;;
;; Note that we need a backtick instead of a single quote on the
;; second line of this example.
;;
;; Creating new blog entries
;; -------------------------
;;
;; There is a function called `muse-blosxom-new-entry' that will
;; automate the process of making a new blog entry.  To make use of
;; it, do the following.
;;
;;  - Customize `muse-blosxom-base-directory' to the location that
;;    your blog entries are stored.
;;
;;  - Assign the `muse-blosxom-new-entry' function to a key sequence.
;;    I use the following code to assign this function to `C-c p l'.
;;
;;    (global-set-key "\C-cpl" 'muse-blosxom-new-entry)
;;
;;  - You should create your directory structure ahead of time under
;;    your base directory.  These directories, which correspond with
;;    category names, may be nested.
;;
;;  - When you enter this key sequence, you will be prompted for the
;;    category of your entry and its title.  Upon entering this
;;    information, a new file will be created that corresponds with
;;    the title, but in lowercase letters and having special
;;    characters converted to underscores.  The title and date
;;    directives will be inserted automatically.
;;
;; Using tags
;; ----------
;;
;; If you wish to keep all of your blog entries in one directory and
;; use tags to classify your entries, set `muse-blosxom-use-tags' to
;; non-nil.
;;
;; For this to work, you will need to be using the PyBlosxom plugin at
;; http://pyblosxom.sourceforge.net/blog/registry/meta/Tags.

;;; Contributors:

;; Gary Vaughan (gary AT gnu DOT org) is the original author of
;; `emacs-wiki-blosxom.el', which is the ancestor of this file.

;; Brad Collins (brad AT chenla DOT org) ported this file to Muse.

;; Björn Lindström (bkhl AT elektrubadur DOT se) made many valuable
;; suggestions.

;; Sasha Kovar (sasha AT arcocene DOT org) fixed
;; muse-blosxom-new-entry when using tags and also implemented support
;; for the #postdate directive.

;;; Code:

;;;;;;;;;;;;;;;;;;;;;;;;;;;;;;;;;;;;;;;;;;;;;;;;;;;;;;;;;;;;;;;;;;;;;;
;;
;; Muse Blosxom Publishing
;;
;;;;;;;;;;;;;;;;;;;;;;;;;;;;;;;;;;;;;;;;;;;;;;;;;;;;;;;;;;;;;;;;;;;;;;

(require 'muse-project)
(require 'muse-publish)
(require 'muse-html)

(defgroup muse-blosxom nil
  "Options controlling the behavior of Muse Blosxom publishing.
See `muse-blosxom' for more information."
  :group 'muse-publish)

(defcustom muse-blosxom-extension ".txt"
  "Default file extension for publishing Blosxom files."
  :type 'string
  :group 'muse-blosxom)

(defcustom muse-blosxom-header
  "<lisp>(concat (muse-publishing-directive \"title\") \"\\n\"
<<<<<<< HEAD
(when muse-blosxom-use-metadate
  (let ((date (muse-publishing-directive \"date\")))
    (when date (concat \"#postdate \" 
                       (muse-blosxom-format-date date) \"\\n\"))))
(when muse-blosxom-use-tags
  (let ((tags (muse-publishing-directive \"tags\")))
    (when tags (concat \"#tags \" tags \"\\n\")))))</lisp>"
=======
  (when muse-blosxom-use-metadate
    (let ((date (muse-publishing-directive \"date\")))
      (when date (concat \"#postdate \"
                         (muse-blosxom-format-date date) \"\\n\"))))
  (when muse-blosxom-use-tags
    (let ((tags (muse-publishing-directive \"tags\")))
      (when tags (concat \"#tags \" tags \"\\n\")))))</lisp>"
>>>>>>> cdf96e45
  "Header used for publishing Blosxom files.  This may be text or a filename."
  :type 'string
  :group 'muse-blosxom)

(defcustom muse-blosxom-footer ""
  "Footer used for publishing Blosxom files.  This may be text or a filename."
  :type 'string
  :group 'muse-blosxom)

(defcustom muse-blosxom-base-directory "~/Blog"
  "Base directory of blog entries.
This is the top-level directory where your Muse blog entries may be found."
  :type 'directory
  :group 'muse-blosxom)

(defcustom muse-blosxom-use-tags nil
  "Determine whether or not to enable use of the #tags directive.

If you wish to keep all of your blog entries in one directory and
use tags to classify your entries, set `muse-blosxom-use-tags' to
non-nil.

For this to work, you will need to be using the PyBlosxom plugin
at http://pyblosxom.sourceforge.net/blog/registry/meta/Tags."
  :type 'boolean
  :group 'muse-blosxom)

(defcustom muse-blosxom-use-metadate nil
  "Determine whether or not to use the #postdate directive.

If non-nil, published entries include the original date (as specified
in the muse #date line) which can be read by the metadate PyBlosxom
plugin.

For this to work, you will need to be using the PyBlosxom plugin
at http://pyblosxom.sourceforge.net/blog/registry/date/metadate."
  :type 'boolean
  :group 'muse-blosxom)

;; Maintain (published-file . date) alist, which will later be written
;; to a timestamps file; not implemented yet.

(defvar muse-blosxom-page-date-alist nil)

(defun muse-blosxom-update-page-date-alist ()
  "Add a date entry to `muse-blosxom-page-date-alist' for this page."
  ;; Make current file be relative to base directory
  (let ((rel-file
         (concat
          (file-name-as-directory
           (or (muse-publishing-directive "category")
               (file-relative-name
                (file-name-directory
                 (expand-file-name muse-publishing-current-file))
                (file-truename muse-blosxom-base-directory))))
          (file-name-nondirectory muse-publishing-current-file))))
    ;; Strip the file extension
    (when muse-ignored-extensions-regexp
      (setq rel-file (save-match-data
                       (and (string-match muse-ignored-extensions-regexp
                                          rel-file)
                            (replace-match "" t t rel-file)))))
    ;; Add to page-date alist
    (add-to-list
     'muse-blosxom-page-date-alist
     `(,rel-file . ,(muse-publishing-directive "date")))))

;; Enter a new blog entry

(defun muse-blosxom-title-to-file (title)
  "Derive a file name from the given TITLE.

Feel free to overwrite this if you have a different concept of what
should be allowed in a filename."
  (muse-replace-regexp-in-string (concat "[^-." muse-regexp-alnum "]")
                                 "_" (downcase title)))

(defun muse-blosxom-format-date (date)
  "Convert a date string to PyBlosxom metadate plugin format."
  (apply #'format "%s-%s-%s %s:%s" (split-string date "-")))

;;;###autoload
(defun muse-blosxom-new-entry (category title)
  "Start a new blog entry with given CATEGORY.
The filename of the blog entry is derived from TITLE.
The page will be initialized with the current date and TITLE."
  (interactive
   (list
    (if muse-blosxom-use-tags
        (let ((tag "foo")
              (tags nil))
          (while (progn (setq tag (read-string "Tag (RET to continue): "))
                        (not (string= tag "")))
            (add-to-list 'tags tag t))
          tags)
      (completing-read "Category: "
                       (mapcar 'list (muse-project-recurse-directory
                                      muse-blosxom-base-directory))))
    (read-string "Title: ")))
  (let ((file (muse-blosxom-title-to-file title)))
    (muse-project-find-file
     file "blosxom" nil
     (if muse-blosxom-use-tags
         (directory-file-name muse-blosxom-base-directory)
       (concat (directory-file-name muse-blosxom-base-directory)
               "/" category))))
  (goto-char (point-min))
  (insert "#date " (format-time-string "%Y-%m-%d-%H-%M")
          "\n#title " title)
  (if muse-blosxom-use-tags
      (if (> (length category) 0)
          (insert (concat "\n#tags " (mapconcat #'identity category ","))))
    (unless (string= category "")
      (insert (concat "\n#category " category))))
  (insert "\n\n")
  (forward-line 2))

;; Register the Blosxom Publisher

(unless (assoc "blosxom-html" muse-publishing-styles)
  (muse-derive-style "blosxom-html" "html"
                     :suffix    'muse-blosxom-extension
                     :link-suffix 'muse-html-extension
                     :header    'muse-blosxom-header
                     :footer    'muse-blosxom-footer
                     :after     'muse-blosxom-update-page-date-alist
                     :browser   'find-file)

  (muse-derive-style "blosxom-xhtml" "xhtml"
                     :suffix    'muse-blosxom-extension
                     :link-suffix 'muse-xhtml-extension
                     :header    'muse-blosxom-header
                     :footer    'muse-blosxom-footer
                     :after     'muse-blosxom-update-page-date-alist
                     :browser   'find-file))

(provide 'muse-blosxom)

;;; muse-blosxom.el ends here<|MERGE_RESOLUTION|>--- conflicted
+++ resolved
@@ -153,15 +153,6 @@
 
 (defcustom muse-blosxom-header
   "<lisp>(concat (muse-publishing-directive \"title\") \"\\n\"
-<<<<<<< HEAD
-(when muse-blosxom-use-metadate
-  (let ((date (muse-publishing-directive \"date\")))
-    (when date (concat \"#postdate \" 
-                       (muse-blosxom-format-date date) \"\\n\"))))
-(when muse-blosxom-use-tags
-  (let ((tags (muse-publishing-directive \"tags\")))
-    (when tags (concat \"#tags \" tags \"\\n\")))))</lisp>"
-=======
   (when muse-blosxom-use-metadate
     (let ((date (muse-publishing-directive \"date\")))
       (when date (concat \"#postdate \"
@@ -169,7 +160,6 @@
   (when muse-blosxom-use-tags
     (let ((tags (muse-publishing-directive \"tags\")))
       (when tags (concat \"#tags \" tags \"\\n\")))))</lisp>"
->>>>>>> cdf96e45
   "Header used for publishing Blosxom files.  This may be text or a filename."
   :type 'string
   :group 'muse-blosxom)
