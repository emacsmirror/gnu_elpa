#+TITLE: plz.el

#+PROPERTY: LOGGING nil

# NOTE: It would be preferable to put these at the bottom of the file under the export options heading, but it seems that "TEXINFO_DIR_CATEGORY" only works at the top of the file.
#+EXPORT_FILE_NAME: plz.texi
#+TEXINFO_DIR_CATEGORY: Emacs
#+TEXINFO_DIR_TITLE: Plz: (plz)
#+TEXINFO_DIR_DESC: HTTP library using Curl as a backend

# Note: This readme works with the org-make-toc <https://github.com/alphapapa/org-make-toc> package, which automatically updates the table of contents.

[[http://elpa.gnu.org/packages/plz.html][file:http://elpa.gnu.org/packages/plz.svg]]

#+HTML: <img src="images/mascot.png" align="right">

~plz~ is an HTTP library for Emacs.  It uses ~curl~ as a backend, which avoids some of the issues with using Emacs's built-in ~url~ library.  It supports both synchronous and asynchronous requests.  Its API is intended to be simple, natural, and expressive.  Its code is intended to be simple and well-organized.  Every feature is tested against [[https://httpbin.org/][httpbin]].

* Contents                                                         :noexport:
:PROPERTIES:
:TOC:      :include siblings
:END:
:CONTENTS:
- [[#installation][Installation]]
- [[#usage][Usage]]
  - [[#examples][Examples]]
  - [[#functions][Functions]]
  - [[#queueing][Queueing]]
- [[#changelog][Changelog]]
- [[#credits][Credits]]
- [[#development][Development]]
  - [[#copyright-assignment][Copyright assignment]]
:END:

* Installation
:PROPERTIES:
:TOC:      :depth 0
:END:

** GNU ELPA

~plz~ is available in [[http://elpa.gnu.org/packages/plz.html][GNU ELPA]].  It may be installed in Emacs using the ~package-install~ command.

** Manual

 ~plz~ has no dependencies other than Emacs and ~curl~.  It's known to work on Emacs 26.3 or later.  To install it manually, simply place =plz.el= in your ~load-path~ and ~(require 'plz)~.

* Usage
:PROPERTIES:
:TOC:      :depth 1
:END:

The main public function is ~plz~, which sends an HTTP request and returns either the result of the specified type (for a synchronous request), or the ~curl~ process object (for asynchronous requests).  For asynchronous requests, callback, error-handling, and finalizer functions may be specified, as well as various other options.

** Examples

Synchronously =GET= a URL and return the response body as a decoded string (here, raw JSON):

#+BEGIN_SRC elisp :exports both :results value code :cache yes
  (plz 'get "https://httpbin.org/user-agent")
#+END_SRC

#+RESULTS[47fef7e4780e9fac6c99d7661c29de580bf0fa14]:
#+begin_src elisp
  "{\n \"user-agent\": \"curl/7.35.0\"\n}\n"
#+end_src

Synchronously =GET= a URL that returns a JSON object, and parse and return it as an alist:

#+BEGIN_SRC elisp :exports both :results value code :cache yes
  (plz 'get "https://httpbin.org/get" :as #'json-read)
#+END_SRC

#+RESULTS[a117174ba62b2be3ea3f23e5c43662047b81bccf]:
#+begin_src elisp
  ((args)
   (headers
    (Accept . "*/*")
    (Accept-Encoding . "deflate, gzip")
    (Host . "httpbin.org")
    (User-Agent . "curl/7.35.0"))
   (url . "https://httpbin.org/get"))
#+end_src

Asynchronously =POST= a JSON object in the request body, then parse a JSON object from the response body, and call a function with the result:

#+BEGIN_SRC elisp :exports both :cache yes
  (plz 'post "https://httpbin.org/post"
    :headers '(("Content-Type" . "application/json"))
    :body (json-encode '(("key" . "value")))
    :as #'json-read
    :then (lambda (alist)
            (message "Result: %s" (alist-get 'data alist))))
#+END_SRC

#+RESULTS[3f4fdd16c4980bf36c3930e91f69cc379cca4a35]:
: Result: {"key":"value"}

Synchronously download a JPEG file, then create an Emacs image object from the data:

#+BEGIN_SRC elisp :exports both :cache yes
  (let ((jpeg-data (plz 'get "https://httpbin.org/image/jpeg" :as 'binary)))
    (create-image jpeg-data nil 'data))
#+END_SRC

#+RESULTS[fbe8a6c8cb097ac08e992ea90bdbd50e7337a385]:
: (image :type jpeg :data ""ÿØÿà^@^PJFIF...")

** Functions

+  ~plz~ :: /(method url &key headers body else finally noquery (as 'string) (then 'sync) (body-type 'text) (decode t decode-s) (connect-timeout plz-connect-timeout) (timeout plz-timeout))/

   Request ~METHOD~ from ~URL~ with curl.  Return the curl process object or, for a synchronous request, the selected result.

   ~HEADERS~ may be an alist of extra headers to send with the request.

   ~BODY~ may be a string, a buffer, or a list like ~(file FILENAME)~ to upload a file from disk.

   ~BODY-TYPE~ may be ~text~ to send ~BODY~ as text, or ~binary~ to send it as binary.

   ~AS~ selects the kind of result to pass to the callback function ~THEN~, or the kind of result to return for synchronous requests.  It may be:

   - ~buffer~ to pass the response buffer, which will be narrowed to the response body and decoded according to ~DECODE~.
   - ~binary~ to pass the response body as an un-decoded string.
   - ~string~ to pass the response body as a decoded string.
   - ~response~ to pass a ~plz-response~ structure.
   - ~file~ to pass a temporary filename to which the response body has been saved without decoding.
   - ~(file ~FILENAME)~ to pass ~FILENAME~ after having saved the response body to it without decoding.  ~FILENAME~ must be a non-existent file; if it exists, it will not be overwritten, and an error will be signaled.
   - A function, which is called in the response buffer with it narrowed to the response body (suitable for, e.g. ~json-read~).

   If ~DECODE~ is non-nil, the response body is decoded automatically.  For binary content, it should be nil.  When ~AS~ is ~binary~, ~DECODE~ is automatically set to nil.

   ~THEN~ is a callback function, whose sole argument is selected above with ~AS~; if the request fails and no ~ELSE~ function is given (see below), the argument will be a ~plz-error~ structure describing the error.  Or ~THEN~ may be ~sync~ to make a synchronous request, in which case the result is returned directly from this function.

   ~ELSE~ is an optional callback function called when the request fails (i.e. if curl fails, or if the ~HTTP~ response has a non-2xx status code).  It is called with one argument, a ~plz-error~ structure.  If ~ELSE~ is nil, a ~plz-curl-error~ or ~plz-http-error~ is signaled when the request fails, with a ~plz-error~ structure as the error data.  For synchronous requests, this argument is ignored.

   ~NOTE~: In v0.8 of ~plz~, only one error will be signaled: ~plz-error~.  The existing errors, ~plz-curl-error~ and ~plz-http-error~, inherit from ~plz-error~ to allow applications to update their code while using v0.7 (i.e. any ~condition-case~ forms should now handle only ~plz-error~, not the other two).

   ~FINALLY~ is an optional function called without argument after ~THEN~ or ~ELSE~, as appropriate.  For synchronous requests, this argument is ignored.

   ~CONNECT-TIMEOUT~ and ~TIMEOUT~ are a number of seconds that limit how long it takes to connect to a host and to receive a response from a host, respectively.

   ~NOQUERY~ is passed to ~make-process~, which see.

** Queueing

~plz~ provides a simple system for queueing HTTP requests.  First, make a ~plz-queue~ struct by calling ~make-plz-queue~.  Then call ~plz-queue~ with the struct as the first argument, and the rest of the arguments being the same as those passed to ~plz~.  Then call ~plz-run~ to run the queued requests.

All of the queue-related functions return the queue as their value, making them easy to use.  For example:

#+begin_src elisp :exports code
  (defvar my-queue (make-plz-queue :limit 2))

  (plz-run
   (plz-queue my-queue
     'get "https://httpbin.org/get?foo=0"
     :then (lambda (body) (message "%s" body))))
#+end_src

Or:

#+begin_src elisp :exports code
  (let ((queue (make-plz-queue :limit 2
                               :finally (lambda ()
                                          (message "Queue empty."))))
        (urls '("https://httpbin.org/get?foo=0"
                "https://httpbin.org/get?foo=1")))
    (plz-run
     (dolist (url urls queue)
       (plz-queue queue 'get url
         :then (lambda (body) (message "%s" body))))))
#+end_src

You may also clear a queue with ~plz-clear~, which cancels any active or queued requests and calls their ~:else~ functions.  And ~plz-length~ returns the number of a queue's active and queued requests.

** Tips
:PROPERTIES:
:TOC:      :ignore (this)
:END:

+ You can customize settings in the =plz= group, but this can only be used to adjust a few defaults.  It's not intended that changing or binding global variables be necessary for normal operation.

* Changelog
:PROPERTIES:
:TOC:      :depth 0
:END:

<<<<<<< HEAD
** 0.8-pre

Nothing new yet.
=======
** 0.7.3

*Fixes*
+ Info manual generation on GNU ELPA.  (Also, the Info manual is no longer committed to Git.)
>>>>>>> 1b66fa90

** 0.7.2

*Fixes*
+ Don't delete preexisting files when downloading to a file.  ([[https://github.com/alphapapa/plz.el/pull/41][#41]]. Thanks to [[https://github.com/josephmturner][Joseph Turner]].)

** 0.7.1

*Fixes*
+ Handle HTTP 303 redirects.  (Thanks to [[https://github.com/hubisan][Daniel Hubmann]] for reporting.)

** 0.7

*Changes*
+ A new error signal, ~plz-error~, is defined.  The existing signals, ~plz-curl-error~ and ~plz-http-error~, inherit from it, so handling ~plz-error~ catches both.

  *NOTE:* The existing signals, ~plz-curl-error~ and ~plz-http-error~, are hereby deprecated, and they will be removed in v0.8.  Applications should be updated while using v0.7 to only expect ~plz-error~.

*Fixes*
+ Significant improvement in reliability by implementing failsafes and workarounds for Emacs's process-handling code.  (See [[https://github.com/alphapapa/plz.el/issues/3][#3]].)
+ STDERR output from curl processes is not included in response bodies (which sometimes happened, depending on Emacs's internal race conditions).  (Fixes [[https://github.com/alphapapa/plz.el/issues/23][#23]].)
+ Use ~with-local-quit~ for synchronous requests (preventing Emacs from complaining sometimes).  (Fixes [[https://github.com/alphapapa/plz.el/issues/26][#26]].)
+ Various fixes for ~:as 'buffer~ result type: decode body when appropriate; unset multibyte for binary; narrow to body; don't kill buffer prematurely.
+ When clearing a queue, don't try to kill finished processes.

*Internal*
+ Response processing now happens outside the process sentinel, so any errors (e.g. in user callbacks) are not signaled from inside the sentinel.  (This avoids the 2-second pause Emacs imposes in such cases.)
+ Tests run against a local instance of [[https://github.com/postmanlabs/httpbin][httpbin]] (since the ~httpbin.org~ server is often overloaded).
+ No buffer-local variables are defined anymore; process properties are used instead.

** 0.6

*Additions*
+ Function ~plz~'s ~:body~ argument now accepts a list like ~(file FILENAME)~ to upload a file from disk (by passing the filename to curl, rather than reading its content into Emacs and sending it to curl through the pipe).

*Fixes*
+ Function ~plz~'s docstring now mentions that the ~:body~ argument may also be a buffer (an intentional feature that was accidentally undocumented).
+ Handle HTTP 3xx redirects when using ~:as 'response~.

** 0.5.4

*Fixes*
+ Only run queue's ~finally~ function after queue is empty.  (New features should not be designed and released on a Friday.)

** 0.5.3

*Fixes*
+ Move new slot in ~plz-queue~ struct to end to prevent invalid byte-compiler expansions for already-compiled applications (which would require them to be recompiled after upgrading ~plz~).

** 0.5.2

*Fixes*
+ When clearing a queue, only call ~plz-queue~'s ~finally~ function when specified.

** 0.5.1

*Fixes*
+ Only call ~plz-queue~'s ~finally~ function when specified.  (Thanks to [[https://github.com/redchops][Dan Oriani]] for reporting.)

** 0.5

*Additions*
+ Struct ~plz-queue~'s ~finally~ slot, a function called when the queue is finished.

** 0.4

*Additions*
+ Support for HTTP ~HEAD~ requests.  (Thanks to [[https://ushin.org/][USHIN, Inc.]] for sponsoring.)

*Changes*
+ Allow sending ~POST~ and ~PUT~ requests without bodies.  ([[https://github.com/alphapapa/plz.el/issues/16][#16]].  Thanks to [[https://github.com/josephmturner][Joseph Turner]] for reporting.  Thanks to [[https://ushin.org/][USHIN, Inc.]] for sponsoring.)

*Fixes*
+ All 2xx HTTP status codes are considered successful.  ([[https://github.com/alphapapa/plz.el/issues/17][#17]].  Thanks to [[https://github.com/josephmturner][Joseph Turner]] for reporting.  Thanks to [[https://ushin.org/][USHIN, Inc.]] for sponsoring.)
+ Errors are signaled with error data correctly.

*Internal*
+ Test suite explicitly tests with both HTTP/1.1 and HTTP/2.
+ Test suite also tests with Emacs versions 27.2, 28.1, and 28.2.

** 0.3

*Additions*
+ Handle HTTP proxy headers from Curl. ([[https://github.com/alphapapa/plz.el/issues/2][#2]].  Thanks to [[https://github.com/alanthird][Alan Third]] and [[https://github.com/sawyerzheng][Sawyer Zheng]] for reporting.)

*Fixes*
+ Replaced words not in Ispell's default dictionaries (so ~checkdoc~ linting succeeds).

** 0.2.1

*Fixes*
+ Handle when Curl process is interrupted.

** 0.2

*Added*
+ Simple request queueing.

** 0.1

Initial release.

* Credits

+  Thanks to [[https://github.com/skeeto][Chris Wellons]], author of the [[https://github.com/skeeto/elfeed][Elfeed]] feed reader and the popular blog [[https://nullprogram.com/][null program]], for his invaluable advice, review, and encouragement.

* Development

Bug reports, feature requests, suggestions — /oh my/!

Note that ~plz~ is a young library, and its only client so far is [[https://github.com/alphapapa/ement.el][Ement.el]].  There are a variety of HTTP and ~curl~ features it does not yet support, since they have not been needed by the author.  Patches are welcome, as long as they include passing tests.

** Copyright assignment

This package is part of [[https://www.gnu.org/software/emacs/][GNU Emacs]], being distributed in [[https://elpa.gnu.org/][GNU ELPA]].  Contributions to this project must follow GNU guidelines, which means that, as with other parts of Emacs, patches of more than a few lines must be accompanied by having assigned copyright for the contribution to the FSF.  Contributors who wish to do so may contact [[mailto:emacs-devel@gnu.org][emacs-devel@gnu.org]] to request the assignment form.

* License
:PROPERTIES:
:TOC:      :ignore (this)
:END:

GPLv3

* COMMENT Export setup                                             :noexport:
:PROPERTIES:
:TOC:      :ignore (this descendants)
:END:

# Copied from org-super-agenda's readme, in which much was borrowed from Org's =org-manual.org=.

#+OPTIONS: broken-links:t *:t

** Info export options

# NOTE: These are moved to the top of the file.

** File-local variables

# NOTE: Setting org-comment-string buffer-locally is a nasty hack to work around GitHub's org-ruby's HTML rendering, which does not respect noexport tags.  The only way to hide this tree from its output is to use the COMMENT keyword, but that prevents Org from processing the export options declared in it.  So since these file-local variables don't affect org-ruby, wet set org-comment-string to an unused keyword, which prevents Org from deleting this tree from the export buffer, which allows it to find the export options in it.  And since org-export does respect the noexport tag, the tree is excluded from the info page.

# Local Variables:
# eval: (require 'org-make-toc)
# before-save-hook: org-make-toc
# org-export-with-properties: ()
# org-export-with-title: t
# org-export-initial-scope: buffer
# org-comment-string: "NOTCOMMENT"
# End:<|MERGE_RESOLUTION|>--- conflicted
+++ resolved
@@ -185,16 +185,14 @@
 :TOC:      :depth 0
 :END:
 
-<<<<<<< HEAD
 ** 0.8-pre
 
 Nothing new yet.
-=======
+
 ** 0.7.3
 
 *Fixes*
 + Info manual generation on GNU ELPA.  (Also, the Info manual is no longer committed to Git.)
->>>>>>> 1b66fa90
 
 ** 0.7.2
 
