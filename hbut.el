--- conflicted
+++ resolved
@@ -3,11 +3,7 @@
 ;; Author:       Bob Weiner
 ;;
 ;; Orig-Date:    18-Sep-91 at 02:57:09
-<<<<<<< HEAD
-;; Last-Mod:     15-Oct-22 at 17:44:04 by Bob Weiner
-=======
-;; Last-Mod:      7-Oct-22 at 23:28:56 by Mats Lidell
->>>>>>> 48e1dc61
+;; Last-Mod:     15-Oct-22 at 18:44:48 by Bob Weiner
 ;;
 ;; Copyright (C) 1991-2022  Free Software Foundation, Inc.
 ;; See the "HY-COPY" file for license information.
