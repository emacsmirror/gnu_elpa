;;; hsys-consult.el --- Hyperbole interactive consult-grep convenience functions     -*- lexical-binding: t; -*-
;; Author:       Bob Weiner
;;
;; Orig-Date:     4-Jul-24 at 09:57:18
<<<<<<< HEAD
;; Last-Mod:      2-Jun-25 at 00:29:20 by Bob Weiner
=======
;; Last-Mod:     27-May-25 at 23:40:50 by Mats Lidell
>>>>>>> e6ec885b
;;
;; SPDX-License-Identifier: GPL-3.0-or-later
;;
;; Copyright (C) 2024  Free Software Foundation, Inc.
;; Licensed under the GNU General Public License, version 3.
;;
;; This file is part of GNU Hyperbole.

;;; Commentary:
;;
;;  This library automatically installs the `consult' package for its
;;  `consult-grep' command only when one of the functions in here is
;;  called.  At that time, if `consult' has not been installed, it will
;;  be automatically downloaded and installed via the Emacs package
;;  system, so don't `require' it herein.

;;; Code:

;;; ************************************************************************
;;; Requirements
;;; ************************************************************************

;; Don't (require 'consult) here since want to create that dependency only
;; when a function within this library is called.

(require 'hbut)
(require 'hargs)
(require 'hproperty)
(require 'hsys-org-roam)
(require 'find-func)

;;; ************************************************************************
;;; Public declarations
;;; ************************************************************************

(declare-function hyrolo-at-tags-p "hyrolo")
(declare-function hywiki-at-tags-p "hywiki")
(declare-function hsys-org-directory-at-tags-p "hsys-org")
(declare-function hsys-org-at-tags-p "hsys-org")

(declare-function consult--grep "ext:consult")
(declare-function consult--grep-make-builder"ext:consult")
(declare-function consult--ripgrep-make-builder "ext:consult")
(declare-function consult-grep "ext:consult")
(declare-function consult-ripgrep "ext:consult")
(declare-function org-roam-db-autosync-mode "ext:org-roam")
(declare-function org-roam-node-find "ext:org-roam")
(declare-function org-roam-node-level "ext:org-roam")

;; Forward declarations
(defvar consult-grep-args)
(defvar consult-ripgrep-args)
(defvar consult-async-split-style)
(defvar org-roam-db-autosync-mode)
(defvar org-roam-directory)

;;; ************************************************************************
;;; Public variables
;;; ************************************************************************

;;; ************************************************************************
;;; Private variables
;;; ************************************************************************

;;; ************************************************************************
;;; Public functions
;;; ************************************************************************

;;;###autoload
(defun hsys-consult-get-version ()
  "Return the string version of the installed consult package or nil."
  (let* ((consult-file (find-library-name "consult"))
	 (buffer-existed (get-file-buffer consult-file))
	 (buffer-modified (when buffer-existed (buffer-modified-p buffer-existed)))
	 (buf (or buffer-existed (find-file-noselect consult-file))))
    (with-current-buffer buf
      (prog1 (package-get-version)
	(unless buffer-modified
	  (kill-buffer buf))))))

;;;###autoload
(defun hsys-consult-grep (grep-includes ripgrep-globs &optional regexp max-matches
					path-list prompt)
  "Interactively search PATH-LIST with a consult package grep command.

With GREP-INCLUDES or RIPGREP-GLOBS file suffixes to include, search
for optional REGEXP up to MAX-MATCHES in PATH-LIST.

Use ripgrep (rg) if found, otherwise, plain grep.  Initialize search with
optional REGEXP and interactively prompt for changes.  Limit matches
per file to the absolute value of MAX-MATCHES, if given and not 0.  If
0, match to headlines only (lines that start with a '^[*#]+[ \t]+' regexp).

With optional PROMPT string, use this as the first part of the grep prompt;
omit any trailing colon and space in the prompt."
  (unless (package-installed-p 'consult)
    (package-install 'consult))
  (require 'consult)
  (let ((consult-version (hsys-consult-get-version)))
    ;; Multi-file support added after consult version "0.32"
    (when (not (and consult-version (string-greaterp consult-version "0.32")))
      (error "(hsys-consult-grep): consult package version is %s; update required"
	     consult-version)))
  (let* ((consult-grep-args
	  (if (listp consult-grep-args)
	      (append consult-grep-args (list grep-includes))
	    (concat consult-grep-args " " grep-includes)))
	 (consult-ripgrep-args
	  (if (listp consult-ripgrep-args)
	      (append consult-ripgrep-args (list ripgrep-globs))
            (concat consult-ripgrep-args " " ripgrep-globs)))
	 (paths (if find-file-wildcards
		    ;; Use only the directory of paths with wildcards
		    ;; since the grep command filters to desired file
		    ;; types much more efficiently.
		    (mapcar (lambda (path)
			      (if (string-match "[\\/]?\\([^*?\\/]*[*?][^\\/]+\\'\\)" path)
				  (substring path 0 (match-beginning 1))
				path))
			    path-list)
		  path-list)))
    (hsys-consult--grep-paths paths regexp max-matches prompt)))

(defun hsys-consult-grep-headlines-with-prompt (grep-function prompt
					        &optional regexp)
  "Call Hyperbole consult GREP-FUNCTION over headlines with PROMPT.
Optional REGEXP is the initial pattern for the grep.
Suppress preview and return the selected \"file:line:line-contents\".

GREP-FUNCTION must take these arguments: regexp max-matches path-list
prompt."
  (let ((consult-preview-key nil))
    (funcall grep-function regexp 0 nil prompt)))

(defun hsys-consult-grep-headlines-read-regexp (grep-function prompt
						&optional regexp)
  "With `consult', completing read a string with GREP-FUNCTION and PROMPT.
Optional REGEXP is the initial pattern for the grep."
  (if (fboundp 'consult-grep)
      (substring-no-properties
       (hsys-consult-selected-candidate
	#'hsys-consult-grep-headlines-with-prompt
	grep-function
	prompt
	regexp))
    (read-regexp (concat prompt ": ") regexp)))

(defun hsys-consult-grep-tags (org-consult-grep-function)
  "When on an Org tag, call ORG-CONSULT-GREP-FUNCTION to find matches.
If on a colon, match to sections with all tags around point;
otherwise, just match to the single tag around point.

The function determines the org files searched for matches and is
given two arguments when called: a regexp of tags to match and a 0
max-count which finds all matches within headlines only."
  (interactive)
  (when (hsys-org-at-tags-p)
    (funcall org-consult-grep-function (hsys-consult--org-grep-tags-string) 0)))

(defun hsys-consult-hyrolo-grep-tags ()
  "When on a HyRolo tag, use `consult-grep' to list all HyRolo tag matches.
If on a colon, match to sections with all tags around point;
otherwise, just match to the single tag around point."
  (interactive)
  (hsys-consult-grep-tags #'hyrolo-consult-grep))

(defun hsys-consult-hywiki-grep-tags ()
  "When on a HyWiki tag, use `consult-grep' to list all HyWiki tag matches.
If on a colon, match to sections with all tags around point;
otherwise, just match to the single tag around point."
  (interactive)
  (hsys-consult-grep-tags #'hywiki-consult-grep))

;;;###autoload
(defun hsys-consult-org-grep-tags-p ()
  "When on an Org tag, return appropriate `consult-grep' function.
Use `default-directory' and buffer name to determine which function to
call."
  (when (hsys-org-at-tags-p)
    (cond ((hsys-org-directory-at-tags-p t)
	   #'hsys-consult-org-grep-tags)
	  ((hsys-org-roam-directory-at-tags-p t)
	   #'hsys-consult-org-roam-grep-tags)
	  ((hywiki-at-tags-p t)
	   #'hsys-consult-hywiki-grep-tags)
	  ((hyrolo-at-tags-p t)
	   #'hsys-consult-hyrolo-grep-tags))))

(defun hsys-consult-org-grep-tags ()
  "When on an `org-directory' tag, use `consult-grep' to list dir tag matches.
If on a colon, match to sections with all tags around point;
otherwise, just match to the single tag around point."
  (interactive)
  (hsys-consult-grep-tags #'hsys-org-consult-grep))

(defun hsys-consult-org-roam-grep-tags ()
  "When on an `org-roam-directory' tag, use `consult-grep' to list tag matches.
If on a colon, match to sections with all tags around point;
otherwise, just match to the single tag around point."
  (interactive)
  (hsys-consult-grep-tags #'hsys-org-roam-consult-grep))

;;;###autoload
(defun hsys-consult-org-roam-grep (&optional regexp max-matches)
  "Interactively narrow and select Org Roam nodes by line.
Use ripgrep (rg) if found, otherwise, plain grep to search Org
files within `org-roam-directory'.  Initialize search with
optional REGEXP and interactively prompt for changes.  Limit
matches per file to the absolute value of MAX-MATCHES, if given
and not 0.  If 0, match to the start of headline text only (lines
that start with the '^[*#]+[ \t]*' regexp)."
  (interactive "i\nP")
  (hsys-consult--org-roam-call-function
   (lambda ()
     (let ((consult-grep-args
	    (if (listp consult-grep-args)
		(append consult-grep-args (list "--include *.org"))
	      (concat consult-grep-args " --include *.org")))
	   (consult-ripgrep-args
	    (if (listp consult-ripgrep-args)
		(append consult-ripgrep-args (list "--glob *.org"))
              (concat consult-ripgrep-args " --glob *.org"))))
       (hsys-consult--grep-paths (list org-roam-directory) regexp max-matches
				 "Grep Org Roam Nodes")))))

;;;###autoload
(defun hsys-consult-org-roam-title ()
  "Interactively narrow and select Org Roam nodes by title."
  (interactive)
  (hsys-consult--org-roam-call-function
   (lambda ()
     (org-roam-node-find nil nil (lambda (node) (zerop (org-roam-node-level node)))))))

;;;###autoload
(defun hsys-consult-selected-candidate (consult-function &rest args)
  "Return the input from calling CONSULT-FUNCTION, a symbol, with rest of ARGS."
  (unless (fboundp consult-function)
    (user-error "(hsys-consult-selected-candidate): First arg must be a bound function, not `%s'"
		consult-function))
  (save-excursion
    (save-window-excursion
      (eval `(cl-flet ((mapcar (lambda (state-function)
				 `(,state-function () cand))
			       (apropos-internal "consult--.+-state" #'fboundp)))
	       (apply ',consult-function ',args))))))

;;; ************************************************************************
;;; Private functions
;;; ************************************************************************

(defun hsys-consult--grep-paths (paths &optional regexp max-matches prompt)
  "Interactively search PATHS with a consult package grep command.
Use ripgrep (rg) if found, otherwise, plain grep.  Interactively
show all matches from PATHS; see the documentation for the `dir'
argument in `consult-grep' for valid values of PATHS.

Initialize search with optional REGEXP and interactively prompt
for changes.  Limit matches per file to the absolute value of
optional MAX-MATCHES, if given and not 0.  If 0, match to the
start of headline text only (lines that start with a '^[*#]+[
\t]*' regexp).

With optional PROMPT string, use this as the first part of the
grep prompt; omit any trailing colon and space in the prompt."
  (unless (package-installed-p 'consult)
    (package-install 'consult))
  (require 'consult)
  (let ((consult-version (hsys-consult-get-version)))
    ;; Multi-file support added after consult version "0.32"
    (when (not (and consult-version (string-greaterp consult-version "0.32")))
      (error "(hsys-consult-grep): consult package version is %s; update required"
	     consult-version)))
  (when max-matches
    (setq max-matches (prefix-numeric-value max-matches)))
  (when (and (integerp max-matches) (zerop max-matches))
    ;; Final space in leading regexp in next line makes it work with
    ;; the Orderless package.
    (setq regexp (concat "^[*#]+[ \t]* " (or regexp ""))))
  (let ((consult-grep-args (if (and (integerp max-matches) (not (zerop max-matches)))
			       (if (listp consult-grep-args)
				   (append consult-grep-args
					   (list (format "-m %d" (abs max-matches))))
				 (concat consult-grep-args
					 (format " -m %d" (abs max-matches))))
			     consult-grep-args))
	(consult-ripgrep-args (if (and (integerp max-matches) (not (zerop max-matches)))
				  (if (listp consult-ripgrep-args)
				      (append consult-ripgrep-args
					      (list (format "-m %d" (abs max-matches))))
				    (concat consult-ripgrep-args
					    (format " -m %d" (abs max-matches))))
				consult-ripgrep-args)))
    ;; Consult split style usually uses '#' as a separator char but
    ;; that interferes with matching to Markdown # chars at the start
    ;; of a line in the regexp, so disable the separator char as it is
    ;; not needed for simple regexp searches.
    (let ((consult-async-split-style nil))
      (if (executable-find "rg")
	  (consult--grep (or prompt "Ripgrep")
			 #'consult--ripgrep-make-builder paths regexp)
	(consult--grep (or prompt "Grep")
		       #'consult--grep-make-builder paths regexp)))))


(defun hsys-consult--org-grep-tags-string ()
  "When on or between Org tags, return a `consult-grep' match string for them.
If on a colon, match to headlines with all tags around point, in any order.
e.g. \":tag1: :tag2: :tag3: \".  Otherwise, just match to the single
tag around point."
  (let (range
	tags)
    (if (equal (char-after) ?:)
	;;  On colon, search for HyWiki headings with all tags on line
	(setq range (hproperty:char-property-range nil 'face 'org-tag)
	      tags (when range (buffer-substring-no-properties (car range) (cdr range))))
      ;;   Else on a specific tag, search for HyWiki headings with that tag only
      (setq range (hargs:delimited ":" ":" nil nil t)
	    tags (nth 0 range)
	    range (cons (nth 1 range) (nth 2 range))))
    (when (and tags range)
      (ibut:label-set tags (car range) (cdr range))
      (concat ".*" (string-join (mapcar (lambda (tag)
					  (concat ":" (regexp-quote tag) ":"))
					(split-string tags ":" t))
				" ")))))

(defun hsys-consult--org-roam-call-function (func)
  "Install Org Roam if necessary and then call an Org Roam FUNC."
  (unless (package-installed-p 'org-roam)
    (package-install 'org-roam))
  (require 'org-roam)
  (unless (file-readable-p org-roam-directory)
    (make-directory org-roam-directory))
  (unless org-roam-db-autosync-mode
    (org-roam-db-autosync-mode))
  (if (file-readable-p org-roam-directory)
      (funcall func)
    (error "`org-roam-directory', \"%s\", does not exist" org-roam-directory)))

(provide 'hsys-consult)

;;; hsys-consult.el ends here<|MERGE_RESOLUTION|>--- conflicted
+++ resolved
@@ -2,11 +2,7 @@
 ;; Author:       Bob Weiner
 ;;
 ;; Orig-Date:     4-Jul-24 at 09:57:18
-<<<<<<< HEAD
-;; Last-Mod:      2-Jun-25 at 00:29:20 by Bob Weiner
-=======
-;; Last-Mod:     27-May-25 at 23:40:50 by Mats Lidell
->>>>>>> e6ec885b
+;; Last-Mod:      2-Jun-25 at 00:55:20 by Bob Weiner
 ;;
 ;; SPDX-License-Identifier: GPL-3.0-or-later
 ;;
