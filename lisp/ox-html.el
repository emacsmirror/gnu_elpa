--- conflicted
+++ resolved
@@ -2728,19 +2728,10 @@
 	 (desc (org-string-nw-p desc))
 	 (path
 	  (cond
-<<<<<<< HEAD
-	   ((member type '("http" "https" "ftp"))
-	    (org-link-escape-browser
-	     (org-link-unescape (concat type "://" raw-path))))
-	   ((string= type "mailto")
-	    (org-link-escape-browser
-	     (org-link-unescape (concat type ":" raw-path))))
-=======
 	   ((member type '("http" "https" "ftp" "mailto"))
 	    (org-link-escape
 	     (org-link-unescape
 	      (concat type ":" raw-path)) org-link-escape-chars-browser))
->>>>>>> 9dac0012
 	   ((string= type "file")
 	    ;; Treat links to ".org" files as ".html", if needed.
 	    (setq raw-path
