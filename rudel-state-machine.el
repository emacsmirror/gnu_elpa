;;; rudel-state-machine.el --- A simple state machine for Rudel
;;
;; Copyright (C) 2009 Jan Moringen
;;
;; Author: Jan Moringen <scymtym@users.sourceforge.net>
;; Keywords: Rudel, FSM
;; X-RCS: $Id:$
;;
;; This file is part of Rudel.
;;
;; Rudel is free software: you can redistribute it and/or modify it
;; under the terms of the GNU General Public License as published by
;; the Free Software Foundation, either version 3 of the License, or
;; (at your option) any later version.
;;
;; Rudel is distributed in the hope that it will be useful, but
;; WITHOUT ANY WARRANTY; without even the implied warranty of
;; MERCHANTABILITY or FITNESS FOR A PARTICULAR PURPOSE. See the GNU
;; General Public License for more details.
;;
;; You should have received a copy of the GNU General Public License
;; along with Rudel. If not, see <http://www.gnu.org/licenses>.


;;; Commentary:
;;
;; This is a simple implementation of a finite state machine
;; (FSM). The is modeled by rudel-state-machine class, objects of
;; which contain state objects of classes derived from
;; rudel-state. There are no explicit transition rules, since states
;; specify their successors.


;;; History:
;;
;; 0.1 - Initial revision


;;; Code:
;;

(eval-when-compile
  (require 'cl))

(require 'eieio)

(require 'rudel-errors)
(require 'rudel-compat) ;; for pulsing progress reporter


;;; Errors related to the state machine
;;

;; rudel-state-error

(intern "rudel-state-error")

(put 'rudel-state-error 'error-conditions
     '(error
       rudel-error rudel-state-error))

(put 'rudel-state-error 'error-message
     "Invalid state or state transition")

;; rudel-invalid-successor-state

(intern "rudel-invalid-successor-state")

(put 'rudel-invalid-successor-state 'error-conditions
     '(error
       rudel-error rudel-state-error rudel-invalid-successor-state))

(put 'rudel-invalid-successor-state 'error-message
     "Invalid successor state in state transition")

;; rudel-entered-error-state

(intern "rudel-entered-error-state")

(put 'rudel-entered-error-state 'error-conditions
     '(error
       rudel-error rudel-state-error rudel-entered-error-state))

(put 'rudel-entered-error-state 'error-message
     "Transition to error state")

;; rudel-no-start-state

(intern "rudel-no-start-state")

(put 'rudel-no-start-state 'error-conditions
     '(error
       rudel-error rudel-state-error rudel-no-start-state))

(put 'rudel-no-start-state 'error-message
     "No start state specified for state machine")


;;; Class rudel-state
;;

(defclass rudel-state ()
  ()
  "A state that can be used in state machines."
  :abstract t)

(defgeneric rudel-accept ((this rudel-state) &rest arguments)
  "Executed when the machine receives an event while in state THIS.")

(defgeneric rudel-enter ((this rudel-state) &rest arguments)
  "Executed when the machine switches to state THIS.")

(defgeneric rudel-leave ((this rudel-state))
  "Executed when the machine leaves state THIS.")


;;; Class rudel-state-machine
;;

(defclass rudel-state-machine ()
  ((states :initarg  :states
	   :type     list ;; alist
	   :initform nil
	   :documentation
	   "A list (NAME . STATE) conses where NAME is a symbol
and STATE is an object of a class derived from rudel-state.")
   (state  :initarg  :state
	   :type     rudel-state-child
	   :documentation
	   "The current state of the machine."))
  "A finite state machine.")

(defmethod initialize-instance :after ((this rudel-state-machine)
				       &rest slots)
  "Set current state of THIS to a proper initial value.
If a start state is specified in the arguments to the
constructor, that state is used. If there is no such state, the
list of states is search for a state named start. If that fails
as well, the first state in the state list is used."
  (with-slots (states) this
    ;; Find a suitable start state and switch to it.
    (let ((start (or (plist-get slots :start)
		     (car (assoc 'start states))
		     (when (length states)
		       (car (nth 0 states))))))
      (unless start
	(signal 'rudel-no-start-state nil))
      ;; Make start state the current state and call send an enter
      ;; message.
      (let ((start (cdr (assoc start states))))
	(oset this :state start)
	(rudel--switch-to-return-value
	 this start (rudel-enter start)))))
  )

(defmethod rudel-find-state ((this rudel-state-machine) name)
  "Return state object for symbol NAME."
  (with-slots (states) this
    (cdr (assoc name states))))

(defmethod rudel-register-state ((this rudel-state-machine) name state)
  "Register STATE and its NAME with THIS state machine."
  (object-add-to-list this :states (cons name state) t))

(defmethod rudel-register-states ((this rudel-state-machine) states)
  "Register STATES with THIS state machine.
STATES is a list of cons cells whose car is a symbol - the name
of the state - and whose cdr is a class."
  (dolist (symbol-and-state states)
    (destructuring-bind (name . class) symbol-and-state
      (rudel-register-state
       this name (make-instance class (symbol-name name)))))
  )

(defmethod rudel-current-state ((this rudel-state-machine) &optional object)
  "Return name and, optionally, state object of the current state of THIS.
If OBJECT is non-nil, (NAME . OBJECT) is returned. Otherwise,
just NAME."
  (with-slots (states state) this
    (let ((state-symbol (car (find state states :key #'cdr :test #'eq))))
      (if object
	  (cons state-symbol state)
	state-symbol)))
  )

(defmethod rudel-accept ((this rudel-state-machine) &rest arguments)
  "Process an event described by ARGUMENTS."
  (with-slots (state) this
    ;; Let the current state decide which state is next.
    (let ((next (apply #'rudel-accept state arguments)))
      (cond
       ;; If NEXT is nil, a symbol or a state object, we switch states
       ;; without passing any data.
       ((or (null next) (symbolp next) (rudel-state-child-p next))
	(rudel-switch this next))

       ;; If NEXT is a list, it contains the symbol of the successor
       ;; state and additional data.
       ((listp next)
	(apply #'rudel-switch this next))

       ;; Other types cannot be processed.
       (t
	(signal 'wrong-type-argument (list (type-of next)))))))
  )

(defmethod rudel-switch ((this rudel-state-machine) next
			 &rest arguments)
  "Leave current state and switch to state NEXT.
ARGUMENTS are passed to the `rudel-enter' method of the successor
state."
  (with-slots (states state) this
    (cond
     ;; When NEXT is a state object, use it.
     ((rudel-state-child-p next))

     ;; When NEXT is nil, stay in the current state.
     ((null next)
      (setq next state))

     ;; When NEXT is a symbol (but not nil), look up the corresponding
     ;; state. Signal an error, if there is none.
     ((symbolp next)
      (let ((next-state (assoc next states)))
	(unless next-state
	  (signal 'rudel-invalid-successor-state
		  (list next '<- state)))
	(setq next (cdr next-state))))

     ;; Other types cannot be processed.
     (t
      (signal 'wrong-type-argument (list (type-of next)))))

    ;; Unless the successor state is equal to the current state, leave
    ;; the current state and switch to the successor.
    (if (and (eq state next)
	     (null arguments))
	;; Return state
	state
      ;; Notify (old) current state.
      (rudel-leave state)
      ;; Update current state.
      (setq state next)
      ;; Notify (new) current state. Using the call's value as next
      ;; state is a bit dangerous since a long sequence of immediate
      ;; state switches could exhaust the stack.
      (rudel--switch-to-return-value
       this state (apply #'rudel-enter state arguments))))
  )

(defmethod rudel--switch-to-return-value ((this rudel-state-machine)
					  state next)
  "Switch from STATE to the next state indicated by NEXT.
STATE is the current state.
NEXT can nil, a list or a `rudel-state' object."
  (cond
   ;; Remain in current state.
   ((null next)
    state)
   ;; NEXT contains next state and arguments to pass to it when
   ;; switching.
   ((listp next)
    (apply #'rudel-switch this next))
   ;; Otherwise NEXT is a `rudel-state' object.
   (t
    (rudel-switch this next)))
  )

(defmethod object-print ((this rudel-state-machine) &rest strings)
  "Add current state to the string representation of THIS."
  (if (slot-boundp this 'state)
      (with-slots (state) this
	(apply #'call-next-method
	       this
	       (format " state: %s"
		       (object-name-string state))
	       strings))
    (call-next-method this " state: #start"))
  )


;;; Miscellaneous functions
;;

(defun rudel-state-wait (machine success-states
			 &optional error-states callback)
  "Repeatedly call CALLBACK until MACHINE is in a state in SUCCESS-STATES or ERROR-STATES.
MACHINE should be of type rudel-state-machine-child or at least
have a method `rudel-get-state'.

SUCCESS-STATES and ERROR-STATES are lists which contain the
names (as symbols) of success and error states respectively.
This function does not return when MACHINE enters states not in
SUCCESS-STATES or ERROR-STATES. As a result, a deadlock can occur
when MACHINE deadlocks or cycles through states not in either
list infinitely.

When non-nil, CALLBACK has to be a function that accepts one
argument of the form (SYMBOL . STATE) where SYMBOL is the name
symbol of the current state and STATE is the state object."
  ;; Wait until MACHINE enter a state in SUCCESS-STATES or
  ;; ERROR-STATES.
<<<<<<< HEAD
  (let* ((reporter (make-progress-reporter message))
	 (result
	  (catch 'state-wait
	    (while t
	      ;; Retrieve current state.
	      (destructuring-bind (symbol . state)
		  (rudel-current-state machine t)
		;; Check against success and error states.
		(when (memq symbol success-states)
		  (throw 'state-wait (cons 'success (cons symbol state))))
		(when (memq symbol error-states)
		  (throw 'state-wait (cons 'error   (cons symbol state))))
		;; Update progress indicator and sleep.
		(progress-reporter-force-update
                 reporter nil (format "%s (%s) " message symbol))
		(sleep-for 0.05))))))
    (progress-reporter-done reporter)
=======
  (let ((result
	 (catch 'state-wait
	   (while t
	     ;; Retrieve current state.
	     (destructuring-bind (symbol . state)
		 (rudel-current-state machine t)

	       ;; Check against success and error states.
	       (when (memq symbol success-states)
		 (throw 'state-wait (cons 'success (cons symbol state))))
	       (when (memq symbol error-states)
		 (throw 'state-wait (cons 'error   (cons symbol state))))

	       ;; Update progress indicator and sleep.
	       (when callback
		 (funcall callback (cons symbol state)))
	       (sleep-for 0.05))))))
    (when callback
      (funcall callback t))
>>>>>>> 4ef27b9c

    ;; If MACHINE ended up in an error state, signal
    (unless (eq (car result) 'success)
      (signal 'rudel-entered-error-state (cdr result)))
    ;; Return state
    (cdr result))
  )

(provide 'rudel-state-machine)
;;; rudel-state-machine.el ends here<|MERGE_RESOLUTION|>--- conflicted
+++ resolved
@@ -307,25 +307,6 @@
 symbol of the current state and STATE is the state object."
   ;; Wait until MACHINE enter a state in SUCCESS-STATES or
   ;; ERROR-STATES.
-<<<<<<< HEAD
-  (let* ((reporter (make-progress-reporter message))
-	 (result
-	  (catch 'state-wait
-	    (while t
-	      ;; Retrieve current state.
-	      (destructuring-bind (symbol . state)
-		  (rudel-current-state machine t)
-		;; Check against success and error states.
-		(when (memq symbol success-states)
-		  (throw 'state-wait (cons 'success (cons symbol state))))
-		(when (memq symbol error-states)
-		  (throw 'state-wait (cons 'error   (cons symbol state))))
-		;; Update progress indicator and sleep.
-		(progress-reporter-force-update
-                 reporter nil (format "%s (%s) " message symbol))
-		(sleep-for 0.05))))))
-    (progress-reporter-done reporter)
-=======
   (let ((result
 	 (catch 'state-wait
 	   (while t
@@ -345,7 +326,6 @@
 	       (sleep-for 0.05))))))
     (when callback
       (funcall callback t))
->>>>>>> 4ef27b9c
 
     ;; If MACHINE ended up in an error state, signal
     (unless (eq (car result) 'success)
