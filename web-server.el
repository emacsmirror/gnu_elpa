--- conflicted
+++ resolved
@@ -1,6 +1,6 @@
 ;;; web-server.el --- Emacs Web Server -*- lexical-binding: t -*-
 
-;; Copyright (C) 2013-2020 Free Software Foundation, Inc.
+;; Copyright (C) 2013-2021 Free Software Foundation, Inc.
 
 ;; Author: Eric Schulte <schulte.eric@gmail.com>
 ;; Maintainer: Eric Schulte <schulte.eric@gmail.com>
@@ -107,19 +107,11 @@
 function.
 
   (ws-start
-<<<<<<< HEAD
-   \\='(((lambda (_) t) .
-      (lambda (proc request)
-        (ws-response-header proc 200 \\='(\"Content-type\" . \"text/plain\"))
-        (process-send-string proc \"hello world\")
-        t)))
-=======
-   `(((lambda (_) t) .
+   \\=`(((lambda (_) t) .
       (lambda (request)
         (with-slots ((proc process)) request
-          (ws-response-header proc 200 '(\"Content-Type\" . \"text/plain\"))
+          (ws-response-header proc 200 \\='(\"Content-Type\" . \"text/plain\"))
           (process-send-string proc \"hello world\")))))
->>>>>>> 3aa5084b
    8080)
 
 "
@@ -191,7 +183,6 @@
       (let ((protocol (to-keyword (match-string 1 string)))
             (credentials (match-string 2 string)))
         (list (cons :AUTHORIZATION
-<<<<<<< HEAD
                     (if (eq protocol :NTLM)
                         string
                       (cons protocol
@@ -205,18 +196,6 @@
                                    (ws-error proc "bad credentials: %S" cred))))
                               (t (ws-error proc "un-support protocol: %s"
                                            protocol)))))))))
-=======
-                    (cons protocol
-                          (cl-case protocol
-                            (:BASIC
-                             (let ((cred (base64-decode-string credentials)))
-                               (if (string-match ":" cred)
-                                   (cons (substring cred 0 (match-beginning 0))
-                                         (substring cred (match-end 0)))
-                                 (ws-error proc "bad credentials: %S" cred))))
-                            (t (ws-error proc "un-support protocol: %s"
-                                         protocol))))))))
->>>>>>> 3aa5084b
      ;; All other headers
      ((string-match "^\\([^[:space:]]+\\): \\(.*\\)$" string)
       (list (cons (to-keyword (match-string 1 string))
@@ -522,12 +501,8 @@
            ((= pl 126) (setq pl (bits-to-int (bits 2))))
            ((= pl 127) (setq pl (bits-to-int (bits 8)))))
           ;; unmask data
-<<<<<<< HEAD
           (when mask
             (setq mask-key (cl-subseq pending index (cl-incf index 4))))
-=======
-          (when mask (setq mask-key (cl-subseq pending index (cl-incf index 4))))
->>>>>>> 3aa5084b
           (setq data (concat data
                              (ws-web-socket-mask
                               mask-key (cl-subseq pending index (+ index pl)))))
@@ -727,7 +702,6 @@
 functions which are called on the request when no authentication
 information, or invalid authentication information are provided
 respectively."
-<<<<<<< HEAD
   (lambda (request)
     (with-slots (process headers) request
       (let ((auth (cddr (assoc :AUTHORIZATION headers))))
@@ -750,43 +724,14 @@
               (funcall invalid request)
             (ws-response-header process 403 '("Content-type" . "text/plain"))
             (process-send-string process "invalid credentials"))))))))
-=======
-  (let ((handler handler)
-        (credentials credentials)
-        (realm realm)
-        (unauth unauth)
-        (invalid invalid))
-    (lambda (request)
-      (with-slots (process headers) request
-        (let ((auth (cddr (assoc :AUTHORIZATION headers))))
-          (cond
-           ;; no authentication information provided
-           ((not auth)
-            (if unauth
-                (funcall unauth request)
-              (ws-response-header process 401
-                (cons "WWW-Authenticate"
-                      (format "Basic realm=%S" (or realm "restricted")))
-                '("Content-type" . "text/plain"))
-              (process-send-string process "authentication required")))
-           ;; valid authentication information
-           ((string= (cdr auth) (cdr (assoc (car auth) credentials)))
-            (funcall handler request))
-           ;; invalid authentication information
-           (t
-            (if invalid
-                (funcall invalid request)
-              (ws-response-header process 403 '("Content-type" . "text/plain"))
-              (process-send-string process "invalid credentials")))))))))
->>>>>>> 3aa5084b
 
 (defun ws-web-socket-handshake (key)
   "Perform the handshake defined in RFC6455."
   (base64-encode-string (sha1 (concat (ws-trim key) ws-guid) nil nil 'binary)))
 
-;;; Enable the old accessors without the `ws-' namespace as obsolete.
-;;; Lets plan to remove these within a year of the date they were
-;;; marked obsolete, so that would be roughly 2021-03-12.
+;; Enable the old accessors without the `ws-' namespace as obsolete.
+;; Lets plan to remove these within a year of the date they were
+;; marked obsolete, so that would be roughly 2021-03-12.
 (define-obsolete-function-alias 'active #'ws-active "2020-03-12")
 (define-obsolete-function-alias 'body #'ws-body "2020-03-12")
 (define-obsolete-function-alias 'boundary #'ws-boundary "2020-03-12")
