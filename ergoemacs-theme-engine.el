;;; ergoemacs-theme-engine.el --- Ergoemacs map interface -*- lexical-binding: t -*-

;; Copyright © 2013-2021  Free Software Foundation, Inc.

;; Filename: ergoemacs-theme-engine.el
;; Description:
;; Author: Matthew L. Fidler
;; Maintainer: 
;; Created: Sat Sep 28 20:10:56 2013 (-0500)
;; Version: 
;; Last-Updated: 
;;           By: 
;;     Update #: 0
;; URL: 
;; Doc URL: 
;; Keywords: 
;; Compatibility: 
;; 
;; Features that might be required by this library:
;;
;;   None
;;
;;;;;;;;;;;;;;;;;;;;;;;;;;;;;;;;;;;;;;;;;;;;;;;;;;;;;;;;;;;;;;;;;;;;;;
;; 
;;; Commentary: 
;; 
;;
;; 
;;;;;;;;;;;;;;;;;;;;;;;;;;;;;;;;;;;;;;;;;;;;;;;;;;;;;;;;;;;;;;;;;;;;;;
;; 
;;; Change Log:
;; 
;; 
;;;;;;;;;;;;;;;;;;;;;;;;;;;;;;;;;;;;;;;;;;;;;;;;;;;;;;;;;;;;;;;;;;;;;;
;; 
;; This program is free software; you can redistribute it and/or
;; modify it under the terms of the GNU General Public License as
;; published by the Free Software Foundation; either version 3, or
;; (at your option) any later version.
;; 
;; This program is distributed in the hope that it will be useful,
;; but WITHOUT ANY WARRANTY; without even the implied warranty of
;; MERCHANTABILITY or FITNESS FOR A PARTICULAR PURPOSE.  See the GNU
;; General Public License for more details.
;; 
;; You should have received a copy of the GNU General Public License
;; along with this program.  If not, see <http://www.gnu.org/licenses/>.
;; 
;;;;;;;;;;;;;;;;;;;;;;;;;;;;;;;;;;;;;;;;;;;;;;;;;;;;;;;;;;;;;;;;;;;;;;
;; 
;;; Code:

(eval-when-compile
  (require 'ergoemacs-macros)
  (require 'cl-lib))

(defvar ergoemacs-mode)
(defvar ergoemacs-require)
(defvar ergoemacs-theme)
(defvar ergoemacs-theme-hash)
(defvar ergoemacs-theme-options)
(defvar ergoemacs-theme-version)
(defvar ergoemacs-keymap)
(defvar ergoemacs-keyboard-layout)
(defvar ergoemacs--start-emacs-state-2)
(defvar ergoemacs-dir)
(defvar ergoemacs-inkscape)

(declare-function ergoemacs-save "ergoemacs-lib")
(declare-function ergoemacs-mode-reset "ergoemacs-mode")
(declare-function ergoemacs-component-struct--component-description "ergoemacs-component")
(declare-function ergoemacs-component-at-point "ergoemacs-component")
(declare-function ergoemacs-require "ergoemacs-lib")
(declare-function ergoemacs-command-loop--spinner-display "ergoemacs-command-loop")
(declare-function ergoemacs-key-description "ergoemacs-key-description")
(declare-function ergoemacs-key-description--keymap "ergoemacs-key-description")
(declare-function ergoemacs-key-description--modifier "ergoemacs-key-description")
(declare-function ergoemacs-layouts--current "ergoemacs-layouts")
(declare-function ergoemacs-map--hashkey "ergoemacs-map")
(declare-function ergoemacs-translate--svg-quote "ergoemacs-translate")


<<<<<<< HEAD
(defun ergoemacs-theme-components (&optional theme)
  "Get a list of components used for the current theme.
This respects `ergoemacs-theme-options'."
  (let* ((theme (or theme (ergoemacs :current-theme)))
         (theme-plist (ergoemacs-gethash theme ergoemacs-theme-hash))
         components opt first tmp required)
    (if (not theme)
        (error "Could not figure out the theme that you are trying to use...")
      (setq components (plist-get theme-plist :components))
      (while (and (< 1 (length components))
                  (ergoemacs-theme-components--required-p (nth 0 components)))
        (push (pop components) required))
      (when (and (< 1 (length components))
                 (symbolp (nth 1 components))
                 (setq tmp (symbol-name (nth 1 components)))
                 (< 5 (length tmp))
                 (string= "theme" (substring tmp -5)))
        (setq first (pop components)))
      
      (dolist (x (reverse (plist-get theme-plist :optional-off)))
        (let ((a (assoc x ergoemacs-theme-options)))
          (when a
            (setq a (car (cdr a)))
            (when (eq a 'on)
              (push x opt)))))
      (dolist (x (reverse (plist-get theme-plist :optional-on)))
        (let ((a (assoc x ergoemacs-theme-options)))
          (if (not a)
              (push x opt)
            (setq a (car (cdr a)))
            (when (or (not a) (eq a 'on))
              (push x opt)))))
      (setq components (append (reverse required) (reverse opt) components))
      (when first
        (push first components)))
    components))

;;;###autoload
(defun ergoemacs-theme-set-version (version)
  "Sets the current themes default VERSION."
  (let (found)
    (setq ergoemacs-theme-version
          (mapcar
           (lambda(elt)
             (if (not (equal (ergoemacs :current-theme) (nth 0 elt)))
                 elt
               (setq found t)
               (list (ergoemacs :current-theme) version)))
           ergoemacs-theme-version))
    (unless found
      (push (list (ergoemacs :current-theme) version) ergoemacs-theme-version))))

;;;###autoload
(defun ergoemacs-theme-option-off (option &optional no-custom)
  "Turns OPTION off.
Uses `ergoemacs-theme-option-on'."
  (ergoemacs-theme-option-on option no-custom 'off))

;;;###autoload
(defun ergoemacs-theme-option-on (option &optional no-custom off)
  "Turns OPTION on.
When OPTION is a list turn on all the options in the list
If OFF is non-nil, turn off the options instead."
  (if (consp option)
      (dolist (new-option option)
        (let (ergoemacs-mode)
          (ergoemacs-theme-option-on new-option no-custom off)))
    (let* (found
           (tmp (mapcar
                 (lambda(elt)
                   (if (not (eq (nth 0 elt) option))
                       elt
                     (setq found t)
                     (if off
                         (list option 'off)
                       (list option 'on))))
                 ergoemacs-theme-options)))
      (unless found
        (push (if off (list option 'off) (list option 'on))
              tmp))
      (if no-custom
          (setq ergoemacs-theme-options tmp)
        (ergoemacs-save 'ergoemacs-theme-options tmp))))
  (when ergoemacs-mode
    (ergoemacs-mode-reset)))

;;;###autoload
(defun ergoemacs-theme-toggle-option (option)
  "Toggle theme OPTION."
  (if (ergoemacs-theme-option-enabled-p option)
      (ergoemacs-theme-option-off option)
    (ergoemacs-theme-option-on option)))


(defun ergoemacs-theme--list (&optional silent)
  "Gets the list of themes.
When SILENT is true, also include silent themes"
  (let (ret)
    ;; All this is done to copy lists so that sorts will not
    ;; destroy the final list.  Please keep this here so that errors
    ;; will not be introduced (seems silly)
    (setq ret (mapcar (lambda(x) x)
           (or (and silent
                    (append (ergoemacs-gethash "defined-themes" ergoemacs-theme-hash)
                            (ergoemacs-gethash "silent-themes" ergoemacs-theme-hash)))
               (ergoemacs-gethash "defined-themes" ergoemacs-theme-hash))))
    ret))

(defun ergoemacs-theme--custom-documentation (&optional themes ini)
  "Get list of all known layouts and their documentation.

THEMES is the list of themes for the customize documentation.

INI is provided for initilazation, to shorten the descriptions."
  (let ((themes (or themes (sort (ergoemacs-theme--list) 'string<))))
    (mapconcat
     (lambda(theme)
       (if ini
           (concat theme "=" (plist-get (ergoemacs-gethash theme ergoemacs-theme-hash) :description))
         (concat "\"" theme "\" - " (plist-get (ergoemacs-gethash theme ergoemacs-theme-hash) :description))))
     themes "\n")))

(defun ergoemacs-theme--customization-type ()
  "Gets the customization types for `ergoemacs-theme'."
  `(choice
    (const :tag "Standard" :value nil)
    ,@(mapcar
       (lambda(elt)
         `(const :tag ,elt :value ,elt))
       (sort (ergoemacs-theme--list t) 'string<))))

(defun ergoemacs-theme--regexp (&optional at-end)
  "Return a regexp of `ergoemacs-mode' themes.
When AT-END is non-nil, append a $ to the regular expression."
  (let (ret)
    (setq ret (regexp-opt (ergoemacs-theme--list t) 'symbols))
    (when at-end
      (setq ret (concat ret "$")))
    ret))

(defun ergoemacs-theme-option-enabled-p (option)
  "Determines if OPTION is enabled."
  (let* ((plist (ergoemacs-gethash (ergoemacs :current-theme) ergoemacs-theme-hash))
         (options-on (plist-get plist :optional-on))
         (options-off (plist-get plist :optional-off))
         (required (plist-get plist :components)))
    (or (member option required)
        (and (member option options-on)
             (not (member (list option 'off) ergoemacs-theme-options)))
        (and (member option options-off)
             (member (list option 'on) ergoemacs-theme-options)))))


(defun ergoemacs-theme--menu-options (theme)
  "Gets the options menu for THEME."
  (let ((plist (ergoemacs-gethash theme ergoemacs-theme-hash))
        (menu-list '())
        (menu-pre '())
        (options-on '())
        (options-off '())
        (menu-options '())
        (options-list '())
        (options-alist '())
        (i 0))
    (setq options-on (plist-get plist ':optional-on)
          options-off (plist-get plist ':optional-off)
          menu-list (plist-get plist ':options-menu))
    (if (= 0 (length (append options-on options-off))) nil
      (dolist (elt (reverse menu-list))
        (let ((menu-name (nth 0 elt))
              (menu-items (nth 1 elt))
              desc
              (ret '()))
          (dolist (option (reverse menu-items))
            (when (memq option (append options-on options-off))
              (setq desc (ergoemacs-component-struct--component-description (symbol-name option)))
              (push option menu-options)
              (push
               `(,option
                 menu-item ,desc
                 (lambda()
                   (interactive)
                   (ergoemacs-theme-toggle-option ',option)
                   (customize-mark-as-set 'ergoemacs-theme-options)
                   (ergoemacs-mode-reset))
                 :button (:toggle . (ergoemacs-theme-option-enabled-p ',option)))
               ret)))
          (unless (eq ret '())
            (setq ret
                  `(,(intern (format "options-menu-%s" i))
                    menu-item ,menu-name
                    (keymap ,@ret)))
            (setq i (+ i 1))
            (push ret menu-pre))))
      (dolist (option (append options-on options-off))
        (unless (member option menu-options)
          (let ((desc (ergoemacs-component-struct--component-description (symbol-name option))))
            (push desc options-list)
            (push (list desc option) options-alist))))
      `(ergoemacs-theme-options
        menu-item "Theme Options"
        (keymap
         ,@menu-pre
         ,@(mapcar
            (lambda(desc)
              (let ((option (car (cdr (assoc desc options-alist)))))
                `(,option
                  menu-item ,desc
                  (lambda()
                    (interactive)
                    (ergoemacs-theme-toggle-option ',option)
                    (customize-mark-as-set 'ergoemacs-theme-options)
                    (ergoemacs-mode-reset))
                  :button (:toggle . (ergoemacs-theme-option-enabled-p ',option)))))
            (sort options-list 'string<)))))))

(defun ergoemacs-theme--get-version ()
  "Get the current version for the current theme."
  (let ((theme-ver (assoc (ergoemacs :current-theme) ergoemacs-theme-version)))
    (if (not theme-ver) nil
      (car (cdr theme-ver)))))


(defun ergoemacs-theme--version-menu (theme)
  "Get version menu for THEME."
  (let ((theme-versions (ergoemacs-component-struct--versions (ergoemacs-theme-components theme))))
    (if (not theme-versions) nil
      `(ergoemacs-versions
        menu-item "Theme Versions"
        (keymap
         (ergoemacs-current-version
          menu-item "Current Version"
          (lambda()
            (interactive)
            (ergoemacs-theme-set-version nil)
            (customize-mark-as-set 'ergoemacs-theme-version)
            (ergoemacs-mode-reset))
          :button (:radio . (equal (ergoemacs :current-version) nil)))
         ,@(mapcar
            (lambda(version)
              `(,(intern version) menu-item ,version
                (lambda() (interactive)
                  (ergoemacs-theme-set-version ,version)
                  (customize-mark-as-set 'ergoemacs-theme-version)
                  (ergoemacs-mode-reset))
                :button (:radio . (equal (ergoemacs :current-version) ,version))))
            theme-versions))))))

(defun ergoemacs-theme--menu (theme)
  "Define menus for current THEME."
  `(keymap
    ,(ergoemacs-layouts--menu)
    (ergoemacs-theme-sep "--")
    (ergoemacs-themes
     menu-item "Themes"
     (keymap
      ,@(mapcar
         (lambda(theme)
           `(,(intern theme) menu-item ,(concat theme " - " (plist-get (ergoemacs-gethash theme ergoemacs-theme-hash) ':description))
             (lambda() (interactive)
               (ergoemacs-save 'ergoemacs-theme ,theme))
             :button (:radio . (string= (ergoemacs :current-theme) ,theme))))
         (sort (ergoemacs-theme--list) 'string<))))
    ,(ergoemacs-theme--menu-options theme)
    ,(ergoemacs-theme--version-menu theme)
    (ergoemacs-c-x-sep "--")
    (ergoemacs-c-x-c-c
     menu-item "Ctrl+C and Ctrl+X behavior"
     (keymap
      (c-c-c-x-emacs
       menu-item "Ctrl+C and Ctrl+X are for Emacs Commands"
       (lambda()
         (interactive)
         (ergoemacs-save 'ergoemacs-handle-ctl-c-or-ctl-x 'only-C-c-and-C-x))
       :button (:radio . (eq ergoemacs-handle-ctl-c-or-ctl-x 'only-C-c-and-C-x)))
      (c-c-c-x-cua
       menu-item "Ctrl+C and Ctrl+X are only Copy/Cut"
       (lambda()
         (interactive)
         (ergoemacs-save 'ergoemacs-handle-ctl-c-or-ctl-x 'only-copy-cut))
       :button (:radio . (eq ergoemacs-handle-ctl-c-or-ctl-x 'only-copy-cut)))
      (c-c-c-x-both
       menu-item "Ctrl+C and Ctrl+X are both Emacs Commands & Copy/Cut"
       (lambda()
         (interactive)
         (ergoemacs-save 'ergoemacs-handle-ctl-c-or-ctl-x 'both))
       :button (:radio . (eq ergoemacs-handle-ctl-c-or-ctl-x 'both)))
      (c-c-c-x-timeout
       menu-item "Customize Ctrl+C and Ctrl+X Cut/Copy Timeout"
       (lambda() (interactive)
         (ergoemacs-save 'ergoemacs-ctl-c-or-ctl-x-delay)))))
    (c-v
     menu-item "Paste behavior"
     (keymap
      (c-v-multiple
       menu-item "Repeating Paste pastes multiple times"
       (lambda()
         (interactive)
         (ergoemacs-save 'ergoemacs-smart-paste nil))
       :button (:radio . (eq ergoemacs-smart-paste 'nil)))
      (c-v-cycle
       menu-item "Repeating Paste cycles through previous pastes"
       (lambda()
         (interactive)
         (ergoemacs-save 'ergoemacs-smart-paste t))
       :button (:radio . (eq ergoemacs-smart-paste 't)))
      (c-v-kill-ring
       menu-item "Repeating Paste starts browse-kill-ring"
       (lambda()
         (interactive)
         (ergoemacs-save 'ergoemacs-smart-paste 'browse-kill-ring))
       :enable (commandp 'browse-kill-ring)
       :button (:radio . (eq ergoemacs-smart-paste 'browse-kill-ring)))))
    (ergoemacs-sep-bash "--")
    (ergoemacs-bash
     menu-item "Make Bash aware of ergoemacs keys"
     (lambda () (interactive)
       (call-interactively 'ergoemacs-theme-create-bash)))
    (ergoemacs-ahk
     menu-item "Make Windows aware of ergoemacs keys (Requires Autohotkey)"
     (lambda () (interactive)
       (call-interactively 'ergoemacs-gen-ahk)))
    (ergoemacs-sep-menu "--")
    (ergoemacs-cheat
     menu-item "Generate/Open Key binding Cheat Sheet"
     ergoemacs-describe-current-theme)

    (ergoemacs-save
     menu-item "Save Settings for Future Sessions"
     (lambda ()
       (interactive)
       (ergoemacs-exit-customize-save-customized)))

    (ergoemacs-reset-cache
     menu-item "Reset ergoemacs-mode cache"
     (lambda ()
       (interactive)
       (ergoemacs-mode-clear-cache)))
    
    (ergoemacs-customize
     menu-item "Customize ErgoEmacs"
     (lambda ()
       (interactive)
       (customize-group 'ergoemacs-mode)))
    (ergoemacs-mode-web-page
     menu-item "Ergoemacs-mode web-page"
     (lambda() (interactive)
       (browse-url ergoemacs-mode-web-page-url)))
    (ergoemacs-mode-exit
     menu-item "Exit ergoemacs-mode"
     (lambda() (interactive) (ergoemacs-mode -1)))))

(defun ergoemacs-theme-at-point ()
  "Get the `ergoemacs-theme' defined at or before point.
Return 0 if there is no such symbol.  Uses
`ergoemacs-component-at-point'."
  (ergoemacs-component-at-point t))

(defcustom ergoemacs-theme-find-regexp
  (concat"^\\s-*(ergoemacs-theme" find-function-space-re "%s\\(\\s-\\|$\\)")
  "The regexp to search for a component definition.

This is used by `ergoemacs-find-theme'.

Note it must contain a `%s' at the place where `format'
should insert the face name."
  :type 'regexp
  :group 'find-function
  :version "22.1")

(unless (assoc 'ergoemacs-theme find-function-regexp-alist)
  (push (cons 'ergoemacs-theme 'ergoemacs-theme-find-regexp) find-function-regexp-alist))

(define-button-type 'ergoemacs-theme-help
  :supertype 'help-xref
  'help-function #'ergoemacs-theme-describe
  'help-echo (purecopy "mouse-2, RET: describe this ergoemacs theme"))

(define-button-type 'ergoemacs-theme-def
  :supertype 'help-xref
  'help-function #'ergoemacs-theme-find-definition
  'help-echo (purecopy "mouse-2, RET: find this ergoemacs theme's definition"))
=======
>>>>>>> edc154f0

(defvar ergoemacs-theme--svg-list nil)

(defvar ergoemacs-theme-create-bash-functions
  '((backward-char)
    (forward-char)
    (previous-history previous-line)
    (next-history next-line)
    (beginning-of-line move-beginning-of-line)
    (end-of-line move-end-of-line)
    (backward-word)
    (forward-word)
    (kill-line)
    (backward-kill-word)
    (kill-word)
    (backward-delete-char backward-delete-char-untabify)
    (delete-char)
    (undo undo-tree-undo)
    (kill-region ergoemacs-cut-line-or-region)
    (copy-region-as-kill ergoemacs-copy-line-or-region)
    (yank ergoemacs-paste)
    (forward-search-history isearch-forward)
    (reverse-search-history isearch-backward)))

;;;###autoload
(defun ergoemacs-theme-create-bash ()
  "Create bash ~/.inputrc for use with bash."
  (interactive)
  (let ((ret "# Based on Brendan Miller's initial bash .inputrc
# INSTALL
# to install, rename this file to just \".inputrc\"
# place this file in your home dir. e.g. ~/.inputrc
# restart your terminal. Then, bash's keybinding for editing
# should be like ErgoEmacs.
# If none of the keys work, try replacing all instances of \\e with \\M-.
# That's means changing Esc to Meta key.
<<<<<<< HEAD
\nset editing-mode emacs") key-string)
=======
\nset editing-mode emacs"))
>>>>>>> edc154f0
    (with-temp-buffer
      (dolist (cmds ergoemacs-theme-create-bash-functions)
        (dolist (cmd cmds)
          (dolist (key-cmd (where-is-internal cmd nil))
            (let ((key-string (key-description key-cmd)))
              ;; Only set up the Meta bindings, not the regular arrow or
              ;; Control bindings.  That would require more complicated
              ;; logic to get right.
              (if (string-prefix-p "M-" key-string)
                  (setq ret (concat ret "\n\"\\"
                                    (replace-regexp-in-string "M-" "e" key-string t)
                                    "\": "
                                    (symbol-name (nth 0 cmds))
                                    )
                        )
                )
              )
            )
          )
        t)
      )
    (with-temp-file "~/.inputrc"
      (insert ret)
      (insert "\n"))
    (message "Wrote current ergoemacs bindings to ~/.inputrc")))

;;;###autoload
(defalias 'ergoemacs-bash 'ergoemacs-theme-create-bash)

(defcustom ergoemacs-function-short-names
      '((abort-recursive-edit "abort edit")
        (ace-jump-mode "ace jump")
        (backward-char "← char")
        (back-to-indentation "← indent")
        (backward-kill-word "⌫ word")
        (backward-paragraph "↑ ¶")
        (backward-word "← word")
        (bm-next "next bookmark")
        (bm-toggle "toggle bookmark")
        (comment-dwim "cmt dwim")
        (count-words-region "count words")
        (cua-set-mark "set mark")
        (delete-horizontal-space "⌫space⌦")
        (default-indent-new-line "comment↵")
        (delete-backward-char "⌫ char")
        (delete-char "⌦ char")
        (delete-frame "x frame")
        (delete-indentation "⌧ indent")
        (delete-other-windows "x other pane")
        (delete-window "x pane")
        (digit-argument "#arg")
        (electric-newline-and-maybe-indent "enter↵")
        (er/contract-region "→ region ←")
        (er/expand-region "←region→")
        (er/mark-outside-quotes "←quote→")
        (ergoemacs-backward-block "← ¶")
        (ergoemacs-backward-open-bracket "← bracket")
        (ergoemacs-beginning-of-line-or-what "← line/*")
        (ergoemacs-beginning-or-end-of-buffer "↑ Top*")
        (ergoemacs-call-keyword-completion "↯ compl")
        (ergoemacs-close-current-buffer "x buffer")
        (ergoemacs-compact-uncompact-block "fill/unfill ¶")
        (ergoemacs-copy-all "copy all")
        (ergoemacs-copy-line-or-region "copy")
        (ergoemacs-cut-all "✂ all")
        (ergoemacs-cut-line-or-region "✂ region")
        (ergoemacs-delete-frame "x frame")
        (ergoemacs-end-of-line-or-what "→ line/*")
        (ergoemacs-end-or-beginning-of-buffer "↓ bottom*")
        (ergoemacs-extend-selection "←region→")
        (ergoemacs-forward-block  "→ ¶")
        (ergoemacs-forward-close-bracket "→ bracket")
        (ergoemacs-kill-line-backward "⌫ line")
        (ergoemacs-move-cursor-previous-pane "prev pane")
        (ergoemacs-make-frame-command "new frame")
        (ergoemacs-new-empty-buffer "new buffer")
        (ergoemacs-open-in-external-app "open extern")
        (ergoemacs-open-last-closed "open last")
        (ergoemacs-org-edit-src "edit source")
        (ergoemacs-paste "paste")
        (ergoemacs-paste-cycle "paste ↑")
        (ergoemacs-revert-buffer "revert buf.")
        (ergoemacs-select-current-block "sel. block")
        (ergoemacs-select-current-line "sel. line")
        (ergoemacs-select-text-in-quote "←quote→")
        (ergoemacs-shrink-whitespaces "⌧ white")
        (ergoemacs-switch-to-next-frame "next frame")
        (ergoemacs-switch-to-previous-frame "prev frame")
        (ergoemacs-text-scale-normal-size "reset zoom")
        (ergoemacs-toggle-camel-case "tog. camel")
        (ergoemacs-toggle-letter-case "tog. case")
        (eval-expression "eval expr")
        (execute-extended-command "run cmd")
        (find-file "open")
        (flyspell-auto-correct-word "flyspell")
        (forward-char "→ char")
        (forward-paragraph "↓ ¶")
        (forward-word "→ word")
        (goto-line "goto line")
        (ido-write-file "save as")
        (indent-for-tab-command "↹tab")
        (indent-region "indent-region")  ;; Already in CUA
        (insert-parentheses "insert ()")
        (isearch-backward "← isearch")
        (isearch-backward-regexp "← reg isearch")
        (isearch-forward "→ isearch")
        (isearch-forward-regexp "→ reg isearch")
        (keyboard-quit "stop cmd")
        (kill-line "⌦ line")
        (kill-word "⌦ word")
        (kmacro-start-macro-or-insert-counter "start macro")
        (kmacro-end-or-call-macro "end/run mac.")
        (left-word  "← word")
        (make-frame-command "new frame")
        (mark-paragraph "sel. ¶")
        (mark-whole-buffer "sel. all")
        (mc/edit-lines "edit lines")
        (mc/mark-next-like-this "mark next")
        (menu-bar-open "menu bar")
        (move-beginning-of-line "← line")
        (move-end-of-line "→ line")
        (move-past-close-and-reindent "→) ↹tab")
        (negative-argument "-arg")
        (newline-and-indent "enter↵ tab↹")
        (next-line "↓ line")
        (other-window "next pane")
        (pr-interface "print")
        (previous-line "↑ line")
        (query-replace "rep")
        (query-replace-regexp "rep reg")
        (quoted-insert "ins. special")
        (recenter-top-bottom "recenter")
        (redo "↷ redo")
        (revert-buffer "revert")
        (right-word "→ word")
        (save-buffer "save")
        (scroll-down "↑ page")
        (scroll-down-command "↑ page")
        (scroll-up "↓ page")
        (scroll-up-command "↓ page")
        (set-mark-command "set mark")
        (shell-command "shell cmd")
        (split-window-below "split —")
        (split-window-horizontally "split —")
        (split-window-right "split |")
        (split-window-vertically "split —")
        (switch-to-buffer "switch buf.")
        (text-scale-decrease "zoom out")
        (text-scale-increase "zoom in")
        (toggle-frame-fullscreen "fullscreen")
        (toggle-frame-maximized "maximize")
        (transpose-chars "transpose")
        (undo "↶ undo")
        (undo-tree-redo "↷ redo")
        (universal-argument "arg")
        (vr/query-replace "rep reg")
        (write-file "save as")
        (xref-pop-marker-stack "xref pop")
        (xref-find-definitions "xref find")        
        )
  "Ergoemacs short command names."
  :group 'ergoemacs-themes
  :type '(repeat :tag "Command abbreviation"
                 (list (sexp :tag "Command")
                       (string :tag "Short Name"))))

(defvar ergoemacs-theme-remove-prefixes
  '("kmacro" "ergoemacs" "help" "w32")
  "When replacing functions, remove the namespaces listed here.")

(defvar ergoemacs-theme-replacements
  '(("view" "🔎")
    ("lookup" "🔎")
    ("view" "🔎")
    ("display" "🔎")
    ("-" " ")
    ("describe" "📖")
    ("about" "📖"))
  "What unicode characters should unknown functions be replaced with?")

(defvar ergoemacs-theme--svg nil)
(defvar ergoemacs-theme--svg-prefixes nil)
(defvar ergoemacs-theme--svg-prefix nil)


(defun ergoemacs-theme--svg-elt-nonabbrev (what)
  "Replace WHAT with ergoemacs abbreviation of function."
  (let (ret)
    (cond
     ((eq what 'ergoemacs-map-undefined) "")
     ((symbolp what)
      (setq ret (replace-regexp-in-string
                 (format "^%s-" (regexp-opt ergoemacs-theme-remove-prefixes t)) ""
                 (format "%s" what)))
      (dolist (v ergoemacs-theme-replacements)
        (setq ret (replace-regexp-in-string (nth 0 v) (nth 1 v) ret)))
      (when (<= 10 (length ret))
        (setq ret (concat (substring ret 0 10) "…")))
      ret)
     (t ""))))

(defun ergoemacs-theme--svg-elt (elt layout lay)
  "Handle ELT"
  (ergoemacs-translate--svg-quote
   (let (key binding no-push-p)
     (cond
      ((integerp elt) (nth elt layout))
      ((and (listp elt) (or (integerp (car elt))
                            (stringp (car elt))))
       (if (stringp (car elt))
           (if (string= (car elt) "SPC")
               (setq key " ")
             (setq key "f#"))
         (setq key (nth (car elt) layout)))
       (if (string= key "") ""
         (if (string= key "f#")
             (setq key (aref (read-kbd-macro (concat "<" (downcase (car elt)) ">")) 0))
           (setq key (string-to-char key)))
         (setq key (vector (event-convert-list (append (cdr elt) (list key)))))
         (setq no-push-p nil)
         (when (equal key [27])
           (setq no-push-p t))
         (when ergoemacs-theme--svg-prefix
           (setq key (vconcat ergoemacs-theme--svg-prefix key)))
         (setq binding (or
                        (lookup-key ergoemacs-override-keymap key)
                        ;; TODO: Use only the ergoemacs global map,
                        ;; not the regular map?
                        (lookup-key (current-global-map) key))
               )
         (when (integerp binding)
           (setq binding nil))
         (or ;; Prefix keys (e.g. C-x, C-h)
          (and binding
               (ergoemacs-keymapp binding)
               (or (and (not no-push-p) (push key ergoemacs-theme--svg-prefixes))
                   no-push-p)
               "Prefix Key")
          ;; Handle the M-O binding specially.
          (and (eq binding 'ergoemacs-handle-M-O)
               (or
                (progn
                  (setq key (assoc ergoemacs-M-O-binding ergoemacs-function-short-names))
                  (nth 1 key))
                ""))
          ;; Regular bindings
          (and binding
               (setq key (assoc binding ergoemacs-function-short-names))
               (nth 1 key))
          ;; Unknown binding
          (and binding
               (ergoemacs-theme--svg-elt-nonabbrev binding))
          "")))
      ((memq elt '(meta control))
       (concat (ergoemacs-key-description--modifier elt) (format " == %s" elt)))
      ((memq elt '(meta-shift control-shift))
       (setq elt (intern (replace-regexp-in-string "-shift" "" (symbol-name elt))))
       (concat (ergoemacs-key-description--modifier elt)
               (ergoemacs-key-description--modifier 'shift)
               (format " == %s shift" elt)))
      ((eq elt 'title)
       (concat lay
               (or (and ergoemacs-theme--svg-prefix
                        (concat " for "
                                (ergoemacs-key-description ergoemacs-theme--svg-prefix)))
                   "")))
      (t (setq key (format "%s" elt))
         (when (<= 10 (length key))
           (setq key (concat (substring key 0 10) "…")))
         key)))))

(defun ergoemacs-theme--svg (&optional layout full-p reread)
  "Creates SVG based THEME and  LAYOUT"
  (save-excursion
    (let* ((lay (or layout ergoemacs-keyboard-layout))
           (layout (symbol-value (ergoemacs :layout lay)))
           (file-dir (expand-file-name "bindings" (expand-file-name "ergoemacs-extras" user-emacs-directory)))
           (file-name (expand-file-name (concat lay "-" (symbol-name (ergoemacs-map--hashkey ergoemacs--start-emacs-state-2)) ".svg") file-dir))
           (reread reread)
           (old-layout ergoemacs-keyboard-layout)
           pt ret)
      (if (and file-name
               (file-exists-p file-name)
               (not reread)
               (or (not full-p)
                   ergoemacs-theme--svg-list)
               )
          (progn
            (setq ret (file-expand-wildcards (expand-file-name (concat lay "-*-" (symbol-name (ergoemacs-map--hashkey ergoemacs--start-emacs-state-2)) ".svg") file-dir)))
            (push file-name ret)
            ret)
        (unless (equal lay old-layout)
          (setq ergoemacs-keyboard-layout lay)
          (ergoemacs-mode-reset))
        (unwind-protect
            (progn
              (when (eq reread :svg)
                (setq reread nil))
              (when reread
                (setq ergoemacs-theme--svg nil))
              (unless (and file-dir (file-exists-p file-dir))
                (make-directory file-dir t))
              (unless ergoemacs-theme--svg
                (with-temp-buffer
                  (insert-file-contents (expand-file-name "kbd-ergo.svg" ergoemacs-dir))
                  (goto-char (point-min))
                  (setq pt (point))
                  (while (re-search-forward ">\\([TMCAN][SMCA]?\\|title\\)\\(F?[0-9]+\\|-SPC\\|\\)<" nil t)
                    (push (buffer-substring pt (match-beginning 0)) ergoemacs-theme--svg)
                    (cond
                     ((and (string= "T" (match-string 1)))
                      (push (string-to-number (match-string 2)) ergoemacs-theme--svg))
                     ((and (string= "M" (match-string 1)))
                      (push (list (string-to-number (match-string 2)) 'meta) ergoemacs-theme--svg))
                     ((and (string= "C" (match-string 1)))
                      (push (list (string-to-number (match-string 2)) 'control) ergoemacs-theme--svg))
                     ((string= "title" (match-string 1))
                      (push 'title ergoemacs-theme--svg))
                     ((string= "N" (match-string 1))
                      (push (list (match-string 2)) ergoemacs-theme--svg))
                     ((string= "MM" (match-string 1))
                      (cond
                       ((string= "" (match-string 2))
                        (push 'meta ergoemacs-theme--svg))
                       ((string= "-SPC" (match-string 2))
                        (push (list "SPC" 'meta) ergoemacs-theme--svg))
                       ((string-match-p "^F" (match-string 2))
                        (push (list (match-string 2) 'meta) ergoemacs-theme--svg))
                       (t
                        (push (list (string-to-number (match-string 2)) 'meta) ergoemacs-theme--svg))))
                     ((string= "MS" (match-string 1))
                      (cond
                       ((string= "" (match-string 2))
                        (push 'meta-shift ergoemacs-theme--svg))
                       ((string= "-SPC" (match-string 2))
                        (push (list "SPC" 'meta 'shift) ergoemacs-theme--svg))
                       ((string-match-p "^F" (match-string 2))
                        (push (list (match-string 2) 'meta 'shift) ergoemacs-theme--svg))
                       (t
                        (push (list (string-to-number (match-string 2)) 'meta 'shift) ergoemacs-theme--svg))))
                     ((string= "CS" (match-string 1))
                      (cond
                       ((string= "" (match-string 2))
                        (push 'control-shift ergoemacs-theme--svg))
                       ((string= "-SPC" (match-string 2))
                        (push (list "SPC" 'control 'shift) ergoemacs-theme--svg))
                       ((string-match-p "^F" (match-string 2))
                        (push (list (match-string 2) 'control 'shift) ergoemacs-theme--svg))
                       (t
                        (push (list (string-to-number (match-string 2)) 'control 'shift) ergoemacs-theme--svg))))
                     ((string= "CC" (match-string 1))
                      (cond
                       ((string= "" (match-string 2))
                        (push 'control ergoemacs-theme--svg))
                       ((string= "-SPC" (match-string 2))
                        (push (list "SPC" 'control) ergoemacs-theme--svg))
                       ((string-match-p "^F" (match-string 2))
                        (push (list (match-string 2) 'control) ergoemacs-theme--svg))
                       (t
                        (push (list (string-to-number (match-string 2)) 'control) ergoemacs-theme--svg))))
                     (t (push nil ergoemacs-theme--svg)))
                    (setq pt (match-end 0)))
                  (push (buffer-substring pt (point-max)) ergoemacs-theme--svg))
                (setq ergoemacs-theme--svg (reverse ergoemacs-theme--svg)))
              (setq ergoemacs-theme--svg-prefixes nil
                    ergoemacs-theme--svg-prefix nil)
              (with-temp-file file-name
                (dolist (w ergoemacs-theme--svg)
                  (cond
                   ((stringp w)
                    (insert w))
                   (t
                    (insert ">" (ergoemacs-theme--svg-elt w layout lay) "<")))))
              (push file-name ret)
              (unless full-p
                (setq ergoemacs-theme--svg-prefixes nil))
              (while ergoemacs-theme--svg-prefixes
                (setq ergoemacs-theme--svg-prefix (pop ergoemacs-theme--svg-prefixes)
                      file-name (expand-file-name (concat ergoemacs-theme "-" lay "-"
                                                          (replace-regexp-in-string "[^A-Za-z0-9-]+" "_" (key-description ergoemacs-theme--svg-prefix))
                                                          "-" (symbol-name (ergoemacs-map--hashkey ergoemacs--start-emacs-state-2)) ".svg") file-dir))
 		(push (list (concat lay "-" (symbol-name (ergoemacs-map--hashkey ergoemacs--start-emacs-state-2)))
			    ergoemacs-theme--svg-prefix file-name) ergoemacs-theme--svg-list)
                (ergoemacs :spinner '("%s→%s" "%s->%s") (ergoemacs-key-description ergoemacs-theme--svg-prefix) file-name)
                (with-temp-file file-name
                  (dolist (w ergoemacs-theme--svg)
                    (cond
                     ((stringp w)
                      (insert w))
                     (t
                      (insert ">" (ergoemacs-theme--svg-elt w layout lay) "<")))))
                (push file-name ret)))
          (unless (equal lay old-layout)
            (setq ergoemacs-keyboard-layout old-layout)
            ;; TODO: Is this OK?
            (ergoemacs-mode-reset)))
        ret))))

(defvar ergoemacs-theme--png nil)
(defvar ergoemacs-theme--png-last nil)
(defun ergoemacs-theme--png--process (&rest _ignore)
  "Process the `ergoemacs-theme--png' list to convert svg files
to png files."
  (when (or (not ergoemacs-theme--png-last)
	    (file-exists-p ergoemacs-theme--png-last)
	    ;; Reset variables
	    (and (message "PNG generation failed. Abort creating png files.")
		 (setq ergoemacs-theme--png nil
		       ergoemacs-theme--png-last nil)))
    (save-excursion
      (let* ((png-info (pop ergoemacs-theme--png))
	     process)
	(if (not png-info)
	    (progn
	      (message "Done creating png files.")
	      ;; FIXME: Update images...
	      )
	  
	  (ergoemacs :spinner "%s" (nth 0 png-info))
	  (setq process (start-process-shell-command
			 "ergoemacs-png-convert" "*ergoemacs-theme-png-convert*"
			 (nth 1 png-info))
		ergoemacs-theme--png-last (nth 2 png-info))
	  (set-process-sentinel process 'ergoemacs-theme--png--process))))))

(defun ergoemacs-theme--png (&optional layout full-p reread)
  "Get png file for layout, or create one.
Requires `ergoemacs-inkscape' to be specified."
  (let* ((svg-files (ergoemacs-theme--svg layout full-p reread))
         png-file ret)
    (dolist (svg-file svg-files)
      (setq png-file (concat (file-name-sans-extension svg-file) ".png"))
      (if (and png-file (file-exists-p png-file) (not reread)) (push png-file ret)
        (if (and ergoemacs-inkscape (file-readable-p ergoemacs-inkscape))
            (progn
              (push (list (format "%s->%s" (file-name-nondirectory svg-file) (file-name-nondirectory png-file))
                          (format "%s \"%s\" -o \"%s\"" ergoemacs-inkscape svg-file png-file)
			  png-file) ergoemacs-theme--png)
              (push png-file ret))
          (message "Need inkscape to generate png.  Specify inkscape location with `ergoemacs-inkscape'.")
          nil)))
    (ergoemacs-theme--png--process)
    ret))

(provide 'ergoemacs-theme-engine)
;;;;;;;;;;;;;;;;;;;;;;;;;;;;;;;;;;;;;;;;;;;;;;;;;;;;;;;;;;;;;;;;;;;;;;
;;; ergoemacs-theme-engine.el ends here
;; Local Variables:
;; coding: utf-8-emacs
;; End:<|MERGE_RESOLUTION|>--- conflicted
+++ resolved
@@ -78,393 +78,6 @@
 (declare-function ergoemacs-layouts--current "ergoemacs-layouts")
 (declare-function ergoemacs-map--hashkey "ergoemacs-map")
 (declare-function ergoemacs-translate--svg-quote "ergoemacs-translate")
-
-
-<<<<<<< HEAD
-(defun ergoemacs-theme-components (&optional theme)
-  "Get a list of components used for the current theme.
-This respects `ergoemacs-theme-options'."
-  (let* ((theme (or theme (ergoemacs :current-theme)))
-         (theme-plist (ergoemacs-gethash theme ergoemacs-theme-hash))
-         components opt first tmp required)
-    (if (not theme)
-        (error "Could not figure out the theme that you are trying to use...")
-      (setq components (plist-get theme-plist :components))
-      (while (and (< 1 (length components))
-                  (ergoemacs-theme-components--required-p (nth 0 components)))
-        (push (pop components) required))
-      (when (and (< 1 (length components))
-                 (symbolp (nth 1 components))
-                 (setq tmp (symbol-name (nth 1 components)))
-                 (< 5 (length tmp))
-                 (string= "theme" (substring tmp -5)))
-        (setq first (pop components)))
-      
-      (dolist (x (reverse (plist-get theme-plist :optional-off)))
-        (let ((a (assoc x ergoemacs-theme-options)))
-          (when a
-            (setq a (car (cdr a)))
-            (when (eq a 'on)
-              (push x opt)))))
-      (dolist (x (reverse (plist-get theme-plist :optional-on)))
-        (let ((a (assoc x ergoemacs-theme-options)))
-          (if (not a)
-              (push x opt)
-            (setq a (car (cdr a)))
-            (when (or (not a) (eq a 'on))
-              (push x opt)))))
-      (setq components (append (reverse required) (reverse opt) components))
-      (when first
-        (push first components)))
-    components))
-
-;;;###autoload
-(defun ergoemacs-theme-set-version (version)
-  "Sets the current themes default VERSION."
-  (let (found)
-    (setq ergoemacs-theme-version
-          (mapcar
-           (lambda(elt)
-             (if (not (equal (ergoemacs :current-theme) (nth 0 elt)))
-                 elt
-               (setq found t)
-               (list (ergoemacs :current-theme) version)))
-           ergoemacs-theme-version))
-    (unless found
-      (push (list (ergoemacs :current-theme) version) ergoemacs-theme-version))))
-
-;;;###autoload
-(defun ergoemacs-theme-option-off (option &optional no-custom)
-  "Turns OPTION off.
-Uses `ergoemacs-theme-option-on'."
-  (ergoemacs-theme-option-on option no-custom 'off))
-
-;;;###autoload
-(defun ergoemacs-theme-option-on (option &optional no-custom off)
-  "Turns OPTION on.
-When OPTION is a list turn on all the options in the list
-If OFF is non-nil, turn off the options instead."
-  (if (consp option)
-      (dolist (new-option option)
-        (let (ergoemacs-mode)
-          (ergoemacs-theme-option-on new-option no-custom off)))
-    (let* (found
-           (tmp (mapcar
-                 (lambda(elt)
-                   (if (not (eq (nth 0 elt) option))
-                       elt
-                     (setq found t)
-                     (if off
-                         (list option 'off)
-                       (list option 'on))))
-                 ergoemacs-theme-options)))
-      (unless found
-        (push (if off (list option 'off) (list option 'on))
-              tmp))
-      (if no-custom
-          (setq ergoemacs-theme-options tmp)
-        (ergoemacs-save 'ergoemacs-theme-options tmp))))
-  (when ergoemacs-mode
-    (ergoemacs-mode-reset)))
-
-;;;###autoload
-(defun ergoemacs-theme-toggle-option (option)
-  "Toggle theme OPTION."
-  (if (ergoemacs-theme-option-enabled-p option)
-      (ergoemacs-theme-option-off option)
-    (ergoemacs-theme-option-on option)))
-
-
-(defun ergoemacs-theme--list (&optional silent)
-  "Gets the list of themes.
-When SILENT is true, also include silent themes"
-  (let (ret)
-    ;; All this is done to copy lists so that sorts will not
-    ;; destroy the final list.  Please keep this here so that errors
-    ;; will not be introduced (seems silly)
-    (setq ret (mapcar (lambda(x) x)
-           (or (and silent
-                    (append (ergoemacs-gethash "defined-themes" ergoemacs-theme-hash)
-                            (ergoemacs-gethash "silent-themes" ergoemacs-theme-hash)))
-               (ergoemacs-gethash "defined-themes" ergoemacs-theme-hash))))
-    ret))
-
-(defun ergoemacs-theme--custom-documentation (&optional themes ini)
-  "Get list of all known layouts and their documentation.
-
-THEMES is the list of themes for the customize documentation.
-
-INI is provided for initilazation, to shorten the descriptions."
-  (let ((themes (or themes (sort (ergoemacs-theme--list) 'string<))))
-    (mapconcat
-     (lambda(theme)
-       (if ini
-           (concat theme "=" (plist-get (ergoemacs-gethash theme ergoemacs-theme-hash) :description))
-         (concat "\"" theme "\" - " (plist-get (ergoemacs-gethash theme ergoemacs-theme-hash) :description))))
-     themes "\n")))
-
-(defun ergoemacs-theme--customization-type ()
-  "Gets the customization types for `ergoemacs-theme'."
-  `(choice
-    (const :tag "Standard" :value nil)
-    ,@(mapcar
-       (lambda(elt)
-         `(const :tag ,elt :value ,elt))
-       (sort (ergoemacs-theme--list t) 'string<))))
-
-(defun ergoemacs-theme--regexp (&optional at-end)
-  "Return a regexp of `ergoemacs-mode' themes.
-When AT-END is non-nil, append a $ to the regular expression."
-  (let (ret)
-    (setq ret (regexp-opt (ergoemacs-theme--list t) 'symbols))
-    (when at-end
-      (setq ret (concat ret "$")))
-    ret))
-
-(defun ergoemacs-theme-option-enabled-p (option)
-  "Determines if OPTION is enabled."
-  (let* ((plist (ergoemacs-gethash (ergoemacs :current-theme) ergoemacs-theme-hash))
-         (options-on (plist-get plist :optional-on))
-         (options-off (plist-get plist :optional-off))
-         (required (plist-get plist :components)))
-    (or (member option required)
-        (and (member option options-on)
-             (not (member (list option 'off) ergoemacs-theme-options)))
-        (and (member option options-off)
-             (member (list option 'on) ergoemacs-theme-options)))))
-
-
-(defun ergoemacs-theme--menu-options (theme)
-  "Gets the options menu for THEME."
-  (let ((plist (ergoemacs-gethash theme ergoemacs-theme-hash))
-        (menu-list '())
-        (menu-pre '())
-        (options-on '())
-        (options-off '())
-        (menu-options '())
-        (options-list '())
-        (options-alist '())
-        (i 0))
-    (setq options-on (plist-get plist ':optional-on)
-          options-off (plist-get plist ':optional-off)
-          menu-list (plist-get plist ':options-menu))
-    (if (= 0 (length (append options-on options-off))) nil
-      (dolist (elt (reverse menu-list))
-        (let ((menu-name (nth 0 elt))
-              (menu-items (nth 1 elt))
-              desc
-              (ret '()))
-          (dolist (option (reverse menu-items))
-            (when (memq option (append options-on options-off))
-              (setq desc (ergoemacs-component-struct--component-description (symbol-name option)))
-              (push option menu-options)
-              (push
-               `(,option
-                 menu-item ,desc
-                 (lambda()
-                   (interactive)
-                   (ergoemacs-theme-toggle-option ',option)
-                   (customize-mark-as-set 'ergoemacs-theme-options)
-                   (ergoemacs-mode-reset))
-                 :button (:toggle . (ergoemacs-theme-option-enabled-p ',option)))
-               ret)))
-          (unless (eq ret '())
-            (setq ret
-                  `(,(intern (format "options-menu-%s" i))
-                    menu-item ,menu-name
-                    (keymap ,@ret)))
-            (setq i (+ i 1))
-            (push ret menu-pre))))
-      (dolist (option (append options-on options-off))
-        (unless (member option menu-options)
-          (let ((desc (ergoemacs-component-struct--component-description (symbol-name option))))
-            (push desc options-list)
-            (push (list desc option) options-alist))))
-      `(ergoemacs-theme-options
-        menu-item "Theme Options"
-        (keymap
-         ,@menu-pre
-         ,@(mapcar
-            (lambda(desc)
-              (let ((option (car (cdr (assoc desc options-alist)))))
-                `(,option
-                  menu-item ,desc
-                  (lambda()
-                    (interactive)
-                    (ergoemacs-theme-toggle-option ',option)
-                    (customize-mark-as-set 'ergoemacs-theme-options)
-                    (ergoemacs-mode-reset))
-                  :button (:toggle . (ergoemacs-theme-option-enabled-p ',option)))))
-            (sort options-list 'string<)))))))
-
-(defun ergoemacs-theme--get-version ()
-  "Get the current version for the current theme."
-  (let ((theme-ver (assoc (ergoemacs :current-theme) ergoemacs-theme-version)))
-    (if (not theme-ver) nil
-      (car (cdr theme-ver)))))
-
-
-(defun ergoemacs-theme--version-menu (theme)
-  "Get version menu for THEME."
-  (let ((theme-versions (ergoemacs-component-struct--versions (ergoemacs-theme-components theme))))
-    (if (not theme-versions) nil
-      `(ergoemacs-versions
-        menu-item "Theme Versions"
-        (keymap
-         (ergoemacs-current-version
-          menu-item "Current Version"
-          (lambda()
-            (interactive)
-            (ergoemacs-theme-set-version nil)
-            (customize-mark-as-set 'ergoemacs-theme-version)
-            (ergoemacs-mode-reset))
-          :button (:radio . (equal (ergoemacs :current-version) nil)))
-         ,@(mapcar
-            (lambda(version)
-              `(,(intern version) menu-item ,version
-                (lambda() (interactive)
-                  (ergoemacs-theme-set-version ,version)
-                  (customize-mark-as-set 'ergoemacs-theme-version)
-                  (ergoemacs-mode-reset))
-                :button (:radio . (equal (ergoemacs :current-version) ,version))))
-            theme-versions))))))
-
-(defun ergoemacs-theme--menu (theme)
-  "Define menus for current THEME."
-  `(keymap
-    ,(ergoemacs-layouts--menu)
-    (ergoemacs-theme-sep "--")
-    (ergoemacs-themes
-     menu-item "Themes"
-     (keymap
-      ,@(mapcar
-         (lambda(theme)
-           `(,(intern theme) menu-item ,(concat theme " - " (plist-get (ergoemacs-gethash theme ergoemacs-theme-hash) ':description))
-             (lambda() (interactive)
-               (ergoemacs-save 'ergoemacs-theme ,theme))
-             :button (:radio . (string= (ergoemacs :current-theme) ,theme))))
-         (sort (ergoemacs-theme--list) 'string<))))
-    ,(ergoemacs-theme--menu-options theme)
-    ,(ergoemacs-theme--version-menu theme)
-    (ergoemacs-c-x-sep "--")
-    (ergoemacs-c-x-c-c
-     menu-item "Ctrl+C and Ctrl+X behavior"
-     (keymap
-      (c-c-c-x-emacs
-       menu-item "Ctrl+C and Ctrl+X are for Emacs Commands"
-       (lambda()
-         (interactive)
-         (ergoemacs-save 'ergoemacs-handle-ctl-c-or-ctl-x 'only-C-c-and-C-x))
-       :button (:radio . (eq ergoemacs-handle-ctl-c-or-ctl-x 'only-C-c-and-C-x)))
-      (c-c-c-x-cua
-       menu-item "Ctrl+C and Ctrl+X are only Copy/Cut"
-       (lambda()
-         (interactive)
-         (ergoemacs-save 'ergoemacs-handle-ctl-c-or-ctl-x 'only-copy-cut))
-       :button (:radio . (eq ergoemacs-handle-ctl-c-or-ctl-x 'only-copy-cut)))
-      (c-c-c-x-both
-       menu-item "Ctrl+C and Ctrl+X are both Emacs Commands & Copy/Cut"
-       (lambda()
-         (interactive)
-         (ergoemacs-save 'ergoemacs-handle-ctl-c-or-ctl-x 'both))
-       :button (:radio . (eq ergoemacs-handle-ctl-c-or-ctl-x 'both)))
-      (c-c-c-x-timeout
-       menu-item "Customize Ctrl+C and Ctrl+X Cut/Copy Timeout"
-       (lambda() (interactive)
-         (ergoemacs-save 'ergoemacs-ctl-c-or-ctl-x-delay)))))
-    (c-v
-     menu-item "Paste behavior"
-     (keymap
-      (c-v-multiple
-       menu-item "Repeating Paste pastes multiple times"
-       (lambda()
-         (interactive)
-         (ergoemacs-save 'ergoemacs-smart-paste nil))
-       :button (:radio . (eq ergoemacs-smart-paste 'nil)))
-      (c-v-cycle
-       menu-item "Repeating Paste cycles through previous pastes"
-       (lambda()
-         (interactive)
-         (ergoemacs-save 'ergoemacs-smart-paste t))
-       :button (:radio . (eq ergoemacs-smart-paste 't)))
-      (c-v-kill-ring
-       menu-item "Repeating Paste starts browse-kill-ring"
-       (lambda()
-         (interactive)
-         (ergoemacs-save 'ergoemacs-smart-paste 'browse-kill-ring))
-       :enable (commandp 'browse-kill-ring)
-       :button (:radio . (eq ergoemacs-smart-paste 'browse-kill-ring)))))
-    (ergoemacs-sep-bash "--")
-    (ergoemacs-bash
-     menu-item "Make Bash aware of ergoemacs keys"
-     (lambda () (interactive)
-       (call-interactively 'ergoemacs-theme-create-bash)))
-    (ergoemacs-ahk
-     menu-item "Make Windows aware of ergoemacs keys (Requires Autohotkey)"
-     (lambda () (interactive)
-       (call-interactively 'ergoemacs-gen-ahk)))
-    (ergoemacs-sep-menu "--")
-    (ergoemacs-cheat
-     menu-item "Generate/Open Key binding Cheat Sheet"
-     ergoemacs-describe-current-theme)
-
-    (ergoemacs-save
-     menu-item "Save Settings for Future Sessions"
-     (lambda ()
-       (interactive)
-       (ergoemacs-exit-customize-save-customized)))
-
-    (ergoemacs-reset-cache
-     menu-item "Reset ergoemacs-mode cache"
-     (lambda ()
-       (interactive)
-       (ergoemacs-mode-clear-cache)))
-    
-    (ergoemacs-customize
-     menu-item "Customize ErgoEmacs"
-     (lambda ()
-       (interactive)
-       (customize-group 'ergoemacs-mode)))
-    (ergoemacs-mode-web-page
-     menu-item "Ergoemacs-mode web-page"
-     (lambda() (interactive)
-       (browse-url ergoemacs-mode-web-page-url)))
-    (ergoemacs-mode-exit
-     menu-item "Exit ergoemacs-mode"
-     (lambda() (interactive) (ergoemacs-mode -1)))))
-
-(defun ergoemacs-theme-at-point ()
-  "Get the `ergoemacs-theme' defined at or before point.
-Return 0 if there is no such symbol.  Uses
-`ergoemacs-component-at-point'."
-  (ergoemacs-component-at-point t))
-
-(defcustom ergoemacs-theme-find-regexp
-  (concat"^\\s-*(ergoemacs-theme" find-function-space-re "%s\\(\\s-\\|$\\)")
-  "The regexp to search for a component definition.
-
-This is used by `ergoemacs-find-theme'.
-
-Note it must contain a `%s' at the place where `format'
-should insert the face name."
-  :type 'regexp
-  :group 'find-function
-  :version "22.1")
-
-(unless (assoc 'ergoemacs-theme find-function-regexp-alist)
-  (push (cons 'ergoemacs-theme 'ergoemacs-theme-find-regexp) find-function-regexp-alist))
-
-(define-button-type 'ergoemacs-theme-help
-  :supertype 'help-xref
-  'help-function #'ergoemacs-theme-describe
-  'help-echo (purecopy "mouse-2, RET: describe this ergoemacs theme"))
-
-(define-button-type 'ergoemacs-theme-def
-  :supertype 'help-xref
-  'help-function #'ergoemacs-theme-find-definition
-  'help-echo (purecopy "mouse-2, RET: find this ergoemacs theme's definition"))
-=======
->>>>>>> edc154f0
 
 (defvar ergoemacs-theme--svg-list nil)
 
@@ -501,11 +114,7 @@
 # should be like ErgoEmacs.
 # If none of the keys work, try replacing all instances of \\e with \\M-.
 # That's means changing Esc to Meta key.
-<<<<<<< HEAD
-\nset editing-mode emacs") key-string)
-=======
 \nset editing-mode emacs"))
->>>>>>> edc154f0
     (with-temp-buffer
       (dolist (cmds ergoemacs-theme-create-bash-functions)
         (dolist (cmd cmds)
