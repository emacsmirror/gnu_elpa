--- conflicted
+++ resolved
@@ -498,13 +498,8 @@
      ["Check TODOs" org-show-todo-tree t]
      ("Check Tags"
       ,@(org-mouse-keyword-menu
-<<<<<<< HEAD
-	 (sort (mapcar 'car (org-get-buffer-tags)) 'string-lessp)
+	 (sort (mapcar #'car (org-get-buffer-tags)) #'string-lessp)
          (lambda (tag) (org-tags-sparse-tree nil tag)))
-=======
-	 (sort (mapcar #'car (org-get-buffer-tags)) #'string-lessp)
-	 #'(lambda (tag) (org-tags-sparse-tree nil tag)))
->>>>>>> ca300ada
       "--"
       ["Custom Tag ..." org-tags-sparse-tree t])
      ["Check Phrase ..." org-occur]
@@ -513,27 +508,16 @@
      ["Display TODO List" org-todo-list t]
      ("Display Tags"
       ,@(org-mouse-keyword-menu
-<<<<<<< HEAD
-	 (sort (mapcar 'car (org-get-buffer-tags)) 'string-lessp)
+	 (sort (mapcar #'car (org-get-buffer-tags)) #'string-lessp)
          (lambda (tag) (org-tags-view nil tag)))
-=======
-	 (sort (mapcar #'car (org-get-buffer-tags)) #'string-lessp)
-	 #'(lambda (tag) (org-tags-view nil tag)))
->>>>>>> ca300ada
       "--"
       ["Custom Tag ..." org-tags-view t])
      ["Display Calendar" org-goto-calendar t]
      "--"
      ,@(org-mouse-keyword-menu
-<<<<<<< HEAD
-	(mapcar 'car org-agenda-custom-commands)
+	(mapcar #'car org-agenda-custom-commands)
         (lambda (key)
-          (eval `(org-agenda nil (string-to-char ,key))))
-=======
-	(mapcar #'car org-agenda-custom-commands)
-	#'(lambda (key)
 	    (org-agenda nil (string-to-char key)))
->>>>>>> ca300ada
 	nil
         (lambda (key)
           (let ((entry (assoc key org-agenda-custom-commands)))
@@ -870,23 +854,22 @@
     (mouse-drag-region event)))
 
 (add-hook 'org-mode-hook
-<<<<<<< HEAD
           (lambda ()
-            (setq org-mouse-context-menu-function 'org-mouse-context-menu)
+            (setq org-mouse-context-menu-function #'org-mouse-context-menu)
 
             (when (memq 'context-menu org-mouse-features)
               (org-defkey org-mouse-map [mouse-3] nil)
-              (org-defkey org-mode-map [mouse-3] 'org-mouse-show-context-menu))
-            (org-defkey org-mode-map [down-mouse-1] 'org-mouse-down-mouse)
+              (org-defkey org-mode-map [mouse-3] #'org-mouse-show-context-menu))
+            (org-defkey org-mode-map [down-mouse-1] #'org-mouse-down-mouse)
             (when (memq 'context-menu org-mouse-features)
-              (org-defkey org-mouse-map [C-drag-mouse-1] 'org-mouse-move-tree)
-              (org-defkey org-mouse-map [C-down-mouse-1] 'org-mouse-move-tree-start))
+              (org-defkey org-mouse-map [C-drag-mouse-1] #'org-mouse-move-tree)
+              (org-defkey org-mouse-map [C-down-mouse-1] #'org-mouse-move-tree-start))
             (when (memq 'yank-link org-mouse-features)
-              (org-defkey org-mode-map [S-mouse-2] 'org-mouse-yank-link)
-              (org-defkey org-mode-map [drag-mouse-3] 'org-mouse-yank-link))
+              (org-defkey org-mode-map [S-mouse-2] #'org-mouse-yank-link)
+              (org-defkey org-mode-map [drag-mouse-3] #'org-mouse-yank-link))
             (when (memq 'move-tree org-mouse-features)
-              (org-defkey org-mouse-map [drag-mouse-3] 'org-mouse-move-tree)
-              (org-defkey org-mouse-map [down-mouse-3] 'org-mouse-move-tree-start))
+              (org-defkey org-mouse-map [drag-mouse-3] #'org-mouse-move-tree)
+              (org-defkey org-mouse-map [down-mouse-3] #'org-mouse-move-tree-start))
 
             (when (memq 'activate-stars org-mouse-features)
               (font-lock-add-keywords
@@ -920,57 +903,6 @@
                   (let ((org-cycle-include-plain-lists t)) (org-cycle)))
                  ((org-footnote-at-reference-p) nil)
                  (t ad-do-it))))))
-=======
-	  #'(lambda ()
-	      (setq org-mouse-context-menu-function #'org-mouse-context-menu)
-
-	      (when (memq 'context-menu org-mouse-features)
-		(org-defkey org-mouse-map [mouse-3] nil)
-		(org-defkey org-mode-map [mouse-3] #'org-mouse-show-context-menu))
-	      (org-defkey org-mode-map [down-mouse-1] #'org-mouse-down-mouse)
-	      (when (memq 'context-menu org-mouse-features)
-		(org-defkey org-mouse-map [C-drag-mouse-1] #'org-mouse-move-tree)
-		(org-defkey org-mouse-map [C-down-mouse-1] #'org-mouse-move-tree-start))
-	      (when (memq 'yank-link org-mouse-features)
-		(org-defkey org-mode-map [S-mouse-2] #'org-mouse-yank-link)
-		(org-defkey org-mode-map [drag-mouse-3] #'org-mouse-yank-link))
-	      (when (memq 'move-tree org-mouse-features)
-		(org-defkey org-mouse-map [drag-mouse-3] #'org-mouse-move-tree)
-		(org-defkey org-mouse-map [down-mouse-3] #'org-mouse-move-tree-start))
-
-	      (when (memq 'activate-stars org-mouse-features)
-		(font-lock-add-keywords
-		 nil
-		 `((,org-outline-regexp
-		    0 `(face org-link mouse-face highlight keymap ,org-mouse-map)
-		    'prepend))
-		 t))
-
-	      (when (memq 'activate-bullets org-mouse-features)
-		(font-lock-add-keywords
-		 nil
-		 `(("^[ \t]*\\([-+*]\\|[0-9]+[.)]\\) +"
-		    (1 `(face org-link keymap ,org-mouse-map mouse-face highlight)
-		       'prepend)))
-		 t))
-
-	      (when (memq 'activate-checkboxes org-mouse-features)
-		(font-lock-add-keywords
-		 nil
-		 `(("^[ \t]*\\([-+*]\\|[0-9]+[.)]\\) +\\(\\[[ X]\\]\\)"
-		    (2 `(face bold keymap ,org-mouse-map mouse-face highlight) t)))
-		 t))
-
-	      (defadvice org-open-at-point (around org-mouse-open-at-point activate)
-		(let ((context (org-context)))
-		  (cond
-		   ((assq :headline-stars context) (org-cycle))
-		   ((assq :checkbox context) (org-toggle-checkbox))
-		   ((assq :item-bullet context)
-		    (let ((org-cycle-include-plain-lists t)) (org-cycle)))
-		   ((org-footnote-at-reference-p) nil)
-		   (t ad-do-it))))))
->>>>>>> ca300ada
 
 (defun org-mouse-move-tree-start (_event)
   (interactive "e")
