;;; ess-inf.el --- Support for running S as an inferior Emacs process

;; Copyright (C) 1989-1994 Bates, Kademan, Ritter and Smith
;; Copyright (C) 1997-1999 A.J. Rossini <rossini@u.washington.edu>,
;;      Martin Maechler <maechler@stat.math.ethz.ch>.
;; Copyright (C) 2000--2010 A.J. Rossini, Rich M. Heiberger, Martin
;;      Maechler, Kurt Hornik, Rodney Sparapani, and Stephen Eglen.
;; Copyright (C) 2011--2012 A.J. Rossini, Rich M. Heiberger, Martin Maechler,
;;      Kurt Hornik, Rodney Sparapani, Stephen Eglen and Vitalie Spinu.

;; Author: David Smith <dsmith@stats.adelaide.edu.au>
;; Created: 7 Jan 1994
;; Maintainer: ESS-core <ESS-core@r-project.org>

;; This file is part of ESS

;; This file is free software; you can redistribute it and/or modify
;; it under the terms of the GNU General Public License as published by
;; the Free Software Foundation; either version 2, or (at your option)
;; any later version.

;; This file is distributed in the hope that it will be useful,
;; but WITHOUT ANY WARRANTY; without even the implied warranty of
;; MERCHANTABILITY or FITNESS FOR A PARTICULAR PURPOSE.  See the
;; GNU General Public License for more details.

;; You should have received a copy of the GNU General Public License
;; along with GNU Emacs; see the file COPYING.  If not, write to
;; the Free Software Foundation, 675 Mass Ave, Cambridge, MA 02139, USA.

;;; Commentary:

;; Code for handling running ESS processes.

;;; Code:

 ; Requires and autoloads

;;*;; Requires
;; (require 'ess-site)

;; Byte-compiler, SHUT-UP!
(eval-and-compile
  (require 'ess-utils))

(require 'comint)
(require 'overlay)

;;; VS: These autoloads are not needed. See coments in ess-mode.el.
;;*;; Autoloads
;; (autoload 'ess-parse-errors                 "ess-mode"  "(autoload).")
;; (autoload 'ess-dump-object-into-edit-buffer "ess-mode"  "(autoload).")
;; (autoload 'ess-beginning-of-function        "ess-mode"  "(autoload).")
;; (autoload 'ess-end-of-function              "ess-mode"  "(autoload).")
;; (autoload 'ess-display-help-on-object       "ess-help"  "(autoload).")

;; (autoload 'ess-extract-word-name            "ess-utils" "(autoload).")
;; (autoload 'ess-uniq-list                    "ess-utils" "(autoload).")

;; (autoload 'ess-transcript-send-command-and-move "ess-trns" "(autoload).")

;; (autoload 'ess-R-complete-object-name       "ess-r-d"   "(autoload).")

(autoload 'ess-eval-region-ddeclient        "ess-dde"   "(autoload).")
(autoload 'ess-eval-linewise-ddeclient      "ess-dde"   "(autoload).")
(autoload 'ess-load-file-ddeclient          "ess-dde"   "(autoload).")
(autoload 'ess-command-ddeclient            "ess-dde"   "(autoload).")

(autoload 'tramp-tramp-file-p           "tramp" "(autoload).")
(autoload 'tramp-file-name-localname    "tramp" "(autoload).")
(autoload 'tramp-dissect-file-name      "tramp" "(autoload).")

;; not really needed as tracebug and developer are loaded in r-d.el
(autoload 'ess-tracebug-send-region       "ess-tracebug"      "(autoload).")
(autoload 'ess-developer-send-function      "ess-developer"     "(autoload).")

 ;;*;; Process handling

;;;;;;;;;;;;;;;;;;;;;;;;;;;;;;;;;;;;;;;;;;;;;;;;;;;;;;;;;;;;;;;;
;;; In this section:
;;;
;;; * User commands for starting an ESS process
;;; * Functions called at startup
;;; * Process handling code
;;; * Multiple process implementation
;;;;;;;;;;;;;;;;;;;;;;;;;;;;;;;;;;;;;;;;;;;;;;;;;;;;;;;;;;;;;;;;

;;*;; Starting a process

(defun ess-proc-name (n name)
  "Return name of process N, as a string, with NAME prepended.
If ess-plain-first-buffername, then initial process is number-free."
  (concat name
          (if (not (and ess-plain-first-buffername
                        (= n 1))) ; if not both first and plain-first add number
              (concat ":" (number-to-string n)))))

(defun inferior-ess (&optional ess-start-args)
  "Start inferior ESS process.

Without a prefix argument, starts a new ESS process, or switches
  to the ESS process associated with the current buffer.
With a prefix, starts the process with those args.
The current buffer is used if it is an `inferior-ess-mode'
or `ess-transcript-mode' buffer.

If `ess-ask-about-transfile' is non-nil, you will be asked for a
transcript file to use. If there is no transcript file, the buffer
name will be like *S* or *S2*.

Takes the program name from the variable `inferior-ess-program'.
An initialization file (dumped into the process) is specified by
`inferior-ess-start-file', and `inferior-ess-start-args' is used to
accompany the call for `inferior-ess-program'.

When creating a new process, the process buffer replaces the
current window if `inferior-ess-same-window' is non-nil.
Alternatively, it can appear in its own frame if
`inferior-ess-own-frame' is non-nil.

\(Type \\[describe-mode] in the process buffer for a list of commands.)"

  ;; Use the current buffer if it is in inferior-ess-mode or ess-trans-mode
  ;; If not, maybe ask about starting directory and/or transcript file.
  ;; If no transfile, use buffer *S*
  ;;
  ;; This function is primarily used to figure out the Process and
  ;; buffer names to use for inferior-ess.

  ;; Once, long ago, it was used for switching buffers, but we don't
  ;; do that any more (at least not from here).

  (interactive)

  (ess-write-to-dribble-buffer
   (format "(inferior-ess 0): ess-start-args=%s \n" ess-start-args))

  ;; set up for current language (need here, to get ess-language, etc).

  ;; Couldn't we rather set all the default values or Local values now ?
  ;;>>> (ess-setq-vars-default ess-customize-alist (current-buffer))
  ;;>>> (ess-setq-vars-local   ess-customize-alist (current-buffer))
  ;;; AJR sez: I think we should set them later; don't want to nuke if
  ;;; I don't have to.
  ;;- MM: We shouldn't have to use  ess-setq-vars-default _at all_ ;
  ;;      only do the buffer local ...-vars-local ones
  (let ((temp-ess-dialect (eval (cdr (assoc 'ess-dialect
                                            ess-customize-alist))))
        (temp-ess-lang (eval (cdr (assoc 'ess-language
                                         ess-customize-alist)))))
    ;; (with-current-buffer ess-dribble-buffer
    ;;   ;;- Is this needed? (no, but it's useful to see them there [MM])
    ;;   ;; Hack to work around the following "default" (global) setting of vars:
    ;;   ;; make sure our comint-... hack doesn't affect anything else
    ;;   ;;(make-variable-buffer-local 'comint-use-prompt-regexp)
    ;;   (make-local-variable 'comint-use-prompt-regexp)
    ;;   ;; now the abomination:
    ;;   ;; (ess-setq-vars-default ess-customize-alist)

    ;;   (setq-default comint-use-prompt-regexp nil) ; re set HACK!
    ;;   ;;>> Doesn't set ess-language,
    ;;   ;;>> => comint-input-sender is not set to 'ess-input-  ==> no input echo!
    ;;   ;;>> => that's why things fail:
    ;;   ;;>> (ess-setq-vars-local ess-customize-alist (current-buffer))
    ;;   ;;                 ======
    ;;   )

    (run-hooks 'ess-pre-run-hook)
    (ess-write-to-dribble-buffer
     (format "(inf-ess 1): lang=%s, dialect=%s, tmp-dialect=%s, buf=%s\n"
             ess-language ess-dialect temp-ess-dialect (current-buffer)))
    (let* ((process-environment process-environment)
           (defdir (or (and ess-directory-function (funcall ess-directory-function))
                       ess-directory default-directory))
           (temp-dialect (if ess-use-inferior-program-name-in-buffer-name
                             (if (string-equal temp-ess-dialect "R")
                                 inferior-R-program-name
                               temp-ess-dialect) ; use temp-ess-dialect
                                        ; if not R, R program name
                                        ; otherwise.
                           temp-ess-dialect))
           (temp-lang temp-ess-lang)
           (procname (let ((ntry 0) ;; find the next non-existent process N (*R:N*)
                           (done nil))
                       (while (not done)
                         (setq ntry (1+ ntry)
                               done (not
                                     (get-process (ess-proc-name
                                                   ntry
                                                   temp-dialect)))))
                       (ess-proc-name ntry temp-dialect)))
           (buf-name-str  (concat "*" procname "*"))
           startdir buf method)

      (ess-write-to-dribble-buffer
       (format "(inf-ess 1.1): procname=%s temp-dialect=%s, buf-name=%s \n"
               procname temp-dialect buf-name-str))
      
      (cond
       ;; 1) try to use current buffer, if inferior-ess-mode but no process
       ((and (not (comint-check-proc (current-buffer)))
             (memq major-mode '(inferior-ess-mode)))
        (setq startdir  (if ess-ask-for-ess-directory
                            (ess-get-directory (directory-file-name defdir))
                          defdir)
              buf       (current-buffer)
              method    1))

       ;; 2)  Take the *R:N* buffer if already exists (and contains dead proc!)
       ((get-buffer buf-name-str)
        (setq buf       (get-buffer buf-name-str)
              method    2))

       ;; 3)  Pick up a transfcript file or create a new buffer
       (t
        (setq startdir  (if ess-ask-for-ess-directory
                            (ess-get-directory (directory-file-name defdir))
                          defdir)
              buf       (if ess-ask-about-transfile
                            (let ((transfilename (read-file-name "Use transcript file (default none):"
                                                                 startdir "")))
                              (if (string= transfilename "")
                                  (get-buffer-create buf-name-str)
                                (find-file-noselect (expand-file-name  transfilename))))
                          (get-buffer-create buf-name-str))
              method    3)))
      
      (ess-write-to-dribble-buffer
       (format "(inferior-ess) Method #%d start=%s buf=%s\n" method startdir buf))

      (set-buffer buf)
      ;; Now that we have the buffer, set buffer-local variables.
      (ess-setq-vars-local ess-customize-alist) ; buf)
      (if ess-start-args (setq inferior-ess-start-args ess-start-args))
      ;; Was:  if not, set to null.
      ;;(setq inferior-ess-start-args "")) ;; AJR: Errors with XLS?
      ;; I think I might have solved this?

      ;; Write out debug info
      (ess-write-to-dribble-buffer
       (format "(inf-ess 2.1): ess-language=%s, ess-dialect=%s buf=%s \n"
               ess-language  ess-dialect (current-buffer)))
      (ess-write-to-dribble-buffer
       (format "(inf-ess 2.2): start args = %s, inf-ess-start-args=%s \n"
               ess-start-args inferior-ess-start-args))
      (ess-write-to-dribble-buffer
       (format "(inf-ess finish [%s(%s), %s(%s)]\n"
               ess-language ess-dialect inferior-ess-program ess-local-process-name))

      ;; Set up history file
      (if ess-history-file 
          (if (eq t ess-history-file)
              (setq ess-history-file (concat "." ess-dialect "history"))
            ;; otherwise must be a string "..."
            (unless (stringp ess-history-file)
              (error "`ess-history-file' must be nil, t, or a string"))))

      ;; initialize.
      (if startdir (setq default-directory startdir))
      (let ((ess-directory (or startdir
                               ess-directory)))
        (ess-multi procname buf inferior-ess-start-args)))))


(defvar inferior-ess-objects-command nil
  "The language/dialect specific command for listing objects.
It is initialized from the corresponding inferior-<lang>-objects-command
and then made buffer local."); and the *-<lang>-* ones are customized!
(make-variable-buffer-local 'inferior-ess-objects-command)

(defvar ess-save-lastvalue-command nil
  "The command to save the last value.  See S section for more details.
Default depends on the ESS language/dialect and hence made buffer local")
(make-variable-buffer-local 'ess-save-lastvalue-command)

(defvar ess-retr-lastvalue-command nil
  "The command to retrieve the last value.  See S section for more details.
Default depends on the ESS language/dialect and hence made buffer local")
(make-variable-buffer-local 'ess-retr-lastvalue-command)

;;; A note on multiple processes: the following variables
;;;     ess-local-process-name
;;;     ess-search-list
;;;     ess-sl-modtime-alist
;;;     ess-sp-change
;;;     ess-prev-load-dir/file
;;;     ess-directory
;;;     ess-object-list
;;; are specific to each ess-process and are buffer-local variables
;;; local to the ESS process buffer. If required, these variables should
;;; be accessed with the function ess-get-process-variable

(defun ess-multi (name &optional buffer inf-ess-start-args)
  "Start or switch to ESS process named NAME in the buffer BUFFER.
BUFFER is only needed if process NAME is not running. BUFFER must
exist.  Default-directory is the ESS starting directory. BUFFER may be
visiting a file.

If ess-process NAME is running, switch to it.  If not, use COMINT to
start up a new process, using NAME and BUFFER (which is needed if
there is no process NAME)."

  (let* ((proc-name name)
         (special-display-regexps nil)
         (special-display-frame-alist inferior-ess-frame-alist)
         (proc (get-process proc-name)))
    (if inferior-ess-own-frame
        (setq special-display-regexps '(".")))
    ;; If ESS process NAME is running, switch to it
    (if (and proc (comint-check-proc (process-buffer proc)))
        (pop-to-buffer (process-buffer proc))
      ;; Otherwise, crank up a new process
      (let* ((symbol-string
              (concat "inferior-" inferior-ess-program "-args"))
             (switches-symbol (intern-soft symbol-string))
             (switches
              (if (and switches-symbol (boundp switches-symbol))
                  (symbol-value switches-symbol)))
             (buf-name-str (buffer-name buffer)))
        (ess-write-to-dribble-buffer
         (format "(ess-multi 0):  inf-ess-start-args=%s, comint-..echoes=%s\n"
                 inf-ess-start-args comint-process-echoes))
        (set-buffer buffer)
        (inferior-ess-mode)
        (ess-write-to-dribble-buffer
         (format "(ess-multi post inf-ess: start-args=%s, comint-echoes=%s\n"
                 inf-ess-start-args comint-process-echoes))
        (setq ess-local-process-name proc-name)
        (goto-char (point-max))
        ;; load past history
        (when ess-history-file
          (setq comint-input-ring-file-name
                (expand-file-name ess-history-file
                                  (or ess-history-directory ess-directory)))
          (comint-read-input-ring))
        ;; create and run process.
        (ess-write-to-dribble-buffer
         (format "(ess-multi 1):  start-args=%s \n"
                 inf-ess-start-args))
        (set-buffer
         (if switches
             (inferior-ess-make-comint buf-name-str
                                       proc-name
                                       inf-ess-start-args
                                       switches)
           (inferior-ess-make-comint buf-name-str
                                     proc-name
                                     inf-ess-start-args)))
        ;; Set the process sentinel to save the history
        (set-process-sentinel (get-process proc-name) 'ess-process-sentinel)
        ;; Add this process to ess-process-name-list, if needed
        (let ((conselt (assoc proc-name ess-process-name-list)))
          (if conselt nil
            (setq ess-process-name-list
                  (cons (cons proc-name nil) ess-process-name-list))))
        (ess-make-buffer-current)
        (goto-char (point-max))
        (setq ess-sl-modtime-alist nil)
        ;; Get search list when needed
        (setq ess-sp-change t)

        ;; Add the process filter to catch certain output.
        (set-process-filter (get-process proc-name)
                            'inferior-ess-output-filter)
        ;; (inferior-ess-wait-for-prompt)
        (inferior-ess-mark-as-busy (get-process proc-name))
        (process-send-string (get-process proc-name) "\n") ;; to be sure we catch the prompt if user comp is super-duper fast.
        (ess-write-to-dribble-buffer "(ess-multi 2): waiting for process to start (before hook)\n")
        (ess-wait-for-process (get-process proc-name) nil 0.01)
        ;; EXTRAS
        (ess-load-extras t)
        (run-hooks 'ess-post-run-hook)
        ;; user initialization can take some time ...
        (ess-write-to-dribble-buffer "(ess-multi 3): waiting for process after hook")
        (ess-wait-for-process (get-process proc-name) nil 0.01)
        )
      (if (and inferior-ess-same-window (not inferior-ess-own-frame))
          (switch-to-buffer (process-buffer (get-process proc-name)))
        (pop-to-buffer (process-buffer (get-process proc-name)))))))

(defun inferior-ess-set-status (proc string &optional no-timestamp)
  "Internal function to set the satus of the PROC
If no-timestamp, don't set the last-eval timestamp.
Return the 'busy state."
  ;; todo: do it in one search, use starting position, use prog1
  (let ((busy (not (string-match (concat "\\(" inferior-ess-primary-prompt "\\)\\'") string))))
    (process-put proc 'busy busy)
    (process-put proc 'sec-prompt
                 (when inferior-ess-secondary-prompt
                   (string-match (concat "\\(" inferior-ess-secondary-prompt "\\)\\'") string)))
    (unless no-timestamp
      (process-put proc 'last-eval (current-time)))
    busy
    ))

(defun inferior-ess-mark-as-busy (proc)
  (process-put proc 'busy t)
  (process-put proc 'sec-prompt nil))

(defun inferior-ess-output-filter (proc string)
  "Standard output filter for the inferior ESS process.
Ring Emacs bell if process output starts with an ASCII bell, and pass
the rest to `comint-output-filter'.
Taken from octave-mod.el."
  (inferior-ess-set-status proc string)
  (comint-output-filter proc (inferior-ess-strip-ctrl-g string)))

(defun inferior-ess-strip-ctrl-g (string)
  "Strip leading `^G' character.
If STRING starts with a `^G', ring the Emacs bell and strip it.
Depending on the value of `visible-bell', either the frame will
flash or you'll hear a beep.  Taken from octave-mod.el."
  (if (string-match "^\a" string)
      (progn
        (ding)
        (setq string (substring string 1))))
  string)


(defun ess-process-sentinel (proc message)
  "Sentinel for use with ESS processes.
This marks the process with a message, at a particular time point."
  (save-excursion
    (setq message (substring message 0 -1)) ; strip newline
    (set-buffer (process-buffer proc))
    (comint-write-input-ring)
    (goto-char (point-max))
    (insert-before-markers
     (format "\nProcess %s %s at %s\n"
             (process-name proc) message (current-time-string)))))

(defun inferior-ess-make-comint (bufname
                                 procname
                                 inferior-ess-start-args
                                 &rest switches)
  "Make an S comint process in buffer BUFNAME with process PROCNAME.
This was rewritten by KH in April 1996."
;;; This function is a modification of make-comint from the comint.el
;;; code of Olin Shivers.
  (let*  ((buffer (get-buffer-create bufname))
          (proc (get-process procname)))
    ;; If no process, or nuked process, crank up a new one and put buffer in
    ;; comint mode. Otherwise, leave buffer and existing process alone.
    (cond ((or (not proc) (not (memq (process-status proc) '(run stop))))
           (with-current-buffer  buffer
             (if ess-directory (setq default-directory ess-directory))
             (if (eq (buffer-size) 0) nil
               (goto-char (point-max))
               (insert "\^L\n")))    ; page boundaries = Interactive sessions
           (let ((process-environment
                  (nconc
                   (list "STATATERM=emacs"
                         (format "PAGER=%s" inferior-ess-pager))
                   process-environment)))
             (ess-write-to-dribble-buffer "Making Process...")
             (ess-write-to-dribble-buffer
              (format "Buf %s, :Proc %s, :Prog %s\n :Args= %s\nStart File=%s\n"
                      buffer
                      procname
                      inferior-ess-program
                      inferior-ess-start-args
                      inferior-ess-start-file))
             (comint-exec buffer
                          procname
                          inferior-ess-program
                          inferior-ess-start-file
                          (ess-line-to-list-of-words
                           inferior-ess-start-args)))))
    buffer))


;;*;; Requester functions called at startup

(defun ess-get-directory (default)
  (let ((prog-version (if (string= ess-dialect "R")
                          inferior-R-version ; notably for the R-X.Y versions
                        inferior-ess-program)))
    (ess-prompt-for-directory
     default
     (format "ESS [%s(%s): %s] starting data directory? "
             ess-language ess-dialect prog-version))))

(defun ess-prompt-for-directory (default prompt)
  "`prompt' for a directory, using `default' as the usual."
  (let* ((def-dir (file-name-as-directory default))
         (the-dir (expand-file-name
                   (file-name-as-directory
                    (if (fboundp 'read-directory-name)
                        ;; use XEmacs' read-directory-name if exists.
                        (read-directory-name prompt def-dir def-dir t nil)
                      (read-file-name prompt def-dir def-dir t nil))))))
    (if (file-directory-p the-dir) nil
      (error "%s is not a valid directory" the-dir))
    the-dir))


;;*;; General process handling code

(defmacro with-ess-process-buffer (no-error &rest body)
  "Execute BODY with current-buffer set to the process buffer of ess-current-process-name.
If NO-ERROR is t don't trigger an error when there is not current process.

Symbol *proc* is bound to the current process during the evaluation of BODY."
  (declare (indent 1))
  `(let ((*proc* (or (and ess-local-process-name (get-process ess-local-process-name))
		     (and ess-current-process-name (get-process ess-current-process-name)))))
     (if *proc*
         (with-current-buffer (process-buffer *proc*)
           ,@body)
       (unless ,no-error
         (error "No current ESS process")))))

(defun get-ess-process (&optional name use-another)
  "Return the ESS process named by NAME.  If USE-ANOTHER is non-nil,
and the process NAME is not running (anymore), try to connect to another if
there is one.  By default (USE-ANOTHER is nil), the connection to another
process happens interactively (when possible)."
  (setq name (or name ess-local-process-name))
  (if (null name)           ; should almost never happen at this point
      (error "No ESS process is associated with this buffer now"))
  (update-ess-process-name-list)
  (if (assoc name ess-process-name-list)
      (get-process name)
    ;; else :
    ;; was (error "Process %s is not running" name)
    (ess-write-to-dribble-buffer
     (format "get-ess-process: process '%s' not running" name))
    (if (= 0 (length ess-process-name-list))
        (save-current-buffer
          (ess-write-to-dribble-buffer
           (format " .. restart proc %s for language %s (buf %s)\n"
                   name ess-language (current-buffer)))
          (message "trying to (re)start process %s for language %s ..."
                   name ess-language)
          (ess-start-process-specific ess-language ess-dialect)
          ;; and return the process: "call me again"
          (get-ess-process name))

      ;; else: there are other running processes
      (if use-another ; connect to another running process : the first one
          (let ((other-name (car (elt ess-process-name-list 0))))
            ;; "FIXME": try to find the process name that matches *closest*
            (message "associating with *other* process '%s'" other-name)
            (get-ess-process other-name))
        ;; else
        (ding)
        (if (yes-or-no-p
             (format "Process %s is not running, but others are. Switch? " name))
            (progn
              (ess-force-buffer-current
               (concat ess-dialect " process to use: ") 'force)
              (get-ess-process ess-current-process-name))
          (error "Process %s is not running" name))))))


;; (defun inferior-ess-wait-for-prompt ()
;;   "Wait until the ESS process is ready for input."
;;   (let* ((cbuffer (current-buffer))
;;       (sprocess (get-ess-process ess-current-process-name))
;;       (sbuffer (process-buffer sprocess))
;;       (r nil)
;;       (timeout 0))
;;     (set-buffer sbuffer)
;;     (while (progn
;;           (if (not (eq (process-status sprocess) 'run))
;;               (ess-error "ESS process has died unexpectedly.")
;;             (if (> (setq timeout (1+ timeout)) ess-loop-timeout)
;;                 (ess-error "Timeout waiting for prompt. Check inferior-ess-prompt or ess-loop-timeout."))
;;             (accept-process-output)
;;             (goto-char (point-max))
;;             (beginning-of-line); bol ==> no need for "^" in *-prompt! (MM?)
;;             ;; above, except for Stata, which has "broken" i/o,
;;             ;; sigh... (AJR)
;;             (setq r (looking-at inferior-ess-prompt))
;;             (not (or r (looking-at ".*\\?\\s *"))))))
;;     (goto-char (point-max))
;;     (set-buffer cbuffer)
;;     (symbol-value r)))

;;--- Unfinished idea (ESS-help / R-help ) -- probably not worth it...
;;- (defun ess-set-inferior-program-name (filename)
;;-   "Allows to set or change `inferior-ess-program', the program (file)name."
;;-   (interactive "fR executable (script) file: ")
;;-   ;; "f" : existing file {file name completion} !
;;-   (setq inferior-ess-program filename))
;; the inferior-ess-program is initialized in the customize..alist,
;; e.g. from  inferior-R-program-name ... --> should change rather these.
;; However these really depend on the current ess-language!
;; Plan: 1) must know and use ess-language
;;       2) change the appropriate  inferior-<ESSlang>-program-name
;; (how?) in R/S : assign(paste("inferior-",ESSlang,"-p...."),  filename))

;;*;; Multiple process handling code

(defun ess-make-buffer-current nil
  "Make the process associated with the current buffer the current ESS process.
Returns the name of the process, or nil if the current buffer has none."
  (update-ess-process-name-list)
  ;; (if ess-local-process-name
  ;;     (setq ess-current-process-name ess-local-process-name))
  ess-local-process-name)

(defun ess-get-process-variable (name var)
  "Return the variable VAR (symbol) local to ESS process called NAME (string)."
  (with-current-buffer (process-buffer (get-ess-process name))
    (if (boundp var)
        (symbol-value var))))

(defun ess-set-process-variable (name var val)
  "Set variable VAR (symbol) local to ESS process called NAME (string) to VAL."
  (with-current-buffer (process-buffer (get-ess-process name))
    (set var val)))

(defun ess-process-get (propname)
  "Return the variable PROPNAME (symbol) from the plist of the
current ESS process."
  (process-get (get-process (or ess-local-process-name
                                ess-current-process-name)) propname))


(defun ess-process-put (propname value)
  "Set the variable PROPNAME (symbol) to VALUE in the plist of
the current ESS process."
  (process-put (get-process (or ess-local-process-name
                                ess-current-process-name)) propname value))

(defun ess-start-process-specific (language dialect)
  "Start an ESS process typically from a language-specific buffer, using
LANGUAGE (and DIALECT)."
  (let ((cur-buf (current-buffer)))
    (ess-write-to-dribble-buffer
     (format " ..start-process-specific: lang:dialect= %s:%s, current-buf=%s\n"
             language dialect cur-buf))
    (cond ((string= language "S")
           (if (string= dialect "R")
               (R)
             ;; else S, but not R
             (message
              "ESS process not running, trying to start R, since language = 'S")
             (R))
           ;; (save-excursion <the above>) fails, but this "works":
           (switch-to-buffer cur-buf)
           )
          (t ;; else: ess-language is not S

           ;; Typically triggered from
           ;; ess-force-buffer-current("Process to load into: ")
           ;;  \-->  ess-request-a-process("Process to load into: " no-switch)
           (error "No ESS processes running; not yet implemented to start (%s,%s)"
                  language dialect)))))

(defun ess-request-a-process (message &optional noswitch ask-if-1)
  "Ask for a process, and make it the current ESS process.
If there is exactly one process, only ask if ASK-IF-1 is non-nil.
Also switches to the process buffer unless NOSWITCH is non-nil.  Interactively,
NOSWITCH can be set by giving a prefix argument.
Returns the name of the selected process."
  (interactive
   (list "Switch to which ESS process? " current-prefix-arg))
                                        ; prefix sets 'noswitch
  (ess-write-to-dribble-buffer "ess-request-a-process: {beginning}\n")
  (update-ess-process-name-list)

  (let ((num-processes (length ess-process-name-list)))
    (if (or (= 0 num-processes)
            (and (= 1 num-processes)
                 (not (equal ess-dialect ;; don't auto connect if from different dialect
                             (buffer-local-value
                              'ess-dialect
                              (process-buffer (get-process
                                               (caar ess-process-name-list))))))))
        ;; try to start "the appropriate" process
        (progn
          (ess-write-to-dribble-buffer
           (concat " ... request-a-process:\n  "
                   (format
                    "major mode %s; current buff: %s; ess-language: %s, ess-dialect: %s\n"
                    major-mode (current-buffer) ess-language ess-dialect)))
          (ess-start-process-specific ess-language ess-dialect)
          (ess-write-to-dribble-buffer
           (format "  ... request-a-process: buf=%s\n" (current-buffer)))
          (setq num-processes 1)))
    ;; now num-processes >= 1 :
    (let ((proc
           (if (and (not ask-if-1) (= 1 num-processes))
               (let ((rr (car (car ess-process-name-list))))
                 (message "using process '%s'" rr)
                 rr)
             ;; else
             (unless (and ess-current-process-name
                          (get-process ess-current-process-name))
               (setq ess-current-process-name nil))
             (when message
               (setq message (replace-regexp-in-string ": +\\'" "" message)))
             (ess-completing-read message (mapcar 'car ess-process-name-list)
                                  nil t nil nil ess-current-process-name)
             )))
      (with-current-buffer (process-buffer (get-process proc))
        (ess-make-buffer-current))
      (if noswitch
          nil
        (ess-show-buffer (buffer-name (process-buffer (get-process proc))) t))
      proc)))


(defun ess-force-buffer-current (&optional prompt force no-autostart)
  "Make sure the current buffer is attached to an ESS process.
If not, or FORCE (prefix argument) is non-nil, prompt for a
process name with PROMPT. If NO-AUTOSTART is nil starts the new
process if process associated with current buffer has died.
`ess-local-process-name' is set to the name of the process
selected.  `ess-dialect' is set to the dialect associated with
the process selected."
  (interactive
   (list (concat ess-dialect " process to use: ") current-prefix-arg nil))
  (let ((proc-name (ess-make-buffer-current)))
    (if (and (not force) proc-name (get-process proc-name))
        nil ; do nothing
      ;; Make sure the source buffer is attached to a process
      (if (and ess-local-process-name (not force) no-autostart)
          (error "Process %s has died" ess-local-process-name)
        ;; ess-local-process-name is nil -- which process to attach to
        (save-excursion
          (let ((proc (ess-request-a-process prompt 'no-switch))
                temp-ess-help-filetype
                dialect)
            (with-current-buffer (process-buffer (get-process proc))
              (setq temp-ess-help-filetype inferior-ess-help-filetype)
              (setq dialect ess-dialect))
            (setq ess-local-process-name proc)
            (setq inferior-ess-help-filetype temp-ess-help-filetype)
            (setq ess-dialect dialect)))))))

(defun ess-switch-process ()
  "Force a switch to a new underlying process."
  (interactive)
  (ess-force-buffer-current "Process to use: " 'force))

;;*;;; Commands for switching to the process buffer

(defun ess-switch-to-ESS (eob-p)
  "Switch to the current inferior ESS process buffer.
With (prefix) EOB-P non-nil, positions cursor at end of buffer.
This function should follow the description in `ess-show-buffer'
for showing the iESS buffer, except that the iESS buffer is also
made current."
  (interactive "P")
  (ess-force-buffer-current)
  (if (and ess-current-process-name (get-process ess-current-process-name))
      (progn
        ;; Display the buffer, but don't select it yet.
        (ess-show-buffer
         (buffer-name (process-buffer (get-process ess-current-process-name)))
         t)
        (if eob-p (goto-char (point-max))))
    (message "No inferior ESS process")
    (ding)))

(defun ess-switch-to-end-of-ESS ()
  "Switch to the end of the inferior ESS process buffer."
  (interactive)
  (ess-switch-to-ESS t))

(defun get-ess-buffer (name)
  "Return the buffer associated with the ESS process named by NAME."
  (process-buffer (get-ess-process name)))

(defun update-ess-process-name-list ()
  "Remove names with no process."
  (let (defunct)
    (dolist (conselt ess-process-name-list)
      (let ((proc (get-process (car conselt))))
        (unless (and proc (eq (process-status proc) 'run))
          (push conselt defunct))))
    (dolist (pointer defunct)
      (setq ess-process-name-list (delq pointer ess-process-name-list))))
  (if (eq (length ess-process-name-list) 0)
      (setq ess-current-process-name nil)))

;;;;;;;;;;;;;;;;;;;;;;;;;;;;;;;;;;;;;;;;;;;;;;;;;;;;;;;;;;;;;;;;;;;;;;
;; ess-show-buffer
;; Something like this almost works, but problems with XEmacs and Emacs
;; differing implementations of the args to display-buffer make this
;; too tough to pursue.  The longer version below works.
;; (defun ess-show-buffer (buf)
;;   "Display the buffer BUF, a string, but do not select it.
;; Returns the window corresponding to the buffer."
;;   ;; On XEmacs, I get an error if third arg to display-buffer is t and
;;   ;; the BUF is in another frame.  Emacs does not have this problem.
;;   (if (featurep 'xemacs)
;;       (display-buffer buf nil (get-frame-for-buffer buf))
;;     (display-buffer buf nil t)))
;;;;;;;;;;;;;;;;;;;;;;;;;;;;;;;;;;;;;;;;;;;;;;;;;;;;;;;;;;;;;;;;;;;;;;;
(defun ess-show-buffer (buf &optional visit)
  "Ensure the ESS buffer BUF is visible.
The buffer, specified as a string, is typically an iESS (e.g. *R*) buffer.

This handles several cases:

1. If BUF is visible in the current frame, nothing is done.
2. If BUF is visible in another frame, then we ensure that frame is
visible (it may have been iconified).
3. If buffer is not visible in any frame, simply show it in another window
in the current frame.

If VISIT is non-nil, as well as making BUF visible, we also select it
as the current buffer."
  (let ( (frame))
    (if (ess-buffer-visible-this-frame buf)
        ;;1. Nothing to do, BUF visible in this frame; just return window
        ;; where this buffer is.
        t

      ;; 2. Maybe BUF visible in another frame.
      (setq frame (ess-buffer-visible-other-frame buf))
      (if frame
          ;; BUF is visible in frame, so just check frame is raised.
          (if (not (eq (frame-visible-p frame) t))
              ;; frame is not yet visible, so raise it.
              (raise-frame frame))
        ;; 3. else BUF not visible in any frame, so show it (but do
        ;; not select it) in another window in current frame.
        (display-buffer buf)))
    ;; At this stage, the buffer should now be visible on screen,
    ;; although it won't have been made current.
    (when visit
      ;; Need to select the buffer.
      ;;
      ;; First of all, check case 2 if buffer is in another frame
      ;; but that frame may not be selected.
      (if frame
          (ess-select-frame-set-input-focus frame))
      (select-window (get-buffer-window buf 0)))))


(defvar ess-bufs-in-frame nil)          ;silence the compiler.
;; The next few functions are copied from my (SJE) iswitchb library.
(defun ess-get-bufname (win)
  "Used by `ess-get-buffers-in-frames' to walk through all windows."
  (let ((buf (buffer-name (window-buffer win))))
    (if (not (member buf ess-bufs-in-frame))
        ;; Only add buf if it is not already in list.
        ;; This prevents same buf in two different windows being
        ;; put into the list twice.
        (setq ess-bufs-in-frame
              (cons buf ess-bufs-in-frame)))))

(defun ess-get-buffers-in-frames (&optional current)
  "Return the list of buffers that are visible in the current frame.
If optional argument CURRENT is given, restrict searching to the
current frame, rather than all frames."
  (let ((ess-bufs-in-frame nil))
    (walk-windows 'ess-get-bufname nil (if current nil 0))
    ess-bufs-in-frame))

(defun ess-buffer-visible-this-frame (buf)
  "Return t if BUF is visible in current frame."
  (member buf (ess-get-buffers-in-frames t)))

(defun ess-buffer-visible-other-frame (buf)
  "Return t if BUF is visible in another frame.
Assumes that buffer has not already been in found in current frame."
  (if (member buf (ess-get-buffers-in-frames))
      (window-frame (get-buffer-window buf 0))
    nil))


 ; Functions for evaluating code

(defun ess-ddeclient-p ()
  "Returns t iff `ess-local-process-name' is associated with an
inferior-ess-ddeclient, and nil if the ess-process is running as an
ordinary inferior process.  Alway nil on Unix machines."
  (interactive)
  (if ess-microsoft-p
      (progn
        ;; Debug: C-c C-l fails (to start R or give good message) in Windows
        (ess-write-to-dribble-buffer
         (format "*ddeclient-p: ess-loc-proc-name is '%s'" ess-local-process-name))
        (ess-force-buffer-current "Process to load into: ")
        (not (equal (ess-get-process-variable
                     ess-local-process-name 'inferior-ess-ddeclient)
                    (default-value 'inferior-ess-ddeclient))))))

;; (defun ess-prompt-wait (proc prompt-reg &optional sleep )
;;   "Wait for a prompt to appear at the end of current buffer.
;; PROC is the ESS process. PROMPT-REG is a regexp of the process
;; prompt to look for. Does not change point. Not to be used in
;; inferior-process buffer. Use `inferior-ess-wait-for-prompt'
;; instead. "
;;   (if sleep (sleep-for sleep)); we sleep here, *and* wait below
;;   (save-excursion
;;       (while (or (accept-process-output proc 0 100)
;;               (progn ;; if no more output, check for prompt
;;                 (goto-char (marker-position (process-mark proc)))
;;                 (beginning-of-line)
;;                 (not (re-search-forward prompt-reg nil t))
;;                 )))))

(defun ess-wait-for-process (proc &optional sec-prompt wait force-redisplay)
  "Wait for 'busy property of the process to become nil.
If SEC-PROMPT is non-nil return if secondary prompt is detected
regardless of whether primary prompt was detected or not.  If
WAIT is non-nil wait for WAIT seconds for process output before
the prompt check, default 0.001s. FORCE-REDISPLAY is non implemented yet."
  (unless (eq (process-status proc) 'run)
    (ess-error "ESS process has died unexpectedly."))
  (setq wait (or wait 0.001)) ;;xemacs is stuck if it's 0 here
  (save-excursion
    (while (or (accept-process-output proc wait)
               (if (and sec-prompt (process-get proc 'sec-prompt))
                   nil
                 (process-get proc 'busy))))))

;; (defun ordinary-insertion-filter (proc string)
;;   (let ((old-buffer (current-buffer)))
;;     (unwind-protect
;;      (let (moving)
;;        (set-buffer (process-buffer proc))
;;        (setq moving (= (point) (process-mark proc)))
;;        (save-excursion
;;          ;; Insert the text, moving the process-marker.
;;          (goto-char (process-mark proc))
;;          (insert string)
;;          (set-marker (process-mark proc) (point)))
;;        (if moving (goto-char (process-mark proc))))
;;       (set-buffer old-buffer))))

(defun ordinary-insertion-filter (proc string)
  (inferior-ess-set-status proc string t)
  (with-current-buffer (process-buffer proc)
    ;; (princ (format "%s:" string))
    (insert string)))


(defvar ess-presend-filter-functions nil
  "List of functions to call before sending the input string to the process.
Each function gets one argument, a string containing the text to
be send to the subprocess.  It should return the string send,
perhaps the same string that was received, or perhaps a modified
or transformed string.

The functions on the list are called sequentially, and each one is
given the string returned by the previous one.  The string returned by
the last function is the text that is actually sent to the process.

You can use `add-hook' to add functions to this list
either globally or locally.")

(defun ess-send-region (process start end &optional visibly message)
  "Low level ESS version of `process-send-region'.
If VISIBLY call `ess-eval-linewise', else call `ess-send-string'.
If MESSAGE is supplied, display it at the end.

Run `comint-input-filter-functions' and
`ess-presend-filter-functions' of the associated PROCESS on the
region.
"
  (if (ess-ddeclient-p)
      (ess-eval-region-ddeclient start end 'even-empty)
    ;; else: "normal", non-DDE behavior:
    (ess-send-string process (buffer-substring-no-properties start end) visibly message)
    ))

(defvar ess-send-string-function  nil)
(make-variable-buffer-local 'ess-send-string-function)

(defun ess-send-string (process string &optional visibly message)
  "ESS wrapper for `process-send-string'.
Removes empty lines during the debugging.
STRING  need not end with \\n.

Run `comint-input-filter-functions' and
`ess-presend-filter-functions' of the associated PROCESS on the
input STRING.
"

  (with-current-buffer (process-buffer process)
    (run-hook-with-args 'comint-input-filter-functions string)

    (let ((functions ess-presend-filter-functions))
      (while (and functions string)
        (if (eq (car functions) t)
            (let ((functions
                   (default-value 'ess-presend-filter-functions)))
              (while (and functions string)
                (setq string (funcall (car functions) string))
                (setq functions (cdr functions))))
          (setq string (funcall (car functions) string)))
        (setq functions (cdr functions)))))

  (inferior-ess-mark-as-busy process)
  (if (fboundp (buffer-local-value 'ess-send-string-function (current-buffer)))
      (funcall ess-send-string-function process string visibly)
    (if visibly
	(ess-eval-linewise string)
      (process-send-string process (concat string "\n"))))
  (if message (message message)))

(defvar ess--dbg-del-empty-p t
  "Internal variable to control removal of empty lines during the
debugging.  Let-bind it to nil before calling
`ess-send-string' or `ess-send-region' if no
removal is necessary.")


(defun ess-command (com &optional buf sleep no-prompt-check wait proc)
  "Send the ESS process command COM and delete the output from
the ESS process buffer.  If an optional second argument BUF
exists save the output in that buffer. BUF is erased before use.
COM should have a terminating newline.  Guarantees that the value
of .Last.value will be preserved.  When optional third arg SLEEP
is non-nil, `(sleep-for (* a SLEEP))' will be used in a few
places where `a' is proportional to `ess-cmd-delay'.  WAIT is
passed to `ess-wait-for-process' with the default of 0.02sec.
ess-command doesn't set 'last-eval process stamp.

PROC should be a process, if nil the process name is taken from
`ess-local-process-name'.

Note: for critical, or error prone code you should consider
wrapping the code into:

local({
    olderr <- options(error=NULL)
    on.exit(options(olderr))
    ...
})
"
  ;; Use this function when you need to evaluate some S code, and the
  ;; result is needed immediately. Waits until the output is ready

  ;; the ddeclient-p checks needs to use the local-process-name
  (unless buf
    (setq buf (get-buffer-create " *ess-command-output*")))
  
  (if (ess-ddeclient-p)
      (ess-command-ddeclient com buf sleep)

    ;; else: "normal", non-DDE behavior:

    (let* ((sprocess (or proc
                         (get-ess-process ess-local-process-name)))
           sbuffer primary-prompt end-of-output oldpb oldpf oldpm
           )

      (unless  sprocess
        ;; should hardly happen, since (get-ess-process *)  already checked:
        (error "Process %s is not running!" ess-current-process-name))
      (setq sbuffer (process-buffer sprocess))
      (with-current-buffer sbuffer
        (setq ess-local-process-name (process-name sprocess)) ; let it be here (calling functions need not set it explicitly)
        (setq primary-prompt  inferior-ess-primary-prompt)
        (ess-if-verbose-write (format "n(ess-command %s ..)" com))
        (unless no-prompt-check
          (when (process-get sprocess 'busy) ;;(looking-at inferior-ess-primary-prompt)
            (ess-error
             "ESS process not ready. Finish your command before trying again.")))
        (setq oldpf (process-filter sprocess))
        (setq oldpb (process-buffer sprocess))
        (setq oldpm (marker-position (process-mark sprocess)))
        ;; need the buffer-local values in result buffer "buf":
        (unwind-protect
            (progn
              (set-process-buffer sprocess buf)
              (set-process-filter sprocess 'ordinary-insertion-filter)
              ;; Output is now going to BUF:
              (with-current-buffer buf
                (setq inferior-ess-primary-prompt primary-prompt) ;; set local value
                (erase-buffer)
                (set-marker (process-mark sprocess) (point-min))
                (inferior-ess-mark-as-busy sprocess)
                (process-send-string sprocess com)
                ;; need time for ess-create-object-name-db on PC
                (if no-prompt-check
                    (sleep-for 0.020); 0.1 is noticeable!
                  ;; else: default
                  (ess-wait-for-process sprocess nil (or wait .02)))
                (goto-char (point-max))
                (delete-region (point-at-bol) (point-max))
                )
              (ess-if-verbose-write " .. ok{ess-command}")
              )
          (ess-if-verbose-write " .. exiting{ess-command}\n")
          ;; Restore old values for process filter
          (set-process-buffer sprocess oldpb)
          (set-process-filter sprocess oldpf)
          (set-marker (process-mark sprocess) oldpm))))
    buf
    ))

(defun ess-replace-in-string (str regexp newtext &optional literal)
  "Replace all matches in STR for REGEXP with NEWTEXT string.
Optional LITERAL non-nil means do a literal replacement.
Otherwise treat \\ in NEWTEXT string as special:
  \\& means substitute original matched text,
  \\N means substitute match for \(...\) number N,
  \\\\ means insert one \\."
  (if (not (stringp str))
      (error "(replace-in-string): First argument must be a string: %s" str))
  (if (stringp newtext)
      nil
    (error "(replace-in-string): 3rd arg must be a string: %s"
           newtext))
  (let ((rtn-str "")
        (start 0)
        (special)
        match prev-start)
    (while (setq match (string-match regexp str start))
      (setq prev-start start
            start (match-end 0)
            rtn-str
            (concat
             rtn-str
             (substring str prev-start match)
             (cond (literal newtext)
                   (t (mapconcat
                       (function
                        (lambda (c)
                          (if special
                              (progn
                                (setq special nil)
                                (cond ((eq c ?\\) "\\")
                                      ((eq c ?&)
                                       (substring str
                                                  (match-beginning 0)
                                                  (match-end 0)))
                                      ((and (>= c ?0) (<= c ?9))
                                       (if (> c (+ ?0 (length
                                                       (match-data))))
                                           ;; Invalid match num
                                           (error "(replace-in-string) Invalid match num: %c" c)
                                         (setq c (- c ?0))
                                         (substring str
                                                    (match-beginning c)
                                                    (match-end c))))
                                      (t (char-to-string c))))
                            (if (eq c ?\\) (progn (setq special t) nil)
                              (char-to-string c)))))
                       newtext ""))))))
    (concat rtn-str (substring str start))))



;;*;;  Evaluating lines, paragraphs, regions, and buffers.

;;--- The two basic building blocks [called by all other ess-eval..] are
;;      (ess-eval-linewise ....)
;; and
;;      (ess-eval-region   ....)

(defun ess-eval-linewise (text-withtabs &optional
                                        invisibly eob even-empty
                                        wait-last-prompt sleep-sec wait-sec)
  ;; RDB 28/8/92 added optional arg eob
  ;; AJR 971022: text-withtabs was text.
  ;; MM 2006-08-23: added 'timeout-ms' -- but the effect seems "nil"
  ;; VS 2012-01-18 it was actually nil, replaced with wait-sec - 0.001 default
  ;; MM 2007-01-05: added 'sleep-sec' VS:? this one seems redundant to wait-last-prompt
  "Evaluate TEXT-WITHTABS in the ESS process buffer as if typed in w/o tabs.
Waits for prompt after each line of input, so won't break on large texts.

If optional second arg INVISIBLY is non-nil, don't echo commands.
If it is a string, just include that string. If optional third
arg EOB is non-nil go to end of ESS process buffer after
evaluation.  If optional 4th arg EVEN-EMPTY is non-nil, also send
empty text (e.g. an empty line).  If 5th arg WAIT-LAST-PROMPT is
non-nil, also wait for the prompt after the last line; if 6th arg
SLEEP-SEC is a number, ESS will call '(\\[sleep-for] SLEEP-SEC)
at the end of this function.  If the 7th arg WAIT-SEC is set, it
will be used instead of the default .001s and be passed to
\\[ess-wait-for-process]."
  ;; but the effect is unclear
  (if (ess-ddeclient-p)
      (ess-eval-linewise-ddeclient text-withtabs
                                   invisibly eob even-empty
                                   (if wait-last-prompt
                                       ess-eval-ddeclient-sleep))

    ;; else: "normal", non-DDE behavior:
    (unless (numberp wait-sec)
      (setq wait-sec 0.001))  ;;don't make it lower 0. xemacs is stuck

    ;; Use this to evaluate some code, but don't wait for output.
    (let* ((deactivate-mark); keep local {do *not* deactivate wrongly}
           (cbuffer (current-buffer))
           (sprocess (get-ess-process ess-current-process-name))
           (sbuffer (process-buffer sprocess))
           (text (ess-replace-in-string text-withtabs "\t" " "))
           start-of-output
           com pos txt-gt-0)
      (set-buffer sbuffer)

      ;; the following is required to make sure things work!
      (when (string= ess-language "STA")
        (if ess-sta-delimiter-friendly;; RAS: mindless replacement of semi-colons
            (setq text (ess-replace-in-string text ";" "\n")))
        (setq invisibly t))
      (setq text (propertize text 'field 'input 'front-sticky t))
      ;; dbg:
      ;; dbg(ess-write-to-dribble-buffer
      ;; dbg (format "(eval-visibly 1): lang %s (invis=%s, eob=%s, even-empty=%s)\n"
      ;; dbg     ess-language invisibly eob even-empty))

      (goto-char (marker-position (process-mark sprocess)))
      (if (stringp invisibly)
          (insert-before-markers (concat "*** " invisibly " ***\n")))
      ;; dbg:
      ;; dbg (ess-write-to-dribble-buffer
      ;; dbg  (format "(eval-visibly 2): text[%d]= '%s'\n" (length text) text))
      (while (or (setq txt-gt-0 (> (length text) 0))
                 even-empty)
        (if even-empty (setq even-empty nil))
        (if txt-gt-0
            (progn
              (setq pos (string-match "\n\\|$" text))
              (setq com (concat (substring text 0 pos) "\n"))
              (setq text (substring text (min (length text) (1+ pos)))))
          ;; else 0-length text
          (setq com "\n"))
        (goto-char (marker-position (process-mark sprocess)))
        (when (not invisibly)
          (insert com)
          (set-marker (process-mark sprocess) (point)))
        (setq start-of-output (marker-position (process-mark sprocess)))
        (inferior-ess-mark-as-busy sprocess)
        (process-send-string sprocess com)
        (when (or wait-last-prompt
                  (> (length text) 0))
          (ess-wait-for-process sprocess t wait-sec)))
      (goto-char (marker-position (process-mark sprocess)))
      (if eob
          (progn
            (ess-show-buffer (buffer-name sbuffer) nil)
            ;; Once SBUFFER is visible, we can then move the point in that
            ;; window to the end of the buffer.
            (set-window-point (get-buffer-window sbuffer t)
                              (with-current-buffer sbuffer (point-max))))
        (set-buffer cbuffer))
      (if (numberp sleep-sec)
          (sleep-for sleep-sec))))); in addition to timeout-ms


;;;*;;; Evaluate only

(defvar  ess-current-region-overlay
  (let ((overlay (make-overlay (point) (point))))
    (overlay-put overlay 'face  'highlight) ;; todo use highlight??
    overlay)
  "The overlay for highlighting currently evaluated region or line.")

(defun ess-region-blink (start end)
  (move-overlay ess-current-region-overlay start end)
  (run-with-timer .3 nil (lambda ()
                           (delete-overlay ess-current-region-overlay))))


(defun ess-eval-region (start end toggle &optional message)
  "Send the current region to the inferior ESS process.
With prefix argument toggle the meaning of `ess-eval-visibly-p';
this does not apply when using the S-plus GUI, see `ess-eval-region-ddeclient'."
  (interactive "r\nP")
  ;;(untabify (point-min) (point-max))
  ;;(untabify start end); do we really need to save-excursion?
  (ess-force-buffer-current "Process to load into: ")
  (message "Starting evaluation...")
  (setq message (or message "Eval region"))

  (ess-region-blink start end)
  (save-excursion
    ;; don't send new lines at the end (avoid screwing the debugger)
    (goto-char end)
    (skip-chars-backward "\n\t ")
    (setq end (point)))

  (let* ((proc (get-process ess-local-process-name))
         (visibly (if toggle (not ess-eval-visibly-p) ess-eval-visibly-p))
         (dev-p (process-get proc 'developer))
         (tb-p  (process-get proc 'tracebug)))
    (cond
     (dev-p     (ess-developer-send-region proc start end visibly message tb-p))
     (tb-p      (ess-tracebug-send-region proc start end visibly message))
     (t         (ess-send-region proc start end visibly message))
     ))

  (if (and (fboundp 'deactivate-mark) ess-eval-deactivate-mark)
      (deactivate-mark))
  ;; return value
  (list start end))

(defun ess-eval-buffer (vis)
  "Send the current buffer to the inferior ESS process.
Arg has same meaning as for `ess-eval-region'."
  (interactive "P")
  (ess-eval-region (point-min) (point-max) vis "Eval buffer"))

(defun ess-eval-buffer-from-beg-to-here (vis)
  (interactive "P")
  (ess-eval-region (point-min) (point) vis "Eval buffer from the beginning
of the buffer until here, i.e. 'point'"))

(defun ess-eval-buffer-from-here-to-end (vis)
  (interactive "P")
  (ess-eval-region (point) (point-max) vis "Eval buffer from here ('point') until
the end of the buffer"))


(defun ess-eval-function (vis &optional no-error)
  "Send the current function to the inferior ESS process.
Arg has same meaning as for `ess-eval-region'.

If NO-ERROR is non-nil and the function was successfully
evaluated, return '(beg end) representing the beginning and end
of the current function, otherwise (in case of an error) return
nil."
  (interactive "P")
  (ess-force-buffer-current "Process to use: ")
  (save-excursion
    (ignore-errors
      ;; evaluation is forward oriented
      (previous-line)
      (ess-next-code-line 1))
    (let ((beg-end (ess-end-of-function nil no-error)))
      (if beg-end
          (let* ((beg (nth 0 beg-end))
                 (end (nth 1 beg-end))
                 (proc (get-process ess-local-process-name))
                 (tb-p  (process-get proc 'tracebug))
                 (dev-p (process-get proc 'developer))
                 (name (progn (goto-char beg)
                              (forward-word) ;;func names starting with . are not recognized??
                              (ess-read-object-name-default)))
                 (mess (format "Eval function %s" (or name "???")))
                 (visibly (if vis (not ess-eval-visibly-p) ess-eval-visibly-p)))

            (ess-region-blink beg end)
            (cond
             (dev-p     (ess-developer-send-function proc beg end name visibly mess tb-p))
             (tb-p      (ess-tracebug-send-region proc beg end visibly mess 'func))
             (t         (ess-send-region proc beg end visibly mess)))
            beg-end)
        nil))))


;; This is from  Mary Lindstrom <lindstro@Biostat.Wisc.Edu>
;; 31 Aug 1995 14:11:43         To: S-mode@stat.math.ethz.ch
(defun ess-eval-paragraph (vis)
  "Send the current paragraph to the inferior ESS process.
Prefix arg VIS toggles visibility of ess-code as for `ess-eval-region'."
  (interactive "P")
  (save-excursion
    (forward-paragraph)
    (let ((end (point)))
      (backward-paragraph)
      (ess-eval-region (point) end vis "Eval paragraph"))))

;; ;; Experimental - after suggestion from Jenny Brian for an 'eval-multiline'
;; ;; 'sentence' is too much : almost like 'paragraph'
;; ;; 'sexp'     is close, but too little [when point is inside function call;
;; ;;         it moves all the way to the end - which is fine]
;; (defun ess-eval-sexp (vis)
;;   "Send the current sexp to the inferior ESS process.
;; Prefix arg VIS toggles visibility of ess-code as for `ess-eval-region'."
;;   (interactive "P")
;;   (save-excursion
;;     (forward-sexp)
;;     (let ((end (point)))
;;       (backward-sexp)
;;       (ess-eval-region (point) end vis "Eval sexp"))))


(defun ess-eval-function-or-paragraph (vis)
  "Send the current function if \\[point] is inside one, otherwise the current
paragraph other to the inferior ESS process.
Prefix arg VIS toggles visibility of ess-code as for `ess-eval-region'."
  (interactive "P")
  (let ((beg-end (ignore-errors (ess-eval-function vis 'no-error)))) ;; ignore-errors is a hack, ess-eval-function gives stupid errors sometimes
    (if (null beg-end) ; not a function
        (ess-eval-paragraph vis)
      )))

(defun ess-eval-function-or-paragraph-and-step (vis)
  "Send the current function if \\[point] is inside one, otherwise the current
paragraph other to the inferior ESS process.
Prefix arg VIS toggles visibility of ess-code as for `ess-eval-region'."
  (interactive "P")
  (let ((beg-end (ignore-errors (ess-eval-function vis 'no-error)))) ;; ignore-errors is a hack, ess-eval-function gives stupid errors sometimes
    (if (null beg-end) ; not a function
        (ess-eval-paragraph-and-step vis)
      (goto-char (cadr beg-end))
      (forward-line 1)
      )))

(defun ess-eval-region-or-function-or-paragraph (vis)
  "Send the current region if mark is active, if not, send
function if \\[point] is inside one, otherwise the current
paragraph.

 Prefix arg VIS toggles visibility of ess-code as for
`ess-eval-region'."
  (interactive "P")
  (if (and transient-mark-mode mark-active ;; xemacs doesn't have use-region-p
           (> (region-end) (region-beginning)))
      (ess-eval-region (region-beginning) (region-end) vis)
    (ess-eval-function-or-paragraph vis)))


(defun ess-eval-region-or-function-or-paragraph-and-step (vis)
  "Send the current region if mark is active, if not, send
function if \\[point] is inside one, otherwise the current
paragraph. After evaluation step to the next code line or to the
end of region if region was active.

 Prefix arg VIS toggles visibility of ess-code as for
`ess-eval-region'."
  (interactive "P")
  (if (and transient-mark-mode mark-active ;; xemacs doesn't have use-region-p
           (> (region-end) (region-beginning)))
      (let ((end (region-end)))
        (ess-eval-region (region-beginning) end vis)
        (goto-char end))
    (ess-eval-function-or-paragraph-and-step vis)))


(defun ess-eval-line (vis)
  "Send the current line to the inferior ESS process.
Arg has same meaning as for `ess-eval-region'."
  (interactive "P")
  (save-excursion
    (end-of-line)
    (let ((end (point)))
      (beginning-of-line)
      (princ (concat "Loading line: " (ess-extract-word-name) " ...") t)
      (ess-eval-region (point) end vis "Eval line"))))



<<<<<<< HEAD
(defun ess-next-code-line (&optional arg)
=======
(defun ess-next-code-line (&optional arg skip-to-eob)
>>>>>>> 43e85ca0
  "Move ARG lines of code forward (backward if ARG is negative).
Skips past all empty and comment lines.  Default for ARG is 1.
Don't skip the last empty and comment lines in the buffer unless
SKIP-TO-EOB is non-nil.

On success, return 0.  Otherwise, go as far as possible and return -1."
  (interactive "p")
  (or arg (setq arg 1))
  (beginning-of-line)
  (let ((pos (point))
        (n 0)
        (inc (if (> arg 0) 1 -1)))
    (while (and (/= arg 0) (= n 0))
      (setq n (forward-line inc)); n=0 is success
      (if (featurep 'xemacs)
          (while (and (= n 0)
                      (looking-at "\\s-*\\($\\|\\s<\\)"))
            (setq n (forward-line inc)))
        (require 'newcomment)
        (comment-beginning)
        (beginning-of-line)
        (forward-comment (* inc (buffer-size))) ;; as suggested in info file
        )
      (if (and (not skip-to-eob)
               (looking-at "[ \t\n]*\\'")) ;; don't go to eob
          (setq arg 0)
        (setq pos (point))
        (setq arg (- arg inc))))
    (goto-char pos)
    n))

(defun ess-eval-line-and-step (&optional simple-next even-empty invisibly)
  "Evaluate the current line visibly and step to the \"next\" line.
If SIMPLE-NEXT is non-nil, possibly via prefix arg, first skip
empty and commented lines. If 2nd arg EVEN-EMPTY [prefix as
well], also send empty lines.  When the variable `ess-eval-empty'
is non-nil both SIMPLE-NEXT and EVEN-EMPTY are interpreted as
true."
  ;; From an idea by Rod Ball (rod@marcam.dsir.govt.nz)
  (interactive "P\nP"); prefix sets BOTH !
  (ess-force-buffer-current "Process to load into: ")
  (save-excursion
    (end-of-line)
    (let ((end (point)))
      (beginning-of-line)
      ;; go to end of process buffer so user can see result
      (ess-eval-linewise (buffer-substring (point) end)
                         invisibly 'eob (or even-empty ess-eval-empty))))
  (if (or simple-next ess-eval-empty even-empty)
      (forward-line 1)
    (ess-next-code-line 1)))

(defun ess-eval-line-and-step-invisibly ()
  "Evaluate the current line invisibly and step to the next line.
Evaluate all comments and empty lines."
  (interactive)
  (ess-eval-line-and-step t t t))

;; goes to the real front, in case you do double function definition
;; 29-Jul-92 -FER
;; don't know why David changed it.

;; FER's versions don't work properly with nested functions. Replaced
;; mine. DMS 16 Nov 92

;;;*;;; Evaluate and switch to S

(defun ess-eval-region-and-go (start end vis)
  "Send the current region to the inferior S and switch to the process buffer.
Arg has same meaning as for `ess-eval-region'."
  (interactive "r\nP")
  (ess-eval-region start end vis)
  (ess-switch-to-ESS t))

(defun ess-eval-buffer-and-go (vis)
  "Send the current buffer to the inferior S and switch to the process buffer.
Arg has same meaning as for `ess-eval-region'."
  (interactive "P")
  (ess-eval-buffer vis)
  (ess-switch-to-ESS t))

(defun ess-eval-function-and-go (vis)
  "Send the current function to the inferior ESS process and switch to
the process buffer. Arg has same meaning as for `ess-eval-region'."
  (interactive "P")
  (ess-eval-function vis)
  (ess-switch-to-ESS t))

(defun ess-eval-line-and-go (vis)
  "Send the current line to the inferior ESS process and switch to the
process buffer. Arg has same meaning as for `ess-eval-region'."
  (interactive "P")
  (ess-eval-line vis)
  (ess-switch-to-ESS t))

(defun ess-eval-paragraph-and-go (vis)
  "Send the current paragraph to the inferior ESS process and switch to the
process buffer. Arg has same meaning as for `ess-eval-region'."
  (interactive "P")
  (ess-eval-paragraph vis)
  (ess-switch-to-ESS t))

(defun ess-eval-paragraph-and-step (vis)
  "Send the current paragraph to the inferior ESS process and
move forward to the first line after the paragraph.  If not
inside a paragraph, evaluate next one. Arg has same meaning as
for `ess-eval-region'."
  (interactive "P")
  (let ((beg-end (ess-eval-paragraph vis)))
    (goto-char (cadr beg-end))
    (if ess-eval-empty
        (forward-line 1)
      (ess-next-code-line 1)))
  )

;;; Related to the ess-eval-* commands, there are the ess-load
;;; commands.   Need to add appropriate stuff...


(defun ess-load-file (&optional filename)
  "Load an S source file into an inferior ESS process."
  (interactive (list
                (or
                 (and (eq major-mode 'ess-mode)
                      (buffer-file-name))
                 (expand-file-name
                  (read-file-name "Load S file: " nil nil t)))))
  (ess-force-buffer-current "Process to load into: ")
  (if (ess-process-get  'developer)
      (ess-developer-source-current-file filename)
    (if (fboundp (ess-process-get 'source-file-function))
	(funcall (ess-process-get 'source-file-function))

      (if ess-microsoft-p
          (setq filename (ess-replace-in-string filename "[\\]" "/")))
      (let ((source-buffer (get-file-buffer filename)))
        (if (ess-check-source filename)
            (error "Buffer %s has not been saved" (buffer-name source-buffer)))
        ;; else
        (if (ess-ddeclient-p)
            (ess-load-file-ddeclient filename)

          ;; else: "normal", non-DDE behavior:

          ;; Find the process to load into
          (if source-buffer
              (with-current-buffer source-buffer
                (ess-force-buffer-current "Process to load into: ")
                (ess-check-modifications)))
          (let ((errbuffer (ess-create-temp-buffer ess-error-buffer-name))
                (filename (if (and (fboundp 'tramp-tramp-file-p)
                                   (tramp-tramp-file-p filename))
                              (tramp-file-name-localname (tramp-dissect-file-name filename))
                            filename))
                error-occurred nomessage)
            (ess-command (format inferior-ess-load-command filename) errbuffer) ;sleep ?
            (with-current-buffer errbuffer
              (goto-char (point-max))
              (setq error-occurred (re-search-backward ess-dump-error-re nil t))
              (setq nomessage (= (buffer-size) 0)))
            (if error-occurred
                (message "Errors: Use %s to find error."
                         (substitute-command-keys
                          "\\<inferior-ess-mode-map>\\[ess-parse-errors]"))
              ;; Load did not cause an error
              (if nomessage (message "Load successful.")
                ;; There was a warning message from S
                (ess-display-temp-buffer errbuffer))
              ;; Consider deleting the file
              (let ((skdf (if source-buffer
                              (with-current-buffer source-buffer
                                ess-keep-dump-files)
                            ess-keep-dump-files))) ;; global value
                (cond
                 ((null skdf)
                  (delete-file filename))
                 ((memq skdf '(check ask))
                  (let ((doit (y-or-n-p (format "Delete %s " filename))))
                    (if doit (delete-file filename))
                    (and source-buffer
                         (local-variable-p 'ess-keep-dump-files source-buffer)
                         (with-current-buffer source-buffer
                           (setq ess-keep-dump-files doit)))))))
              (ess-switch-to-ESS t))))))))

 ; Inferior S mode
;;;;;;;;;;;;;;;;;;;;;;;;;;;;;;;;;;;;;;;;;;;;;;;;;;;;;;;;;;;;;;;;
;;;; In this section:
;;;;
;;;; * The major mode inferior-ess-mode
;;;; * Process handling code
;;;; * Completion code
;;;;;;;;;;;;;;;;;;;;;;;;;;;;;;;;;;;;;;;;;;;;;;;;;;;;;;;;;;;;;;;;

;;*;; Major mode definition



(defvar inferior-ess-mode-map
  (let ((map (make-sparse-keymap)))
    (set-keymap-parent map comint-mode-map)

    (define-key map "\C-y"              'ess-yank)
    ;; Use syntax valid *both* for GNU emacs and XEmacs :
    (define-key map "\r"       'inferior-ess-send-input)
    (define-key map "\C-a"     'comint-bol)

    ;; 2010-06-03 SJE
    ;; disabled this in favour of ess-dirs.  Martin was not sure why this
    ;; key was defined anyway in this mode.
    ;;(define-key map "\M-\r"    'ess-transcript-send-command-and-move)
    (define-key map "\C-c\C-l" 'ess-load-file)
    ;; the above OVERRIDES  comint-dynamic-list-input-ring --> re-assign:
    (define-key map "\C-c\M-l" 'comint-dynamic-list-input-ring)
    (define-key map "\C-c`"    'ess-parse-errors)
    (define-key map "\C-c\C-d" 'ess-dump-object-into-edit-buffer)
    (define-key map "\C-c\C-v" 'ess-display-help-on-object)
    (define-key map "\C-c\C-q" 'ess-quit)
    (define-key map "\C-c\C-t" 'ess-execute)
    (define-key map "\C-c\C-s" 'ess-execute-search)
    (define-key map "\C-c\C-x" 'ess-execute-objects)
    ;;(define-key map "\C-c\C-a" 'ess-execute-attach)
    (define-key map "\C-c\034" 'ess-abort) ; \C-c\C-backslash
    (define-key map "\C-c\C-z" 'ess-abort) ; mask comint map
    (define-key map "\C-d"     'delete-char)   ; EOF no good in S
    (if (and (featurep 'emacs) (>= emacs-major-version 24))
        (define-key map "\t"       'completion-at-point)
      (define-key map "\t"       'comint-dynamic-complete)
      (define-key map "\M-\t"    'comint-dynamic-complete))
    (define-key map "\C-c\t"   'ess-complete-object-name-deprecated)
    (define-key map "\M-?"     'ess-list-object-completions)
    (define-key map "\C-c\C-k" 'ess-request-a-process)
    (define-key map ","        'ess-smart-comma)
    (define-key map "\C-ch"        'ess-handy-commands)
    (define-key map "\C-cd"        'ess-dev-map)
    map)
  "Keymap for `inferior-ess' mode.")

(easy-menu-define
  inferior-ess-mode-menu inferior-ess-mode-map
  "Menu for use in Inferior S mode"
  '("iESS"
    ["What is this? (beta)"   ess-mouse-me                  t]
    ["Resynch S completions"  ess-resynch                   t]
    ["Quit S"                 ess-quit                      t]
    ["Display search list"    ess-execute-search            t]
    ["Display object list"    ess-execute-objects           t]
    ["Get help on S object"   ess-display-help-on-object    t]
    ["Enter S command"        ess-execute                   t]
    ["Attach directory"       ess-execute-attach            t]
    "------"
    ["Send and move"  ess-transcript-send-command-and-move  t]
    ["Copy command"   comint-copy-old-input                 t]
    ["Send command"   inferior-ess-send-input               t]
    "------"
    ["Jump to Error"  ess-parse-errors                      t]
    ;; need a toggle switch for above, AJR.
    ["Load source file" ess-load-file                      t]
    ["Edit S Object"    ess-dump-object-into-edit-buffer   t]
    "------"
    ["Describe"         describe-mode                       t]
    ["About"            (ess-goto-info "Entering Commands") t]
    ["Send bug report"  ess-submit-bug-report               t]
    ))


(defun inferior-ess-mode-xemacs-menu ()
  "Hook to install `ess-mode' menu for XEmacs (w/ easymenu)."
  (if 'inferior-ess-mode
      (easy-menu-add inferior-ess-mode-menu)
    (easy-menu-remove inferior-ess-mode-menu)))

(if (string-match "XEmacs" emacs-version)
    (add-hook 'inferior-ess-mode-hook 'inferior-ess-mode-xemacs-menu))

(defvar ess-mode-minibuffer-map
  (let ((map (make-sparse-keymap)))
    (set-keymap-parent map minibuffer-local-map)

    (define-key map "\t" 'ess-complete-object-name)
    (define-key map "\C-c\C-s" 'ess-execute-search)
    (define-key map "\C-c\C-x" 'ess-execute-objects)
    map)
  "Keymap used in `ess-execute'"
  )

(defun inferior-ess-mode ()
  "Major mode for interacting with an inferior ESS process.
Runs an S interactive job as a subprocess of Emacs, with I/O through an
Emacs buffer.  Variable `inferior-ess-program' controls which S
is run.

Commands are sent to the ESS process by typing them, and pressing
\\[inferior-ess-send-input].  Pressing \\[complete-dynamic-complete]
completes known object names or filenames, as appropriate.  Other
keybindings for this mode are:

\\{inferior-ess-mode-map}

When editing S objects, the use of \\[ess-load-file] is advocated.
`ess-load-file' keeps source files (if `ess-keep-dump-files' is non-nil) in
the directory specified by `ess-source-directory', with the
filename chosen according to `ess-dump-filename-template'. When a file is
loaded, `ess-mode' parses error messages and jumps to the appropriate file
if errors occur. The ess-eval- commands do not do this.

Customization: Entry to this mode runs the hooks on `comint-mode-hook' and
`inferior-ess-mode-hook' (in that order).

You can send text to the inferior ESS process from other buffers containing
S source. The key bindings of these commands can be found by typing
C-h m (help for mode) in the other buffers.
    `ess-eval-region' sends the current region to the ESS process.
    `ess-eval-buffer' sends the current buffer to the ESS process.
    `ess-eval-function' sends the current function to the ESS process.
    `ess-eval-line' sends the current line to the ESS process.
    `ess-beginning-of-function' and `ess-end-of-function' move the point to
        the beginning and end of the current S function.
    `ess-switch-to-ESS' switches the current buffer to the ESS process buffer.
    `ess-switch-to-end-of-ESS' switches the current buffer to the ESS process
        buffer and puts point at the end of it.

    `ess-eval-region-and-go', `ess-eval-buffer-and-go',
        `ess-eval-function-and-go', and `ess-eval-line-and-go' switch to the S
        process buffer after sending their text.
    `ess-dump-object-into-edit-buffer' moves an S object into a temporary file
        and buffer for editing
    `ess-load-file' sources a file of commands to the ESS process.

Commands:
Return after the end of the process' output sends the text from the
    end of process to point.
Return before the end of the process' output copies the sexp ending at point
    to the end of the process' output, and sends it.
Delete converts tabs to spaces as it moves back.
C-M-q does Tab on each line starting within following expression.
Paragraphs are separated only by blank lines.  Crosshatches start comments.
If you accidentally suspend your process, use \\[comint-continue-subjob]
to continue it."
  (interactive)
  ;;(message " at very beg. of (inferior-ess-mode): inf.-ess-prompt= %s"
  ;;       inferior-ess-prompt)
  (comint-mode)

  ;; If comint-process-echoes is t  inferior-ess-input-sender
  ;; recopies the input, otherwise not.
  (set (make-local-variable 'comint-process-echoes) (not (member ess-language '("SAS" "XLS" "OMG"))))
  (set (make-local-variable 'comint-input-sender) 'inferior-ess-input-sender)
  (set (make-local-variable 'process-connection-type) t)
  ;; initialize all custom vars:
  (ess-setq-vars-local ess-customize-alist) ; (current-buffer))

  (unless inferior-ess-prompt ;; construct only if unset
    (setq inferior-ess-prompt
          ;; shouldn't be setq-default!  And I've
          ;; forgotten why!   (AJR)
          ;; Do not anchor to bol with `^'
          (concat "\\("
                  inferior-ess-primary-prompt
                  (when inferior-ess-secondary-prompt "\\|")
                  inferior-ess-secondary-prompt
                  "\\)")))
  (setq comint-prompt-regexp (concat "^" inferior-ess-prompt))
  (setq comint-get-old-input 'inferior-ess-get-old-input) ;; todo: this is R specific
  (add-hook 'comint-input-filter-functions 'ess-search-path-tracker) ;; R and S specific

  (setq major-mode 'inferior-ess-mode)
  (setq mode-name "iESS")               ;(concat "iESS:" ess-dialect))
  (setq mode-line-process
        '(" [" ess-mode-line-indicator "]: %s"))
  (use-local-map inferior-ess-mode-map)
  (if ess-mode-syntax-table
      (set-syntax-table ess-mode-syntax-table)
    ;; FIXME: need to do something if not set!  Get from the proper place!
    )

  (ess-write-to-dribble-buffer
   (format "(i-ess 1): buf=%s, lang=%s, comint..echo=%s, comint..sender=%s,\n"
           (current-buffer) ess-language
           comint-process-echoes comint-input-sender))

  (when (string= ess-language "S") ;; todo: what is this doing here?
    (local-set-key "\M-\r"    'ess-dirs))

  ;; Font-lock support
  ;; AJR: This (the following local-var is already the case!
  ;; KH sez: only in XEmacs :-(.  (& Emacs 22.1, SJE).
  (set (make-local-variable 'font-lock-defaults)
       '(inferior-ess-font-lock-keywords nil nil ((?' . "."))))

  ;; SJE 2007-06-28: Emacs 22.1 has a bug in that comint-mode will set
  ;; this variable to t, when we need it to be nil.  The Emacs 22
  ;; solution to this bug is to use define-derived-mode to derive
  ;; inferior-ess-mode from comint-mode.  Not sure if we can go down
  ;; that route yet.  I've used the when condition so that if the var
  ;; is nil, don't bother setting it -- as setting it will make a new
  ;; local var.
  (when font-lock-keywords-only
    (setq font-lock-keywords-only nil))

  ;;; Completion support ----------------

  ;; SJE: comint-dynamic-complete-functions is regarded as a hook, rather
  ;; than a regular variable.  Note order of completion (thanks David Brahm):

  (if (and (featurep 'emacs ) (>= emacs-major-version 24))
      (progn
        (remove-hook 'completion-at-point-functions 'comint-completion-at-point t) ;; reset the thook
        (add-hook 'completion-at-point-functions 'comint-c-a-p-replace-by-expanded-history nil 'local)
        (add-hook 'completion-at-point-functions 'ess-object-completion nil 'local) ;;only for R, is it ok?
        (add-hook 'completion-at-point-functions 'ess-filename-completion nil 'local)
        )
    (add-hook 'comint-dynamic-complete-functions
              'ess-complete-filename 'append 'local)
    (add-hook 'comint-dynamic-complete-functions ;; only for R, is it ok?
              'ess-complete-object-name 'append 'local)
    (add-hook 'comint-dynamic-complete-functions
              'comint-replace-by-expanded-history 'append 'local)

    ;; When a hook is buffer-local, the dummy function `t' is added to
    ;; indicate that the functions in the global value of the hook
    ;; should also be run.  SJE: I have removed this, as I think it
    ;; interferes with our normal completion.
    (remove-hook 'comint-dynamic-complete-functions 't 'local))

  ;; (setq comint-completion-addsuffix nil) ; To avoid spaces after filenames
  ;; KH: next 2 lines solve.
  (set (make-local-variable 'comint-completion-addsuffix)
       (cons "/" ""))

  (setq comint-input-autoexpand t) ; Only for completion, not on input.
  ;;; Keep <tabs> out of the code.
  (set (make-local-variable 'indent-tabs-mode) nil)

  (set (make-local-variable 'paragraph-start)
       (concat inferior-ess-primary-prompt "\\|\^L"))
  (set (make-local-variable 'paragraph-separate) "\^L")

  ;; SJE Tue 28 Dec 2004: do not attempt to load object name db.
  ;; (ess-load-object-name-db-file)
  ;; (sleep-for 0.5)
  (make-local-variable 'kill-buffer-hook)
  (add-hook 'kill-buffer-hook 'ess-kill-buffer-function)
  (run-hooks 'inferior-ess-mode-hook)

  (ess-write-to-dribble-buffer
   (format "(i-ess end): buf=%s, lang=%s, comint..echo=%s, comint..sender=%s,\n"
	   (current-buffer) ess-language
	   comint-process-echoes comint-input-sender))

  (message
   (concat (substitute-command-keys
            "Type \\[describe-mode] for help on ESS version ")
           ess-version)))

;;*;; Commands used exclusively in inferior-ess-mode

;;;*;;; Main user commands


(defun inferior-ess-input-sender (proc string)
  (if comint-process-echoes
      (ess-eval-linewise (concat string "\n") nil nil ess-eval-empty)
    (inferior-ess-mark-as-busy proc)
    (process-send-string proc (concat string "\n"))))

(defun inferior-STA-input-sender (proc string)
  (ess-eval-linewise (concat string "\n") t t))

;;> <PD writes>:
;;> Also, invoking help() from the command line may lead to confusing
;;> output, somewhat worse with R than with S. You're not really supposed
;;> to do that (use C-c C-v to invoke ess-display-help-on-object), but it's
;;> an obvious newcomer's mistake.
;;>
;;> (I wonder: could the elisp-code not quite easily recognize help
;;> calls (at least in the ?xxx form) and do the right thing automagically?)
;;>
;;> As promised, here is a quick hack:
;;  ___hack much improved by MM___ , both help(.) and ?... now work
;; FIXME: Note that  '??' nicely works in *R*, but
;;        'type ? topic' doesn't use ess-help {but display in *R*}
(defconst inferior-R-1-input-help (format "^ *help *(%s)" ess-help-arg-regexp))
;; (defconst inferior-R-2-input-help (format "^ *\\? *%s" ess-help-arg-regexp))
(defconst inferior-R-2-input-help "^ *\\(\\?\\{1,2\\}\\) *['\"]?\\([^,=)'\"]*\\)['\"]?") ;;catch ??
(defconst inferior-R-page	  (format "^ *page *(%s)" ess-help-arg-regexp))


(defun inferior-R-input-sender (proc string)
  (save-current-buffer
    (let ((help-string (or (string-match inferior-R-1-input-help string)
                           (string-match inferior-R-2-input-help string)))
          (page-string   (string-match inferior-R-page         string)))
      (if (or help-string page-string)
          (let ((string1 (match-string 1 string))
                (string2 (match-string 2 string)))
            ;;(ess-write-to-dribble-buffer (format " new string='%s'\n" string2))
            (beginning-of-line)
            ;; (if (looking-at inferior-ess-primary-prompt)
            ;;     (progn
            ;;       (end-of-line)
            ;;       (insert-before-markers string)) ;; emacs 21.0.105 and older
            ;;   (delete-backward-char 1)) ;; emacs 21.0.106 and newer
            (if help-string ; more frequently
                (let ((inferior-ess-help-command
                       (if (string= string1 "?") inferior-ess-help-command "help.search(\"%s\")\n")))
                  (progn
                    (ess-display-help-on-object
                     (if (string= string2 "") "help" string2))
                    (ess-eval-linewise "\n")))

	      ;; else  page-string
	      (let ((str2-buf (concat string2 ".rt")))
		(ess-command (concat string2 "\n")
			     (get-buffer-create str2-buf))
		(ess-eval-linewise "\n")
		(switch-to-buffer-other-window str2-buf)
		(R-transcript-mode))))
        ;; else:        normal command
	(inferior-ess-input-sender proc string)
        ))))

(defun inferior-ess-send-input ()
  "Sends the command on the current line to the ESS process."
  (interactive)
  (ess-make-buffer-current)
  (run-hooks 'ess-send-input-hook)
  (comint-send-input)
  (setq ess-object-list nil)) ;; Will be reconstructed from cache if needs be

(defun inferior-ess--goto-input-start:field ()
  "Move point to the begining of input skiping all continuation lines.
If in the output field, goes to the begining of previous input
field.
Note: inferior-ess-secondary-prompt should match exactly.
"
  (goto-char (field-beginning))
  ;; move to the begining of non-output field
  (while (and (not (= (point) (point-min)))
              (eq (field-at-pos (point)) 'output))
    (goto-char (field-beginning nil t)))
  ;; skip all secondary prompts
  (let ((pos (field-beginning (point) t))
        (secondary-prompt (concat "^" inferior-ess-secondary-prompt)))
    (while (and pos
                (if (eq (get-text-property pos 'field) 'output)
                    (string-match secondary-prompt (field-string-no-properties pos))
                  t))
      (goto-char pos)
      (setq pos (previous-single-property-change pos 'field))))
  )

(defun inferior-ess--goto-input-end:field ()
  "Move point to the end of input skiping all continuation lines.
If in the output field,  goes to the begining of previous input field.

NOTE: to be used only with fields, see `comint-use-prompt-regexp'.
" ;; this func is not used but might be useful some day
  (goto-char (field-end))
  (let ((pos (point))
        (secondary-prompt (concat "^" inferior-ess-secondary-prompt)))
    (while (and pos
                (if (eq (get-text-property pos 'field) 'output)
                    (string-match secondary-prompt (field-string-no-properties pos))
                  t))
      (goto-char pos)
      (setq pos (next-single-property-change pos 'field)))
    ))

(defun inferior-ess--get-old-input:field ()
  "Return the ESS command surrounding point (use with fields)."
  (save-excursion
    (if (eq (field-at-pos (point)) 'output)
        (ess-error "No command on this line."))
    (inferior-ess--goto-input-start:field)
    (let ((command (field-string-no-properties (point)))
          (pos (next-single-property-change (point) 'field ))
          (secondary-prompt (concat "^" inferior-ess-secondary-prompt)))
      (while (and pos
                  (cond
                   ((eq (get-text-property pos 'field) 'input)
                    (setq command (concat command "\n" (field-string-no-properties pos))))
                   ((eq (get-text-property pos 'field) 'output)
                    (string-match secondary-prompt (field-string-no-properties pos)))
                   (t)));; just skip if unknown
        (setq pos (next-single-property-change pos 'field)))
      command)))

;; todo: error when entering a multiline function
;; check.integer <- function(N){
;;      is.integer(N) | !length(grep("[^[:digit:]]", as.character(N)))
;; }
(defun inferior-ess--goto-input-start:regexp ()
  "Move point to the begining of input skiping all continuation lines.
If in the output field, goes to the begining of previous input.
"
  (beginning-of-line)
  (unless (looking-at inferior-ess-prompt)
    (re-search-backward (concat "^" inferior-ess-prompt)))
  (when inferior-ess-secondary-prompt
    (while (and (looking-at inferior-ess-secondary-prompt)
                (not (eq (point) (point-min))))
      (forward-line -1)))
  (if (looking-at inferior-ess-prompt)
      (comint-skip-prompt)
    (ess-error "Beggining of input not found"))
  )

(defun inferior-ess--get-old-input:regexp ()
  "Return the ESS command surrounding point (use with regexp)."
  (save-excursion
    (let ((inhibit-field-text-motion t)
          command)
      (goto-char (point-at-bol));    (beginning-of-line) does not work in comint
      (unless (or (looking-at inferior-ess-prompt); cust.var, might not include sec-prompt
                  (and inferior-ess-secondary-prompt
                       (looking-at inferior-ess-secondary-prompt)))
        (ess-error "No command on this line."))
      (comint-skip-prompt)
      (inferior-ess--goto-input-start:regexp)
      (setq command (buffer-substring-no-properties (point) (point-at-eol)))
      (when inferior-ess-secondary-prompt
        (forward-line 1)
        (let ((comint-prompt-regexp inferior-ess-secondary-prompt)
              beg)
          (while (looking-at inferior-ess-secondary-prompt)
            (comint-skip-prompt)
            (setq beg (point))
            (end-of-line)
            (setq command (concat command "\n" (buffer-substring-no-properties beg (point))))
            (forward-line 1)))
        (forward-line -1)
        )
      (setq ess-temp-point (point))
      command)
    ))

(defun inferior-ess-get-old-input ()
  "Return the ESS command surrounding point."
  (if comint-use-prompt-regexp
      (inferior-ess--get-old-input:regexp)
    (inferior-ess--get-old-input:field))
  )

;;;*;;; Hot key commands

(defun ess-execute-objects (posn)
  "Send the objects() command to the ESS process.
By default, gives the objects at position 1.
A prefix argument toggles the meaning of `ess-execute-in-process-buffer'.
A prefix argument of 2 or more means get objects for that position.
A negative prefix argument gets the objects for that position
  and toggles `ess-execute-in-process-buffer' as well."
  (interactive "P")
  (ess-make-buffer-current)
  (let* ((num-arg (if (listp posn)
                      (if posn -1 1)
                    (prefix-numeric-value posn)))
         (the-posn (if (< num-arg 0) (- num-arg) num-arg))
         (invert (< num-arg 0))
         (the-command (format inferior-ess-objects-command the-posn ".*"))
         (the-message (concat ">>> Position "
                              (number-to-string the-posn)
                              " ("
                              (nth (1- the-posn) (ess-search-list))
                              ")\n")))
    (ess-execute the-command invert "S objects" the-message)))

;;;; S4 Version
;;;; soup-up the interactive usage: allow modifications to a default pattern
;;(defun ess-execute-objects (posn)
;;  "Send the `inferior-ess-objects-command' to the ESS process.
;;No prefix argument uses position 1 and pattern inferior-ess-objects-pattern.
;;A nonnegative prefix gets objects for that position and prompts for
;;  the pattern.
;;A negative prefix also toggles ess-execute-in-process-buffer."
;;  (interactive "P")
;;  (ess-make-buffer-current)
;;  (let* ((num-arg (if (listp posn) 1
;;                  (prefix-numeric-value posn)))
;;       (the-posn (if (< num-arg 0) (- num-arg) num-arg))
;;       (invert (< num-arg 0))
;;       (pattern (if current-prefix-arg (read-string "Pattern (.*): ")
;;                  inferior-ess-objects-pattern))
;;       (pattern (if (string= pattern "") ".*" pattern))
;;       (the-command (format inferior-ess-objects-command the-posn pattern))
;;       (the-message (concat ">>> Position "
;;                            the-posn
;;                            " ("
;;                            (nth (1- the-posn) (ess-search-list))
;;                            ") (pattern = "
;;                            pattern
;;                            ")\n")))
;;    (ess-execute the-command invert "S objects" the-message)))

(defun ess-execute-search (invert)
  "Send the `inferior-ess-search-list-command' command to the `ess-language' process.
 [search(..) in S]"
  (interactive "P")
  (ess-execute inferior-ess-search-list-command  invert "S search list"))

;; FIXME --- this *only* works in S / S-plus; not in R
;; -----     ("at least" is not assigned to any key by default)
(defun ess-execute-attach (dir &optional posn)
  "Attach a directory in the `ess-language' process with the attach() command.
When used interactively, user is prompted for DIR to attach and
prefix argument is used for POSN (or 2, if absent.)
Doesn't work for data frames."
  (interactive "Attach directory: \nP")
  (ess-execute (concat "attach(\""
                       (directory-file-name (expand-file-name dir))
                       "\""
                       (if posn (concat "," (number-to-string
                                             (prefix-numeric-value posn))))
                       ")") 'buffer)
  (setq ess-sp-change t))

(defun ess-execute-screen-options ()
  "Cause S to set the \"width\" option to 1 less than the frame width.
Also sets the \"length\" option to 99999.
This is a good thing to put in `ess-post-run-hook' --- for the S dialects."
  (interactive)
  (if (string= ess-language "S")
<<<<<<< HEAD
      (ess-eval-linewise (format "options(width=%d,length=99999)"
=======
      (ess-eval-linewise (format "options(width=%d, length=99999)"
>>>>>>> 43e85ca0
                                 (1- (window-width)))
                         nil nil nil 'wait-prompt)))

(defun ess-execute (command &optional invert buff message)
  "Send a command to the ESS process.
A newline is automatically added to COMMAND.  Prefix arg (or second arg
INVERT) means invert the meaning of
`ess-execute-in-process-buffer'.  If INVERT is 'buffer, output is
forced to go to the process buffer.  If the output is going to a
buffer, name it *BUFF*.  This buffer is erased before use.  Optional
fourth arg MESSAGE is text to print at the top of the buffer (defaults
to the command if BUFF is not given.)"
  (interactive (list
                (read-from-minibuffer "Execute> "
                                      nil
                                      ess-mode-minibuffer-map)
                current-prefix-arg))
  (ess-make-buffer-current)
  (let ((the-command (concat command "\n"))
        (buff-name (concat "*" (or buff "ess-output") "*"))
        (in-pbuff (if invert (or (eq invert 'buffer)
                                 (not ess-execute-in-process-buffer))
                    ess-execute-in-process-buffer)))
    (if in-pbuff
        (ess-eval-linewise the-command)
      (let ((buff (ess-create-temp-buffer buff-name)))
        (ess-command the-command buff);; sleep?
        (with-current-buffer buff
          (goto-char (point-min))
          (if message (insert message)
            (if buff nil
              ;; Print the command in the buffer if it has not been
              ;; given a special name
              (insert "> " the-command)))
          (setq ess-local-process-name ess-current-process-name))
        (ess-display-temp-buffer buff)))))

;;;*;;; Quitting

(defun ess-quit ()
  "Issue an exiting command to the inferior process, additionally
also running \\[ess-cleanup].  For R, runs \\[ess-quit-r], see there."
  (interactive)
  (if (string-equal ess-dialect "R")
      (ess-quit-r)
    ;; else:  non-R
    (ess-force-buffer-current "Process to quit: " nil 'no-autostart)
    (ess-make-buffer-current)
    (let ((sprocess (get-ess-process ess-current-process-name)))
      (if (not sprocess) (error "No ESS process running"))
      (when (yes-or-no-p (format "Really quit ESS process %s? " sprocess))
        (ess-cleanup)
        (goto-char (marker-position (process-mark sprocess)))
        (insert inferior-ess-exit-command)
        (process-send-string sprocess inferior-ess-exit-command)
        ;;SJE - suggest no need to rename buffer upon exit.
        ;;(rename-buffer (concat (buffer-name) "-exited") t)
        ))))

(defun ess-quit-r ()
  "Issue an exiting command to an inferior R process, and optionally clean up.
This version is for killing *R* processes; it asks the extra question
regarding whether the workspace image should be saved."
  (ess-force-buffer-current "Process to quit: " nil 'no-autostart)
  (ess-make-buffer-current)
  (let (cmd
        ;;Q     response
        (sprocess (get-ess-process ess-current-process-name)))
    (if (not sprocess) (error "No ESS process running"))
    ;;Q (setq response (completing-read "Save workspace image? "
    ;;Q                                 '( ( "yes".1) ("no" . 1) ("cancel" . 1))
    ;;Q                                 nil t))
    ;;Q (if (string-equal response "")
    ;;Q (setq response "default")); which will ask again (in most situations)
    ;;Q (unless (string-equal response "cancel")
    (ess-cleanup)
    ;;Q   (setq cmd (format "q(\"%s\")\n" response))
    (setq cmd "q()\n")
    (goto-char (marker-position (process-mark sprocess)))
    (process-send-string sprocess cmd)
    ;;(rename-buffer (concat (buffer-name) "-exited") t)
    ;;Q      )
    ))

(defun ess-abort ()
  "Kill the ESS process, without executing .Last or terminating devices.
If you want to finish your session, use \\[ess-quit] instead."
;;; Provided as a safety measure over the default binding of C-c C-z in
;;; comint-mode-map.
  (interactive)
  (ding)
  (message "WARNING: \\[inferior-ess-exit-command] will not be executed and graphics devices won't finish properly!")
  (sit-for 2)
  (if (yes-or-no-p "Still abort? ")
      (comint-quit-subjob)
    (message "Good move.")))

(defun ess-cleanup ()
  "Possibly kill or offer to kill, depending on the value of
`ess-S-quit-kill-buffers-p', all buffers associated with this ESS process.
Leaves you in the ESS process buffer.  It's a good idea to run this
before you quit.  It is run automatically by \\[ess-quit]."
  (interactive)
  (let ((the-procname (or (ess-make-buffer-current) ess-local-process-name)))
    (unless the-procname
      (error "I don't know which ESS process to clean up after!"))
    (when
        (or (eq ess-S-quit-kill-buffers-p t)
            (and
             (eq ess-S-quit-kill-buffers-p 'ask)
             (y-or-n-p
              (format
               "Delete all buffers associated with process %s? " the-procname))))
      (dolist (buf (buffer-list))
        (with-current-buffer buf
          ;; Consider buffers for which ess-local-process-name is
          ;; the same as the-procname
          (when (and (not (get-buffer-process buf))
                     ess-local-process-name
                     (equal ess-local-process-name the-procname))
            (kill-buffer buf)))))
    (ess-switch-to-ESS nil)))

(defun ess-kill-buffer-function ()
  "Function run just before an ESS process buffer is killed."
  ;; This simply deletes the buffers process to avoid an Emacs bug
  ;; where the sentinel is run *after* the buffer is deleted
  (let ((proc (get-buffer-process (current-buffer))))
    (if (processp proc) (delete-process proc))))

;;*;; Object name completion

;;;*;;; The user completion command
(defun ess-object-completion ()
  "Return completions at point in a format required by `completion-at-point-functions'. "
  (if (ess-make-buffer-current)
      (let* ((funstart (cdr (ess--funname.start)))
             (completions (ess-R-get-rcompletions funstart))
             (token (pop completions)))
        (when completions
          (list (- (point) (length token)) (point) completions)))
    (when (string-match "complete" (symbol-name last-command))
      (message "No ESS process associated with current buffer")
      nil)
    ))

(defun ess-complete-object-name (&optional listcomp)
  "Perform completion on `ess-language' object preceding point.
Uses \\[ess-R-complete-object-name] when `ess-use-R-completion' is non-nil,
or \\[ess-internal-complete-object-name] otherwise."
  (interactive "P");; FIXME : the `listcomp' argument is NOT used
  (if (ess-make-buffer-current)
      (if ess-use-R-completion
          (ess-R-complete-object-name)
        (ess-internal-complete-object-name listcomp))
    ;; else give a message on second invocation
    (when (string-match "complete" (symbol-name last-command))
      (message "No ESS process associated with current buffer")
      nil)
    ))

(defun ess-complete-object-name-deprecated ()
  "Gives a deprecated message "
  (interactive)
  (ess-complete-object-name)
  (message "C-c TAB is deprecated, completions has been moved to [M-TAB] (aka C-M-i)")
  (sit-for 2 t)
  )

(defun ess-internal-complete-object-name (&optional listcomp)
  "Perform completion on `ess-language' object preceding point.
The object is compared against those objects known by
`ess-get-object-list' and any additional characters up to ambiguity are
inserted.  Completion only works on globally-known objects (including
elements of attached data frames), and thus is most suitable for
interactive command-line entry, and not so much for function editing
since local objects (e.g. argument names) aren't known.

Use \\[ess-resynch] to re-read the names of the attached directories.
This is done automatically (and transparently) if a directory is
modified (S only!), so the most up-to-date list of object names is always
available.  However attached dataframes are *not* updated, so this
command may be necessary if you modify an attached dataframe.

If ARG is non-nil, no completion is attempted, but the available
completions are listed [__UNIMPLEMENTED__]."
  (interactive "P");; FIXME : the `listcomp' argument is NOT used
  (ess-make-buffer-current)
  (if (memq (char-syntax (preceding-char)) '(?w ?_))
      (let* ((comint-completion-addsuffix nil)
             (end (point))
             (buffer-syntax (syntax-table))
             (beg (unwind-protect
                      (save-excursion
                        (set-syntax-table ess-mode-syntax-table)
                        (backward-sexp 1)
                        (point))
                    (set-syntax-table buffer-syntax)))
             (full-prefix (buffer-substring beg end))
             (pattern full-prefix)
             ;; See if we're indexing a list with `$'
             (listname (if (string-match "\\(.+\\)\\$\\(\\(\\sw\\|\\s_\\)*\\)$"
                                         full-prefix)
                           (progn
                             (setq pattern
                                   (if (not (match-beginning 2)) ""
                                     (substring full-prefix
                                                (match-beginning 2)
                                                (match-end 2))))
                             (substring full-prefix (match-beginning 1)
                                        (match-end 1)))))
             ;; are we trying to get a slot via `@' ?
             (classname (if (string-match "\\(.+\\)@\\(\\(\\sw\\|\\s_\\)*\\)$"
                                          full-prefix)
                            (progn
                              (setq pattern
                                    (if (not (match-beginning 2)) ""
                                      (substring full-prefix
                                                 (match-beginning 2)
                                                 (match-end 2))))
                              (ess-write-to-dribble-buffer
                               (format "(ess-C-O-Name : slots..) : patt=%s"
                                       pattern))
                              (substring full-prefix (match-beginning 1)
                                         (match-end 1)))))
             (components (if listname
                             (ess-object-names listname)
                           (if classname
                               (ess-slot-names classname)
                             ;; Default case: It hangs here when
                             ;;    options(error=recover) :
                             (ess-get-object-list ess-current-process-name)))))
        ;; always return a non-nil value to prevent history expansions
        (or (comint-dynamic-simple-complete  pattern components) 'none))))

(defun ess-list-object-completions nil
  "List all possible completions of the object name at point."
  (interactive)
  (ess-complete-object-name t));; FIXME: NOT WORKING since argument is unused!

;;;*;;; Support functions
(defun ess-extract-onames-from-alist (alist posn &optional force)
  "Return the object names in position POSN of ALIST.
ALIST is an alist like `ess-sl-modtime-alist'. POSN should be in 1 .. (length
ALIST).  If optional third arg FORCE is t, the corresponding element
of the search list is re-read. Otherwise it is only re-read if it's a
directory and has been modified since it was last read."
  (let* ((entry (nth (1- posn) alist))
         (dir (car entry))
         (timestamp (car (cdr entry)))
         (new-modtime (ess-dir-modtime dir)))
    ;; Refresh the object listing if necessary
    (if (or force (not (equal new-modtime timestamp)))
        (setcdr (cdr entry) (ess-object-names dir posn)))
    (cdr (cdr entry))))

(defun ess-dir-modtime (dir)
  "Return the last modtime if DIR is a directory, and nil otherwise."
  (and ess-filenames-map
       (file-directory-p dir)
       (nth 5 (file-attributes dir))))

(defun ess-object-modtime (object)
  "Return the modtime of the S object OBJECT (a string).
Searches along the search list for a file named OBJECT and returns its modtime
Returns nil if that file cannot be found, i.e., for R or any non-S language!"
  (let ((path (ess-search-list))
        result)
    (while (and (not result) path)
      (setq result (file-attributes
                    (concat (file-name-as-directory (car path))
                            object)))
      (setq path (cdr path)))
    (nth 5 result)))

(defun ess-modtime-gt (mod1 mod2)
  "Return t if MOD1 is later than MOD2."
  (and mod1
       (or (> (car mod1) (car mod2))
           (and (= (car mod1) (car mod2))
                (> (car (cdr mod1)) (car (cdr mod2)))))))

(defun ess-get-object-list (name &optional exclude-first)
  "Return a list of current S object names associated with process NAME,
using `ess-object-list' if that is non-nil.
If exclude-first is non-nil, don't return objects in first positon (.GlobalEnv)."
  (or ess-object-list ;; <<-  MM: this is now always(?) nil; we cache the *-modtime-alist
      (with-current-buffer (process-buffer (get-ess-process name))
        (ess-make-buffer-current)
        (ess-write-to-dribble-buffer (format "(get-object-list %s) .." name))
        (if (or (not ess-sl-modtime-alist) ess-sp-change)
            (progn (ess-write-to-dribble-buffer "--> (ess-get-modtime-list)\n")
                   (ess-get-modtime-list))
          ;;else
          (ess-write-to-dribble-buffer " using existing ess-sl-modtime-alist\n")
          )
        (let* ((alist ess-sl-modtime-alist)
               (i 2)
               (n (length alist))
               result)
          (ess-write-to-dribble-buffer (format " (length alist) : %d\n" n))
          (unless exclude-first
            ;; re-read of position 1 :
            (setq result (ess-extract-onames-from-alist alist 1 'force)))
          (ess-write-to-dribble-buffer
           (format " have re-read pos=1: -> length %d\n" (length result)))
          ;; Re-read remaining directories if necessary.
          (while (<= i n)
            (setq result
                  (append result
                          (ess-extract-onames-from-alist alist i)))
            (setq i (1+ i)))
          (setq ess-object-list (ess-uniq-list result))))))

(defun ess-get-words-from-vector (command &optional no-prompt-check wait)
  "Evaluate the S command COMMAND, which returns a character vector.
Return the elements of the result of COMMAND as an alist of
strings.  COMMAND should have a terminating newline. WAIT is
passed to `ess-command'.

To avoid truncation of long vectors, wrap your
command (%s) like this, or a version with explicit options(max.print=1e6):

local({ out <- try({%s}); print(out, max=1e6) })\n
"
  (let ((tbuffer (get-buffer-create
                  " *ess-get-words*")); initial space: disable-undo
        words)
    (ess-if-verbose-write (format "ess-get-words*(%s).. " command))
    (ess-command command tbuffer 'sleep no-prompt-check wait)
    (ess-if-verbose-write " [ok] ..")
    (with-current-buffer tbuffer
      (goto-char (point-min))
      (if (not (looking-at "[+ \t>\n]*\\[1\\]"))
          (progn (ess-if-verbose-write "not seeing \"[1]\".. ")
                 (setq words nil)
                 )
	(while (re-search-forward "\"\\(\\(\\\\\\\"\\|[^\"]\\)*\\)\"\\( \\|$\\)" nil t);match \"
	  (setq words (cons (buffer-substring (match-beginning 1)
					      (match-end 1)) words))))
      )
    (ess-if-verbose-write
     (if (> (length words) 5)
         (format " |-> (length words)= %d\n" (length words))
       (format " |-> words= '%s'\n" words)))
    (reverse words)))

(defun ess-compiled-dir (dir)
  "Return non-nil if DIR is an S object directory with special files.
I.e. if the filenames in DIR are not representative of the objects in DIR."
  (or (file-exists-p (concat (file-name-as-directory dir) "___nonfile"))
      (file-exists-p (concat (file-name-as-directory dir) "__BIGIN"))
      (file-exists-p (concat (file-name-as-directory dir) "___NONFI"))))

(defun ess-object-names (obj &optional pos)
  "Return alist of S object names in directory (or object) OBJ.
If OBJ is a directory name (begins with `/') returns a listing of that dir.
   This may use the search list position POS if necessary.
If OBJ is an object name, returns result of S command names(OBJ).
If OBJ is nil or not a directory, POS must be supplied, and objects(POS) is returned.
In all cases, the value is an list of object names."

  ;; FIXME: in both cases below, use the same fallback "objects(POS)" -- merge!
  (if (and obj (file-accessible-directory-p obj))
      ;; Check the pre-compiled object list in ess-object-name-db first

      ;; FIXME: If used at all, ess-object-name-db should not only
      ;; -----  be used in the directory case !!
      (or (cdr-safe (assoc obj ess-object-name-db))
          ;; Take a directory listing
          (and ess-filenames-map
               ;; first try .Data subdirectory:
               ;;FIXME: move ".Data" or ``this function'' to ess-sp6-d.el etc:
               (let ((dir (concat (file-name-as-directory obj) ".Data")))
                 (if (not (file-accessible-directory-p dir))
                     (setq dir obj))
                 (and (not (ess-compiled-dir dir))
                      (directory-files dir))))
          ;; Get objects(pos) instead
          (and (or (ess-write-to-dribble-buffer
                    (format "(ess-object-names ..): directory %s not used\n" obj))
                   t)
               pos
               (ess-get-words-from-vector
                (format inferior-ess-objects-command pos))))
    ;; "else" should really give an error!
    ;; would need  pos = which(obj = search())

    ;; else
    (or (and obj  ;; want names(obj)
             (or (ess-write-to-dribble-buffer
                  (format "(ess-object-names obj=%s): no directory - trying names\n"
                          obj))
                 t)
             (ess-get-words-from-vector
              (format inferior-ess-safe-names-command obj)))
        (and (ess-write-to-dribble-buffer
              (format "(ess-object-names obj=%s): no dir.; -> objects()\n" obj))
             nil); must return nil
        ;; get objects(pos)
        (ess-get-words-from-vector
         (format inferior-ess-objects-command pos))))) ; had 2nd arg ".*"
                                        ; s4 needs 2
                                        ; args, rest only need 1 ?
                                        ; changes needed to allow for
                                        ; pattern argument to
                                        ; .SmodeObs

(defun ess-slot-names (obj)
  "Return alist of S4 slot names of S4 object OBJ."
  (ess-get-words-from-vector (format "slotNames(%s)\n" obj)))


;;; SJE: Wed 29 Dec 2004 --- remove this function.
;;; rmh: Wed 5 Jan 2005 --- bring it back for use on Windows
(defun ess-create-object-name-db ()
  "Create a database of object names in standard S directories.  This
database is saved in the file specified by `ess-object-name-db-file',
and is loaded when `ess-mode' is loaded. It defines the variable
`ess-object-name-db', which is used for completions.

Before you call this function, modify the S search list so that it contains
all the non-changing (i.e. system) S directories.  All positions of the search
list except for position 1 are searched and stored in the database.

After running this command, you should move ess-namedb.el to a directory in
the `load-path'."
  (interactive)
  (setq ess-object-name-db nil)
  (let ((search-list (cdr (ess-search-list)))
        (pos 2)
        name
        (buffer (get-buffer-create " *ess-db*"))
        (temp-object-name-db nil)
        (temp-object-name-db-file ess-object-name-db-file))

    (ess-write-to-dribble-buffer
     (format "(object db): search-list=%s \n " search-list))
    (while search-list
      (message "Searching %s" (car search-list))
      (setq temp-object-name-db (cons (cons (car search-list)
                                            (ess-object-names nil pos))
                                      temp-object-name-db))
      (setq search-list (cdr search-list))
      (ess-write-to-dribble-buffer
       (format "(object db): temp-obj-name-db=%s \n pos=%s"
               temp-object-name-db pos))
      (setq pos (1+ pos)))

    (with-current-buffer buffer
      (erase-buffer)
      (insert "(setq ess-object-name-db '")
      (prin1 temp-object-name-db (current-buffer))
      (insert ")\n")
      (setq name (expand-file-name ess-object-name-db-file))
      (write-region (point-min) (point-max) name)
      (message "Wrote %s" name))
    (kill-buffer buffer)
    (setq ess-object-name-db temp-object-name-db)))

(defun ess-resynch nil
  "Reread all directories/objects in variable `ess-search-list' to
form completions."
  (interactive)

  (if (ess-make-buffer-current) nil
    (error "Not an ESS process buffer"))
  (setq ess-sl-modtime-alist nil)
  (setq ess-object-list nil)
  (setq ess-object-name-db nil)         ; perhaps it would be better to reload?
  (setq ess-sp-change t)
  (ess-get-modtime-list))

(defun ess-filename-completion ()
  ;; > emacs 24
  "Return completion only within string or comment."
  (save-restriction ;; explicitely handle inferior-ess
    (ignore-errors
      (when (and (eq major-mode 'inferior-ess-mode)
                 (> (point) (process-mark (get-buffer-process (current-buffer)))))
        (narrow-to-region (process-mark (get-buffer-process (current-buffer)))
                          (point-max))))
    (when (ess-inside-string-or-comment-p (point))
      (append (comint-filename-completion) '(:exclusive no))
      )))


(defun ess-complete-filename ()
  "Do file completion only within strings."
  (save-restriction ;; explicitely handle inferior-ess
    (ignore-errors
      (when (and (eq major-mode 'inferior-ess-mode)
                 (> (point) (process-mark (get-buffer-process (current-buffer)))))
        (narrow-to-region (process-mark (get-buffer-process (current-buffer)))
                          (point-max))))
    (when (or (ess-inside-string-or-comment-p (point))) ;; usable within ess-mode as well
      (comint-dynamic-complete-filename)
      )))

(defun ess-after-pathname-p nil
  ;; Heuristic: after partial pathname if it looks like we're in a
  ;; string, and that string looks like a pathname. Not the best for
  ;; use with unix() (or it's alias, !). Oh well.
  (save-excursion
    (save-match-data
      (let ((opoint (point)))
        (and (re-search-backward "\\(\"\\|'\\)[~/#$.a-zA-Z0-9][^ \t\n\"']*"
                                 nil t)
             (eq opoint (match-end 0)))))))

;;*;; Functions handling the search list

(defun ess-search-list ()
  "Return the current search list as a list of strings.
Elements which are apparently directories are expanded to full dirnames.
Is *NOT* used by \\[ess-execute-search],
but by \\[ess-resynch], \\[ess-get-object-list], \\[ess-get-modtime-list],
\\[ess-execute-objects], \\[ess-object-modtime], \\[ess-create-object-name-db],
and (indirectly) by \\[ess-get-help-files-list]."
  (save-excursion
    (let ((result nil))
      (set-buffer (get-ess-buffer ess-current-process-name));to get *its* local vars
      (if (and ess-search-list (not ess-sp-change))
          ;; use cache:
          ess-search-list
        ;; else, re-compute:
        (ess-write-to-dribble-buffer " (ess-search-list: re-computing..) ")
        (let ((tbuffer (get-buffer-create " *search-list*"))
              (homedir ess-directory)
              (my-search-cmd inferior-ess-search-list-command); from ess-buffer
              elt)
          (ess-command my-search-cmd tbuffer 0.2); <- sleep; does (erase-buffer)
          (with-current-buffer tbuffer
            ;; guaranteed by the initial space in its name: (buffer-disable-undo)
            (goto-char (point-min))
            (ess-write-to-dribble-buffer
             (format "after '%s', point-max=%d\n" my-search-cmd (point-max)))
            (while (re-search-forward "\"\\([^\"]*\\)\"" nil t)
              (setq elt (buffer-substring (match-beginning 1) (match-end 1)))
              ;;Dbg: (ess-write-to-dribble-buffer (format "  .. elt= %s \t" elt))
              (if (and (string-match "^[^/]" elt)
                       (file-directory-p (concat ess-directory elt)))
                  (progn
                    ;;Dbg: (ess-write-to-dribble-buffer "*IS* directory\n")
                    (setq elt (concat homedir elt)))
                ;;else
                ;;dbg
                ;;-             (ess-write-to-dribble-buffer "not dir.\n")
                )
              (setq result (append result (list elt))))
            (kill-buffer tbuffer)))
        (setq ess-search-list result)
        (setq ess-sp-change nil)
        result))))

;;; ess-sl-modtime-alist is a list with elements as follows:
;;;  * key             (directory or object name)
;;;  * modtime         (list of 2 integers)
;;;  * name, name ...  (accessible objects in search list posn labeled by key)
;;; It is a buffer-local variable (belonging to e.g. *R*, *S+6*, .. etc)
;;; and has the same number of elements and is in the same order as the
;;; S search list

(defun ess-get-modtime-list ()
  "Record the modification times of the directories in the search list,
and the objects in those directories.
The result is stored in `ess-sl-modtime-alist'."
  ;; Operation applies to process of current buffer
  (let* ((searchlist (ess-search-list))
         (index 1)
         posn
         newalist)
    (while searchlist
      (setq posn (car searchlist))
      (setq newalist
            (append
             newalist
             (list (or (assoc posn ess-sl-modtime-alist)
                       (append
                        (list posn (ess-dir-modtime posn))
                        (prog2
                            (message "Forming completions for %s..." posn)
                            (ess-object-names posn index)
                          (message "Forming completions for %s...done" posn)
                          ))))))
      (setq index (1+ index))
      (setq searchlist (cdr searchlist)))
    ;;DBG:
    (ess-write-to-dribble-buffer
     (format "(ess-get-modtime-list): created new alist of length %d\n"
             (length newalist)));; todo : also give length of components!

    (setq ess-sl-modtime-alist newalist)))


(defun ess-search-path-tracker (str)
  "Check if input STR changed the search path.
This function monitors user input to the inferior ESS process so that
Emacs can keep the variable `ess-search-list' up to date. `ess-completing-read' in
\\[ess-read-object-name] uses this list indirectly when it prompts for help or
for an object to dump."
  (when ess-change-sp-regexp
    (if (string-match ess-change-sp-regexp str)
	(setq ess-sp-change t))))

 ; Miscellaneous routines

;;;*;;; Routines for reading object names

(defun ess-read-object-name (p-string)
  "Read an S object name from the minibuffer with completion, and return it.
P-STRING is the prompt string."
  (let* ((default (ess-read-object-name-dump))
         (object-list (ess-get-object-list ess-local-process-name))
         (spec (ess-completing-read p-string object-list nil nil nil nil default)))
    (list (cond
           ((string= spec "") default)
           (t spec)))))

(defun ess-read-object-name-default ()
  "Return the object name at point, or nil if none."
  (condition-case ()
      (save-excursion
        ;; The following line circumvents an 18.57 bug in following-char
        (if (eobp) (backward-char 1)) ; Hopefully buffer is not empty!
        ;; Get onto a symbol
        (catch 'nosym ; bail out if there's no symbol at all before point
          (while (/= (char-syntax (following-char)) ?w)
            (if (bobp) (throw 'nosym nil) (backward-char 1)))
          (let*
              ((end (progn (forward-sexp 1) (point)))
               (beg (progn (backward-sexp 1) (point))))
            (buffer-substring-no-properties beg end))))
    (error nil)))

(defun ess-read-object-name-dump ()
  "Return the object name at point, or \"Temporary\" if none."
  (condition-case ()
      (save-excursion
        ;; The following line circumvents an 18.57 bug in following-char
        (if (eobp) (backward-char 1)) ; Hopefully buffer is not empty!
        ;; Get onto a symbol
        (catch 'nosym ; bail out if there's no symbol at all before point
          (while (/= (char-syntax (following-char)) ?w)
            (if (bobp) (throw 'nosym nil) (backward-char 1)))
          (let*
              ((end (progn (forward-sexp 1) (point)))
               (beg (progn (backward-sexp 1) (point)))
               (object-name (buffer-substring beg end)))
            (or object-name "Temporary"))))
    (error nil)))

;;;; start of ess-smart-operators
;;;; inspired by slime repl shortcuts

(defun ess-handy-commands ()
  "Request and execute a command from `ess-handy-commands' list."
  (interactive)
  (call-interactively
   (cdr (assoc (ess-completing-read "Execute" (sort (mapcar 'car ess-handy-commands) 'string-lessp) nil t)
               ess-handy-commands))))

(defun ess-smart-comma ()
  "If comma is invoked at the process marker of an ESS inferior
buffer, request and execute a command from `ess-handy-commands'
list."
  (interactive)
  (let ((proc (get-buffer-process (current-buffer))))
    (if (and proc
             (eq (point) (marker-position (process-mark proc))))
        (ess-handy-commands)
      (if ess-smart-operators
          (progn
            (delete-horizontal-space)
            (insert ", "))
        (insert ","))
      )))

;;*;; Temporary buffer handling

                                        ;(defun ess-create-temp-buffer (name)
                                        ;  "Create an empty buffer called NAME, but doesn't display it."
                                        ;  (let ((buff (get-buffer-create name)))
                                        ;    (save-excursion
                                        ;      (set-buffer buff)
                                        ;      (erase-buffer))
                                        ;    buff))


;; Ed Kademan's version:
                                        ;From: Ed Kademan <kademan@phz.com>
                                        ;Subject: Re: ess-mode 5.1.16; search list
                                        ;To: rossini@biostat.washington.edu (A.J. Rossini)
                                        ;Cc: Martin Maechler <maechler@stat.math.ethz.ch>, ess-bugs@stat.math.ethz.ch
                                        ;Date: 26 Jul 2000 16:12:12 -0400
                                        ;
                                        ;Dear Tony Rossini,
                                        ;
                                        ;I was having trouble looking at the search list under ess.  When I
                                        ;started up multiple inferior processes---each for a different
                                        ;dialect---ess-mode would issue the wrong variant of the "search"
                                        ;command when I typed C-c C-s.  In case it is useful let me tell you
                                        ;what I did to get it to work for me.
                                        ;
                                        ;I added the component:
                                        ;  (inferior-ess-search-list-command . "search()\n")
                                        ;to S+3-customize-alist and R-customize-alist, and then I redefined the
                                        ;ess-create-temp-buffer function as follows:
(defun ess-create-temp-buffer (name)
  "Create an empty buffer called NAME."
  (let ((buff (get-buffer-create name))
        (elca (eval ess-local-customize-alist)))
    (with-current-buffer buff
      (erase-buffer)
      (ess-setq-vars-local elca buff))
    buff))
;;These two steps seem to insure that the temporary buffer in which the
;;search results appear has the correct version of the local variables.
;;I am not that well acquainted with the ess code and don't know whether
;;this is a good fundamental way of fixing the problem, or even whether
;;or not this breaks some other feature of ess-mode that I never use.
;;Thanks for listening.
;;Ed K.
;;--
;;Ed Kademan              508.651.3700
;;PHZ Capital Partners    508.653.1745 (fax)
;;321 Commonwealth Road   <kademan@phz.com>
;;Wayland, MA 01778



(defun ess-display-temp-buffer (buff)
  "Display the buffer BUFF using `temp-buffer-show-function' and respecting
`ess-display-buffer-reuse-frames'."
  (let ((display-buffer-reuse-frames ess-display-buffer-reuse-frames))
    (funcall (or temp-buffer-show-function 'display-buffer) buff)))

;;*;; Error messages

(defun ess-error (msg)
  "Something bad has happened.
Display the S buffer, and cause an error displaying MSG."
  (display-buffer (process-buffer (get-ess-process ess-current-process-name)))
  (error msg))

 ; Provide package

(provide 'ess-inf)

 ; Local variables section

;;; This file is automatically placed in Outline minor mode.
;;; The file is structured as follows:
;;; Chapters:     ^L ;
;;; Sections:    ;;*;;
;;; Subsections: ;;;*;;;
;;; Components:  defuns, defvars, defconsts
;;;              Random code beginning with a ;;;;* comment

;;; Local variables:
;;; mode: emacs-lisp
;;; outline-minor-mode: nil
;;; mode: outline-minor
;;; outline-regexp: "\^L\\|\\`;\\|;;\\*\\|;;;\\*\\|(def[cvu]\\|(setq\\|;;;;\\*"
;;; End:

;;; ess-inf.el ends here<|MERGE_RESOLUTION|>--- conflicted
+++ resolved
@@ -1438,11 +1438,7 @@
 
 
 
-<<<<<<< HEAD
-(defun ess-next-code-line (&optional arg)
-=======
 (defun ess-next-code-line (&optional arg skip-to-eob)
->>>>>>> 43e85ca0
   "Move ARG lines of code forward (backward if ARG is negative).
 Skips past all empty and comment lines.  Default for ARG is 1.
 Don't skip the last empty and comment lines in the buffer unless
@@ -2167,11 +2163,7 @@
 This is a good thing to put in `ess-post-run-hook' --- for the S dialects."
   (interactive)
   (if (string= ess-language "S")
-<<<<<<< HEAD
-      (ess-eval-linewise (format "options(width=%d,length=99999)"
-=======
       (ess-eval-linewise (format "options(width=%d, length=99999)"
->>>>>>> 43e85ca0
                                  (1- (window-width)))
                          nil nil nil 'wait-prompt)))
 
