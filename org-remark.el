;;; org-remark.el --- Highlight & annotate text, Info, EPUB, EWW -*- lexical-binding: t; -*-

;; Copyright (C) 2020-2023 Free Software Foundation, Inc.

;; Author: Noboru Ota <me@nobiot.com>
;; URL: https://github.com/nobiot/org-remark
;; Version: 1.2.1
;; Created: 22 December 2020
<<<<<<< HEAD
;; Last modified: 21 August 2023
=======
;; Last modified: 05 October 2023
>>>>>>> 7a9c0454
;; Package-Requires: ((emacs "27.1") (org "9.4"))
;; Keywords: org-mode, annotation, note-taking, marginal-notes, wp,

;; This file is not part of GNU Emacs.

;; This program is free software; you can redistribute it and/or modify
;; it under the terms of the GNU General Public License as published by
;; the Free Software Foundation, either version 3 of the License, or
;; (at your option) any later version.

;; This program is distributed in the hope that it will be useful,
;; but WITHOUT ANY WARRANTY; without even the implied warranty of
;; MERCHANTABILITY or FITNESS FOR A PARTICULAR PURPOSE.  See the
;; GNU General Public License for more details.

;; You should have received a copy of the GNU General Public License
;; along with this program.  If not, see <http://www.gnu.org/licenses/>.

;;; Commentary:

;; This package lets you highlight and annotate any text file with using
;; Org mode.  For usage, refer to the user manual available as an Info
;; node by evaluating (info "org remark")

;;; Code:

;;;; Requirements

(require 'org)
(require 'org-id)
(require 'org-remark-global-tracking)
(declare-function org-remark-convert-legacy-data "org-remark-convert-legacy")


;;;; Customization

(defgroup org-remark nil
  "Highlight and annotate any text files with using Org mode."
  :group 'org
  :prefix "org-remark-"
  :link '(url-link :tag "GitHub" "https://github.com/nobiot/org-remark"))

(defface org-remark-highlighter
  '((((class color) (min-colors 88) (background light))
     :underline "#aecf90" :background "#ecf7ed")
    (((class color) (min-colors 88) (background dark))
     :underline "#00422a" :background "#1d3c25")
    (t
     :inherit highlight))
  "Face for the default highlighter pen.")

(defface org-remark-highlighter-warning
  '((((class color) (min-colors 88) (background light))
     :foreground "#604000" :background "#fff29a")
    (((class color) (min-colors 88) (background dark))
     :foreground: "#e2d980" :background "#693200")
    (t
     :inherit warning))
  "Face for highlighter warning.
For example, it is used by the characters that indicate the
location of the highlight has been automatically adjusted from its
original.")

(defcustom org-remark-create-default-pen-set t
  "When non-nil, Org-remark creates default pen set.
Set to nil if you prefer for it not to."
  :type 'boolean)

(defcustom org-remark-notes-display-buffer-action
  `((display-buffer-in-side-window)
    (side . left)
    (slot . 1))
  "Buffer display action that Org-remark uses to open marginal notes buffer.

The default is to use a side-window on the left.

Org-remark uses `pop-to-buffer', which passes this display action
list to `display-buffer'.  Refer to its documentation for more
detail and expected elements of the list."
  :type display-buffer--action-custom-type)

(defcustom org-remark-notes-buffer-name "*marginal notes*"
  "Buffer name of the marginal notes buffer.
`org-remark-open' and `org-remark-visit' create an indirect clone
buffer with this name."
  :type 'string)

(defcustom org-remark-notes-auto-delete nil
  "How Org-remark removes entries when user deletes highlights.
This controls the behavior of Org-remark when the user deletes
the highlight in the source (for example, when deleting a whole
line including a highlight). The default behavior is to remove
only the properties in the notes buffer and keeping the headline
title and any notes in the entry (with using
`org-remark-remove').

If this behavior leads to cluttering the marginal notes org file,
you can set this customizing variable to \\=':auto-delete\\='.
With this option, Org-remark will delete the entire entry when it
contains no notes without a prompt asking for confirmation. This
is the same behavior as passing a single `universal-argument'
\(\\[universal-argument]) to`org-remark-delete' or double `universal-argument'
\(\\[universal-argument] \\[universal-argument]) to `org-remark-remove'."
  :type '(radio
          (const :tag "Keep entries (default)" nil)
          (const :tag "Delete entries automatically when no notes exist"
                 :auto-delete)))

(defvaralias
  'org-remark-source-path-function 'org-remark-source-file-name)

(make-obsolete-variable
 'org-remark-source-path-function 'org-remark-source-file-name "0.2.0")

(defcustom org-remark-source-file-name #'file-relative-name
  "Function that returns the file name to point back at the source file.

The function is called with a single argument: the absolute file
name of source file.  The `default-directory' is temporarily set
to the directory where the marginal notes file resides.

This means that when the \"Relative file name\" option is
selected, the source file name recorded in the marginal notes
file will be relative to it."
  :type '(choice
          (const :tag "Relative file name" file-relative-name)
          (const :tag "Abbreviated absolute file name" abbreviate-file-name)
          (function :tag "Other function")))

(defcustom org-remark-use-org-id nil
  "When non-nil, Org-remark adds an Org-ID link to marginal notes.
The link points at the relevant Org-ID in the source file.
Org-remark does not create this ID, which needs to be added
manually or some other function to either the headline or file."
  :type 'boolean)

(defcustom org-remark-open-hook nil
  "Hook run when a note buffer is opened/visited.
The current buffer is the note buffer."
  :type 'hook)

(defcustom org-remark-highlights-after-load-functions
  '(org-remark-highlights-adjust-positions)
  "Abnormal hook run after `org-remark-highlights-load'.
It is run with OVERLAYS and NOTES-BUF as arguments. OVERLAYS are
highlights. It is run with the source buffer as current buffer."
  :type 'hook)


;;;; Variables

(defvar org-remark-default-features '(org-remark-icon org-remark-line)
  "Extension features to be enabled by default.
It is suggested to keep them as the default, but you can choose to disable them")

(defvar org-remark-default-feature-modes '()
  "Extension minor modes to be enabled together with `org-remark-mode'.
These minor modes should be registered to this variable by the
respective feature where required. As an example, see
`org-remark-line'.")

(defvar org-remark-find-dwim-functions nil
  "Functions to find the highlight overlays.
These functions should be registered to this variable by the
respective feature where required. As an example, see
`org-remark-line'.")

(defvar org-remark-last-notes-buffer nil
  "The cloned indirect buffer visiting the notes file.
It is meant to exist only one of these in each Emacs session.")

(defvar org-remark-available-pens (list #'org-remark-mark)
  "A list of pens available.
Each pen is a function. Users can create a new custom pen with
using `org-remark-create', which automatically add a new pen
function this list. It is used by `org-remark-change' as a
selection list.")

(defvar-local org-remark-highlights '()
  "All the highlights in current source buffer.
It is a local variable and is a list of overlays.  Each overlay
represents a highlighted text region.

On `save-buffer' each highlight will be saved in the notes file
returned by `org-remark-notes-get-file-name'.")

(defvar-local org-remark-highlights-hidden nil
  "Hidden/shown state of the highlights in current source buffer.")

(defvar-local org-remark-notes-source-buffers '()
  "List of source buffers that have loaded current notes buffer.
Each notes buffer locally keeps track of the source buffers that
have loaded notes from itself.  This list is used when automatic
sync is triggered in `after-save-buffer' of the notes buffer, as
not all the sources may be open.  Buffers in this list may be
killed so that this needs to be checked with `buffer-live-p'.")

(defvar-local org-remark-source-setup-done nil
  "Local indicator that sync with notes buffer is set up.")

(defvar-local org-remark-highlights-toggle-hide-functions nil
  "Functions to be called when toggling to hide highlights.
Each function is called with one argument HIGHLIGHT, which is an
overlay that shows the highlight. It also stores properties to
control visibility such as \\=':face\\='.

This variable is an abnormal hook and is intended to be used to
add additional controls for the overlay properties.")

(defvar-local org-remark-highlights-toggle-show-functions nil
  "Functions to be called when toggling to show highlights.
Each function is called with one argument HIGHLIGHT, which is an
overlay that shows the highlight. It also stores properties to
control visibility such as \\=':face\\='.

This variable is an abnormal hook and is intended to be used to
add additional controls for the overlay properties")

;; Const for the names of properties in Org Mode
(defconst org-remark-prop-id "org-remark-id")
(defconst org-remark-prop-source-file "org-remark-file")
(defconst org-remark-prop-source-beg "org-remark-beg")
(defconst org-remark-prop-source-end "org-remark-end")


;;;; Macros to create user-defined highlighter pen functions
(defmacro org-remark-create (label &optional face properties)
  "Create and register new highlighter pen functions.

The newly created pen function will be registered to variable
`org-remark-available-pens'.  It is used by `org-remark-change'
as a selection list.

LABEL is the name of the highlighter and mandatory.  The function
will be named `org-remark-mark-LABEL'.

The highlighter pen function will apply FACE to the selected region.
FACE can be an anonymous face.  When FACE is nil, this macro uses
the default face `org-remark-highlighter'.

PROPERTIES is a plist of pairs of a symbol and value.  Each
highlighted text region will have a corresponding Org headline in
the notes file, and it can have additional properties in the
property drawer from the highlighter pen.  To do this, prefix
property names with \"org-remark-\" or use \"CATEGORY\"."
  (if (or (not label) (stringp label)
          (user-error "org-remark-create: Label is missing or not string"))
      (let ((org-remark-type
             `(quote ,(plist-get (eval properties) 'org-remark-type))))
        `(progn
           ;; Define custom pen function
           (defun ,(intern (format "org-remark-mark-%s" label))
               (beg end &optional id mode)
             ,(format "Apply the following face to the region selected by BEG and END.

%s

Following overlay properties will be added to the highlighted
text region:

%S

Return the overlay.

When this function is used interactively, it will generate a new
ID, always assuming it is working on a new highlighted text
region, and Org-remark will start tracking the highlight's
location in the current buffer.

When this function is called from Elisp, ID can be optionally
passed, indicating to Org-remark that it is an existing
highlight.  In this case, no new ID gets generated.

When the pen itself defines the help-echo property, it will have
the priority over the excerpt of the marginal notes."
                      (or face "`org-remark-highlighter'") properties)
             (interactive (org-remark-beg-end ,org-remark-type))
             (org-remark-highlight-mark beg end id mode ,label ,face ,properties))

           ;; Register to `org-remark-available-pens'
           (add-to-list 'org-remark-available-pens
                        (intern (format "org-remark-mark-%s" ,label)))

           ;; Add function prop This is for `org-remark-change' to show
           ;; only the pens of the same type
           (when 'org-remark-type (function-put
                                   (intern (format "org-remark-mark-%s" ,label))
                                   'org-remark-type
                                   ,org-remark-type))

           ;; Add the custom pen function to the minor-mode menu
           (define-key-after org-remark-pen-map
             [,(intern (format "org-remark-mark-%s" label))]
             '(menu-item ,(format "%s pen" label) ,(intern (format "org-remark-mark-%s" label))))

           ;; Add the custom pen change function to the minor-mode menu
           (define-key-after org-remark-change-pen-map
             [,(intern (format "org-remark-change-to-%s" label))]
             '(menu-item ,(format "%s pen" label)
                         (lambda ()
                           (interactive)
                           (org-remark-change
                            #',(intern (format "org-remark-mark-%s" label))))
                         :enable (org-remark-pen-same-type-at-point-p ,org-remark-type)))))))


;;;; Minor mode

;;;###autoload
(define-minor-mode org-remark-mode
    "Highlight and annotate any text file with using Org mode.
This is a local minor-mode.

On activation, it loads your saved highlights from the notes file
and enables automatic saving of highlights thereafter.

The automatic saving is achieved via function
`org-remark-save' added to `after-save-hook'.

On deactivation, it removes all the overlays and stops tracking
the highlights in this buffer by setting variable
`org-remark-highlights' to nil.  Be careful of behavior, if
you still wish to retain the locations of highlights.

It is recommended to use `org-remark-toggle' if you wish to
temporarily hide highlights in the current buffer.  It keeps
`org-remark-highlights' unchanged.

While the tracking of highlights is stopped,
editing the buffer will likely result in mismatch between the
saved highlights' locations and the current buffer's text
content.

Highlights tracked by variable `org-remark-highlights' cannot
persist when you kill the buffer or quit Emacs.  When you
re-launch Emacs and visit the same file, ensure to turn on
`org-remark-mode' to load the highlights from the marginalia
file.  `org-remark-global-tracking-mode' automates this.  It is
recommended to turn it on as part of Emacs initialization.

\\{org-remark-mode-map}"
    :init-value nil
    :lighter " ormk"
    :global nil
    :keymap (let ((map (make-sparse-keymap)))
              map)
    (cond
     (org-remark-mode
      ;; Activate
      (dolist (feature org-remark-default-features)
        (unless (featurep feature) (require feature nil 'noerror)))
      (dolist (feature-mode org-remark-default-feature-modes)
        (when (functionp feature-mode) (funcall feature-mode +1)))
      (org-remark-highlights-load)
      (add-hook 'org-remark-find-dwim-functions
                #'org-remark-find-overlay-at-point nil :local)
      (add-hook 'after-save-hook #'org-remark-save nil :local)
      (add-hook 'org-remark-highlight-link-to-source-functions
                #'org-remark-highlight-link-to-source-default 80)
      (add-hook 'after-revert-hook #'org-remark-highlights-load :local)
      (add-hook 'clone-buffer-hook #'org-remark-highlights-load 80 :local))
     (t
      ;; Deactivate
      (when org-remark-highlights
        (dolist (highlight org-remark-highlights)
          (delete-overlay highlight)))
      (setq org-remark-highlights nil)
      (dolist (feature-mode org-remark-default-feature-modes)
        (funcall feature-mode -1))
      (remove-hook 'org-remark-find-dwim-functions
                #'org-remark-find-overlay-at-point :local)
      (remove-hook 'after-save-hook #'org-remark-save t)
      (remove-hook 'org-remark-highlight-link-to-source-functions
                   #'org-remark-highlight-link-to-source-default)
      (remove-hook 'after-revert-hook #'org-remark-highlights-load :local)
      (remove-hook 'clone-buffer-hook #'org-remark-highlights-load :local))))


;;;; Org-remark Menu
(defvar org-remark-menu-map
  (make-sparse-keymap "Org-remark"))

(define-key-after org-remark-menu-map
  [org-remark-open]
  '(menu-item "Open" org-remark-open
              :help "Display and move to marginal notes for highlight at point"
              :enable (org-remark-find-dwim)))

(define-key-after org-remark-menu-map
  [org-remark-view]
  '(menu-item "View" org-remark-view
              :help "Display marginal notes for highlight at point; stay in current buffer"
              :enable (org-remark-find-dwim)))

(define-key-after org-remark-menu-map
  [org-remark-view-next]
  '(menu-item "View next" org-remark-view-next
              :enable org-remark-highlights))

(define-key-after org-remark-menu-map
  [org-remark-view-prev]
  '(menu-item "View previous" org-remark-view-prev
              :enable org-remark-highlights))

(define-key-after org-remark-menu-map
  [org-remark-toggle]
  '(menu-item "Toggle" org-remark-toggle
              :help "Toggle showing/hiding of highlights in current buffer"
              :enable org-remark-highlights))

(define-key-after org-remark-menu-map
  [org-remark-remove]
  '(menu-item "Remove" org-remark-remove
              :help "Remove highlight at point, keeping the marginal notes entry"
              :enable (org-remark-find-dwim)))

(define-key-after org-remark-menu-map
  [org-remark-delete]
  '(menu-item "Delete" org-remark-delete
              :help "Delete highlight at point and the marginal notes entry"
              :enable (org-remark-find-dwim)))

;; Make pen functions menu
(defvar org-remark-pen-map
  (make-sparse-keymap "Org-remark-mark"))

(define-key-after org-remark-pen-map
  [org-remark-mark]
  '(menu-item "default pen" org-remark-mark))

;; Make change pen menu
(defvar org-remark-change-pen-map
  (make-sparse-keymap "Org-remark-change"))

(define-key-after org-remark-change-pen-map
  [org-remark-change]
  '(menu-item "default pen"
              (lambda ()
                (interactive)
                (org-remark-change #'org-remark-mark))
              :enable (org-remark-pen-same-type-at-point-p nil)))

;; Add change menu to the parent menu
(define-key-after org-remark-menu-map
  [org-remark-change-pens]
  `(menu-item "Change to..." ,org-remark-change-pen-map
        :enable (org-remark-find-dwim)
  'org-remark-toggle))

;; Add pen menu to the parent menu
(define-key org-remark-menu-map
            [org-remark-pens]
            (list 'menu-item "Highlight with..." org-remark-pen-map))

;; Add all to the main menu
(define-key org-remark-mode-map
            [menu-bar org-remark]
            (list 'menu-item "Org-remark" org-remark-menu-map))

(defun org-remark-pen-same-type-at-point-p (org-remark-type)
  "Return t if the highlight's type is the same as ORG-REMARK-TYPE."
  (eql org-remark-type
       (overlay-get (org-remark-find-dwim (point)) 'org-remark-type)))


;;;; Commands

;;;###autoload
(defun org-remark-mark (beg end &optional id mode)
  "Apply face `org-remark-highlighter' to the region between BEG and END.

When this function is used interactively, it will generate a new
ID, always assuming it is working on a new highlighted text
region.

Return the highlight overlay.

A Org headline entry for the highlight will be created in the
marginal notes file specified by
`org-remark-notes-get-file-name'.  If the file does not exist
yet, it will be created.

When this function is called from Elisp, ID can be
optionally passed, indicating to Org-remark that it is to load an
existing highlight.  In this case, no new ID gets generated and
the highlight saved again, avoiding the unnecessary round-trip
back to the database.

MODE is also an argument which can be passed from Elisp.  It
determines whether or not highlight is to be saved in the
marginal notes file.  The expected values are nil, :load and
:change."
  (interactive (org-remark-beg-end nil)) ;; passing org-remark-type nil
    ;; FIXME
    ;; Adding "nil" is different to removing a prop
    ;; This will do for now
  (org-remark-highlight-mark beg end id mode
                             nil nil
                             (list 'org-remark-label "nil")))

(when org-remark-create-default-pen-set
  ;; Create default pen set.
  (org-remark-create "red-line"
                     `(:underline (:color "dark red" :style wave))
                     `(CATEGORY "review" help-echo "Review this"))
  (org-remark-create "yellow"
                     `(:underline "gold2")
                     `(CATEGORY "important")))

(defun org-remark-save ()
  "Save all the highlights tracked in current buffer to notes buffer.

This function is automatically called when you save the current
buffer via `after-save-hook'.

`org-remark-highlights' is the local variable that tracks every highlight
in the current buffer.  Each highlight is an overlay."
  (interactive)
  (org-remark-highlights-housekeep)
  (org-remark-highlights-sort)
  (let ((notes-buf (find-file-noselect (org-remark-notes-get-file-name)))
        (source-buf (or (buffer-base-buffer) (current-buffer))))
    (dolist (h org-remark-highlights)
      (org-remark-highlight-add h source-buf notes-buf))
    ;;; Avoid saving the notes buffer if it is the same as the source buffer
    (if (eq source-buf notes-buf)
        (set-buffer-modified-p nil)
      (with-current-buffer notes-buf
        (save-buffer)))))

(defun org-remark-open (point &optional view-only)
  "Open marginal notes file for highlight at POINT.
The marginal notes will be narrowed to the relevant headline to
show only the highlight at point.

This function creates a cloned indirect buffer for the marginal
notes file. You can edit it as a normal Org buffer. Once you have
done editing, you can simply save and kill the buffer or keep it
around. Org-remark ensures that there is only one cloned buffer
for notes file by tracking it.

The marginal notes file gets displayed by the action defined by
`org-remark-notes-display-buffer-action' (by default in a left
side window of the current frame), narrowed to the relevant
headline.

You can customize the name of the marginal notes buffer with
`org-remark-notes-buffer-name'.

By default, the cursor will go to the marginal notes buffer for
further editing. When VIEW-ONLY is \\=':view-only\\=' \(e.g.
Elisp program to pass the value), you can view the marginal notes
buffer with the cursor remaining in the current buffer.

If you pass a single universal argument with
\\[universal-argument]\), you open the marginal notes buffer
associated with the current buffer with `find-file' without
narrowing it to a specific node or cloning it as indirect buffer..

If you pass any other values to VIEW-ONLY, this function behaves
in the way as passing \\=':view-only\\=' to it and simply let you
view the marginal notes in a cloned indirect buffer in the
side-window (as defined by user option
`org-remark-notes-display-buffer-action')."
  (interactive "d\nP")
  (let ((ov (org-remark-find-dwim point)))
    ;; If C-u is used or the cursor is not on a highlight, we don't want
    ;; to open in a normal way but open the margnal notes buffer with
    ;; find-file.
    (if (or (eql (prefix-numeric-value current-prefix-arg) 4)
            ;; :view-only should not open the marginal notes buffer
            (and (null ov) (not (eql view-only :view-only))))
        (let ((notes-file (org-remark-notes-get-file-name)))
          (when (file-exists-p notes-file) (find-file notes-file)))
      ;; Open marginal notes normally as an indirect buffer in a side
      ;; window.
      (when-let*
          ((ov ov) ;; OV must be present here.
           (id (overlay-get ov 'org-remark-id))
           (ibuf (org-remark-notes-buffer-get-or-create))
           (cbuf (current-buffer)))
        (pop-to-buffer ibuf org-remark-notes-display-buffer-action)
        (widen)
        (when-let (p (org-find-property org-remark-prop-id id))
          ;; Somehow recenter is needed when a highlight is deleted and move to a
          ;; previous highlight.  Otherwise, the cursor is too low to show the
          ;; entire entry.  It looks like there is no entry.
          (goto-char p) (org-narrow-to-subtree) (org-end-of-meta-data t) (recenter))
        ;; Run hook with the current-buffer being the note's buffer
        (run-hooks 'org-remark-open-hook)
        ;; Avoid error when buffer-action is set to display a new frame
        (when view-only
          (select-window (get-buffer-window cbuf)))))))

(defun org-remark-view (point)
  "View marginal notes for highlight at POINT.
The marginal notes file gets displayed by the action defined by
`org-remark-notes-display-buffer-action' (by default in a side
window in the left of the current frame), narrowed to the
relevant headline.  The cursor remains in the current buffer.

Also see the documentation of `org-remark-open'."
  (interactive "d")
  (org-remark-open point :view-only))


(defun org-remark-next ()
  "Move to the next highlight, if any.
If there is none below the point but there is a highlight in the
buffer, cycle back to the first one.

After the point has moved to the next highlight, this command
lets you move further by re-entering only the last letter like
this example:

   C-n \] \] \] \] \] \(assuming this command is bound to C-n \]\)

This is achieved by transient map with `set-transient-map'.

If you have the same prefix for `org-remark-prev', you can combine it in
the sequence like so:

   C-n \] \] \] \[ \["
  (interactive)
  (org-remark-next-or-prev :next))

(defun org-remark-prev ()
  "Move to the previous highlight, if any.
If there is none above the point, but there is a highlight in the
buffer, cycle back to the last one.

After the point has moved to the previous highlight, this command
lets you move further by re-entering only the last letter like
this example:

   C-n \[ \[ \[ \[ \[ \(assuming this command is bound to C-n \[\)

This is achieved by transient map with `set-transient-map'.

If you have the same prefix for `org-remark-next', you can combine it in
the sequence like so:

   C-n \] \] \] \[ \["
  (interactive)
  (org-remark-next-or-prev))

(defun org-remark-view-next ()
  "Move the cursor to the next highlight and view its marginal notes."
  (interactive)
  (org-remark-next)(org-remark-view (point)))

(defun org-remark-view-prev ()
  "Move the cursor to the previous highlight and view its marginal notes."
  (interactive)
  (org-remark-prev)(org-remark-view (point)))

(defun org-remark-toggle ()
  "Toggle showing/hiding of highlights in current buffer.
If you would like to hide/show the highlights in the current
buffer, it is recommended to use this command instead of
`org-remark-mode'.  This command only affects the display of the
highlights and their locations are still kept tracked.  Toggling
off `org-remark-mode' stops this tracking completely, which will
likely result in inconsistency between the marginal notes file
and the current source buffer."
  (interactive)
  (if org-remark-highlights-hidden
      (org-remark-highlights-show)
    (org-remark-highlights-hide))
  t)

(defun org-remark-change (&optional pen)
  "Change the highlight at point to PEN.
This function will show you a list of available pens to choose
from."
  (interactive)
  (if-let* ((ov (org-remark-find-dwim))
            (id (overlay-get ov 'org-remark-id))
            (beg (overlay-start ov))
            (end (overlay-end ov)))
      (let* ((available-pens (seq-filter
                              (lambda (pen-fn)
                                (let ((type (overlay-get ov 'org-remark-type)))
                                  (eql type (function-get pen-fn 'org-remark-type))))
                              org-remark-available-pens))
             (new-pen
              (if pen pen
                (intern
                 ;; To guard against minibuffer quit error when
                 ;; the user quit without selecting any pen.
                 (unwind-protect
                     (completing-read "Which pen?:"
                                      available-pens))))))
        (org-remark-highlight-clear ov)
        (funcall new-pen beg end id :change))
    ;; if ov or any other variables are not found
    (message "No highlight here.")))

(defun org-remark-remove (point &optional delete)
  "Remove the highlight at POINT.
By default, it will remove the highlight from the source buffer
and the properties of entry from the marginal notes buffer, but
will keep the headline title and any notes in it. This is to
ensure to keep any notes you might have written intact.

Optionally, you can let this command delete the entire heading
subtree for the highlight along with the notes you have written,
by passing universal argument in DELETE. For deletion, this
command differentiates a single or double universal arguments as
follows:

- \\[universal-argument]

  This is the same behavior as function `org-remark-delete'.

  Look for notes in the entry. If there is any, the side-window
  will show them and a prompt will ask the user for confirmation.
  The function will delete the entry only when the user confirms
  with \\='y\\='. When \\='n\\=', it will only remove the entry's
  properties.

  If there are no notes in the entry, the command will delete the
  entry without the prompt.

- \\[universal-argument] \\[universal-argument]

  This is automatic deletion. This command will delete the entry
  without asking the user when there is no notes in the entry. If
  there are any notes, only the entry's properties will be
  removed. This is the same behavior as passing a single
  `universal-argument' to function `org-remark-delete'.

If you have removed or deleted a highlight by error, you can
still `undo' it in the marginal notes buffer and not in the
current buffer. This is because adding and removing overlays are
not part of the undo tree. You can undo the deletion in the
marginal notes buffer and then save it to sync the highlight back
in the source."
  (interactive "d\nP")
  (let* ((ov (org-remark-find-dwim point))
         (id (overlay-get ov 'org-remark-id)))
    (when (and ov id)
      ;; Remove the highlight overlay and id. If there is more than one,
      ;; remove only one. It should be last-in-first-out in general but
      ;; overlays functions don't guarantee it (when delete
      ;; (org-remark-open point :view-only))
      (org-remark-highlight-clear ov)
      ;; Update the notes file accordingly
      (org-remark-notes-remove id delete)
      (org-remark-highlights-housekeep)
      (org-remark-highlights-sort)
      t)))

(defun org-remark-delete (point &optional arg)
  "Delete the highlight at POINT and marginal notes for it.

This function will prompt for confirmation if there is any notes
present in the highlight's entry in the marginal notes buffer.
When it is not displayed in the current frame, it will be
temporarily displayed together with the prompt for the user to
see the notes to help with confirmation.

If there are no notes, this function will not prompt for
confirmation and will remove the highlight in the source buffer
and delete the entry in the marginal notes buffer.

This is the same behavior as passing a single `universal-argument'
to function `org-remark-remove'.

Optionally, you can pass `universal-argument' to this function
with ARG and it will behave as follows.

- \\[universal-argument]

  This is automatic deletion. Delete the entry without asking the
  user when there is no notes in the entry. If there are any
  notes, remove the entry's properties only. This is the same
  behavior as passing double universal-arguments to function
  `org-remark-remove'.

If you have removed or deleted a highlight by error, you can
still `undo' it in the marginal notes buffer and not in the
current buffer. This is because adding and removing overlays are
not part of the undo tree. You can undo the deletion in the
marginal notes buffer and then save it to sync the highlight
back in the source."
  (interactive "d\nP")
  (let ((delete (if (eql 4 (prefix-numeric-value arg))
                          '(16) ;; make it universal-arg x 2
                        :delete)))
    (org-remark-remove point delete)))


;;;; Private Functions

;;;;; org-remark-find
;;    Find a highlight (e.g. next/prev or overlay)

(defun org-remark-next-or-prev (&optional next)
  "Move cursor to the next or previous highlight if any.
When NEXT is non-nil, move to the next; for nil, to the previous.

This function is internal only and meant to be used by interactive
commands such as `org-remark-next' and `org-remark-prev'.

Return t if the cursor has moved to next/prev.
Return nil if not and outputs a message in the echo."
  (org-remark-highlights-housekeep)
  (if (not org-remark-highlights)
      (progn (message "No highlights present in the buffer") nil)
    (let ((p (if next (org-remark-find-next-highlight)
               (org-remark-find-prev-highlight))))
      (if p (progn
              (goto-char p)
              ;; Setup the overriding keymap.
              (unless overriding-terminal-local-map
                (let ((prefix-keys (substring (this-single-command-keys) 0 -1))
                      (map (cdr org-remark-mode-map)))
                  (when (< 0 (length prefix-keys))
                    (mapc (lambda (k) (setq map (assq k map))) prefix-keys)
                    (setq map (cdr-safe map))
                    (when (keymapp map) (set-transient-map map t)))))
              t)
        (message "No visible highlights present in the buffer")
        nil))))

(defun org-remark-find-next-highlight ()
  "Return the beg point of the next highlight.
Look through `org-remark-highlights' list."
  (when-let ((points (org-remark-highlights-get-positions)))
      ;; Find the first occurrence of p > (point). If none, this means all the
      ;; points occur before the current point. Take the first one. Assume
      ;; `org-remark-highlights' is sorted in the ascending order (it is).
    (seq-find (lambda (p) (> p (point))) points (nth 0 points))))

(defun org-remark-find-prev-highlight ()
  "Return the beg point of the previous highlight.
Look through `org-remark-highlights' list (in descending order)."
  (when-let ((points (org-remark-highlights-get-positions 'reverse)))
      ;; Find the first occurrence of p < (point). If none, this means all the
      ;; points occur before the current point. Take the first one. Assume
      ;; `org-remark-highlights' is sorted in the descending order .
    (seq-find (lambda (p) (< p (point))) points (nth 0 points))))

(defun org-remark-find-dwim (&optional point)
  "Return one highlight overlay for the context.

It is a generic wrapper function to get and return as what the
context requires. This is achieved via abnormal hook that passed
the POINT as a single argument.

The highligh to be returned can be the range-highlight at point.
POINT is optional and if not passed, the current point is used.
It can also be a line-highlight for the line, which is a zero
length overlay put to the beginning of the line. For the latter,
the user's point can be anywhere."
  (or (run-hook-with-args-until-success
       'org-remark-find-dwim-functions point)
      ;; Fallback
      (org-remark-find-overlay-at-point point)))

(defun org-remark-find-overlay-at-point (&optional point)
  "Return one org-remark overlay at POINT.
When point is nil, use the current point.
If there are more than one, return CAR of the list."
  (let* ((pt (or point (point)))
         (overlays (overlays-at pt))
         found)
    (while overlays
      (let ((overlay (car overlays)))
        (if (overlay-get overlay 'org-remark-id)
            (setq found (cons overlay found))))
      (setq overlays (cdr overlays)))
    (car found)))

(defun org-remark-find-overlay-in (beg end &optional id)
  "Return one org-remark overlay between BEG and END.
If there are more than one, return CAR of the list.
Optionally ID can be passed to find the exact ID match."
  (let* ((overlays (overlays-in beg end))
         found)
    (while overlays
      (let ((overlay (car overlays)))
        (if (overlay-get overlay 'org-remark-id)
            (setq found (cons overlay found))))
      (setq overlays (cdr overlays)))
    (when id (setq found
                   (seq-filter
                    (lambda (ov)
                      (equal (overlay-get ov 'org-remark-id) id))
                    found)))
    (car found)))


;;;;; org-remark-highlight
;;   Private functions that work on a single highlight.  A highlight is an
;;   overlay placed on a a part of text.  With using an analogy of pens
;;   and books, a highlight is the mark you make over a part of a book
;;   with a highlighter pen or marker.
;;
;;   As highlights are overlays placed on the source buffer, the
;;   functions here mostly assume the current buffer is the source
;;   buffer.

(cl-defgeneric org-remark-highlight-make-overlay (_beg _end _face _org-remark-type)
  "Make overlay and return it.
Put FACE and other necessary properties to the highlight OV"
  (ignore))

(cl-defmethod org-remark-highlight-make-overlay (beg end face
                                                     (_org-remark-type (eql nil)))
  "Make overlay BEG END and add FACE to it.
If FACE is nil, this function uses defaul face `org-remark-highlighter'.
This is a method for highlights of default ORG-REMARK-TYPE, that
is for a character range."
  (let ((ov (make-overlay beg end nil :front-advance)))
    (overlay-put ov 'face (if face face 'org-remark-highlighter))
    ov))

(defun org-remark-highlight-mark
    (beg end &optional id mode label face properties)
  "Apply the FACE to the region selected by BEG and END.

This function will apply FACE to the selected region.  When it is
nil, this function will use the default face `org-remark-highlighter'

This function will add LABEL and PROPERTIES as overlay
properties.  PROPERTIES is a plist of pairs of a symbol and value.

Return the highlight overlay.

When this function is used interactively, it will generate a new
ID, always assuming it is working on a new highlighted text
region, and Org-remark will start tracking the highlight's
location in the current buffer.

MODE determines whether or not highlight is to be saved in the
marginal notes file.  The expected values are nil, :load and
:change.

An Org headline entry for the highlight will be created in the
marginal notes file specified by `org-remark-notes-get-file-name'.
If the file does not exist yet, it will be created.

When this function is called from Elisp, ID can be optionally
passed, indicating to Org-remark that it is to load an existing
highlight.  In this case, no new ID gets generated and the
highlight will not be saved again, avoiding the unnecessary
round-trip back to the notes file."
  ;; Ensure to turn on the local minor mode
  (unless org-remark-mode (org-remark-mode +1))
  ;; When highlights are toggled hidden, only the new one gets highlighted in
  ;; the wrong toggle state.
  (when org-remark-highlights-hidden (org-remark-highlights-show))
  (org-with-wide-buffer
   (let* ((org-remark-type (plist-get properties 'org-remark-type))
          (ov (org-remark-highlight-make-overlay beg end face org-remark-type))
          ;;(make-overlay beg end nil :front-advance))
          ;; UUID is too long; does not have to be the full length
          (id (if id id (substring (org-id-uuid) 0 8)))
          (filename (org-remark-source-find-file-name)))
     (if (not filename)
         (message (format "org-remark: Highlights not saved.\
 This buffer (%s) is not supported" (symbol-name major-mode)))
       ;; OV may not be created for line-highlights when the user opens
       ;; the buffer for the first time, as the window may not have been
       ;; created to display the buffer yet. This is necessary for the
       ;; margin width to be calculated.
       (when ov
         (while properties
           (let ((prop (pop properties))
                 (val (pop properties)))
             (overlay-put ov prop val)))
         (when label (overlay-put ov 'org-remark-label label))
         (overlay-put ov 'org-remark-id id)
         ;; Keep track of the overlay in a local variable. It's a list that is
         ;; guaranteed to contain only org-remark overlays as opposed to the one
         ;; returned by `overlay-lists' that lists all overlays.
         (push ov org-remark-highlights)
         ;; for mode, nil and :change result in saving the highlight.  :load
         ;; bypasses save.
         (unless (eq mode :load)
           (let* ((notes-buf (find-file-noselect
                              (org-remark-notes-get-file-name)))
                  (source-buf (current-buffer))
                  ;; Get props for create and change modes
                  (notes-props
                   (org-remark-highlight-add ov source-buf notes-buf)))
             (when notes-props
               (org-remark-highlight-put-props ov notes-props))
             ;; Save the notes buffer when not loading
             (unless (eq notes-buf (current-buffer))
               ;; Force tiggering the update save for :change:operation.
               ;; The line-icons do not get updated because :change: to
               ;; the same pen does not involve buffer modificaiton and
               ;; thus the sync does not get triggered to update icons.
               (with-current-buffer notes-buf
                 (unless (buffer-modified-p) (restore-buffer-modified-p t))
                 (save-buffer))))))
       (deactivate-mark)
       (org-remark-highlights-housekeep)
       (org-remark-highlights-sort)
       (setq org-remark-source-setup-done t)
       ;; Return overlay
       ov))))

(defun org-remark-highlight-get-title ()
  "Return the title of the source buffer.
The title is either the title keyword for an Org buffer, or the
file name of the source buffer.  When the source is not a
file (e.g. a website), it is its file name equivalent, such as
the URL for a website.

This function assumes
the current buffer is the source buffer.

Utility function to work with a single highlight overlay."
  (or (cadr (assoc "TITLE" (org-collect-keywords '("TITLE"))))
      (let* ((full-name (org-remark-source-find-file-name))
             (filename (if (and (string= "" (file-name-nondirectory full-name))
                                (string-match "[\/]+\\'" full-name))
                           ;; The name ends with a / (possibly a URL).
                           ;; Trim all the slashes at the end of the
                           ;; name.
                           (replace-match "" t t full-name)
                         full-name)))
        (if (or (null filename) (string= "" filename))
            (error "Could not extract highlight title")
            (file-name-sans-extension (file-name-nondirectory filename))))))

(defun org-remark-highlight-get-org-id (point)
  "Return Org-ID closest to POINT of the source buffer.
This function does this only when `org-remark-use-org-id' is
non-nil.  Returns nil otherwise, or when no Org-ID is found.

This function assumes the current buffer is the source buffer."
  (and org-remark-use-org-id
       (org-entry-get point "ID" :inherit)))

(define-obsolete-function-alias
  'org-remark-highlight-save 'org-remark-highlight-add "1.2.0"
  "Save a single HIGHLIGHT in the marginal notes file. We no longer
save the notes file to disk; hence the name change")

(cl-defgeneric org-remark-highlight-get-constructors ()
  "Construct lists for creating MAJOR-MODE specific hierarchy.

This is the default one. Return the value in a alist like this:

   (SOURCE-FILENAME-FN TITLE-FN PROP-TO-FIND)"
  (let* ((headline-1 (list
                      ;; SOURCE-FILENAME-FN
                      (lambda ()
                        (org-remark-source-get-file-name
                         (org-remark-source-find-file-name)))
                      ;; TITLE-FN
                      #'org-remark-highlight-get-title
                      ;; PROP-TO-FIND
                      org-remark-prop-source-file))
         (headline-constructors (list headline-1)))
    headline-constructors))

(defun org-remark-highlight-add (overlay source-buf notes-buf)
  "Add a single HIGHLIGHT in the marginal notes file.

Return the highlight's data properties list (TODO refer to ...).

FILENAME is the name of source file with which the marginal notes
buffer is associated.  When the source buffer does not visit a
file (e.g. a website), it is the source buffer's file name
equivalent, such as the URL.

OVERLAY is the highlight being saved.

SOURCE-BUF is the buffer of the source.

NOTES-BUF is the notes buffer for the source.

For the first highlight of the source buffer, this function will
create a new H1 headline for it at the bottom of the marginal
notes buffer with TITLE as its headline text.

When called for a new highlight that is unsaved in the marginal
notes file, this function will create a new H2 headline with the
highlighted text as its headline text at the end of the H1
headline for the source buffer.

If a headline with the same ID already exists, update its
position and properties named \"org-remark-*\" and CATEGORY from
the highlight overlay.  For update, the headline text will be
kept intact, because the user might have changed it to their
needs.

This function will also add a normal file link as property
\"org-remark-link\" of the H2 headline entry, pointing back to
the source file with search option \"::line-number\", or for
non-file sources, calls `run-hook-with-args-until-success' for
`org-remark-highlight-link-to-source-functions' with FILENAME as
the argument.

ORGID can be passed to this function.  If user option
`org-remark-use-org-id' is non-nil, this function will add an
Org-ID link in the body text of the headline, linking back to the
source with using ORGID.

When the current source buffer is not set up for sync with notes,
this function calls `org-remark-notes-setup' to prepare the notes
buffer for automatic sync."
  (let ((notes-props nil)
        ;; Does this have to be explicitly in with-current buffer clause?
        (headline-constructors (with-current-buffer source-buf
                                 (org-remark-highlight-get-constructors))))
    (with-current-buffer notes-buf
      (org-with-wide-buffer
       ;; Different major-mode extension may have different structure of notes file
       ;; e.g. nov.el file: 1. source file; 2. book; 3 highlight
       ;;      text file:   1. source file; 2. highlight
       ;; Note the lowest level is always the highlight (common). And
       ;; the top level is the "source" -- the file or URL, etc.
       (cl-loop for index from 1
                for (filename-fn title-fn prop-to-find) in headline-constructors
                ;; This variable "point" is set in order to be returned at
                ;; the end of the loop.
                with point = 1
                do (let (filename title)
                     (with-current-buffer source-buf
                       (setq filename (funcall filename-fn))
                       (setq title (funcall title-fn)))
                     (with-current-buffer notes-buf
                       (goto-char point)
                       (setq point
                             (or (org-find-property
                                  prop-to-find filename)
                                 (org-remark-notes-new-headline
                                  index title (list prop-to-find filename))))))
                ;; Add the hightlight/note nodes after the headline loop.
                finally (progn
                          ;; need to move to the point at the end
                          ;; of loop
                          (goto-char point)
                          ;; Highlight Headline is common to all major-mode extensions
                          (setq notes-props
                                (org-remark-highlight-add-or-update-highlight-headline
                                 overlay source-buf notes-buf))))))
    ;;; Set up notes buffer for sync for the source buffer
    (with-current-buffer source-buf
      (unless org-remark-source-setup-done
        (org-remark-notes-setup notes-buf source-buf)))
    ;;; Return notes-props
    notes-props))

(cl-defgeneric org-remark-highlight-headline-text (_ov _org-remark-type)
  "Return title text of highlight.")

(cl-defmethod org-remark-highlight-headline-text (ov (_org-remark-type (eql nil)))
  "Return title text of highlight OV of default type.
Assume it is called within `org-with-wide-buffer' of the source."
  (replace-regexp-in-string
   "\n" " "
   (buffer-substring-no-properties (overlay-start ov) (overlay-end ov))))

(defvar org-remark-highlight-other-props-functions nil
  "Abnormal hook to be run when adding or updating headline.
It is called with one argument HIGHLIGHT, which is the overlay
that represents the current highlight being worked on. The
function is run with source buffer as the current buffer.")

(defun org-remark-highlight-collect-other-props (highlight)
  "Return other properties for HIGHLIGHT.
Assume to be run in the source buffer."
  (let ((props nil))
    (dolist (fn org-remark-highlight-other-props-functions props)
      (let ((plist (funcall fn highlight)))
        (when plist
          (setq props (append props plist)))))))

(defun org-remark-highlight-add-or-update-highlight-headline (highlight source-buf notes-buf)
  "Add a new HIGHLIGHT headlne to the NOTES-BUF or update it.
Return notes-props as a property list.

HIGHLIGHT is an overlay from the SOURCE-BUF.

Assume the current buffer is NOTES-BUF and point is placed on the
beginning of source-headline, which should be one level up."
  ;; Add org-remark-link with updated line-num as a property
  (let (title beg end props id text filename link orgid org-remark-type other-props)
    (with-current-buffer source-buf
      (setq title (org-remark-highlight-get-title)
            beg (overlay-start highlight)
            end (overlay-end highlight)
            props (overlay-properties highlight)
            id (plist-get props 'org-remark-id)
            org-remark-type (overlay-get highlight 'org-remark-type)
            text (org-with-wide-buffer
                  (org-remark-highlight-headline-text highlight org-remark-type))
            filename (org-remark-source-get-file-name
                      (org-remark-source-find-file-name))
            link (run-hook-with-args-until-success
                  'org-remark-highlight-link-to-source-functions filename beg)
            orgid (org-remark-highlight-get-org-id beg)
            other-props (org-remark-highlight-collect-other-props highlight))
      ;; TODO ugly to add the beg end after setq above
      (plist-put props org-remark-prop-source-beg (number-to-string beg))
      (plist-put props org-remark-prop-source-end (number-to-string end))
      (when link (plist-put props "org-remark-link" link))
      (when other-props (setq props (append props other-props))))
    ;;; Make it explicit that we are now in the notes-buf, though it is
    ;;; functionally redundant.
    (with-current-buffer notes-buf
      (let ((highlight-headline (org-find-property org-remark-prop-id id))
            ;; Assume point is at the beginning of the parent headline
            (level (1+ (org-current-level))))
        (if highlight-headline
            (progn
              (goto-char highlight-headline)
              ;; Update the existing headline and position properties
              ;; Don't update the headline text when it already exists.
              ;; Let the user decide how to manage the headlines
              ;; (org-edit-headline text)
              (org-remark-notes-set-properties props))
          ;; No headline with the marginal notes ID property. Create a new one
          ;; at the end of the file's entry
          (org-narrow-to-subtree)
          (goto-char (point-max))
          ;; Ensure to be in the beginning of line to add a new headline
          (when (eolp) (open-line 1) (forward-line 1) (beginning-of-line))
          ;; Create a headline
          ;; Add a properties
          (insert (concat (insert-char (string-to-char "*") level)
                          " " text "\n"))
          ;; org-remark-original-text should be added only when this
          ;; headline is created. No update afterwards
          (plist-put props "org-remark-original-text" text)
          (org-remark-notes-set-properties props)
          (when (and orgid org-remark-use-org-id)
            (insert (concat "[[id:" orgid "]" "[" title "]]"))))
        (list :body (org-remark-notes-get-body)
              :original-text text)))))

(defun org-remark-highlight-load (highlight)
  "Load a single HIGHLIGHT to the source buffer.

Return highlight overlay that has been loaded on the source
buffer.

Assume the current buffer is the source buffer."
  (let* ((id (plist-get highlight :id))
         (location (plist-get highlight :location))
         (beg (car location))
         (end (cdr location))
         (label (plist-get highlight :label))
         (ov nil)
         (props (plist-get highlight :props)))
    (let ((fn (intern (concat "org-remark-mark-" label))))
      (unless (functionp fn) (setq fn #'org-remark-mark))
      (setq ov (funcall fn beg end id :load))
      (when ov
        (org-remark-highlight-put-props ov props))
      ;; Return highlight overlay
      ov)))

(defun org-remark-highlight-put-props (highlight plist)
  "Put PLIST from notes Org props to HIGHLIGHT overlay properties."
  ;; TODO Generalize the part that updates properties.
  ;; :body should not be the fixed property.
  ;; '(:text (val . fn) :prop1 (val . fn) :prop2 (val .fn))
  ;; (dolist list)
  (unless (overlay-get highlight 'help-echo)
    (overlay-put highlight 'help-echo (plist-get plist :body)))
  (overlay-put highlight '*org-remark-note-body
               (plist-get plist :body))
  (overlay-put highlight '*org-remark-original-text
               (plist-get plist :original-text)))

(defun org-remark-highlight-clear (overlay)
  "Clear a single highlight OVERLAY.
It is a utility function to take care of both variabel
`org-remark-highlights' and a highlight OVERLAY at the same time."
  (setq org-remark-highlights (delete overlay org-remark-highlights))
  (delete-overlay overlay))

(defun org-remark-highlight-adjust-position-after-load (highlight text)
  "Adjust the position of a HIGHLIGHT overlay after loaded.
It searches for TEXT, which should be the original text of the highlight."
  ;; Load works. but need one for sync. Need to re-think
  ;; ' and ’ are different in regex of course.

  ;; This is probably not very good for text that you change; and change the highlights.
  ;; if you change it, this will bring it back to the "original".
  (let* ((beg (overlay-start highlight))
         (end (overlay-end highlight))
         (paragraph-beg)(paragraph-end))
    (org-with-wide-buffer
     (unless (org-remark-string= (buffer-substring-no-properties beg end) text)
       ;; Look at one paragraph ahead as it is possible that the
       ;; position has been displaced across a paragraph
       (goto-char beg) (backward-paragraph 2) (setq paragraph-beg (point))
       (goto-char beg) (forward-paragraph 2) (setq paragraph-end (point))
       (goto-char paragraph-beg)
       ;; Search from the beginning of the previous paragraph to the end
       ;; of next paragraph relative to the begining of the highlight
       ;; overlay; this way, you don't need to look forward and backward
       ;; separately.
       (when (re-search-forward text paragraph-end :noerror)
         (move-overlay highlight (match-beginning 0) (match-end 0)))
       ;; Add property to indicate that the position has somehow been
       ;; adjusted. Even if the new location could not be found,
       ;; indicate that the fact that string should have moved.
       (overlay-put highlight '*org-remark-position-adjusted t)))))

(defun org-remark-highlight-link-to-source-default (filename point)
  "Return Org link string for FILENAME & POINT for a highlight.
POINT is used to compute the line number.

Default function for `org-remark-highlight-link-to-source-functions'."
  (if buffer-file-name
      (let ((line-num (org-current-line point)))
        (concat "[[file:" filename
                (when line-num (format "::%d" line-num)) "]]"))))

;;;;; org-remark-notes
;;    Private functions that work on marginal notes buffer (notes
;;    buffer).  Notes buffer visits an Org file, which serves as plain
;;    text database whose main purpose is to persist the location of
;;    highlights and body text for them if any. Each highlight can also
;;    hold properties related to Org-remark.  Their names are prefixed
;;    with "org-remark".  The exception to this is the Org's standard
;;    CATEGORY, which can be set as a property for Org-remark's custom
;;    highlighter pens.

;;    The tree structure of the Org file database can be flexible and
;;    defined per major mode by their respective extension. Examples
;;    include `org-remark-nov' and `org-remark-info'. Org-remark search
;;    specific Org properties to determine where to store newly created
;;    highlights. :org-remark-file: and :org-remark-id: are the most
;;    important properties that Org-remark search.

;;    - The default tree structure:

;;        H1: File (:org-remark-file:) for non-file visiting buffer, file
;;            name equivalent such as URL for a website

;;        H2: Highlight (:org-remark-id:) each one has a dedicated H2
;;            subtree

;;   - The tree structure for `org-remark-nov'

;;        H1: Book (:org-remark-nov-file:) The EPUB file, which
;;            is the zip file.

;;        H2: Chapter (:org-remark-file:) Each HTML file contained in
;;            the EPUB file

;;        H3: Highlight (:org-remark-id:)

;;    The highlight (:org-remark-id:) is the lowest level of the tree,
;;    whose parent/ancestor must be a node that has :org-remark-file:
;;    property.

;;    In general, -notes-* functions assume the current buffer is the
;;    notes buffer.  One remark on a subtlety: Org-remark clones an
;;    indirect buffer of notes buffer; this is meant to be user
;;    convenience. Users might interact with either the indirect buffer
;;    or directly with the base buffer.  For automatic sync
;;    functionality, Org-remark interacts directly with the base buffer.

(defun org-remark-notes-new-headline (level title props)
  "Add a new headline in the note buffer.

This function assumes that the point is in the notes buffer.

LEVEL is the headline level to be added. TITLE is the headline
title. PROPS is the alist of properties to be added to the headline.

Return the point of begining of current heading."
  ;; If file-headline does not exist, create one at the bottom
  (unless (= level 1)
    ;; If top node, narrowing headline results in level 2 being
    ;; prepended. By not narrowing at level 1, the new level 2
    ;; headings will be appended at the bottom of the buffer.
    (org-narrow-to-subtree))
  (goto-char (point-max))
  ;; Ensure to be in the beginning of line to add a new headline
  (when (eolp) (open-line 1) (forward-line 1) (beginning-of-line))
  (insert-char (string-to-char "*") level)
  (insert (concat " " title "\n"))
  (org-remark-notes-set-properties props)
  (org-back-to-heading) (point))

(defun org-remark-notes-remove (id &optional delete)
  "Remove the note entry for highlight ID.
Return t.

By default, this function only removes the properties of the
entry, keeping the headline title and any notes in it intact.

You can pass DELETE to delete the entire entry. Elisp can pass
the following value to differentiate the deletion behavior (for
example, with commands `org-remark-remove' or
`org-remark-delete'):

- :auto-delete or a list that has a single element 16, that is
  \\='(16)\\='. The latter value is generated when the user uses
  a command with \\[universal-argument] \\[universal-argument] ::

  Delete the entry without asking the user when there is no notes
  in the entry. If there are any notes, remove the entry's
  properties only.

- Any other non-nil value ::

  Look for notes in the entry. If there is any, ask the user for
  confirmation. Delete the entire entry only when the user
  confirms with \\='y\\='. When \\='n\\=', remove the entry's
  properties only.

  If there are no notes, do not prompt for confirmation and
  delete the entry in the marginal notes buffer."
  (let* ((ibuf (org-remark-notes-buffer-get-or-create))
         (window (get-buffer-window ibuf)))
    (with-current-buffer ibuf
      (org-with-wide-buffer
       (when-let ((id-headline (org-find-property org-remark-prop-id id)))
         (goto-char id-headline)
         (org-narrow-to-subtree)
         (dolist (prop (org-entry-properties))
           (when (string-prefix-p "org-remark-" (downcase (car prop)))
             (org-delete-property (car prop))))
         (when delete
           ;; CATEGORY prop won't be deleted. Move to line after props
           (org-end-of-meta-data t)
           (let ((delete (if (eql 16 (prefix-numeric-value delete))
                             :auto-delete
                           delete))
                 (notes-exist-p (looking-at "."))
                 (ok-to-delete-p nil))
             (cond
              ;; Deletion Case 1. No notes. Auto-delete. OK to Delete
              ((and (not notes-exist-p) (eql delete :auto-delete))
               (setq ok-to-delete-p t))
              ;; Deletion Case 2. No notes. Normal delete. OK to Delete
              ((and (not notes-exist-p) (not (eql delete :auto-delete)))
               (setq ok-to-delete-p t))
              ;; Deletion Case 3. Notes exist. Auto-delete. Keep.
              ((and notes-exist-p (eql delete :auto-delete))
               (setq ok-to-delete-p nil))
              ;; Deletion Case 4. Notes exist. Normal delete. Prompt Y/N
              ((and notes-exist-p (not (eql delete :auto-delete)))
               ;; default behavior: when notes exist, ask the user
               (display-buffer ibuf
                               org-remark-notes-display-buffer-action)
               (setq ok-to-delete-p
                     (y-or-n-p "Highlight removed but notes exist.  \
Do you also want to delete the notes?"))))
             (when ok-to-delete-p
               (delete-region (point-min)(point-max))
               (message "Deleted the marginal notes entry"))))))
      (when (buffer-modified-p) (save-buffer))
      ;; Quit the marginal notes indirect buffer if it was not there
      ;; before the remove/delete -- go back to the original state.
      (when-let (ibuf-window (get-buffer-window ibuf))
        (unless window (quit-window nil ibuf-window ))))
    t))

(defun org-remark-notes-buffer-get-or-create ()
  "Return marginal notes buffer. Create one if it does not exist.
It's a cloned indirect buffer of a buffer visiting the marginal
notes file of the current buffer. This function ensures there is
only one of the marginal notes buffer per session."
  ;; Compare the target marginal notes buffer and current marginal notes buffer.
  ;; For the latter, we need the base buffer of an indirect buffer.
  (let ((cbuf (find-file-noselect (org-remark-notes-get-file-name)))
        (ibuf (when (buffer-live-p org-remark-last-notes-buffer)
                org-remark-last-notes-buffer)))
    (unless (eq (buffer-base-buffer ibuf) cbuf)
      ;; Fixed the issue of killing the main buffer when there is no
      ;; indirect buffer created yet
      (when ibuf (kill-buffer ibuf))
      (setq ibuf (make-indirect-buffer cbuf org-remark-notes-buffer-name
                                       :clone)))
    ;; set the variable and return the indirect buffer
    (setq org-remark-last-notes-buffer ibuf)))

(defun org-remark-notes-set-properties (props)
  "Set properties for the headline in the notes file.
Return t.

Minimal properties are:

- org-remark-id :: ID
- org-remark-source-beg :: BEG
- org-remark-source-end :: END

And the following are also reserved for Org-remark:
- org-remark-link

For PROPS, if the property name is CATEGORY \(case-sensitive\) or
prefixed with \"org-remark-\" set them to to headline's property
drawer.

In order to avoid adding org-remark-* overlay properties to Org
properties, add prefix \"*\"."
  ;; Delete property.  Prefer `org-entry-delete' over
  ;; `org-delete-property' as the former is silent.
  (org-entry-delete nil "CATEGORY")
  ;; TODO generalize org-entry-delete for other props so that they can
  ;; be deleted when the value previously existed and now being deleted.

  (while props
    (let ((p (pop props))
          (v (pop props)))
      (when (symbolp p) (setq p (symbol-name p)))
      (when (symbolp v) (setq v (symbol-name v)))
      (when (or (string-equal "CATEGORY" (upcase p))
                (and (> (length p) 11)
                     (string-equal "org-remark-" (downcase (substring p 0 11)))))
        (org-set-property p v))))
  t)

(defun org-remark-notes-get-body ()
  "Return the text body of a highlight in the notes buffer."
  (let ((full-text
         (save-excursion
           (org-end-of-meta-data :full)
           (if
               ;; handle empty annotation
               ;; (org-end-of-meta-data :full) took us to next org heading):
               (or (looking-at org-heading-regexp)
                   (eobp)) ;; end of buffer
               nil ;; no body text for the annotation
             (buffer-substring-no-properties
              (point)
              (org-end-of-subtree))))))
    ;; TODO Consider customizing var for the max length 200
    (if (< 200 (length full-text))
        (substring-no-properties full-text 0 200)
      full-text)))

(defun org-remark-notes-setup (notes-buf source-buf)
  "Set up NOTES-BUF and SOURCE-BUF for sync.

Note that this function adds some local variables only to the
base-buffer of the notes and not to the indirect buffer."
  (let ((base-buf (or (buffer-base-buffer notes-buf) notes-buf)))
    (with-current-buffer base-buf
      (unless (member source-buf org-remark-notes-source-buffers)
        (cl-pushnew source-buf org-remark-notes-source-buffers)
        (add-hook 'after-save-hook #'org-remark-notes-sync-with-source nil :local))))
  (with-current-buffer source-buf
    (setq org-remark-source-setup-done t)))

(defun org-remark-notes-housekeep ()
 "Remove killed buffers from `org-remark-notes-source-buffers'."
 (setq org-remark-notes-source-buffers
       (seq-filter #'buffer-live-p org-remark-notes-source-buffers)))

(defun org-remark-notes-sync-with-source ()
  "Update sources from the current notes buffer.
This function iterates through `org-remark-notes-source-buffers'
in the base buffer of the notes.

It is meant to be used in `after-save-hook'."
  ;;; Assume the current buffer is either the indirect or notes buffer
  ;;; in question.  In order for the `after-save-hook' to correctly
  ;;; triggers notes sync, we need to get the base buffer if the note
  ;;; buffer being saved is an indirect one.
  (let ((notes-buffer (or (buffer-base-buffer) (current-buffer))))
    (with-current-buffer notes-buffer
      (org-remark-notes-housekeep)
      (dolist (source-buf org-remark-notes-source-buffers)
        (with-current-buffer source-buf
          (org-remark-highlights-load :update))))
    t))


;;;;; org-remark-highlights
;;    Work on all the highlights in the current buffer

(defun org-remark-highlights-get (notes-buf)
  "Return a list of highlights from NOTES-BUF.
The file name is returned by `org-remark-notes-get-file-name'.
It is assumed that the current buffer is source buffer.  Each
highlight is a property list in the following properties:
    (:id ID :location (BEG . END) :label LABEL :props (PROPERTIES)"
  ;; Set source-file-name first, as `find-file-noselect' will set the
  ;; current-buffer to source-file-name. Issue #39 FIXME: A way to make
  ;; this sequence agnostic is preferred, if there is a function that
  ;; visit file but not set the current buffer
  (when-let ((source-file-name (org-remark-source-get-file-name
                                (org-remark-source-find-file-name)))
             (notes-buf notes-buf))
    (let ((highlights))
      (with-current-buffer notes-buf
        (when (featurep 'org-remark-convert-legacy)
          (org-remark-convert-legacy-data))
        (org-with-wide-buffer
         (let ((heading (org-find-property
                         org-remark-prop-source-file source-file-name)))
           (if (not heading)
               (message "No highlights or annotations found for %s."
                        source-file-name)
             (goto-char heading)
             ;; Narrow to only subtree for a single file.  `org-find-property'
             ;; ensures that it is the beginning of a headline
             (org-narrow-to-subtree)
             (org-show-children)
             ;; Headline levels now can be dynamically changed via
             ;; highlight-constructors.
             (while (org-at-heading-p (org-next-visible-heading 1))
               (let ((id (org-entry-get (point) org-remark-prop-id))
                     (beg (org-entry-get (point)
                                         org-remark-prop-source-beg))
                     (end (org-entry-get (point)
                                         org-remark-prop-source-end))
                     (body (org-remark-notes-get-body)))
                 ;; beg and end must exist. If either is nil
                 ;; `string-to-number' errors
                 (when (and id beg end)
                   (setq beg (string-to-number beg))
                   (setq end (string-to-number end))
                   (push (list :id id
                               :location (cons beg end)
                               :label    (org-entry-get (point) "org-remark-label")
                               :props    (list
                                          :original-text
                                          (org-entry-get (point) "org-remark-original-text")
                                          :body body))
                         highlights)))))
           highlights))))))

(defun org-remark-highlights-delay-load (window)
  "Delay load until WINDOW for current buffer is created."
  (when (windowp window)
    (remove-hook 'window-state-change-functions
                 #'org-remark-highlights-delay-load 'local)
    (org-remark-highlights-load)))

;;;###autoload
(defun org-remark-highlights-load (&optional update)
  "Visit notes file & load the saved highlights onto current buffer.
If there is no highlights or annotations for current buffer,
output a message in the echo.

Non-nil value for UPDATE is passed for the notes-source sync
process."
  (if (not (get-buffer-window))
      (add-hook 'window-state-change-functions
                #'org-remark-highlights-delay-load 95 'local)
    ;; Some major modes such as nov.el reuse the current buffer, deleting
    ;; the buffer content and insert a different file's content. In this
    ;; case, obsolete highlight overlays linger when you switch from one
    ;; file to another. Thus, in order to update the highlight overlays we
    ;; need to begin loading by clearing them first. This way, we avoid
    ;; duplicate of the same highlight.
    (org-remark-highlights-clear)
    ;; Loop highlights and add them to the current buffer
    (let (overlays) ;; highlight overlays
      (when-let* ((notes-filename (org-remark-notes-get-file-name))
                  (default-dir default-directory)
                  (notes-buf (or (find-buffer-visiting notes-filename)
                                 (find-file-noselect notes-filename)))
                  (source-buf (current-buffer)))
        (with-demoted-errors
            "Org-remark: error during loading highlights: %S"
          ;; Load highlights with demoted errors -- this makes the loading
          ;; robust against errors in loading.
          (dolist (highlight (org-remark-highlights-get notes-buf))
            (let ((ov (org-remark-highlight-load highlight)))
              (when ov (push ov overlays))))
          (unless update (org-remark-notes-setup notes-buf source-buf))
          (if overlays
              (progn (run-hook-with-args 'org-remark-highlights-after-load-functions
                                         overlays notes-buf)
                     ;; Return t
                     t)
            ;; if there is no overlays loaded, return nil
            nil))))))

(defun org-remark-highlights-clear ()
  "Delete all highlights in the buffer.

This function also set `org-remark-highlights' to nil."
  (setq org-remark-highlights nil)
  (org-with-wide-buffer
   (dolist (ov (overlays-in (point-min) (point-max)))
     (when (overlay-get ov 'org-remark-id)
       (delete-overlay ov)))))

(defun org-remark-highlights-get-positions (&optional reverse)
  "Return list of the beginning point of all visible highlights in this buffer.
By default, the list is in ascending order.  If REVERSE is
non-nil, return list in the descending order.

This function also checks if the position is visible or not.
Return only visible ones.

If none, return nil."
  (when org-remark-highlights
    (let ((list org-remark-highlights))
      (setq list (mapcar
                  (lambda (h)
                    (let ((p (overlay-start h)))
                      ;; Checking if the p is visible or not
                      (if (or
                           (> p (point-max))
                           (< p (point-min))
                           ;; When the highlight is within a visible folded
                           ;; area, this function returns 'outline
                           (org-invisible-p p))
                          nil p)))
                  list))
      (setq list (remove nil list))
      (when list
        (if reverse (reverse list) list)))))

(defun org-remark-highlights-sort ()
  "Utility function to sort `org-remark-highlights'.
It checks if there is any element exists for `org-remark-highlights'.
Instead of receiving it as an arg, it assumes its existence.  It
also destructively updates `org-remark-highlights'.
It returns t when sorting is done."
  (when org-remark-highlights
    (setq org-remark-highlights
          (seq-sort-by (lambda (ov) (overlay-start ov))
                       #'<
                       org-remark-highlights))
    t))

(defun org-remark-highlights-hide ()
  "Hide highlights when toggling their visibility.
This function removes the font-lock-face of all the highlights,
and add *org-remark-hidden property with value t. It does not
check the current hidden state, thus not interactive.  Use
`org-remark-toggle' command to manually toggle the show/hide
state."
  (when-let ((highlights org-remark-highlights))
    (dolist (highlight highlights)
      ;; Faces
      (overlay-put highlight '*org-remark-face (overlay-get highlight 'face))
      (overlay-put highlight 'face nil)
      (overlay-put highlight '*org-remark-hidden t)
      (run-hook-with-args 'org-remark-highlights-toggle-hide-functions highlight))
    (setq org-remark-highlights-hidden t)))

(defun org-remark-highlights-show ()
  "Show highlights when toggling their visibility.
This function adds the font-lock-face to all the highlighted text
regions.  It does not check the current hidden state, thus not
interactive.  Use `org-remark-toggle' command to manually toggle
the show/hide state."
  (when-let ((highlights org-remark-highlights))
    (dolist (highlight highlights)
      ;; Faces
      (overlay-put highlight '*org-remark-hidden nil)
      (overlay-put highlight 'face (overlay-get highlight '*org-remark-face))
      (run-hook-with-args 'org-remark-highlights-toggle-show-functions highlight))
    (setq org-remark-highlights-hidden nil)))

(defun org-remark-highlights-housekeep ()
  "House keep the internal variable `org-remark-highlights'.

Return t.

This is a private function; house keep is automatically done on
mark, save, and remove -- before sort-highlights.

Case 1. Both start and end of an overlay are identical _and_ it's
        not a line-highlight, which is designed to be zero length
        with the start and end identical

        This should not happen when you manually mark a text
        region.  A typical cause of this case is when you delete a
        region that contains a highlight overlay.

        This also happens when EWW reloads the buffer or
        re-renders any part of the buffer.  This is because it
        removes overlays on re-render by calling
        `remove-overlays'.

Case 2. The overlay points to no buffer

        This case happens when overlay is deleted by
        `overlay-delete' but the variable not cleared."
  (dolist (ov org-remark-highlights)
    ;; Both start and end of an overlay are identical; this should not
    ;; happen when you manually mark a text region. A typical cause of
    ;; this case is when you delete a region that contains a highlight
    ;; overlay. This also happens when EWW reloads the buffer or
    ;; re-renders any part of the buffer. This is because it removes
    ;; overlays on re-render by calling `remove-overlays', which edits
    ;; the overlay-start and overlay-end properties. To guard against
    ;; this, we check if the buffer is write-able and only remove the
    ;; annotation when it is.
    (let ((org-remark-type (overlay-get ov 'org-remark-type)))
      (when (and (overlay-buffer ov)
                 (= (overlay-start ov) (overlay-end ov))
                 (org-remark-highlights-housekeep-delete-p
                  ov org-remark-type))
        ;; When the buffer is writable and visitnig a file to change it.
        ;; That is, a "normal" buffer. If it is writable and yet derived
        ;; from a special mode, we consider the case to be in the
        ;; rendering process of the mode, and thus do not want to put into
        ;; the bin as part of housekeeping.
        (when (and (not buffer-read-only)
                   (not (derived-mode-p 'special-mode)))
          ;; Buffer-size 0 happens for a package like nov.el. It erases
          ;; the buffer (size 0) and renders a new page in the same
          ;; buffer. In this case, buffer is writable.
          ;;
          ;; TODO Relying on the current major mode being derived from
          ;; special-mode may not be the best.
          ;; Removing the notes here is meant to be to automatically remove
          ;; notes when you delete a region that contains a higlight
          ;; overlay.
          (let ((id (overlay-get ov 'org-remark-id))
                (arg org-remark-notes-auto-delete))
            (org-remark-notes-remove id arg)))
        (delete-overlay ov))
      ;; Before deleting `org-remark-highlights', add a handler per
      ;; org-remark-type
      (org-with-wide-buffer
       (org-remark-highlights-housekeep-per-type ov org-remark-type))
      ;; Update `org-remark-highlights' by removing the deleted overlays
      (unless (overlay-buffer ov)
        (setq org-remark-highlights (delete ov org-remark-highlights)))))
  t)

(cl-defgeneric org-remark-highlights-housekeep-delete-p (_ov _org-remark-type)
  "Additional predicate to delete during housekeep.
Default is always t. Implement method specific to
\\='\org-remark-type\=' and return nil the highlight must be
kept.

The current buffer is source buffer."
  t)

(cl-defgeneric org-remark-highlights-housekeep-per-type (_ov _org-remark-type)
  "Housekeep highlights per type."
  (ignore))

(defun org-remark-highlights-adjust-positions (overlays _notes-buf)
  "Run dolist and delgate the actual adjustment to another function.

OVERLAYS are highlights.

Check the original text property exits and not the same as the
current highlighted text.

Meant to be set to `org-remark-highlights-after-load-functions' by mode-specific
extensions."
  (dolist (ov overlays)
    (let ((highlight-text (overlay-get ov '*org-remark-original-text)))
      ;; Check that the original text exists AND it is different to the
      ;; current text
      (when
          (and (org-remark-highlights-adjust-positions-p (overlay-get ov 'org-remark-type))
               highlight-text
               (not (org-remark-string=
                     highlight-text
                     (buffer-substring-no-properties
                      (overlay-start ov) (overlay-end ov)))))
        (org-remark-highlight-adjust-position-after-load
         ov highlight-text)))))

(cl-defgeneric org-remark-highlights-adjust-positions-p (_org-remark-type)
  "Return t if adjust-positions feature is relevant.
Default is t and evaluated per ORG-REMARK-TYPE."
  t)


;;;;; Other utilities
(defun org-remark-source-get-file-name (filename)
  "Convert FILENAME either to absolute or relative for marginal notes files.
Returns the standardized filename.

The current buffer is assumed to be visiting the source file.

FILENAME should be an absolute file name of the source file.

If FILENAME is nil, return nil."
  ;; Get the default-directory of the notes
  (when filename ; fix #23
    (with-current-buffer (find-file-noselect (org-remark-notes-get-file-name))
      (funcall org-remark-source-file-name filename))))

(cl-defgeneric org-remark-beg-end (_org-remark-type)
  "Return beg and end for default ORG-REMARK-TYPE."
  (org-remark-region-or-word))

(defun org-remark-region-or-word ()
  "Return beg and end of the active region or of the word at point.
It is meant to be used within `interactive' in place for \"r\"
key.  The \"r\" key outputs an error when no mark is set. This
function extends the behavior and looks for the word at point"
  (let ((beg (mark))
        (end (point))
        (word (bounds-of-thing-at-point 'word)))
    ;; Use word's bounds when there is no active mark or one of beg/end is
    ;; missing. The latter can happen when there is no mark is set yet.
    (unless mark-active (setq beg (car word) end (cdr word)))
    ;; Check beg end is required as the cursor may be on an empty point with no
    ;; word under it.
    (if (and beg end)
        (progn
          (when (> beg end)
            (let ((large beg))
              (setq beg end
                    end large)))
          (list beg end))
      (user-error "No region selected and the cursor is not on a word"))))

(defun org-remark-string= (s1 s2)
  "Like `string=' but remove newlines and spaces before compare.
Return t if S1 and S2 are an identical string."
  (string=
   ;; Cater to the case when the text is divided by a newline
   ;; character \n. Remove all spaces and newline chars
   ;; before comparing the strings.
   (replace-regexp-in-string "[\n ]" "" s1)
   (replace-regexp-in-string "[\n ]" "" s2)))


;;;; Footer

(provide 'org-remark)

;;; org-remark.el ends here<|MERGE_RESOLUTION|>--- conflicted
+++ resolved
@@ -6,11 +6,7 @@
 ;; URL: https://github.com/nobiot/org-remark
 ;; Version: 1.2.1
 ;; Created: 22 December 2020
-<<<<<<< HEAD
-;; Last modified: 21 August 2023
-=======
-;; Last modified: 05 October 2023
->>>>>>> 7a9c0454
+;; Last modified: 06 October 2023
 ;; Package-Requires: ((emacs "27.1") (org "9.4"))
 ;; Keywords: org-mode, annotation, note-taking, marginal-notes, wp,
 
