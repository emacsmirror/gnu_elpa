;;; greader.el --- gnamù reader, send buffer contents to a speech engine. -*- lexical-binding: t; -*-

;; Copyright (C) 2017-2024  Free Software Foundation, Inc.

;; package-requires: ((emacs "25"))
;; Author: Michelangelo Rodriguez <michelangelo.rodriguez@gmail.com>
;; Keywords: tools, accessibility

<<<<<<< HEAD
;; Version: 0.8.1
=======
;; Version: 0.8.2
>>>>>>> c53edf4f

;; This program is free software; you can redistribute it and/or modify
;; it under the terms of the GNU General Public License as published by
;; the Free Software Foundation, either version 3 of the License, or
;; (at your option) any later version.

;; This program is distributed in the hope that it will be useful,
;; but WITHOUT ANY WARRANTY; without even the implied warranty of
;; MERCHANTABILITY or FITNESS FOR A PARTICULAR PURPOSE.  See the
;; GNU General Public License for more details.

;; You should have received a copy of the GNU General Public License
;; along with this program.  If not, see <http://www.gnu.org/licenses/>.

;;; Commentary:

;; Greader reads aloud the current buffer continuously, moving the point while
;; reading proceeds.

;; It can be used in conjunction with emacspeak or speechd-el packages.
;; it doesn't substitute those packages, but integrates them, providing a
;; functionality that those lacks.
;; In addition to reading the buffer, Greader provides a timer for reading,
;; and a "sleep mode" when you are tired and you want simply relax yourself.
;; for further details, please see the "README" file.

;; To start using greader, you have to install espeak and/or speech-dispatcher,
;; and make sure those packages work correctly.

;; In order to read a buffer:
;; 'M-x greader-mode RET'
;; 'C-r SPC'

;;; Code:
(require 'view)
(defvar-local greader-timer-flag nil)

(defvar greader-auto-tired-timer nil)
(defvar greader-auto-tired-end-timer)
(defvar greader-last-point nil)
(defvar greader-tired-timer nil)
(defvar greader-timer-enabled-interactively nil)
(defvar greader-stop-timer 0)
(defvar greader-elapsed-timer 0)
(defvar greader-elapsed-time 0)
(defvar greader-timer-flag nil)
(defvar greader-tired-flag nil)
(defvar greader-filter-enabled nil)
(defvar greader-debug-buffer "spd-output"
  "Contains the buffer name for debugging purposes.")
(defvar greader-backend-action #'greader--default-action)
(defvar greader-status 'paused)
(defvar greader-synth-process nil)
(require 'seq)

(define-obsolete-variable-alias 'greader-before-get-sentence-functions
  'greader-before-get-sentence-hook "2023")
(defvar greader-before-get-sentence-hook nil
  "Hook run before getting a sentence.
Functions in this variable don't receive arguments.")

(defvar greader-after-get-sentence-functions nil
  "Hook run after getting a sentence.
Functions in this hook take a string as argument, and should modify
  that string that contains the sentence that will be read.
the function should return modified sentence, or nil if no operation
  was needed.")

(defun greader--call-functions-after-get-of-sentence (sentence)
  "Call functions in `greader-after-get-sentence-functions'.
Return SENTENCE, eventually modified by the functions."
  (let ((result sentence))
    (run-hook-wrapped 'greader-after-get-sentence-functions
                      (lambda (func)
                        (when (fboundp func)
	                  (setq result (funcall func result))
			  nil)))
    result))

(defvar greader-before-read-hook nil
  "Code to execute just before start of reading.")

(defvar greader-after-read-hook nil
  "Execute code just after reading a sentence.")

(define-obsolete-variable-alias 'greader-before-finish-hook
  'greader-before-finish-functions "2023")
(defvar greader-before-finish-functions nil
  "Code executed just after finishing reading of buffer.
Functions in this hook should return non-nil if at least one function
  returns non-nil, meaning that reading of buffer continues.
If all the functions called return nil, reading finishes normally.")

(defun greader--call-before-finish-functions ()
  "Return t if at least one of the function return t.
If all the functions in the hook return nil, this function return nil."
  (run-hook-with-args-until-success 'greader-before-finish-functions))

(defvar greader-after-stop-hook nil
  "Hook run just after tts is stopped.")

(defgroup
  greader
  nil
  "Greader customization."
  :group 'convenience)
(defcustom greader-hyphen-regex "[-‐]\n+[[:blank:]]*"
  "Regex to use when dehyphenation is needed."
  :type 'string
  :tag "greader hyphen regex")

(defcustom
  greader-backends
  '(greader-espeak greader-speechd)
  "A list of functions that are back-ends for greader."
  :tag "greader back-ends"
  :type '(repeat function))

(defcustom
  greader-current-backend
  #'greader-espeak
  "Greader back-end to use."
  :tag "greader current back-end"
  :type
  `(radio
    ,@(mapcar
       (lambda (backend)
	 `(function-item ,backend))
       greader-backends)))

(defcustom
  greader-auto-tired-mode-time
  "22"
  "Specifies the hour when tired mode will be activated automatically."
  :tag "greader-tired-mode start time"
  :type 'string)

(defcustom
  greader-auto-tired-time-end
  "07"
  "Specifies when auto tired mode should be disabled.
For more information on syntax, see documentation of
`greader-auto-tired-mode-time'."
  :tag "greader auto tired end time"
  :type 'string)

(defcustom
  greader-auto-tired-mode
  nil
  "Enable or disable`auto-tired-mode'.
If t, auto-tired-mode is enabled, and
tired mode will be turned on at a time specified with
`greader-auto-tired-mode-time' and disabled at
`greader-auto-tired-mode-end-time' automatically."
  :tag "greader auto tired mode"
  :type 'boolean)

(defcustom
  greader-tired-time
  60
  "Auto tired mode.
Sets when, in seconds after a timer stop, the point must be moved
to the last position have you called command `greader-read'."
  :type 'integer
  :tag "greader seconds for tired mode")

(defcustom
  greader-soft-timer
  t
  "If enabled, reading of text will end not exactly at time expiration.
Instead, the sentence will be read completely."
  :tag "greader soft timer"
  :type 'boolean)

(defcustom
  greader-timer
  10
  "Minutes for timer to stop reading."
  :type 'integer
  :tag "time to stop reading")

(defcustom
  greader-debug
  nil
  "Enables debug information."
  :tag "enable debug"
  :type 'boolean)

(defcustom   greader-hook nil ;; FIXME: Can't see where it's run!
  "Hook run after mode activation.
Through this hook you can
customize your key definitions for greader, for example."
  :tag "greader-mode hook"
  :type 'hook)

(defcustom greader-move-to-next-chunk
  #'greader-forward-sentence
  "The function that moves the cursor for the next chunk of text.
For example if you have specified `sentence-at-point' function to get
the current chunk, you should specify `forward-sentence' for this
variable."
  :tag "greader move to next chunk function"
  :type 'function)

(defcustom greader-read-chunk-of-text
  #'greader-sentence-at-point
  "The function used to get the portion of text to read.
The variable `greader-move-to-next-chunk' must be set to a function that
moves the cursor to the same amount of text that is set in this
variable.  For example, if you specify a function that gets a
sentence, you should specify a function that moves to the next one."
  :type 'function
  :tag "greader get chunk of text function")
(defcustom greader-use-prefix t
  "Toggle on or off for use register feature.
if set to t, when you call function `greader-read', that function sets a
  register that points to the actual position in buffer.
  when you call again function `greader-read' with a prefix argument, the point
  is set at register position then reading starts from there."
  :type 'boolean
  :tag "use register")

(defun greader-set-reading-keymap ()
  "Set greader's keymap when reading."
  (greader-mode -1)
  (greader-reading-mode t))

(defun greader-set-greader-keymap ()
  "Set greader's keymap when not reading."

  (greader-mode t)
  (greader-reading-mode -1))

(define-obsolete-variable-alias 'greader-map 'greader-mode-map "2022")
(defvar greader-mode-map
  (let ((map (make-sparse-keymap)))
    (define-key map (kbd "C-r s")   #'greader-toggle-tired-mode)
    (define-key map (kbd "C-r r")   #'isearch-backward)
    (define-key map (kbd "C-r SPC") #'greader-read)
    (define-key map (kbd "C-r l")   #'greader-set-language)
    (define-key map (kbd "C-r t")   #'greader-toggle-timer)
    (define-key map (kbd "C-r f")   #'greader-get-attributes)
    (define-key map (kbd "C-r b")   #'greader-change-backend)
    (define-key map (kbd "C-r c") #'greader-compile-at-point)
    map))

(defvar greader-reading-map
  (let ((map (make-sparse-keymap)))
    (define-key map (kbd "SPC") #'greader-stop)
    (define-key map (kbd "p")   #'greader-toggle-punctuation)
    (define-key map (kbd ".")   #'greader-stop-with-timer)
    (define-key map (kbd "+")   #'greader-inc-rate)
    (define-key map (kbd "-")   #'greader-dec-rate)
    (define-key map (kbd "<left>")   #'greader-backward)
    (define-key map (kbd "<right>")   #'greader-forward)
    map))

;;;###autoload
(define-minor-mode greader-mode
  nil
  :lighter " greader"
  :group 'greader
  (cond
   (greader-mode
    (when greader-queue-mode
      (greader-queue-mode -1))
    (greader-load-backends))))
;;;###autoload
(define-minor-mode greader-reading-mode
  nil
  :interactive nil
  :keymap greader-reading-map
  :lighter " reading...")

(defun set-bookmark-for-greader ()
  "Imposta il segnalibro ad ogni interruzione della lettura."
  (when buffer-file-name
    (let ((inhibit-message t))
      (bookmark-set (buffer-name)))))
;;;###autoload
(define-minor-mode greader-auto-bookmark-mode
  "Enable automatic bookmarking.
Each time the reading of the buffer is stopped a bookmark is saved
when the buffer is visiting a file."
  :lighter " bk"
  :global t
  (if greader-auto-bookmark-mode
      (add-hook 'greader-after-stop-hook #'set-bookmark-for-greader)
    (remove-hook 'greader-after-stop-hook #'set-bookmark-for-greader)))
;; greader-region-mode is a non-interactive minor mode that deals with
;; read the active region instead of the entire buffer.
;; The current implementation of greader probably dictates that the
;; buffer needs to be temporarily narrowed when the region is
;; active, so that the functions that deal with obtaining the sentences
;; to read and move the point "believe" that that is all the
;; buffer to read.
(defvar greader-start-region nil
  "start of region.")
(defvar greader-end-region nil
  "end of region.")

(defun greader--active-region-p ()
  "Return t if the region in the current buffer is active.
Active in this context means that the variables
  `greader-start-region' and `greader-end-region' are set appropriately."
  (if (and greader-start-region greader-end-region)
      t
    nil))

(defun greader-narrow ()
  "Narrow current buffer if region is active."
  (unless (buffer-narrowed-p)
    (narrow-to-region greader-start-region greader-end-region)))

;; This function widens the buffer, and is added to the
;; `greader-after-stop-hook' hook by `greader-region-mode'.
(defun greader-widen ()
  "Widen buffer and set greader-region variables to nil."
  (setq greader-start-region nil)
  (setq greader-end-region nil)
  (greader-region-mode -1)  
  (widen))

;; This function places the point at the beginning of the active region.
(defun greader-set-point-to-start-of-region ()
  "set the point to the beginning of the active region.
This only happens if the variables `greader-start-region' and
`greader-end-region' are set."
  (when (and greader-start-region greader-end-region)
    (goto-char greader-start-region)))

(define-minor-mode greader-region-mode
  "This mode activates when the region is active."
  :interactive nil
  (if greader-region-mode
      (progn
	(setq greader-start-region (region-beginning))
	(setq greader-end-region (region-end))
	(greader-narrow)
	(add-hook 'greader-after-stop-hook #'greader-widen)
	(add-hook 'greader-before-finish-functions #'greader-widen)
	(greader-set-point-to-start-of-region))
    (remove-hook 'greader-before-finish-functions #'greader-widen)
    (remove-hook 'greader-after-stop-hook #'greader-widen)))



(defun greader-set-register ()
  "Set the `?G' register to the point in current buffer."
  (when greader-use-prefix
    (point-to-register ?G)))

(defun greader-jump-to-register ()
  "Jump to register `?G' if `greader-use-prefix' is enabled."
  (when greader-use-prefix
    (jump-to-register ?G)))

(defun greader--get-backends ()
  "Return actual available back-ends, as a list of strings."
  (let (b)
    (dolist (greader-elem greader-backends nil)
      (setq b (append b `(,(get greader-elem 'greader-backend-name)))))
    b))

(defun greader-call-backend (command &optional arg)
  "Call backend passing it COMMAND and ARG.
\(internal use!\)." ;; FIXME: Use "--" in the name, then.

  (if arg
      (funcall greader-current-backend command arg)
    (funcall greader-current-backend command)))
(defvar
  greader-backend-filename
  (greader-call-backend 'executable))
(defvar greader-backend `(,greader-backend-filename))
(defvar greader-orig-buffer nil)
(defvar greader-dissoc-buffer "*Dissociation*")
(defvar greader-temp-function nil)
(defun greader-change-backend (&optional backend)
  "Change backend used for actually read the buffer.
If BACKEND is non-nil, it changes to BACKEND, else it cycles through
available backends."
  (interactive
   (list
    (if current-prefix-arg
	(completing-read "Back-end: " (greader--get-backends)))))
  (setq-local greader-current-backend
              (cond
	       ((functionp backend)
	        (if (memq backend greader-backends)
	            backend
	          (error "Not a greader's back-end: %S" backend)))
	       ((stringp backend)
                (let ((result nil))
                  (dolist (elem greader-backends result)
	            (if
	                (equal
	                 (get elem 'greader-backend-name) backend)
	                (setq result elem)))
	          (or result
	              (user-error "Not a greader's back-end: %S" backend))))
	       (backend
	        (error "backend should be a string or a function: %S" backend))
	       (t
	        (car (or (cdr (memq greader-current-backend greader-backends))
	                 greader-backends)))))
  (message "Current back-end is %s"
           (get greader-current-backend 'greader-backend-name)))

(defun greader-load-backends ()
  "Load backends taken from `greader-backends'."
  (mapcar #'require greader-backends))

(defun greader-read-asynchronous (txt)
  "Read the text given in TXT."
  (if greader-debug
      (greader-debug "greader-read-asynchronous entered\n"))
  (run-hooks 'greader-before-read-hook)
  (greader-build-args)
  (if (and txt (greader-sentence-needs-dehyphenation txt))
      (setq txt (greader-dehyphenate txt)))
  (let* ((txt (concat " " txt))
         (backend (append greader-backend `(,txt))))
    (and (stringp txt)
	 (setq-local greader-synth-process (make-process
				            :name "greader-backend"
				            :sentinel #'greader-action
				            :filter #'greader-process-filter
				            :command backend)))
    (if greader-debug
	(progn
	  (set-process-buffer greader-synth-process greader-debug-buffer)
	  (greader-debug (message "greader-read-asynchronous: %S" backend))))))

(defun greader-get-status ()
  "Return greader status."
  greader-status)

(defun greader-change-status (arg)
  "Change status of greader using ARG."
  (if greader-debug
      (greader-debug "greader-change-status entered"))
  (if (symbolp arg)
      (setq greader-status arg)
    (error "Status must be a symbol!")))

(defun greader-action (process event)
  "Sentinel for greader processes using PROCESS and EVENT."
  (if greader-debug
      (progn
	(greader-debug "greader-action entered.\n")
	(greader-debug (format "event: %S\n" event))))
  (funcall greader-backend-action process event))

(defun greader-tts-stop ()
  "Stop reading of current buffer."
  (set-process-sentinel greader-synth-process #'greader--default-action)
  (if
      (not
       (eq
	(greader-call-backend 'stop) 'not-implemented))
      (greader-call-backend 'stop))
  (delete-process greader-synth-process)
  (setq-local greader-backend-action #'greader--default-action))

(defun greader--default-action (&optional _process event)
  "Internal use.
Optional argument PROCESS
Optional argument EVENT ."
  (if greader-debug
      (greader-debug (format "greader--default-action entered.\nevent: %S\n" event)))
  (cond
   ((and (greader-timer-flag-p) (timerp greader-stop-timer))
    (greader-cancel-elapsed-timer)
    (greader-cancel-stop-timer)
    (greader-reset-elapsed-time)
    (setq-local greader-stop-timer 0)
    (greader-set-greader-keymap))))

(defun greader-build-args ()
  "Build the string that will be passed to the back-end."
  (greader-reset)
  (let (args arg)
    (setq arg
	  (greader-call-backend 'rate))
    (setq args (append `(,arg) args))
    (cond ((greader-call-backend 'lang)
	   (setq arg
		 (greader-call-backend 'lang))
	   (setq args (append `(,arg) args))))
    (cond ((greader-call-backend 'punctuation)
	   (setq arg (greader-call-backend 'punctuation))
	   (setq args (append `(,arg) args))))
    (setq greader-backend (greader-call-backend 'executable))
    (cond
     (
      (not
       (eq
	(greader-call-backend 'extra)
	'not-implemented))
      (setq arg (greader-call-backend 'extra))
      (setq args (append `(,arg) args))))
    (setq greader-backend (append `(,greader-backend) args))))

(defun greader-reset ()
  "Reset greader."
  (setq greader-backend `(,(greader-call-backend 'executable))))

(defun greader-next-action (_process event)
  "Perform next action when reading.
Argument PROCESS .
Argument EVENT ."
  (if greader-debug
      (greader-debug (format "greader-next-action: %s" event)))
  (run-hooks 'greader-after-read-hook)
  (funcall greader-move-to-next-chunk)
  (greader-read))

(defun greader-response-for-dissociate (&optional _prompt)
  "Return t to the caller until a condition is reached.
This function will be locally bound to `y.or-n-p' until
`dissociated-press' does the job.
Optional argument PROMPT variable not used."
  (with-current-buffer greader-orig-buffer
    (if (< (buffer-size greader-dissoc-buffer) 100000)
	t
      nil)))

(defun greader-read-dissociated ()
  "Use `dissociated-press to read a text dissociately.
\(Helpful for
mindfullness!)."
  (interactive)
  (setq greader-orig-buffer (current-buffer))
  (setq greader-dissoc-buffer (get-buffer-create "*Dissociation*"))
  (unwind-protect
      (progn
	(fset 'greader-temp-function (symbol-function 'y-or-n-p))
	(fset 'y-or-n-p (symbol-function
			 'greader-response-for-dissociate))
	(let ((arg (random 10)))
	  (while (equal arg 0)
	    (setq arg (random 10)))
	  (dissociated-press arg))
	(switch-to-buffer greader-dissoc-buffer)
	(goto-char (point-min))

	(greader-mode 1)
	(greader-read))
    (fset 'y-or-n-p (symbol-function 'greader-temp-function))))

(defun greader-read (&optional goto-marker)
  "Start reading of current buffer.
if `GOTO-MARKER' is t and if you pass a prefix to this
  function, point jumps at the last position you called command `greader-read'."

  (interactive "P")
  (when goto-marker
    (greader-jump-to-register))
  (when (called-interactively-p 'any)
    (greader-set-register))

  (if (and greader-tired-flag (= greader-elapsed-time 0))
      (progn
	(if greader-tired-timer
	    (cancel-timer greader-tired-timer))
	(setq-local greader-last-point (point))))

  (cond
   ((and (greader-timer-flag-p) (not (timerp greader-stop-timer)))
    (greader-setup-timers)))
  (when (region-active-p)
    (cond
     ((and (not greader-region-mode) (not (greader--active-region-p)))
      (greader-region-mode 1))))
  (run-hooks greader-before-get-sentence-hook)
  (let ((chunk (funcall greader-read-chunk-of-text)))
    (if chunk
	(progn
	  (setq chunk (greader--call-functions-after-get-of-sentence chunk))
	  ;; This extra verification is necessary because espeak has a bug that,
	  ;; when we pass a string containing a vocal plus only 2 .. it reads
	  ;; garbage.
	  (if (string-suffix-p ".." chunk)
	      (setq chunk (concat chunk ".")))
	  (greader-set-reading-keymap)
	  (setq-local greader-backend-action #'greader-next-action)
	  (greader-read-asynchronous chunk))
      (progn
	(setq-local greader-backend-action #'greader--default-action)
	(greader-set-greader-keymap)
	(unless (greader--call-before-finish-functions)
	  (greader-read-asynchronous ". end"))))))

(defun greader-stop ()
  "Stops reading of document."
  (interactive)
  (cond
   ((and (> greader-elapsed-time 0) greader-timer-flag)
    (greader-cancel-elapsed-timer)
    (greader-cancel-stop-timer)
    (if (>= greader-elapsed-time (1- (greader-convert-mins-to-secs greader-timer)))
	(greader-reset-elapsed-time))
    (setq-local greader-stop-timer 0)))
  (greader-set-greader-keymap)
  (greader-tts-stop)
  (run-hooks 'greader-after-stop-hook))

(defun greader-debug (arg)
  "Used to get some fast debugging.
Argument ARG is not used."
  (save-current-buffer
    (get-buffer-create greader-debug-buffer)
    (set-buffer greader-debug-buffer)
    (insert arg)))

(defun greader-forward-sentence ()
  "Move the point to next sentence."
  (let ((result (greader-call-backend 'next-text)))
    (if (not (equal result 'not-implemented))
	result
      (forward-sentence))))

(defun greader-get-sentence ()
  "Get current sentence.
Before returning sentence, this function runs
`greader-before-get-sentence-hook'
If at end of buffer, nil is returned."
  (let ((result (greader-call-backend 'get-text)))
    (if (stringp result)
	result
      (let ((sentence-start (make-marker)))
	(setq sentence-start (point))
	(save-excursion
	  (when (not (eobp))
	    (forward-sentence))
	  (if (> (point) sentence-start)
	      (string-trim (buffer-substring sentence-start (point)) "[ \t\n\r]+")
	    nil))))))

(defun greader-sentence-at-point ()
  "Get sentence starting from point."
  (greader-get-sentence))

(defun greader-process-filter (_process string)
  "Process filter.
Optional argument STRING contains the string passed to
`greader-read-asynchronous'."
  (if greader-filter-enabled
      (message string)))

(defun greader-set-language (lang)
  "Set language of tts.
LANG must be in ISO code, for example `en' for English or `fr' for
French.  This function sets the language of tts local for current
buffer, so if you want to set it globally, please use
`M-x customize-option RET greader-language RET'."
  (interactive
   (list
    (let ((result (greader-call-backend 'set-voice nil)))
      (if (equal result 'not-implemented)
	  (read-string "Set language to: ")
	result))))
  (greader-call-backend 'lang lang))
(defun greader-set-punctuation (flag)
  "Set punctuation to FLAG."
  (greader-call-backend 'punctuation flag))

(defun greader--get-local-language ()
  "Returns the language code from the system's locale."
  (let ((locale (or (getenv "LANG") ; First try with the LANG environment variable
                    (getenv "LC_ALL") ; Then with LC_ALL
                    "en"))) ; Default to "en" if nothing is found
    ;; Extracts the language code from the locale (e.g., "en_US.UTF-8" becomes "en")
    (if (string-match "\\([a-z]+\\)_" locale)
        (match-string 1 locale)
      "en"))) ; Default to "en" if the locale format is unrecognized

(defun greader-get-language ()
  "return language set in current back-end.
if `current-backend' does not implement `get-language' command, try to
get the language from the environment."
  (let ((lang nil))
    (if (equal (greader-call-backend 'get-language)
	       'not-implemented)
	(setq lang (greader--get-local-language))
      (setq lang (greader-call-backend 'get-language)))
    lang))

(defun greader-toggle-punctuation ()
  "Toggle punctuation locally for current buffer."
  (interactive)
  (if (not (greader-call-backend 'punctuation))
      (progn
	(greader-tts-stop)
	(greader-set-punctuation 'yes)
	(message "punctuation enabled in current buffer")
	(greader-read))
    (progn
      (greader-tts-stop)
      (greader-set-punctuation 'no)
      (message "punctuation disabled in current buffer")
      (greader-read))))

(defun greader-toggle-timer-flag ()
  "Not yet documented."
  (cond
   (greader-timer-flag
    (setq-local greader-timer-flag nil)
    (greader-reset-elapsed-time)
    (if (not (equal greader-elapsed-timer 0))
	(greader-cancel-elapsed-timer))
    (if (and greader-auto-tired-mode greader-tired-flag)
	(greader-toggle-tired-mode)))
   ((not greader-timer-flag)
    (setq-local greader-timer-flag t))))

(defun greader-toggle-timer ()
  "Toggle on or off timer when reading.
To configure the timer \(in minutes\) call `M-x greader-set-timer' or
  `C-r t'."
  (interactive)
  (greader-toggle-timer-flag)
  (if greader-timer-flag
      (progn
	(setq-local greader-timer-enabled-interactively t)
	(message "timer enabled in current buffer"))
    (progn
      (setq-local greader-timer-enabled-interactively nil)
      (if greader-tired-flag
	  (greader-toggle-tired-flag))
      (message "timer disabled in current buffer"))))

(defun greader-set-timer (&optional timer-in-mins)
  "Set timer for reading expressed in minutes.
This command should be
used only if you want to set locally a timer different of that you set
via customize, that is considered the default value for this
variable.
Optional argument TIMER-IN-MINS timer in minutes (integer)."

  (interactive "Nset timer for:")
  (if (not (greader-timer-flag-p))
      (greader-toggle-timer))
  (setq-local greader-timer timer-in-mins))

(defun greader-timer-flag-p ()
  "Not yet documented."
  greader-timer-flag)

(defun greader-setup-timers ()
  "Set up timers, that is, call `run-at-time' using settings you have specified."
  (catch 'timer-is-nil
    (cond
     ((greader-timer-flag-p)
      (setq-local greader-stop-timer (run-at-time (- (greader-convert-mins-to-secs greader-timer) greader-elapsed-time) nil #'greader-stop-timer-callback))
      (setq-local greader-elapsed-timer
                  (run-at-time 1 1 #'greader-elapsed-time)))
     ((not (greader-timer-flag-p))
      (throw 'timer-is-nil nil))))
  t)

(defun greader-elapsed-time ()
  "Not documented (internal use)."
  (setq-local greader-elapsed-time (1+ greader-elapsed-time)))

(defun greader-convert-mins-to-secs (mins)
  "Convert MINS in seconds."
  (* mins 60))

(defun greader-cancel-stop-timer ()
  "Not documented, internal use."
  (cancel-timer greader-stop-timer))

(defun greader-cancel-elapsed-timer ()
  "Not documented, internal use."
  (cancel-timer greader-elapsed-timer))

(defun greader-reset-elapsed-time ()
  "Not documented, internal use."
  (setq-local greader-elapsed-time 0))

(defun greader-stop-with-timer ()
  "Stop reading of buffer and also reset timer.
If you use this
command, next reading will start timer at its current value.  If you
stop normally with `greader-stop', next reading will continue from the
time elapsed before you stopped."
  (interactive)
  (if (greader-timer-flag-p)
      (progn
	(greader-cancel-elapsed-timer)
	(greader-cancel-stop-timer)
	(setq-local greader-stop-timer 0)
	(greader-reset-elapsed-time)))
  (greader-stop))

(defun greader-stop-timer-callback ()
  "Function called when timer expires."
  (if greader-tired-flag
      (greader-setup-tired-timer))
  (cond
   ((greader-soft-timer-p)
    (setq-local greader-backend-action #'greader--default-action))
   ((not greader-soft-timer)
    (greader-stop))))

(defun greader-soft-timer-p ()
  "Return t if soft-timer is enabled.
With soft timer, greader will stop reading at the end of sentence is
  actually reading.
If it is disabled, greader will stop reading immediately after timer expiration."
  (if greader-soft-timer
      t
    nil))

(defun greader-toggle-tired-flag ()
  "Not documented, internal use."
  (if greader-tired-flag
      (progn
	(if greader-timer-flag
	    (greader-toggle-timer))
	(setq-local greader-tired-flag nil))
    (progn
      (if (not greader-timer-flag)
	  (greader-toggle-timer)))
    (setq-local greader-tired-flag t)))

(defun greader-toggle-tired-mode ()
  "Toggle tired mode.
if tired mode is enabled, when a timer expires, greader will wait an
  amount of time customizable, and if Emacs remains iddle for that
  time, point in buffer will be placed at last position where you
  called command `greader-read'.
Enabling tired mode implicitly enables timer also."
  (interactive)
  (if (not greader-tired-flag)
      (progn
	(greader-toggle-tired-flag)
	(if (not (greader-timer-flag-p))
	    (greader-toggle-timer-flag))
	(message "tired mode enabled in current buffer."))
    (progn
      (if (not greader-timer-enabled-interactively)
	  (greader-toggle-timer-flag))

      (greader-toggle-tired-flag)
      (message "tired mode disabled in current buffer"))))

(defun greader-setup-tired-timer ()
  "Not documented, internal use."
  (if greader-tired-flag
      (run-with-idle-timer
       (time-add
	(current-idle-time)
	(seconds-to-time
	 greader-tired-time))
       nil #'greader-tired-mode-callback)))

(defun greader-tired-mode-callback ()
  "Not documented, internal use."
  (if (equal last-command #'greader-read)
      (greader-move-to-last-point)))

(defun greader-move-to-last-point ()
  "Not documented, internal use."
  (goto-char greader-last-point))

(defun greader-auto-tired-mode-setup ()
  "Not documented, internal use."
  (if greader-auto-tired-mode
      (progn
	(if (not greader-tired-flag)
	    (greader-toggle-tired-mode))
	(setq-local greader-auto-tired-timer
	            (run-at-time nil 1 #'greader-auto-tired-callback)))
    (progn
      (if greader-tired-flag
	  (greader-toggle-tired-mode))
      (setq-local greader-auto-tired-timer
                  (cancel-timer greader-auto-tired-timer)))))

(defun greader-toggle-auto-tired-mode-flag ()
  "Not documented, internal use."
  (if greader-auto-tired-mode
      (progn
	(setq-local greader-auto-tired-mode nil)
	(if greader-auto-tired-timer
	    (cancel-timer greader-auto-tired-timer)))
    (progn
      (setq-local greader-auto-tired-mode t)
      (greader-auto-tired-mode-setup))))

(defun greader-toggle-auto-tired-mode () "Enable auto tired mode.
In this mode, greader will enter in tired mode at a customizable time
  and will exit from it at another time.  The default is 22:00 for
  entering and 08:00 for exiting."  (interactive)
  (greader-toggle-auto-tired-mode-flag) (if greader-auto-tired-mode
					    (message "auto-tired mode enabled in current buffer") (message
												   "auto-tired mode disabled in current buffer.")))

(defun greader-current-time ()
  "Not documented, internal use."
  (string-to-number (format-time-string "%H")))

(defun greader-convert-time (time)
  "Not documented, internal use."
  (let ((current-t (decode-time))
	(i (nth 2 (decode-time)))
	(counter (nth 2 (decode-time))))
    (if (stringp time)
	(setq time (string-to-number time)))
    (catch 'done
      (while t
	(if (= i time)
	    (throw 'done nil))
	(cl-incf i)
	(cl-incf counter)
	(if (= i 24)
	    (setq i 0))))
    (setcar (cdr (cdr current-t)) counter)
    (setcar current-t 0)
    (setcar (cdr current-t) 0)
    (apply #'encode-time current-t)))

(defun greader-current-time-in-interval-p (time1 time2)
  "Not documented, internal use."
  (let
      ((current-t (current-time)))
    (if
	(and (time-less-p time1 current-t) (time-less-p current-t time2))
	t
      nil)))

(defun greader-auto-tired-callback ()
  "Not documented, internal use."
  (if
      (stringp greader-auto-tired-mode-time)
      (setq-local greader-auto-tired-mode-time (greader-convert-time greader-auto-tired-mode-time)))
  (if
      (stringp greader-auto-tired-time-end)
      (setq-local greader-auto-tired-time-end (greader-convert-time greader-auto-tired-time-end)))
  (if
      (and
       (greader-current-time-in-interval-p greader-auto-tired-mode-time greader-auto-tired-time-end)
       (not greader-tired-flag))
      (greader-toggle-tired-mode))
  (if
      (and
       (not (greader-current-time-in-interval-p greader-auto-tired-mode-time greader-auto-tired-time-end))
       greader-tired-flag)
      (progn
	(setq-local greader-auto-tired-mode-time (number-to-string (nth 2 (decode-time greader-auto-tired-mode-time))))
	(setq-local greader-auto-tired-time-end (number-to-string (nth 2 (decode-time greader-auto-tired-time-end))))
	(greader-toggle-tired-mode))))

(defun greader-set-rate (n)
  "Set rate in current buffer to tthe specified value in N.
rate is expressed in words per minute.  For maximum value, see `man espeak'."
  (greader-call-backend 'rate n))

(defun greader-inc-rate (&optional n)
  "Increment rate of speech by N units.
If prefix, it will be used to increment by that.  Default is N=10."
  (interactive "P")
  (if (not n)
      (setq n 10))
  (greader-tts-stop)
  (greader-set-rate (+ (greader-call-backend 'rate 'value) n))
  (greader-read))

(defun greader-dec-rate (&optional n)
  "Decrements rate of speech by units specified in N.
If prefix, it will be used to decrement  rate."
  (interactive "P")
  (if (not n)
      (setq n 10))
  (greader-tts-stop)
  (greader-set-rate (- (greader-call-backend 'rate 'value) n))
  (greader-read))

(defun greader-sentence-needs-dehyphenation (str)
  "Return t if there are lines broken by hyphens in STR, nil otherwise."
  (string-match greader-hyphen-regex str))

(defun greader-dehyphenate (sentence)
  "Join lines broken by hyphens in SENTENCE.
It is possible to customize what this function considers to be an
  hyphen, by setting `greader-hyphen-regex'."
  (replace-regexp-in-string greader-hyphen-regex "" sentence))

(defun greader-get-attributes ()
  "Print text properties associated with current char."
  (interactive)
  (print (text-properties-at (point))))

(defcustom greader-compile-command "--compile="
  "Espeak-ng parameter to compile a lang."
  :tag "greader compile command"
  :type 'string)

(defcustom greader-compile-extra-parameters nil
  "Extra parameters to pass to espeak-ng.
In general you should specify an alternative path for espeak voice
  data."
  :tag "greader compile extra parameters"
  :type '(repeat :tag "extra parameter" string))

;;;###autoload
(defcustom greader-compile-dictsource nil
  "Location of espeak dictionary source data.
You must configure this variable in order to use
  `greader-compile-mode'."
  :tag "greader compile source dictionary directory"
  :type '(repeat :tag "directory:" string))

(define-minor-mode greader-compile-mode
  "Espeak voice definition and compilation mode.
This global minor mode of greader allows saving of an
espeak-ng dictionary file and subsequent correspondent voice compilation
in one shot.
In some cases, the directory where espeak-ng keeps its data
is not writable by the normal user, in this case, when
saving the file, you will be asked to enter your password
administrator."
  :global t

  (if greader-compile-mode
      (progn
	(unless greader-compile-dictsource
	  (error "Please set or customize `greader-compile-dictsource'
    to define espeak-ng dictionary source location"))
	(add-hook 'after-save-hook #'greader-check-visited-file)
	;; FIXME: AFAIK `define-minor-mode' will emit pretty much
	;; this exact message if we don't.
	(message "greader-compile minor mode enabled"))
    (when (member #'greader-check-visited-file after-save-hook)
      ;; FIXME: AFAIK `define-minor-mode' will emit pretty much
      ;; this exact message if we don't.
      (message "greader-compile mode disabled"))
    ;; Call `remove-hook' even if the `member' test failed:
    ;; it's safer to do so anyway (e.g. the `member' test may
    ;; actually give the wrong answer).
    (remove-hook 'after-save-hook #'greader-check-visited-file)))

(defvar greader-compile-history nil)
(defun greader-compile (&optional lang)
  "Compile espeak voice for a given LANG.
when called interactively, compile the
espeak-ng definitions for a given language.
By default, greader-compile infers the language from the first two
letters of the file you are visiting.
If its LANG parameter is `non-nil', the function will ask for
specifying the language to compile, ignoring the current file name
but proposing it as default.
In case the specified language does not seem compatible with
buffer environment, this function will ask for confirmation before
proceed.
Important notice: The parameter is only for an interactive call
since the function uses the minibuffer to get
the language.
If it is not called interactively, pass no arguments to it, the
function is specifically designed to be executed by a hook."

  (interactive "P")

  (if lang
      (progn

	(setq lang (read-from-minibuffer "Language (2 letters):"
					 nil
					 nil
					 nil
					 nil
					 nil
					 (greader-compile-guess-lang))))

    (setq lang (greader-compile-guess-lang))

    (let (data-is-writable (command (append '("espeak") (list (concat greader-compile-command lang)) greader-compile-extra-parameters)))

      (with-temp-buffer
	(call-process "espeak" nil t t "--version")
	(goto-char (point-min))
	(search-forward "/")
	(setq data-is-writable (file-writable-p (thing-at-point
						 'filename))))

      (if (not data-is-writable)
	  (setq command (append '("sudo")command)))

      (make-process
       :name "greader-espeak"
       :filter #'greader-compile--filter
       :command command))))

(defun greader-compile--filter (&optional process str)
  "Filter process for sudo."
  (when (string-match "password" str)
    (process-send-string process (concat (read-passwd str) "\n")))
  (when (string-match "error" str)
    (error "%s" str)))

(defun greader-compile-guess-lang ()
  "Internal use.
This function return t if the file associated with current buffer
  seems to be an espeak dictionary definition file."

  (when (buffer-file-name)
    (let*
	((lang (buffer-file-name))

	 (start (string-match "/[[:alpha:]][[:alpha:]]_" lang))

	 end)
      (if start
	  (progn
	    (setq start (1+ start))
	    (setq end (string-match "_" lang start))
	    (substring lang start end))
	nil))))

(defun greader-check-visited-file ()
  "Internal use.
Hook for `after-save-hook'."
  (and
   (member default-directory greader-compile-dictsource)
   (greader-compile-guess-lang)
   (greader-compile)))

(defcustom greader-compile-default-source "extra"
  "Dict source file suffix to use when `greader-compile-at-point' is called.
If nil, you can not use `greader-compile-at-point'."
  :tag "greader compile default dictionary source file"
  :type 'string)

(defvar greader-espeak-language)
(defun greader-compile-at-point (&optional src dst)
  "Add a word to the espeak dictionary definition.
When called interactively and point is on a word, this function asks
  for the definition, assuming you want to define current word.
If you want to be asked about the word to define, call this command
  with prefix.
When called from a function, you should specify SRC and DST, even if
  SRC and DST are declared as optional."
  (interactive "P")
  (unless greader-compile-default-source
    (error "You must set or customize `greader-compile-default-source'"))

  (unless src
    (setq src (thing-at-point 'word t))
    (unless src
      (setq src (read-string "Word to add:"))))

  (when (listp src)
    (setq src (read-string "word to add:"))
    (if (equal src "")
	(setq src (thing-at-point 'word t))))
  (unless dst
    (setq dst (read-string (concat "Redefine " src " to: ") nil
			   'greader-compile-history)))

  (let ((lang-file
	 (if (string-prefix-p "/" greader-compile-default-source)
	     greader-compile-default-source
	   (concat (car greader-compile-dictsource) (substring greader-espeak-language 0 2) "_" greader-compile-default-source))))
    (with-current-buffer (find-file-noselect lang-file)
      (goto-char (point-max))
      (insert (concat src " " dst "\n"))
      (save-buffer)
      (unless greader-compile-mode
	(greader-compile)))))

(defun greader-compile-goto-source ()
  "Visit default dictsource currently used by `greader-compile-at-point'."
  (interactive)
  (if (string-match "/" greader-compile-default-source)
      (find-file greader-compile-default-source)
    (find-file (concat (car greader-compile-dictsource)
		       greader-espeak-language "_" greader-compile-default-source))))

(defcustom greader-backward-acoustic-feedback nil
  "If t, when point returns to the end of sentence, plays a beep."
  :tag "greader backward acoustic feedback"
  :type 'boolean)

(defcustom greader-backward-seconds 5
  "Number of seconds to wait before returning at the end of sentence."
  :tag "greader-backward seconds"
  :type 'float)

(defvar greader--marker-backward (make-marker))

(defvar greader--timer-backward nil)

(defun greader--forward ()
  (when (equal
	 (point) greader--marker-backward)
    (forward-sentence)
    (backward-char 2)
    (when greader-backward-acoustic-feedback
      (beep))))

(defun greader--set-forward-timer ()
  (setq greader--timer-backward(run-with-idle-timer greader-backward-seconds nil #'greader--forward)))

(defun greader-backward ()
  "Restart reading from start of sentence.
When at start of sentence, this function sets a timer for
  `greader--set-forward-timer' seconds, and, if the cursor is yet at
  start of sentence, puts the point at the end.
So you can use this command like a player, if you press <left> you
  will ear the start of last read sentence, and if you press again
  while timer is in effect, you go back by one sentence."
  (interactive)
  (when (bobp)
    (signal 'beginning-of-buffer ()))
  (when greader--timer-backward
    (cancel-timer greader--timer-backward)
    (setq greader--timer-backward nil))
  (greader-tts-stop)
  (backward-sentence)
  (greader-set-register)
  (setq greader--marker-backward (point))
  (greader--set-forward-timer)
  (greader-read))

(defun greader-forward ()
  "Move point to next sentence and start reading from there."
  (interactive)
  (when (eobp)
    (signal 'end-of-buffer nil))
  (greader-tts-stop)
  (greader-forward-sentence)
  (greader-set-register)
  (greader-read))

;; greader-queue-mode
;; This minor mode enables an alternative reading mode, which
;; works with blocks of text instead of the buffer in a linear fashion.

(defvar-local greader-queue nil
  "This is the variable that contains the queue.
each element is formed by a cons, whose form is 'start-position
. end-position'.")

(defvar-local greader-queue-current-element nil
  "Represent the current item in the queue (as index).")

;; Questa funzione aggiunge un elemento alla coda.
(defun greader-queue-add-element (&optional start end)
  "Add an item to the queue.
If START and END are nil, check if the region is active.
If the region is not active either, then it throws an error."
  (interactive)
  (unless (and start end)
    (if (region-active-p)
	(progn
	  (setq start (region-beginning) end (region-end))
	  (deactivate-mark))
      (user-error "Nothing to add")))
  (let ((result (greader-queue-region-overlap start end)))
    (if result
	(greader-queue-modify-element result start end)
      (add-to-list 'greader-queue (cons start end) t)))
  (unless greader-queue-current-element
    (setq greader-queue-current-element 0)))

;; This function determines whether the region overlaps with one of the
;; items in the queue.
(defun greader-queue-region-overlap (&optional start end)
  "Return the index of the element that overlaps the region.
If the region does not overlap any of the items in the queue,
then return nil."
  (unless (and start end)
    (if (region-active-p)
	(setq start (region-beginning) end (region-end))
      (user-error "Please specify a region")))
  (if greader-queue
      (let ((result nil) (counter 0))
	(dolist (item greader-queue)
	  (when (or
		 (and (>= start (car item)) (<= start (cdr item)))
		 (and (>= end (car item)) (<= end (cdr item))))
	    (setq result counter))
	  (setq counter (1+ counter)))
	result)
    nil))

;; This function modifies an item in the queue.
(defun greader-queue-modify-element (index start end)
  "Modify the item specified in INDEX with the new START and END.
This function modifies the `greader-queue' variable."
  (let ((result nil) (counter 0))
    (dolist (item greader-queue)
      (if (equal counter index)
	  (progn
	    (push (cons start end) result)
	    (setq counter (1+ counter)))
	(push item result)
	(setq counter (1+ counter))))
    (setq greader-queue (reverse result))))

;;this function resets the queue.
(defun greader-queue-reset-queue ()
  "Reset the queue and relative variables."
  (interactive)
  (setq greader-queue nil)
  (setq greader-queue-current-element nil))

;; This function removes an item from the queue.
(defun greader-queue-remove-element (&optional index)
  "Remove the item in INDEX.
If INDEX is nil, use the `greader-queue-current-element' variable."
  (interactive)
  (unless index
    (setq index greader-queue-current-element))
  (when (>= index (length greader-queue))
    (user-error "Index out of range"))
  (setq greader-queue (seq-remove-at-position greader-queue index)))

;; This function gets the text linked to an element of the
;; queue.
(defun greader-queue-get-element (&optional index)
  "return the text associated with a queue item or nil if INDEX is beyond
the limit.
If INDEX is nil, use `greader-queue-current-element'."
  (unless index
    (setq index greader-queue-current-element))
  (when (equal (length greader-queue) 0)
    (user-error "Queue is emty"))
  (let ((result nil))
    (when (< greader-queue-current-element (length greader-queue))
      (setq result (buffer-substring (car (elt greader-queue index)) (cdr (elt
									   greader-queue
									   index)))))
    result))

;; This function returns the next item in the queue. If
;; the current element is the last one, then it returns nil.
(defun greader-queue-get-next-element ()
  "return the next item in the queue.
If the current element is the last one, then return nil."
  (unless greader-queue-current-element
    (setq greader-queue-current-element 0))
  (if (equal (1+ greader-queue-current-element) (length
						 greader-queue))
      nil
    (setq greader-queue-current-element (1+ greader-queue-current-element))
    (greader-queue-get-element)))

;; This function returns the previous item in the queue, if it is
;; the first one, returns it.
(defun greader-queue-get-prev-element ()
  "Return the previous item in the queue.
If the current element is the first, it returns it."
  (unless greader-queue-current-element
    (setq greader-queue-current-element 0))
  (if (> greader-queue-current-element 0)
      (setq greader-queue-current-element (1-
					   greader-queue-current-element)))
  (greader-queue-get-element))

;; This function will act as a sentinel for the tts when invoked
;; by the `greader-queue-read' function.
(defun greader-queue-next-action (&optional process string)
  "Sentinel process for greader-queue-mode."
  (setq greader-queue-current-element (1+
				       greader-queue-current-element))
  (greader-queue-read))

;; This function is a reimplementation in salsa queue's
;; reader-read. The idea is to map it right in place of
;; greader-read in the `greader-queue-mode' keymap.
(defun greader-queue-read ()
  "Entry point for `greader-queue-mode'."
  (interactive)
  (let ((text (greader-queue-get-element)))
    (if text
	(progn
	  (setq-local greader-backend-action
		      #'greader-queue-next-action)
	  (greader-read-asynchronous text))
      (setq-local greader-backend-action #'greader--default-action)
      (greader-read-asynchronous "end of queue."))))

;; This function stops reading of queue.
(defun greader-queue-stop ()
  "stop reading of queue."
  (interactive)
  (setq greader-backend-action #'greader--default-action)
  (greader-tts-stop))
;; This function moves the point to the beginning of the previous element
;; in the queue and start reading.
(defun greader-queue-backward ()
  "Move the point to the beginning of the item in the queue and start the
reading.
If we are already at the first element, it makes a ding and does
nothing else."
  (interactive)
  (if (equal greader-queue-current-element 0)
      (ding)
    (greader-tts-stop)
    (setq greader-queue-current-element (1-
					 greader-queue-current-element))
    (greader-queue-read)))

;; This function moves the point to the next item in the queue and
;; reads it.
(defun greader-queue-forward ()
  "Move the point to the next item in the queue and read it.
If it is already the last item in the queue it beeps and does nothing
else."
  (if (equal greader-queue-current-element (- 1 (length
						 greader-queue)))
      (ding)
    (greader-tts-stop)
    (setq greader-queue-current-element (1+
					 greader-queue-current-element))
    (greader-queue-read)))

;; this is the keymap for greader-queue-mode.
(defvar-keymap greader-queue-mode-map
  :doc "greader-queue-mode map."
  "C-r RET" #'greader-queue-add-element
  "C-r SPC" #'greader-queue-read
  "C-r <left>" #'greader-queue-backward
  "C-r <right>" #'greader-queue-forward
  "C-r ." #'greader-queue-stop)
(defvar-local greader-greader-mode-was-active nil
  "This variable becomes t if `greader-mode' is active when
`greader-queue-mode' is enabled.
This is to avoid reactivating `greader-mode' if it wasn't active
before.")

;;;###autoload
(define-minor-mode greader-queue-mode
  "In this mode, text reading occurs via blocks.
normally greader reads the text of a buffer sequentially; in queue-mode you add blocks of text to a queue, so you can choose only certain parts of the buffer.
As reading progresses, further blocks can be added,
or you can add the blocks and then start reading."
  :lighter " greader-q"
  (cond
   (greader-queue-mode
    (when greader-mode
      (setq greader-greader-mode-was-active t)
      (greader-mode -1)))
   ((not greader-queue-mode)
    (when greader-greader-mode-was-active
      (greader-mode 1)))))

(defcustom greader-enriched-tag "link: "
  "Message to be spoken when clicking elements are encountered.
If the value is a string, that string will be used.
If it is a function, it must return a string."
  :type '(choice (string :tag "String")
                 (function :tag "function")))

(defun greader--get-enriched-tag ()
  "Return the value of `greader-enriched-tag'."
  (pcase greader-enriched-tag
    ((pred functionp)
     (funcall #'greader-enriched-tag))
    ((pred stringp)
     greader-enriched-tag)))

(defun greader-scrap-links (input-string)
  "Modify the INPUT-STRING string to precede each link with 'link: '"
  (let ((pos 0)
        (modified nil)
        (result (copy-sequence input-string)))
    ;; Search for the location of the next link.
    (while (setq pos (next-single-property-change pos 'mouse-face result))
      ;; Check if the location has the 'mouse-face' property set.
      (when (get-text-property pos 'mouse-face result)
        (setq modified t)
	;; Add 'link:' before the location.
        (setq result (concat (substring result 0 pos)
                             (greader--get-enriched-tag)
                             (substring result pos)))
	;; Update the search position taking into account the "link: " string we just entered.
        (setq pos (+ pos 6))))
    ;; Return the modified string if links were found.
    (if modified result input-string)))

;;;###autoload
(define-minor-mode greader-enriched-mode
  "This mode causes greader to announce clickable objects.
To configure the message with which it must be announced
the element, configure the `greader-enriched-tag' variable."
  :lighter " rich"
  :global t
  (if greader-enriched-mode
      (progn
	(unless greader-mode
	  (greader-mode 1))
	(add-hook 'greader-after-get-sentence-functions
		  #'greader-scrap-links))
    (remove-hook 'greader-after-get-sentence-functions
		 #'greader-scrap-links)))

;;greader-continuous-mode
;; In this mode, greader will try to "guess" the function in the
;; current major mode that allows you to scroll the page
;; next one.
;;To do this, it assumes that, usually, the command to switch to
;; next page or section in a buffer is associated with the space key.
;; However, it will be possible to specify via the variable
;; customizable `greader-continuous-modes' functions associated with
;; particular major modes.
(defcustom greader-continuous-modes
  (if (package-installed-p 'nov)
      (progn
	(require 'nov)
	'((nov-mode . nov-next-document)))
    ())
  "Alist mapping major modes to functions for greader-continuous
guessing."
  :type '(alist :key-type (symbol :tag "mode-name") 
                :value-type (function :tag "Scroll function")))

(defcustom greader-continuous-excluded-modes ()
  "Alist mapping major modes to functions for greader-continuous guessing."
  :type '(list (symbol :tag "modes")))

(defcustom greader-continuous-key "SPC"
  "The key or key sequence from which the scroll function is to be derived."
  :type 'string)

(defun greader-continuous-guess-function ()
  "Guess the function for greader-continuous mode based on GREADER-CONTINUOUS-KEY.
If GREADER-CONTINUOUS-KEY is nil, checks against `greader-continuous-excluded-modes'
and `greader-continuous-modes' to determine the appropriate function."
  (cond
   ((member major-mode greader-continuous-excluded-modes)
    ;; If the current major mode is excluded, return nil.
    nil)
   ((assoc major-mode greader-continuous-modes)
    ;; If the current major mode is included, return the associated function.
    (cdr (assoc major-mode greader-continuous-modes)))
   ;; If a key sequence is provided, get the corresponding command.
   (greader-continuous-key
    (let ((command (key-binding (kbd greader-continuous-key))))
      ;; Return nil if the command is `self-insert-command',
      ;; otherwise return the command itself.
      (unless (eq command 'self-insert-command)
        command)))
   (t
    ;; If the major mode is not mentioned in any list, return nil.
    nil)))

;; The following is the function that will be added to
;; `greader-before-finish-functions', just in case
;; `greader-continuous-mode' is enabled.
(defun greader-continuous-call-function ()
  "Call the function returned by `greader-continuous-guess-key'.
If the `greader-continuous-guess-key` function returns nil, then
this function will return nil, otherwise it returns t. It also handles
any errors that occur during the execution of the command or
the reading process, returning nil in such cases."
  (condition-case nil
      ;; The condition-case block here is to handle any errors
      ;; that might occur in any part of the following code.
      (let ((command (greader-continuous-guess-function)))
        ;; Check if a valid command is returned.
        (when command
          ;; Calls the function returned by greader-continuous-guess-function.
	  ;; We check that the point is not at the end of the buffer.
	  (when (eobp)
	    (goto-char (- (point-max) 1)))
          (funcall command)
          (greader-read))
        t)  ; Returns t if no error occurs.
    ((debug error) nil)))  ; Returns nil in case of an error.

;; greader-continuous-mode
;; This minor-mode will take care of adding to the hook
;; `greader-before-finish-functions' the function
;; `greader-continuous-call-function'.
;; If minor-mode is deactivated, the function will be removed
;; from the hook.
(define-minor-mode greader-continuous-mode
  "This minor-mode enables autoscrolling in buffers that support it
require.
Examples are `info-mode', `nov-mode', to some extent `man-mode' etc...
When this minor-mode is active, say in `info-mode', it will be
called the `info-scroll-up' function instead of finishing reading."
  :lighter " continuous"
  (if greader-continuous-mode
      (progn
	(greader-study-mode -1)
	(unless (greader-continuous-guess-function)
	  (let ((error-string
		 (concat
		  "I can't determine the function for
scroll in " (symbol-name major-mode) ".\nPlease add
this major mode to the variable `greader-continuous-modes'")))
	    (greader-continuous-mode -1)
	    (user-error "%s" error-string)))
	(add-hook 'greader-before-finish-functions
		  #'greader-continuous-call-function 0 t))
    (remove-hook 'greader-before-finish-functions
		 #'greader-continuous-call-function t)))
;; greader-study-mode
;; This is the complementary mode of "greader-continuous-mode", and
;; is used to repeatedly read the contents of a buffer or part of
;; it.

;; greader-study-restart is the function that will be added to the hook
;; `greader-before-finish-functions'.
;; The function simply returns to the beginning of the buffer or the
;; active region and runs `greader-read'.
(defun greader-study-restart ()
  "restart reading of buffer or region."
  (if greader-region-mode
      (goto-char (region-beginning))
    (goto-char (point-min)))
  (greader-read) t)

;; greader-study-mode
(define-minor-mode greader-study-mode
  "In study-mode, reading of buffer will restart continuously.
If `greader-region-mode' is enabled, restart will behave accordingly."
  :lighter " study"
  (if greader-study-mode
      (progn
	(greader-continuous-mode -1)
	(add-hook 'greader-before-finish-functions
		  #'greader-study-restart 0 t))
    (remove-hook 'greader-before-finish-functions
		 #'greader-study-restart t)))

(provide 'greader)
;;; greader.el ends here<|MERGE_RESOLUTION|>--- conflicted
+++ resolved
@@ -6,11 +6,7 @@
 ;; Author: Michelangelo Rodriguez <michelangelo.rodriguez@gmail.com>
 ;; Keywords: tools, accessibility
 
-<<<<<<< HEAD
-;; Version: 0.8.1
-=======
 ;; Version: 0.8.2
->>>>>>> c53edf4f
 
 ;; This program is free software; you can redistribute it and/or modify
 ;; it under the terms of the GNU General Public License as published by
