--- conflicted
+++ resolved
@@ -3,12 +3,8 @@
 ;; Copyright (C) 2012-2024 Free Software Foundation, Inc.
 
 ;; Author: Nicolas Goaziou <n.goaziou at gmail dot com>
-<<<<<<< HEAD
 ;; Maintainer: Ihor Radchenko <yantar92 at posteo dot net>
-;; Keywords: outlines, hypermedia, calendar, wp
-=======
 ;; Keywords: outlines, hypermedia, calendar, text
->>>>>>> d12f8b86
 
 ;; This file is part of GNU Emacs.
 
