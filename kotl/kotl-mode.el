--- conflicted
+++ resolved
@@ -219,14 +219,7 @@
 whether the Backspace key exists on the keyboard.  If there is no Backspace
 key, the delete key should always delete backward one character."
   (interactive "*p")
-<<<<<<< HEAD
-  (if (not (featurep 'xemacs))
-      (kotl-mode:delete-char (if normal-erase-is-backspace arg (- arg)) nil)
-    ;; XEmacs
-    (kotl-mode:delete-char (if (delete-forward-p) arg (- arg)) nil)))
-=======
   (kotl-mode:delete-char (if normal-erase-is-backspace arg (- arg)) nil))
->>>>>>> 131295ec
 
 (defun kotl-mode:center-line ()
   "Center the line point is on, within the width specified by `fill-column'.
