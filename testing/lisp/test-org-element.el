--- conflicted
+++ resolved
@@ -251,9 +251,9 @@
   "Test `bold' parser."
   ;; Standard test.
   (should
-   (let ((org-emph-re "\\([ 	('\"{]\\|^\\)\\(\\([+*/_=~]\\)\\([^ 	
-\n,\"']\\|[^ 	
-\n,\"'].*?\\(?:\n.*?\\)\\{0,1\\}[^ 	
+   (let ((org-emph-re "\\([ 	('\"{]\\|^\\)\\(\\([+*/_=~]\\)\\([^ 	+\n,\"']\\|[^ 	+\n,\"'].*?\\(?:\n.*?\\)\\{0,1\\}[^ 	 \n,\"']\\)\\3\\)\\([- 	.,:!?;'\")}\\]\\|$\\)"))
      (org-test-with-temp-text "*bold*"
        (org-element-map (org-element-parse-buffer) 'bold 'identity nil t))))
@@ -261,9 +261,9 @@
   (should
    (equal
     (org-element-contents
-     (let ((org-emph-re "\\([ 	('\"{]\\|^\\)\\(\\([+*/_=~]\\)\\([^ 	
-\n,\"']\\|[^ 	
-\n,\"'].*?\\(?:\n.*?\\)\\{0,1\\}[^ 	
+     (let ((org-emph-re "\\([ 	('\"{]\\|^\\)\\(\\([+*/_=~]\\)\\([^ 	+\n,\"']\\|[^ 	+\n,\"'].*?\\(?:\n.*?\\)\\{0,1\\}[^ 	 \n,\"']\\)\\3\\)\\([- 	.,:!?;'\")}\\]\\|$\\)"))
        (org-test-with-temp-text "*first line\nsecond line*"
 	 (org-element-map (org-element-parse-buffer) 'bold 'identity nil t))))
@@ -330,9 +330,9 @@
   "Test `code' parser."
   ;; Regular test.
   (should
-   (let ((org-emph-re "\\([ 	('\"{]\\|^\\)\\(\\([+*/_=~]\\)\\([^ 	
-\n,\"']\\|[^ 	
-\n,\"'].*?\\(?:\n.*?\\)\\{0,1\\}[^ 	
+   (let ((org-emph-re "\\([ 	('\"{]\\|^\\)\\(\\([+*/_=~]\\)\\([^ 	+\n,\"']\\|[^ 	+\n,\"'].*?\\(?:\n.*?\\)\\{0,1\\}[^ 	 \n,\"']\\)\\3\\)\\([- 	.,:!?;'\")}\\]\\|$\\)"))
      (org-test-with-temp-text "~code~"
        (org-element-map (org-element-parse-buffer) 'code 'identity))))
@@ -341,9 +341,9 @@
    (equal
     (org-element-property
      :value
-     (let ((org-emph-re "\\([ 	('\"{]\\|^\\)\\(\\([+*/_=~]\\)\\([^ 	
-\n,\"']\\|[^ 	
-\n,\"'].*?\\(?:\n.*?\\)\\{0,1\\}[^ 	
+     (let ((org-emph-re "\\([ 	('\"{]\\|^\\)\\(\\([+*/_=~]\\)\\([^ 	+\n,\"']\\|[^ 	+\n,\"'].*?\\(?:\n.*?\\)\\{0,1\\}[^ 	 \n,\"']\\)\\3\\)\\([- 	.,:!?;'\")}\\]\\|$\\)"))
        (org-test-with-temp-text "~first line\nsecond line~"
 	 (org-element-map
@@ -1062,9 +1062,9 @@
   "Test `italic' parser."
   ;; Regular test.
   (should
-   (let ((org-emph-re "\\([ 	('\"{]\\|^\\)\\(\\([+*/_=~]\\)\\([^ 	
-\n,\"']\\|[^ 	
-\n,\"'].*?\\(?:\n.*?\\)\\{0,1\\}[^ 	
+   (let ((org-emph-re "\\([ 	('\"{]\\|^\\)\\(\\([+*/_=~]\\)\\([^ 	+\n,\"']\\|[^ 	+\n,\"'].*?\\(?:\n.*?\\)\\{0,1\\}[^ 	 \n,\"']\\)\\3\\)\\([- 	.,:!?;'\")}\\]\\|$\\)"))
      (org-test-with-temp-text "/italic/"
        (org-element-map (org-element-parse-buffer) 'italic 'identity nil t))))
@@ -1072,9 +1072,9 @@
   (should
    (equal
     (org-element-contents
-     (let ((org-emph-re "\\([ 	('\"{]\\|^\\)\\(\\([+*/_=~]\\)\\([^ 	
-\n,\"']\\|[^ 	
-\n,\"'].*?\\(?:\n.*?\\)\\{0,1\\}[^ 	
+     (let ((org-emph-re "\\([ 	('\"{]\\|^\\)\\(\\([+*/_=~]\\)\\([^ 	+\n,\"']\\|[^ 	+\n,\"'].*?\\(?:\n.*?\\)\\{0,1\\}[^ 	 \n,\"']\\)\\3\\)\\([- 	.,:!?;'\")}\\]\\|$\\)"))
        (org-test-with-temp-text "/first line\nsecond line/"
 	 (org-element-map (org-element-parse-buffer) 'italic 'identity nil t))))
@@ -1213,12 +1213,12 @@
   "Test `latex-fragment' parser."
   (let ((org-latex-regexps
 	 '(("begin" "^[ 	]*\\(\\\\begin{\\([a-zA-Z0-9\\*]+\\)[^ ]+?\\\\end{\\2}\\)" 1 t)
-	   ("$1" "\\([^$]\\|^\\)\\(\\$[^ 	
+	   ("$1" "\\([^$]\\|^\\)\\(\\$[^ 	 \n,;.$]\\$\\)\\([- 	.,?;:'\") ]\\|$\\)" 2 nil)
-	   ("$" "\\([^$]\\|^\\)\\(\\(\\$\\([^ 	
-\n,;.$][^$\n
-]*?\\(\n[^$\n
-]*?\\)\\{0,2\\}[^ 	
+	   ("$" "\\([^$]\\|^\\)\\(\\(\\$\\([^ 	+\n,;.$][^$\n+]*?\\(\n[^$\n+]*?\\)\\{0,2\\}[^ 	 \n,.$]\\)\\$\\)\\)\\([- 	.,?;:'\") ]\\|$\\)" 2 nil)
 	   ("\\(" "\\\\([^ ]*?\\\\)" 0 nil)
 	   ("\\[" "\\\\\\[[^ ]*?\\\\\\]" 0 nil)
@@ -1531,29 +1531,18 @@
   - inner
 
 Outside list"
-<<<<<<< HEAD
       (let ((endings (org-element-map (org-element-parse-buffer) 'plain-list
 		       (lambda (pl) (org-element-property :end pl)))))
 	(list
 	 ;; Move to ending of outer list.
 	 (progn (goto-char (car endings)) (looking-at "Outside list"))
 	 ;; Move to ending of inner list.
-	 (progn (goto-char (nth 1 endings)) (looking-at "^$"))))))))
-=======
-    (let ((endings (org-element-map (org-element-parse-buffer) 'plain-list
-		     (lambda (pl) (org-element-property :end pl)))))
-      ;; Move to ending of outer list.
-      (goto-char (car endings))
-      (should (looking-at "Outside list"))
-      ;; Move to ending of inner list.
-      (goto-char (nth 1 endings))
-      (should (looking-at "^$"))))
+	 (progn (goto-char (nth 1 endings)) (looking-at "^$")))))))
   ;; Correctly compute end of list if it doesn't end at a line
   ;; beginning.
   (should
    (org-test-with-temp-text "- list\n   \n   "
      (= (org-element-property :end (org-element-at-point)) (point-max)))))
->>>>>>> b4a8ec93
 
 
 ;;;; Planning
@@ -1786,9 +1775,9 @@
   "Test `strike-through' parser."
   ;; Regular test.
   (should
-   (let ((org-emph-re "\\([ 	('\"{]\\|^\\)\\(\\([+*/_=~]\\)\\([^ 	
-\n,\"']\\|[^ 	
-\n,\"'].*?\\(?:\n.*?\\)\\{0,1\\}[^ 	
+   (let ((org-emph-re "\\([ 	('\"{]\\|^\\)\\(\\([+*/_=~]\\)\\([^ 	+\n,\"']\\|[^ 	+\n,\"'].*?\\(?:\n.*?\\)\\{0,1\\}[^ 	 \n,\"']\\)\\3\\)\\([- 	.,:!?;'\")}\\]\\|$\\)"))
      (org-test-with-temp-text "+strike-through+"
        (org-element-map (org-element-parse-buffer) 'strike-through 'identity))))
@@ -1796,9 +1785,9 @@
   (should
    (equal
     (org-element-contents
-     (let ((org-emph-re "\\([ 	('\"{]\\|^\\)\\(\\([+*/_=~]\\)\\([^ 	
-\n,\"']\\|[^ 	
-\n,\"'].*?\\(?:\n.*?\\)\\{0,1\\}[^ 	
+     (let ((org-emph-re "\\([ 	('\"{]\\|^\\)\\(\\([+*/_=~]\\)\\([^ 	+\n,\"']\\|[^ 	+\n,\"'].*?\\(?:\n.*?\\)\\{0,1\\}[^ 	 \n,\"']\\)\\3\\)\\([- 	.,:!?;'\")}\\]\\|$\\)"))
        (org-test-with-temp-text "+first line\nsecond line+"
 	 (org-element-map
@@ -1970,9 +1959,9 @@
   "Test `underline' parser."
   ;; Regular test.
   (should
-   (let ((org-emph-re "\\([ 	('\"{]\\|^\\)\\(\\([+*/_=~]\\)\\([^ 	
-\n,\"']\\|[^ 	
-\n,\"'].*?\\(?:\n.*?\\)\\{0,1\\}[^ 	
+   (let ((org-emph-re "\\([ 	('\"{]\\|^\\)\\(\\([+*/_=~]\\)\\([^ 	+\n,\"']\\|[^ 	+\n,\"'].*?\\(?:\n.*?\\)\\{0,1\\}[^ 	 \n,\"']\\)\\3\\)\\([- 	.,:!?;'\")}\\]\\|$\\)"))
      (org-test-with-temp-text "_underline_"
        (org-element-map (org-element-parse-buffer) 'underline 'identity))))
@@ -1980,9 +1969,9 @@
   (should
    (equal
     (org-element-contents
-     (let ((org-emph-re "\\([ 	('\"{]\\|^\\)\\(\\([+*/_=~]\\)\\([^ 	
-\n,\"']\\|[^ 	
-\n,\"'].*?\\(?:\n.*?\\)\\{0,1\\}[^ 	
+     (let ((org-emph-re "\\([ 	('\"{]\\|^\\)\\(\\([+*/_=~]\\)\\([^ 	+\n,\"']\\|[^ 	+\n,\"'].*?\\(?:\n.*?\\)\\{0,1\\}[^ 	 \n,\"']\\)\\3\\)\\([- 	.,:!?;'\")}\\]\\|$\\)"))
        (org-test-with-temp-text "_first line\nsecond line_"
 	 (org-element-map
@@ -1996,9 +1985,9 @@
   "Test `verbatim' parser."
   ;; Regular test.
   (should
-   (let ((org-emph-re "\\([ 	('\"{]\\|^\\)\\(\\([+*/_=~]\\)\\([^ 	
-\n,\"']\\|[^ 	
-\n,\"'].*?\\(?:\n.*?\\)\\{0,1\\}[^ 	
+   (let ((org-emph-re "\\([ 	('\"{]\\|^\\)\\(\\([+*/_=~]\\)\\([^ 	+\n,\"']\\|[^ 	+\n,\"'].*?\\(?:\n.*?\\)\\{0,1\\}[^ 	 \n,\"']\\)\\3\\)\\([- 	.,:!?;'\")}\\]\\|$\\)"))
      (org-test-with-temp-text "=verbatim="
        (org-element-map (org-element-parse-buffer) 'verbatim 'identity))))
@@ -2007,9 +1996,9 @@
    (equal
     (org-element-property
      :value
-     (let ((org-emph-re "\\([ 	('\"{]\\|^\\)\\(\\([+*/_=~]\\)\\([^ 	
-\n,\"']\\|[^ 	
-\n,\"'].*?\\(?:\n.*?\\)\\{0,1\\}[^ 	
+     (let ((org-emph-re "\\([ 	('\"{]\\|^\\)\\(\\([+*/_=~]\\)\\([^ 	+\n,\"']\\|[^ 	+\n,\"'].*?\\(?:\n.*?\\)\\{0,1\\}[^ 	 \n,\"']\\)\\3\\)\\([- 	.,:!?;'\")}\\]\\|$\\)"))
        (org-test-with-temp-text "=first line\nsecond line="
 	 (org-element-map
@@ -2590,12 +2579,12 @@
   "Test latex fragment interpreter."
   (let ((org-latex-regexps
 	 '(("begin" "^[ 	]*\\(\\\\begin{\\([a-zA-Z0-9\\*]+\\)[^ ]+?\\\\end{\\2}\\)" 1 t)
-	   ("$1" "\\([^$]\\|^\\)\\(\\$[^ 	
+	   ("$1" "\\([^$]\\|^\\)\\(\\$[^ 	 \n,;.$]\\$\\)\\([- 	.,?;:'\") ]\\|$\\)" 2 nil)
-	   ("$" "\\([^$]\\|^\\)\\(\\(\\$\\([^ 	
-\n,;.$][^$\n
-]*?\\(\n[^$\n
-]*?\\)\\{0,2\\}[^ 	
+	   ("$" "\\([^$]\\|^\\)\\(\\(\\$\\([^ 	+\n,;.$][^$\n+]*?\\(\n[^$\n+]*?\\)\\{0,2\\}[^ 	 \n,.$]\\)\\$\\)\\)\\([- 	.,?;:'\") ]\\|$\\)" 2 nil)
 	   ("\\(" "\\\\([^ ]*?\\\\)" 0 nil)
 	   ("\\[" "\\\\\\[[^ ]*?\\\\\\]" 0 nil)
