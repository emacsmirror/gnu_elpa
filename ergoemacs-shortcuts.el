--- conflicted
+++ resolved
@@ -682,11 +682,8 @@
       (let (deactivate-mark)
         (if (and (boundp 'cua-mode) cua-mode)
             (cua--pre-command-handler))
-<<<<<<< HEAD
-=======
 	(remove-hook 'ergoemacs-pre-command-hook 'ergoemacs-pre-command-hook)
 	(remove-hook 'ergoemacs-pre-command-hook 'ergoemacs-pre-command-hook t)
->>>>>>> 29b9ca29
         (run-hooks 'ergoemacs-pre-command-hook)
         (call-interactively function record-flag keys)
         (setq ergoemacs-deactivate-mark deactivate-mark))))))
