--- conflicted
+++ resolved
@@ -6,11 +6,7 @@
 ;; Maintainer: Adam Porter <adam@alphapapa.net>
 ;; URL: https://github.com/alphapapa/activities.el
 ;; Keywords: convenience
-<<<<<<< HEAD
 ;; Version: 0.4-pre
-=======
-;; Version: 0.3.2
->>>>>>> ee005f6b
 ;; Package-Requires: ((emacs "29.1") (persist "0.6"))
 
 ;; This program is free software; you can redistribute it and/or modify
